
| ![European Union / European Regional Development Fund / Investing in your future](img/eu_rdf_75_en.png "Documents that are tagged with EU/SF logos must keep the logos until 1.1.2022, if it has not stated otherwise in the documentation. If new documentation is created  using EU/SF resources the logos must be tagged appropriately so that the deadline for logos could be found.") |
| -------------------------: |

# X-Road: Security Server Architecture <!-- omit in toc -->

**Technical Specification** <!-- omit in toc -->

Version: 1.10<br/>
10.09.2020
<!-- 15 pages -->
Doc. ID: ARC-SS


---

## Version history <!-- omit in toc -->

 Date       | Version | Description                                                 | Author
 ---------- | ------- | ----------------------------------------------------------- | --------------------
 09.07.2015 | 0.1     | Initial version                                             | Ilja Kromonov
 08.09.2015 | 0.2     | Rearranged references, made some editorial changes          | Margus Freudenthal
 09.09.2015 | 0.3     | Editorial changes, simplified deployment, technology matrix | Margus Freudenthal
 15.09.2015 | 0.4     | Audit log                                                   | Kristo Heero
 15.09.2015 | 0.5     | Message log updated                                         | Kristo Heero
 16.09.2015 | 0.6     | Incorporated feedback from Vitali                           | Margus Freudenthal
 17.09.2015 | 1.0     | Editorial changes made                                      | Imbi Nõgisto
 21.10.2015 | 1.1     | SSCD and password store related information added           | Ilja Kromonov
 16.12.2015 | 1.2     | Incorporated environmental monitoring                       | Ilkka Seppälä
 19.12.2016 | 1.3     | Added operational monitoring                                | Kristo Heero
 20.02.2017 | 1.4     | Converted to Github flavoured Markdown, added license text, adjusted tables for better output in PDF | Toomas Mölder
 19.01.2018 | 1.5     | Matrix of technologies moved to ARC-TEC-file and chapters reordered | Antti Luoma 
 02.03.2018 | 1.6     | Moved terms and abbreviations to terms document, added terms reference and document links | Tatu Repo
 17.04.2019 | 1.7     | Added X-Road Message Protocol for REST                      | Petteri Kivimäki
 31.10.2019 | 1.8     | Added chapter 3 [process view](#3-process-view)             | Ilkka Seppälä
 21.08.2020 | 1.9     | Update for RHEL 8                                           | Jarkko Hyöty
 10.09.2020 | 1.10    | Updates for API based UI                                    | Janne Mattila

## Table of Contents <!-- omit in toc -->

<!-- toc -->

- [License](#license)
- [1 Introduction](#1-introduction)
  - [1.1 Overview](#11-overview)
  - [1.2 Terms and Abbreviations](#12-terms-and-abbreviations)
  - [1.3 References](#13-references)
- [2 Component View](#2-component-view)
  - [2.1 Proxy](#21-proxy)
  - [2.2 Message Log](#22-message-log)
  - [2.3 Metadata Services](#23-metadata-services)
  - [2.4 Operational Monitoring Services](#24-operational-monitoring-services)
  - [2.5 Opmonitor](#25-opmonitor)
  - [2.6 Signer](#26-signer)
  - [2.7 Database](#27-database)
  - [2.8 User Interface Frontend](#28-user-interface-frontend)
  - [2.9 Management REST API](#29-management-rest-api)
  - [2.10 Configuration Client](#210-configuration-client)
  - [2.11 Password Store](#211-password-store)
  - [2.12 SSCD](#212-sscd)
  - [2.13 Environmental Monitoring Service](#213-environmental-monitoring-service)
  - [2.14 Monitor](#214-monitor)
- [3 Process View](#3-process-view)
  - [3.1 xroad-proxy-ui-api](#31-xroad-proxy-ui-api)
    - [3.1.1 Role and responsibilities](#311-role-and-responsibilities)
    - [3.1.2 Encapsulated data](#312-encapsulated-data)
    - [3.1.3 Messaging](#313-messaging)
    - [3.1.4 Input/output ports](#314-inputoutput-ports)
    - [3.1.5 Persistent data](#315-persistent-data)
  - [3.2 xroad-signer](#32-xroad-signer)
    - [3.2.1 Role and responsibilities](#321-role-and-responsibilities)
    - [3.2.2 Encapsulated data](#322-encapsulated-data)
    - [3.2.3 Messaging](#323-messaging)
    - [3.2.4 Input/output ports](#324-inputoutput-ports)
    - [3.2.5 Persistent data](#325-persistent-data)
  - [3.3 xroad-confclient](#33-xroad-confclient)
    - [3.3.1 Role and responsibilities](#331-role-and-responsibilities)
    - [3.3.2 Encapsulated data](#332-encapsulated-data)
    - [3.3.3 Messaging](#333-messaging)
    - [3.3.4 Input/output ports](#334-inputoutput-ports)
    - [3.3.5 Persistent data](#335-persistent-data)
  - [3.4 xroad-proxy](#34-xroad-proxy)
    - [3.4.1 Role and responsibilities](#341-role-and-responsibilities)
    - [3.4.2 Encapsulated data](#342-encapsulated-data)
    - [3.4.3 Messaging](#343-messaging)
    - [3.4.4 Input/output ports](#344-inputoutput-ports)
    - [3.4.5 Persistent data](#345-persistent-data)
  - [3.5 postgresql](#35-postgresql)
    - [3.5.1 Role and responsibilities](#351-role-and-responsibilities)
    - [3.5.2 Encapsulated data](#352-encapsulated-data)
    - [3.5.3 Messaging](#353-messaging)
    - [3.5.4 Input/output ports](#354-inputoutput-ports)
    - [3.5.5 Persistent data](#355-persistent-data)
  - [3.6 xroad-monitor](#36-xroad-monitor)
    - [3.6.1 Role and responsibilities](#361-role-and-responsibilities)
    - [3.6.2 Encapsulated data](#362-encapsulated-data)
    - [3.6.3 Messaging](#363-messaging)
    - [3.6.4 Input/output ports](#364-inputoutput-ports)
    - [3.6.5 Persistent data](#365-persistent-data)
  - [3.7 xroad-opmonitor](#37-xroad-opmonitor)
    - [3.7.1 Role and responsibilities](#371-role-and-responsibilities)
    - [3.7.2 Encapsulated data](#372-encapsulated-data)
    - [3.7.3 Messaging](#373-messaging)
    - [3.7.4 Input/output ports](#374-inputoutput-ports)
    - [3.7.5 Persistent data](#375-persistent-data)
<<<<<<< HEAD
  - [3.8 xroad-opmonitor](#38-xroad-opmonitor)
    - [3.8.1 Role and responsibilities](#381-role-and-responsibilities)
    - [3.8.2 Encapsulated data](#382-encapsulated-data)
    - [3.8.3 Messaging](#383-messaging)
    - [3.8.4 Input/output ports](#384-inputoutput-ports)
    - [3.8.5 Persistent data](#385-persistent-data)
=======
>>>>>>> 3f0b04c9
- [4 Interfaces](#4-interfaces)
  - [4.1 Management Services](#41-management-services)
  - [4.2 Download Configuration](#42-download-configuration)
  - [4.3 Message Protocol](#43-message-protocol)
  - [4.4 Message Transport Protocol](#44-message-transport-protocol)
  - [4.5 Service Metadata Protocol](#45-service-metadata-protocol)
  - [4.6 Downloading Signed Documents](#46-downloading-signed-documents)
  - [4.7 TSP](#47-tsp)
  - [4.8 OCSP](#48-ocsp)
  - [4.9 Operational Monitoring Protocol](#49-operational-monitoring-protocol)
  - [4.10 Store Operational Monitoring Data](#410-store-operational-monitoring-data)
  - [4.11 Operational Monitoring Query](#411-operational-monitoring-query)
  - [4.12 Environmental Monitoring Protocol](#412-environmental-monitoring-protocol)
  - [4.13 Environmental Monitoring JMX](#413-environmental-monitoring-jmx)
- [5 Deployment View](#5-deployment-view)
  - [5.1 Simple Deployment](#51-simple-deployment)
  - [5.2 Redundant Deployment](#52-redundant-deployment)

<!-- tocstop -->

## License

This document is licensed under the Creative Commons Attribution-ShareAlike 3.0 Unported License. To view a copy of this license, visit http://creativecommons.org/licenses/by-sa/3.0/

## 1 Introduction

This document describes the architecture of the X-Road security server. For more information about X-Road and the role of the security server see \[[ARC-G](#Ref_ARC-G)\].

This document presents an overview of the components of the security server and the interfaces between these components. It is aimed at technical readers who want to acquire an overview of inner workings of the security server.

Only the technical specification of the security server components is provided, for specific examples of interoperability between these components see \[[UC-MESS](#Ref_UC-MESS)\].


### 1.1 Overview

The main function of a security server is to mediate requests between a service client and a service provider. Both the client and the provider communicate with the security server that is connected to their information system and the secure message exchange between the two parties is then handled by the security servers.

-   Messages transmitted over the public Internet are secured using digital signatures and encryption.

-   The service provider's security server applies access control to incoming messages, thus ensuring that only those users that have signed an appropriate agreement with the service provider can access the data.

The security server also depends on a central server, which provides the global configuration.


### 1.2 Terms and Abbreviations

See X-Road terms and abbreviations documentation \[[TA-TERMS](#Ref_TERMS)\].

### 1.3 References

1. <a id="Ref_ARC-G" class="anchor"></a>\[ARC-G\] Cybernetica AS. X-Road Architecture. Document ID: [ARC-G](arc-g_x-road_arhitecture.md).

2. <a id="Ref_ARC-OPMOND" class="anchor"></a>\[ARC-OPMOND\] Cybernetica AS. X-Road: Operational Monitoring Daemon Architecture. Document ID: [ARC-OPMOND](../OperationalMonitoring/Architecture/arc-opmond_x-road_operational_monitoring_daemon_architecture_Y-1096-1.md).

3. <a id="Ref_BATCH-TS" class="anchor"></a>\[BATCH-TS\] Freudenthal, Margus. Using Batch Hashing for Signing and Time-Stamping. Cybernetica Research Reports, T-4-20, 2013.

4. <a id="Ref_DM-SS" class="anchor"></a>\[DM-SS\] Cybernetica AS. X-Road: Security Server Configuration. Document ID: [DM-SS](../DataModels/dm-ss_x-road_security_server_configuration_data_model.md).

5. <a id="Ref_SPEC-AL" class="anchor"></a>\[SPEC-AL\] Cybernetica AS. X-Road: Audit log events. Document ID: [SPEC-AL](https://github.com/nordic-institute/X-Road/blob/master/doc/Architecture/spec-al_x-road_audit_log_events_1.7_Y-883-17.docx?raw=true).

6. <a id="Ref_OCSP" class="anchor"></a>\[OCSP\] X.509 Internet Public Key Infrastructure Online Certificate Status Protocol - OCSP. Internet Engineering Task Force, RFC 6960, 2013.

7. <a id="Ref_PKCS11" class="anchor"></a>\[PKCS11\] Cryptographic Token Interface Standard. RSA Laboratories, PKCS\#11.

8. <a id="Ref_PR-GCONF" class="anchor"></a>\[PR-GCONF\] Cybernetica AS. X-Road: Protocol for Downloading Configuration. Document ID: [PR-GCONF](../Protocols/pr-gconf_x-road_protocol_for_downloading_configuration.md).

9. <a id="Ref_PR-MSERV" class="anchor"></a>\[PR-MSERV\] Cybernetica AS. X-Road: Management Services Protocol. Document ID: [PR-MSERV](../Protocols/pr-mserv_x-road_protocol_for_management_services.md).

10. <a id="Ref_PR-MESS" class="anchor"></a>\[PR-MESS\] Cybernetica AS. X-Road: Profile of Messages. Document ID: [PR-MESS](../Protocols/pr-mess_x-road_message_protocol.md).

11. <a id="Ref_PR-MESSTRANSP" class="anchor"></a>\[PR-MESSTRANSP\] Cybernetica AS. X-Road: Message Transport Protocol. Document ID: [PR-MESSTRANSP](../Protocols/pr-messtransp_x-road_message_transport_protocol.md).

12. <a id="Ref_PR-META" class="anchor"></a>\[PR-META\] Cybernetica AS. X-Road: Service Metadata Protocol. Document ID: [PR-META](../Protocols/pr-meta_x-road_service_metadata_protocol.md).

13. <a id="Ref_PR-OPMON" class="anchor"></a>\[PR-OPMON\] Cybernetica AS. X-Road: Operational Monitoring Protocol. Document ID: [PR-OPMON](../OperationalMonitoring/Protocols/pr-opmon_x-road_operational_monitoring_protocol_Y-1096-2.md).

14. <a id="Ref_TSP" class="anchor"></a>\[TSP\] Internet X.509 Public Key Infrastructure Time-Stamp Protocol (TSP). Intenet Engineering Task Force, RFC 3161, 2001.

15. <a id="Ref_UG-SIGDOC" class="anchor"></a>\[UG-SIGDOC\] Cybernetica AS. X-Road: Signed Document Download and Verification Manual. Document ID: [UG-SIGDOC](../Manuals/ug-sigdoc_x-road_signed_document_download_and_verification_manual.md).

16. <a id="Ref_UC-MESS" class="anchor"></a>\[UC-MESS\] Cybernetica AS. X-Road: Member Communication Use Case Model. Document ID: [UC-MESS](../UseCases/uc-mess_x-road_member_communication_use_case_model.md).

17. <a id="Ref_ARC-ENVMON" class="anchor"></a>\[ARC-ENVMON\] X-Road: Monitoring Architecture. Document ID: [ARC-ENVMON](../EnvironmentalMonitoring/Monitoring-architecture.md).

18. <a id="Ref_ARC-TEC" class="anchor"></a>\[ARC-TEC\] X-Road technologies. Document ID: [ARC-TEC](arc-tec_x-road_technologies.md).

19. <a id="Ref_TERMS" class="anchor"></a>\[TA-TERMS\] X-Road Terms and Abbreviations. Document ID: [TA-TERMS](../terms_x-road_docs.md).

20. <a id="Ref_PR-REST" class="anchor"></a>\[PR-REST\] X-Road Message Protocol for REST. Document ID: [PR-REST](../Protocols/pr-rest_x-road_message_protocol_for_rest.md).
    
21. <a id="Ref_IG-SS" class="anchor"></a>\[IG-SS\] Security Server Installation Guide for Ubuntu. Document ID: [IG-SS](../Manuals/ug-ss_x-road_6_security_server_user_guide.md).

22. <a id="Ref_IG-SS-RHEL" class="anchor"></a>\[IG-SS-RHEL\] Security Server Installation Guide for Red Hat Enterprise Linux (RHEL). Document ID: [IG-SS-RHEL](../Manuals/ig-ss_x-road_v6_security_server_installation_guide_for_rhel.md).

23. <a id="Ref_IG-XLB" class="anchor"></a>\[IG-XLB\] X-Road: External Load Balancer Installation Guide. Document ID: [IG-XLB](../Manuals/LoadBalancing/ig-xlb_x-road_external_load_balancer_installation_guide.md).

24. <a id="Ref_UG-OPMONSYSPAR" class="anchor"></a>\[UG-OPMONSYSPAR\] X-Road: Operational Monitoring System Parameters. Document ID: [UG-OPMONSYSPAR](../OperationalMonitoring/Manuals/ug-opmonsyspar_x-road_operational_monitoring_system_parameters_Y-1099-1.md).

25. <a id="Ref_OPENAPI" class="anchor"></a>\[OPENAPI\] OpenAPI Specification 3.0.0. 26th July 2017.

26. <a id="Ref_REST_UI-API" class="anchor"></a>\[REST_UI-API\] X-Road Security Server Admin API OpenAPI Specification, <https://github.com/nordic-institute/X-Road/blob/develop/src/proxy-ui-api/src/main/resources/openapi-definition.yaml>.

## 2 Component View

[Figure 1](#Ref_Security_server_component_diagram) shows the main components and interfaces of the X-Road security server. The components and the interfaces are described in detail in the following sections.


<a id="Ref_Security_server_component_diagram" class="anchor"></a>
![](img/arc-ss_security_server_component_diagram.svg?2)

Figure 1. Security server component diagram

Technologies used in the security server can be found here: \[[ARC-TEC](#Ref_ARC-TEC)\]

### 2.1 Proxy

The proxy is responsible for mediating messages between service clients and service providers. The messages are transmitted over the public Internet and the proxy ensures that the communication is secured using digital signatures and encryption.

The component is a standalone Java daemon application.


### 2.2 Message Log

Records all regular messages passing through the security server into the database. The messages are stored together with their signatures and signatures are timestamped. The purpose of the message log is to provide means to prove the reception of a request/response message to a third party.

Archives periodically log records from database as signed documents on the disk and purges archived log records from database.

Provides a service that allows the retrieval of signed documents (from database) containing the stored information.

The component is a proxy addon.


### 2.3 Metadata Services

Provides methods that can be used by X-Road participants to discover what services are available from the security server.

The component is a proxy addon.


### 2.4 Operational Monitoring Services

Provides methods that can be used by X-Road participants to get operational monitoring information of the security server.
It requests the data from the local opmonitor service via an SOAP XML request and mediates the SOAP XML response to the caller.

The component is a proxy addon.


### 2.5 Opmonitor

Opmonitor component collects operational monitoring information such as which services have been called, how many times, what was the size of the response, etc. 
The monitoring data is published via SOAP XML and (optional) JMX interfaces.

The component is a separate daemon process.

### 2.6 Signer

The signer component is responsible for managing keys and certificates used for signing messages. The signer is called from the proxy component when signing messages or verifying their validity. The user interface also calls the signer when generating authentication and signing keys or certificate requests.

The component is a standalone Java daemon application.


### 2.7 Database

The security server configuration is held in a PostgreSQL\[[1](#Ref_1)\] database. For a detailed description of the security server configuration refer to \[[DM-SS](#Ref_DM-SS)\]. The configuration can be modified through the security server user interface.


<a id="Ref_1" class="anchor"></a>
\[1\] See <http://www.postgresql.org/> for details.


### 2.8 User Interface Frontend

The security server user interface allows a user to manage the security server configuration. 

The user interface is a single page web application that makes requests to the management REST API to read and modify configuration.

The user interface fetches it's resources (images, stylesheets, javascript files) from the web application which
hosts the management REST API.

### 2.9 Management REST API

The management REST API offers endpoints that can be used to read and modify the security server configuration.
These endpoints are used by the user interface frontend, and can be used by standalone API clients.
The management REST API is packaged in an executable Spring Boot\[[2](#Ref_2)\] *jar* archive.
This Spring Boot application starts an embedded Tomcat\[[3](#Ref_3)\] servlet engine, which also serves the resources for the user interface frontend.
Embedded Tomcat listens on a fixed port that is configured in internal configuration files.

Management REST API endpoints are documented using an OpenAPI 3 definition: \[[REST_UI-API](#Ref_REST_UI-API)\].
For more information on OpenAPI 3, see \[[OPENAPI](#Ref_OPENAPI)\].


Certain API operations attempt to modify the X-Road global configuration and require management requests to be sent to the X-Road central server. These requests need to be approved by the central server administrator before they are reflected in the global configuration.

User action events that change the system state or configuration are logged into the audit log. The actions are logged regardless of whether the outcome was a success or a failure. The complete list of the audit log events is described in \[[SPEC-AL](#Ref_SPEC-AL)\].

<a id="Ref_2" class="anchor"></a>
\[2\] See <https://spring.io/projects/spring-boot> for details.

<a id="Ref_3" class="anchor"></a>
\[3\] See <http://tomcat.apache.org/> for details.


### 2.10 Configuration Client

The configuration client is responsible for downloading remote global configuration files. The source location of the global configuration is taken from the anchor file that was uploaded from the security server user interface.

The component is a standalone Java daemon application.


### 2.11 Password Store

Stores security token passwords in a shared memory segment of the operating system that can be accessed by the security server interface and signer. Allows security token logins to persist, until the security server is restarted, without compromising the passwords.


### 2.12 SSCD

The SSCD (Secure Signature Creation Device) is an optional hardware component that provides secure cryptographic signature creation capability to the signer.

The SSCD needs to be a PKCS \#11 (see \[[PKCS11](#Ref_PKCS11)\]) compliant hardware device that can be optionally used by the security server for signing messages that it exchanges. The use of the interface requires that a PKCS \#11 compliant device driver is installed and configured in the security server system.


### 2.13 Environmental Monitoring Service

Provides method that can be used by X-Road participants to get environmental data of the security server. It requests the data from the local monitoring service via Akka interface and translates it to a SOAP XML response.

The component is a proxy addon.

### 2.14 Monitor

Monitor component collects environmental monitoring information such as running processes, available disk space, installed packages etc. The monitoring data is published via Akka and (optional) JMX interfaces.

The component is a separate daemon process.

## 3 Process View

<a id="Ref_Security_Server_process_diagram" class="anchor"></a>
![](img/arc-ss_security_server_process_diagram.svg)

Figure 2. Security server process diagram

### 3.1 xroad-proxy-ui-api

#### 3.1.1 Role and responsibilities

Xroad-proxy-ui-api provides the Security Server user interface. It also provides the REST API that can be used for management operations.

#### 3.1.2 Encapsulated data

<<<<<<< HEAD
Nginx hides xroad-jetty process from outside world.

#### 3.1.3 Messaging

Nginx accepts https traffic to interface A in \[[Figure 2](#Ref_Security_Server_process_diagram)\]. After TLS termination the requests are routed to xroad-jetty backend server interface W in \[[Figure 2](#Ref_Security_Server_process_diagram)\] using http. Responses from the backend server are returned to the client through nginx.

#### 3.1.4 Input/output ports

Nginx has a listening port for incoming https traffic. The Security Server ports are described in \[[IG-SS](#Ref_IG-SS)\] and \[[IG-SS-RHEL](#Ref_IG-SS-RHEL)\].

#### 3.1.5 Persistent data

General documentation about nginx can be found at http://nginx.org/en/docs/. X-Road specific configuration is installed to /etc/xroad/nginx.
=======
Xroad-proxy-ui-api reads and writes some data from filesystem. This includes configuration anchor, configuration backups, and internal TLS certificate.
>>>>>>> 3f0b04c9

Xroad-proxy-ui-api reads and modifies Security Server configuration using postgresql database serverconf. 
The database model is specified in \[[DM-SS](#Ref_DM-SS)\].

Xroad-proxy-ui-api reads global configuration from filesystem.

Data related to token keys, certificates and CSRs is accessed through xroad-signer.

#### 3.1.3 Messaging

Xroad-proxy-ui-api accepts https traffic to interface A in \[[Figure 2](#Ref_Security_Server_process_diagram)\].
Interface A handles both requests to serve content for the UI and requests for REST API calls.
Interface A is directly exposed to outside world.

Xroad-proxy-ui-api communicates with Central Server's management services interface M (see \[[PR-MSERV](#Ref_PR-MSERV)\]).

Global configuration is downloaded from Central Server (or Configuration Proxy in some cases) utilizing xroad-confclient and stored on disk.

Xroad-proxy-ui-api communicates with xroad-confclient in three different scenarios:
- When configuration anchor is uploaded to Security Server, it launches fetching of global conf using admin port interface C of xroad-confclient.
- To get the status of global configuration fetching for diagnostics, it accesses xroad-confclient admin port interface C.
- Xroad-proxy-ui-api also reads the global configuration files on disk directly.

Xroad-proxy-ui-api communicates with xroad-signer interface S to manage token, key, and certificate information.
Currently the signer protocol is strictly internal and there is no documentation about it.

Finally Xroad-proxy-ui-api reads/writes data to postgresql interface D.

<<<<<<< HEAD
#### 3.2.4 Input/output ports
=======
#### 3.1.4 Input/output ports
>>>>>>> 3f0b04c9

Xroad-proxy-ui-api has a listening port for incoming https traffic. The Security Server ports are described in \[[IG-SS](#Ref_IG-SS)\] and \[[IG-SS-RHEL](#Ref_IG-SS-RHEL)\].

Xroad-proxy-ui-api accesses xroad-confclient's admin port to command it to download global configuration. The output port is internal and specified in xroad-confclient's source code.

Xroad-proxy-ui-api accesses xroad-signer's admin and signer protocol ports. Both ports are internal and must be looked up in the xroad-signer's source code.

Xroad-proxy-ui-api accesses postgresql using the port specified in /etc/xroad/db.properties.

#### 3.1.5 Persistent data

Xroad-proxy-ui-api reads and writes some data from filesystem. This includes configuration anchor, configuration backups, and internal TLS certificate.

Xroad-proxy-ui-api reads and modifies Security Server configuration using postgresql database serverconf. 
The database model is specified in \[[DM-SS](#Ref_DM-SS)\].

Xroad-proxy-ui-api reads global configuration from filesystem.

Data related to token keys, certificates and CSRs is accessed through xroad-signer.

### 3.2 xroad-signer

#### 3.2.1 Role and responsibilities

Xroad-signer is responsible for managing tokens, keys and certificates.

#### 3.2.2 Encapsulated data

Xroad-signer encapsulates keystore, where the Security Server's secret keys are stored.

Xroad-signer encapsulates keyconf, which tracks the configuration related to tokens, keys and certificates.

#### 3.2.3 Messaging

Xroad-signer fetches information from certificate authority's OCSP responder.

Xroad-signer offers interface S in \[[Figure 2](#Ref_Security_Server_process_diagram)\] for signing requests. It is used by xroad-proxy-ui-api and xroad-proxy. Additionally xroad-proxy is accessing directly the keyconf.xml encapsulated by xroad-signer.

Xroad-signer offers interface B which is admin interface for commanding xroad-signer. It is used by xroad-proxy-ui-api and xroad-proxy.

<<<<<<< HEAD
#### 3.3.4 Input/output ports
=======
#### 3.2.4 Input/output ports
>>>>>>> 3f0b04c9

Xroad-signer has two input ports for interfaces B and S. The ports are internal and not documented elsewhere than the source code.

Xroad-signer has output port for accessing OCSP responder. The port number is configured in Central Server and xroad-signer reads it from the global configuration.

#### 3.2.5 Persistent data

Xroad-signer persists the configuration in /etc/xroad/signer/keyconf.xml.

Xroad-signer persists the secret keys in keystore that can be a file in the disk or then it can be stored inside a hardware security module (HSM).

### 3.3 xroad-confclient

#### 3.3.1 Role and responsibilities

Xroad-confclient is responsible for fetching global configuration from a configuration source. Configuration source can be Central Server or Configuration Proxy.

#### 3.3.2 Encapsulated data

Xroad-confclient downloads the global configuration and stores it to local disk. Other processes xroad-proxy, xroad-proxy-ui-api and xroad-signer access the files on the disk directly.

#### 3.3.3 Messaging

Xroad-confclient downloads global configuration from a configuration source, namely Central Server or Configuration Proxy, through interface G in \[[Figure 2](#Ref_Security_Server_process_diagram)\]. The protocol used in downloading configuration is specified in \[[PR-GCONF](#Ref_PR-GCONF)\].

Xroad-confclient offers admin interface C for commands and queries. This is used by xroad-proxy-ui-api to fetch diagnostics information.

<<<<<<< HEAD
#### 3.4.4 Input/output ports
=======
#### 3.3.4 Input/output ports
>>>>>>> 3f0b04c9

Xroad-confclient has single input port for admin commands and queries. The port number is for internal use and specified in the source code only.

#### 3.3.4 Persistent data

Xroad-confclient downloads and persists global configuration on disk.

### 3.4 xroad-proxy

#### 3.4.1 Role and responsibilities

Xroad-proxy is the most significant process on the Security Server. It is responsible for transmitting messages.

#### 3.4.2 Encapsulated data

Xroad-proxy configuration is stored in postgresql database.

#### 3.4.3 Messaging

Xroad-proxy accepts messages from local trusted network through interface C in \[[Figure 2](#Ref_Security_Server_process_diagram)\].

Xroad-proxy accepts messages from untrusted network through interface S. Related to this interface there is another interface O that allows downloading of OCSP responses from Security Server.

Additionally xroad-proxy offers interface P for admin commands and queries. It is used by xroad-proxy-ui-api diagnostics to query timestamping status and can be used to set Security Server in maintenance mode during cluster rolling upgrade.

<<<<<<< HEAD
#### 3.5.4 Input/output ports
=======
#### 3.4.4 Input/output ports
>>>>>>> 3f0b04c9

Xroad-proxy has input ports for message exchange from internal and external network (C and S) and one input port meant for uploading OCSP responses (O). The Security Server ports are described in \[[IG-SS](#Ref_IG-SS)\] and \[[IG-SS-RHEL](#Ref_IG-SS-RHEL)\].

Additionally there is an input port for admin queries and commands (P). The port number is specified in \[[IG-XLB](#Ref_IG-XLB)\].

#### 3.4.5 Persistent data

Xroad-proxy uses postgresql for persistent data storage. The database model is specified in \[[DM-SS](#Ref_DM-SS)\].

### 3.5 postgresql

#### 3.5.1 Role and responsibilities

Postgresql is the primary persistent data storage used by Security Server.

#### 3.5.2 Encapsulated data

Postgresql stores databases, tables, and triggers.

#### 3.5.3 Messaging

Postgresql is used by xroad-proxy-ui-api, xroad-proxy and xroad-opmonitor for persistent data storage.

<<<<<<< HEAD
#### 3.6.4 Input/output ports
=======
#### 3.5.4 Input/output ports
>>>>>>> 3f0b04c9

Postgresql has single input port for querying and storing data. The Security Server installation uses the default port of PostgreSQL, but it is possible to customize.

#### 3.5.5 Persistent data

Postgresql persists databases, tables, and triggers based on the needs of its clients.

### 3.6 xroad-monitor

#### 3.6.1 Role and responsibilities

Xroad-monitor is responsible for environmental monitoring of Security Server. It gathers statistics about different things like running processes, memory usage, certificate statuses etc. using its sensors.

#### 3.6.2 Encapsulated data

The sensor data is stored in memory of the xroad-monitor process.

#### 3.6.3 Messaging

Xroad-monitor's sensor data is queried by xroad-proxy using interface Q in \[[Figure 2](#Ref_Security_Server_process_diagram)\].

Sensor data is also accessible via JMX protocol through interface J.

<<<<<<< HEAD
#### 3.7.4 Input/output ports
=======
#### 3.6.4 Input/output ports
>>>>>>> 3f0b04c9

The input port for querying sensor data is internal and can be found from the source code.

The input port for accessing sensor data through JMX protocol is closed by default and must be opened separately by editing /etc/xroad/services/monitor.conf.

#### 3.6.5 Persistent data

Xroad-monitor doesn't persist the sensor data, but rather stores it in the process memory only.

### 3.7 xroad-opmonitor

#### 3.7.1 Role and responsibilities

Xroad-opmonitor is responsible for operational monitoring of Security Server. Operational monitoring means gathering statistics about service calls, successes and failures etc.

#### 3.7.2 Encapsulated data

Xroad-opmonitor stores the operational data in postgresql database. There is also a buffer for this data in xroad-proxy process.

#### 3.7.3 Messaging

Xroad-opmonitor communicates with xroad-proxy through operational monitoring query and store interfaces Q and S respectively in \[[Figure 2](#Ref_Security_Server_process_diagram)\]. The protocols are described in \[[PR-OPMON](#Ref_PR-OPMON)\].

Operational monitoring data is also made available via JMX protocol through interface J.

<<<<<<< HEAD
#### 3.8.4 Input/output ports
=======
#### 3.7.4 Input/output ports
>>>>>>> 3f0b04c9

The input ports for query, store, and JMX access of operational monitoring data are specified in \[[UG-OPMONSYSPAR](#Ref_UG-OPMONSYSPAR)\].

#### 3.7.5 Persistent data

Xroad-opmonitor persists data to postgresql database.


## 4 Interfaces

### 4.1 Management Services

The management services are called by security servers to perform management tasks such as registering a security server client or deleting an authentication certificate.

The management service interface is a synchronous RPC-style interface that is required by the security server. The service is provided by central servers.

The interface is described in more detail in \[[ARC-G](#Ref_ARC-G)\], \[[PR-MSERV](#Ref_PR-MSERV)\].


### 4.2 Download Configuration

The security server downloads the generated global configuration files from a configuration source.

The configuration download interface is a synchronous interface that is required by the security server. It is provided by a configuration source such as a central server or a configuration proxy.

The interface is described in more detail in \[[ARC-G](#Ref_ARC-G)\], \[[PR-GCONF](#Ref_PR-GCONF)\].


### 4.3 Message Protocol

The X-Road Message Protocol is used by service client and service provider information systems for communicating with the X-Road security server.

X-Road supports two message protocols: message protocol for SOAP and message protocol for REST. Both protocols are synchronous, and they're initiated by the client IS or by the service provider's security server.

The interface is described in more detail in \[[ARC-G](#Ref_ARC-G)\], \[[PR-MESS](#Ref_PR-MESS)\], \[[PR-REST](#Ref_PR-REST)\].


### 4.4 Message Transport Protocol

The X-Road Message Transport Protocol is used by security server to exchange service requests and service responses.

The protocol is synchronous RPC style protocol that is initiated by the security server of the service client.

The interface is described in more detail in \[[ARC-G](#Ref_ARC-G)\], \[[PR-MESSTRANSP](#Ref_PR-MESSTRANSP)\].


### 4.5 Service Metadata Protocol

The X-Road Service Metadata Protocol can be used by the service client information systems to gather information about the X-Road instance. In particular, the protocol can be used to find X-Road members, services offered by these members and the WSDL service descriptions.

The protocol is synchronous RPC style protocol that is initiated by the service client IS.

The interface is described in more detail in \[[ARC-G](#Ref_ARC-G)\], \[[PR-META](#Ref_PR-META)\].


### 4.6 Downloading Signed Documents

The service for downloading signed documents can be used by the information systems to download signed containers from the security server's message log. The containers can be transferred to third parties and verified offline. In addition, the service provides a convenience method for downloading global configuration that can be used to verify the signed containers.

The protocol is a synchronous RPC-style protocol that is initiated by the IS.

The interface is described in more detail in \[[ARC-G](#Ref_ARC-G)\].


### 4.7 TSP

The Time-Stamp Protocol (see \[[TSP](#Ref_TSP)\]) is used by security servers to ensure long-term proof value of the exchanged messages. The security servers log all the messages and their signatures. These logs are periodically time-stamped to create long-term proof.

The Time-Stamp Protocol is a synchronous protocol provided by the timestamp authority.

The interface is described in more detail in \[[ARC-G](#Ref_ARC-G)\].


### 4.8 OCSP

The OCSP protocol (see \[[OCSP](#Ref_OCSP)\]) is used by the security servers to query the validity information about the signing and authentication certificates.

The OCSP protocol is synchronous protocol provided by the OCSP responder belonging to a certification authority.

The interface is described in more detail in \[[ARC-G](#Ref_ARC-G)\].


### 4.9 Operational Monitoring Protocol

The X-Road Operational Monitoring Protocol can be used by the external monitoring systems to gather operational information of the security server. The protocol is synchronous RPC style protocol that is initiated by the external monitoring system.

The protocol is described in more detail in \[[PR-OPMON](#Ref_PR-OPMON)\].


### 4.10 Store Operational Monitoring Data

The security server uses this protocol to store operational monitoring data into the operational monitoring daemon. The protocol is synchronous RPC style protocol that is initiated by the external monitoring system.

The interface is described in more detail in \[[ARC-OPMOND](#Ref_ARC-OPMOND)\].


### 4.11 Operational Monitoring Query

The security server uses this protocol to mediate operational monitoring requests to the operational monitoring daemon. The protocol is synchronous RPC style protocol that is initiated by the external monitoring system.

The interface is described in more detail in \[[ARC-OPMOND](#Ref_ARC-OPMOND)\].


### 4.12 Environmental Monitoring Protocol

The Environmental Monitoring Protocol can be used by the external monitoring systems to gather environmental monitoring information about the security server.


### 4.13 Environmental Monitoring JMX

Monitor JMX interface publishes local security server environmental monitoring data gathered by environmental monitoring service.


## 5 Deployment View


### 5.1 Simple Deployment

In scenarios where availability is not a critical concern (such as testing environments) a single security server can be used. The authentication and signing keys are stored on a HSM device. [Figure 2](#Ref_Simple_security_server_deployment) shows the corresponding deployment diagram.

<a id="Ref_Simple_security_server_deployment" class="anchor"></a>
![](img/arc-ss_simple_security_server_deployment.svg)

Figure 3. Simple security server deployment

Optionally, an SSCD can be connected with the security server if message signatures are to be provided by a cryptographic hardware device.


### 5.2 Redundant Deployment

The availability of the entire system can be increased with the use of redundancy. The information system can be connected to multiple security servers through a load balancer to evenly distribute the load. If multiple security servers provide the service requested by the service client, then the service client's security server will choose the first available service provider's security server when forwarding the request. Thus, redundancy is inherent to the X-Road message transport protocol, provided that there are multiple security servers configured to offer the same service.<|MERGE_RESOLUTION|>--- conflicted
+++ resolved
@@ -103,15 +103,6 @@
     - [3.7.3 Messaging](#373-messaging)
     - [3.7.4 Input/output ports](#374-inputoutput-ports)
     - [3.7.5 Persistent data](#375-persistent-data)
-<<<<<<< HEAD
-  - [3.8 xroad-opmonitor](#38-xroad-opmonitor)
-    - [3.8.1 Role and responsibilities](#381-role-and-responsibilities)
-    - [3.8.2 Encapsulated data](#382-encapsulated-data)
-    - [3.8.3 Messaging](#383-messaging)
-    - [3.8.4 Input/output ports](#384-inputoutput-ports)
-    - [3.8.5 Persistent data](#385-persistent-data)
-=======
->>>>>>> 3f0b04c9
 - [4 Interfaces](#4-interfaces)
   - [4.1 Management Services](#41-management-services)
   - [4.2 Download Configuration](#42-download-configuration)
@@ -170,7 +161,7 @@
 
 4. <a id="Ref_DM-SS" class="anchor"></a>\[DM-SS\] Cybernetica AS. X-Road: Security Server Configuration. Document ID: [DM-SS](../DataModels/dm-ss_x-road_security_server_configuration_data_model.md).
 
-5. <a id="Ref_SPEC-AL" class="anchor"></a>\[SPEC-AL\] Cybernetica AS. X-Road: Audit log events. Document ID: [SPEC-AL](https://github.com/nordic-institute/X-Road/blob/master/doc/Architecture/spec-al_x-road_audit_log_events_1.7_Y-883-17.docx?raw=true).
+5. <a id="Ref_SPEC-AL" class="anchor"></a>\[SPEC-AL\] Cybernetica AS. X-Road: Audit log events. Document ID: [SPEC-AL](spec-al_x-road_audit_log_events_1.7_Y-883-17.docx).
 
 6. <a id="Ref_OCSP" class="anchor"></a>\[OCSP\] X.509 Internet Public Key Infrastructure Online Certificate Status Protocol - OCSP. Internet Engineering Task Force, RFC 6960, 2013.
 
@@ -200,7 +191,7 @@
 
 19. <a id="Ref_TERMS" class="anchor"></a>\[TA-TERMS\] X-Road Terms and Abbreviations. Document ID: [TA-TERMS](../terms_x-road_docs.md).
 
-20. <a id="Ref_PR-REST" class="anchor"></a>\[PR-REST\] X-Road Message Protocol for REST. Document ID: [PR-REST](../Protocols/pr-rest_x-road_message_protocol_for_rest.md).
+20. <a id="Ref_PR-MESS" class="anchor"></a>\[PR-REST\] X-Road Message Protocol for REST. Document ID: [PR-REST](../Protocols/pr-rest_x-road_message_protocol_for_rest.md).
     
 21. <a id="Ref_IG-SS" class="anchor"></a>\[IG-SS\] Security Server Installation Guide for Ubuntu. Document ID: [IG-SS](../Manuals/ug-ss_x-road_6_security_server_user_guide.md).
 
@@ -360,23 +351,7 @@
 
 #### 3.1.2 Encapsulated data
 
-<<<<<<< HEAD
-Nginx hides xroad-jetty process from outside world.
-
-#### 3.1.3 Messaging
-
-Nginx accepts https traffic to interface A in \[[Figure 2](#Ref_Security_Server_process_diagram)\]. After TLS termination the requests are routed to xroad-jetty backend server interface W in \[[Figure 2](#Ref_Security_Server_process_diagram)\] using http. Responses from the backend server are returned to the client through nginx.
-
-#### 3.1.4 Input/output ports
-
-Nginx has a listening port for incoming https traffic. The Security Server ports are described in \[[IG-SS](#Ref_IG-SS)\] and \[[IG-SS-RHEL](#Ref_IG-SS-RHEL)\].
-
-#### 3.1.5 Persistent data
-
-General documentation about nginx can be found at http://nginx.org/en/docs/. X-Road specific configuration is installed to /etc/xroad/nginx.
-=======
 Xroad-proxy-ui-api reads and writes some data from filesystem. This includes configuration anchor, configuration backups, and internal TLS certificate.
->>>>>>> 3f0b04c9
 
 Xroad-proxy-ui-api reads and modifies Security Server configuration using postgresql database serverconf. 
 The database model is specified in \[[DM-SS](#Ref_DM-SS)\].
@@ -405,11 +380,7 @@
 
 Finally Xroad-proxy-ui-api reads/writes data to postgresql interface D.
 
-<<<<<<< HEAD
-#### 3.2.4 Input/output ports
-=======
 #### 3.1.4 Input/output ports
->>>>>>> 3f0b04c9
 
 Xroad-proxy-ui-api has a listening port for incoming https traffic. The Security Server ports are described in \[[IG-SS](#Ref_IG-SS)\] and \[[IG-SS-RHEL](#Ref_IG-SS-RHEL)\].
 
@@ -450,159 +421,135 @@
 
 Xroad-signer offers interface B which is admin interface for commanding xroad-signer. It is used by xroad-proxy-ui-api and xroad-proxy.
 
-<<<<<<< HEAD
+#### 3.2.4 Input/output ports
+
+Xroad-signer has two input ports for interfaces B and S. The ports are internal and not documented elsewhere than the source code.
+
+Xroad-signer has output port for accessing OCSP responder. The port number is configured in Central Server and xroad-signer reads it from the global configuration.
+
+#### 3.2.5 Persistent data
+
+Xroad-signer persists the configuration in /etc/xroad/signer/keyconf.xml.
+
+Xroad-signer persists the secret keys in keystore that can be a file in the disk or then it can be stored inside a hardware security module (HSM).
+
+### 3.3 xroad-confclient
+
+#### 3.3.1 Role and responsibilities
+
+Xroad-confclient is responsible for fetching global configuration from a configuration source. Configuration source can be Central Server or Configuration Proxy.
+
+#### 3.3.2 Encapsulated data
+
+Xroad-confclient downloads the global configuration and stores it to local disk. Other processes xroad-proxy, xroad-proxy-ui-api and xroad-signer access the files on the disk directly.
+
+#### 3.3.3 Messaging
+
+Xroad-confclient downloads global configuration from a configuration source, namely Central Server or Configuration Proxy, through interface G in \[[Figure 2](#Ref_Security_Server_process_diagram)\]. The protocol used in downloading configuration is specified in \[[PR-GCONF](#Ref_PR-GCONF)\].
+
+Xroad-confclient offers admin interface C for commands and queries. This is used by xroad-proxy-ui-api to fetch diagnostics information.
+
 #### 3.3.4 Input/output ports
-=======
-#### 3.2.4 Input/output ports
->>>>>>> 3f0b04c9
-
-Xroad-signer has two input ports for interfaces B and S. The ports are internal and not documented elsewhere than the source code.
-
-Xroad-signer has output port for accessing OCSP responder. The port number is configured in Central Server and xroad-signer reads it from the global configuration.
-
-#### 3.2.5 Persistent data
-
-Xroad-signer persists the configuration in /etc/xroad/signer/keyconf.xml.
-
-Xroad-signer persists the secret keys in keystore that can be a file in the disk or then it can be stored inside a hardware security module (HSM).
-
-### 3.3 xroad-confclient
-
-#### 3.3.1 Role and responsibilities
-
-Xroad-confclient is responsible for fetching global configuration from a configuration source. Configuration source can be Central Server or Configuration Proxy.
-
-#### 3.3.2 Encapsulated data
-
-Xroad-confclient downloads the global configuration and stores it to local disk. Other processes xroad-proxy, xroad-proxy-ui-api and xroad-signer access the files on the disk directly.
-
-#### 3.3.3 Messaging
-
-Xroad-confclient downloads global configuration from a configuration source, namely Central Server or Configuration Proxy, through interface G in \[[Figure 2](#Ref_Security_Server_process_diagram)\]. The protocol used in downloading configuration is specified in \[[PR-GCONF](#Ref_PR-GCONF)\].
-
-Xroad-confclient offers admin interface C for commands and queries. This is used by xroad-proxy-ui-api to fetch diagnostics information.
-
-<<<<<<< HEAD
+
+Xroad-confclient has single input port for admin commands and queries. The port number is for internal use and specified in the source code only.
+
+#### 3.3.4 Persistent data
+
+Xroad-confclient downloads and persists global configuration on disk.
+
+### 3.4 xroad-proxy
+
+#### 3.4.1 Role and responsibilities
+
+Xroad-proxy is the most significant process on the Security Server. It is responsible for transmitting messages.
+
+#### 3.4.2 Encapsulated data
+
+Xroad-proxy configuration is stored in postgresql database.
+
+#### 3.4.3 Messaging
+
+Xroad-proxy accepts messages from local trusted network through interface C in \[[Figure 2](#Ref_Security_Server_process_diagram)\].
+
+Xroad-proxy accepts messages from untrusted network through interface S. Related to this interface there is another interface O that allows downloading of OCSP responses from Security Server.
+
+Additionally xroad-proxy offers interface P for admin commands and queries. It is used by xroad-proxy-ui-api diagnostics to query timestamping status and can be used to set Security Server in maintenance mode during cluster rolling upgrade.
+
 #### 3.4.4 Input/output ports
-=======
-#### 3.3.4 Input/output ports
->>>>>>> 3f0b04c9
-
-Xroad-confclient has single input port for admin commands and queries. The port number is for internal use and specified in the source code only.
-
-#### 3.3.4 Persistent data
-
-Xroad-confclient downloads and persists global configuration on disk.
-
-### 3.4 xroad-proxy
-
-#### 3.4.1 Role and responsibilities
-
-Xroad-proxy is the most significant process on the Security Server. It is responsible for transmitting messages.
-
-#### 3.4.2 Encapsulated data
-
-Xroad-proxy configuration is stored in postgresql database.
-
-#### 3.4.3 Messaging
-
-Xroad-proxy accepts messages from local trusted network through interface C in \[[Figure 2](#Ref_Security_Server_process_diagram)\].
-
-Xroad-proxy accepts messages from untrusted network through interface S. Related to this interface there is another interface O that allows downloading of OCSP responses from Security Server.
-
-Additionally xroad-proxy offers interface P for admin commands and queries. It is used by xroad-proxy-ui-api diagnostics to query timestamping status and can be used to set Security Server in maintenance mode during cluster rolling upgrade.
-
-<<<<<<< HEAD
+
+Xroad-proxy has input ports for message exchange from internal and external network (C and S) and one input port meant for uploading OCSP responses (O). The Security Server ports are described in \[[IG-SS](#Ref_IG-SS)\] and \[[IG-SS-RHEL](#Ref_IG-SS-RHEL)\].
+
+Additionally there is an input port for admin queries and commands (P). The port number is specified in \[[IG-XLB](#Ref_IG-XLB)\].
+
+#### 3.4.5 Persistent data
+
+Xroad-proxy uses postgresql for persistent data storage. The database model is specified in \[[DM-SS](#Ref_DM-SS)\].
+
+### 3.5 postgresql
+
+#### 3.5.1 Role and responsibilities
+
+Postgresql is the primary persistent data storage used by Security Server.
+
+#### 3.5.2 Encapsulated data
+
+Postgresql stores databases, tables, and triggers.
+
+#### 3.5.3 Messaging
+
+Postgresql is used by xroad-proxy-ui-api, xroad-proxy and xroad-opmonitor for persistent data storage.
+
 #### 3.5.4 Input/output ports
-=======
-#### 3.4.4 Input/output ports
->>>>>>> 3f0b04c9
-
-Xroad-proxy has input ports for message exchange from internal and external network (C and S) and one input port meant for uploading OCSP responses (O). The Security Server ports are described in \[[IG-SS](#Ref_IG-SS)\] and \[[IG-SS-RHEL](#Ref_IG-SS-RHEL)\].
-
-Additionally there is an input port for admin queries and commands (P). The port number is specified in \[[IG-XLB](#Ref_IG-XLB)\].
-
-#### 3.4.5 Persistent data
-
-Xroad-proxy uses postgresql for persistent data storage. The database model is specified in \[[DM-SS](#Ref_DM-SS)\].
-
-### 3.5 postgresql
-
-#### 3.5.1 Role and responsibilities
-
-Postgresql is the primary persistent data storage used by Security Server.
-
-#### 3.5.2 Encapsulated data
-
-Postgresql stores databases, tables, and triggers.
-
-#### 3.5.3 Messaging
-
-Postgresql is used by xroad-proxy-ui-api, xroad-proxy and xroad-opmonitor for persistent data storage.
-
-<<<<<<< HEAD
+
+Postgresql has single input port for querying and storing data. The Security Server installation uses the default port of PostgreSQL, but it is possible to customize.
+
+#### 3.5.5 Persistent data
+
+Postgresql persists databases, tables, and triggers based on the needs of its clients.
+
+### 3.6 xroad-monitor
+
+#### 3.6.1 Role and responsibilities
+
+Xroad-monitor is responsible for environmental monitoring of Security Server. It gathers statistics about different things like running processes, memory usage, certificate statuses etc. using its sensors.
+
+#### 3.6.2 Encapsulated data
+
+The sensor data is stored in memory of the xroad-monitor process.
+
+#### 3.6.3 Messaging
+
+Xroad-monitor's sensor data is queried by xroad-proxy using interface Q in \[[Figure 2](#Ref_Security_Server_process_diagram)\].
+
+Sensor data is also accessible via JMX protocol through interface J.
+
 #### 3.6.4 Input/output ports
-=======
-#### 3.5.4 Input/output ports
->>>>>>> 3f0b04c9
-
-Postgresql has single input port for querying and storing data. The Security Server installation uses the default port of PostgreSQL, but it is possible to customize.
-
-#### 3.5.5 Persistent data
-
-Postgresql persists databases, tables, and triggers based on the needs of its clients.
-
-### 3.6 xroad-monitor
-
-#### 3.6.1 Role and responsibilities
-
-Xroad-monitor is responsible for environmental monitoring of Security Server. It gathers statistics about different things like running processes, memory usage, certificate statuses etc. using its sensors.
-
-#### 3.6.2 Encapsulated data
-
-The sensor data is stored in memory of the xroad-monitor process.
-
-#### 3.6.3 Messaging
-
-Xroad-monitor's sensor data is queried by xroad-proxy using interface Q in \[[Figure 2](#Ref_Security_Server_process_diagram)\].
-
-Sensor data is also accessible via JMX protocol through interface J.
-
-<<<<<<< HEAD
+
+The input port for querying sensor data is internal and can be found from the source code.
+
+The input port for accessing sensor data through JMX protocol is closed by default and must be opened separately by editing /etc/xroad/services/monitor.conf.
+
+#### 3.6.5 Persistent data
+
+Xroad-monitor doesn't persist the sensor data, but rather stores it in the process memory only.
+
+### 3.7 xroad-opmonitor
+
+#### 3.7.1 Role and responsibilities
+
+Xroad-opmonitor is responsible for operational monitoring of Security Server. Operational monitoring means gathering statistics about service calls, successes and failures etc.
+
+#### 3.7.2 Encapsulated data
+
+Xroad-opmonitor stores the operational data in postgresql database. There is also a buffer for this data in xroad-proxy process.
+
+#### 3.7.3 Messaging
+
+Xroad-opmonitor communicates with xroad-proxy through operational monitoring query and store interfaces Q and S respectively in \[[Figure 2](#Ref_Security_Server_process_diagram)\]. The protocols are described in \[[PR-OPMON](#Ref_PR-OPMON)\].
+
+Operational monitoring data is also made available via JMX protocol through interface J.
+
 #### 3.7.4 Input/output ports
-=======
-#### 3.6.4 Input/output ports
->>>>>>> 3f0b04c9
-
-The input port for querying sensor data is internal and can be found from the source code.
-
-The input port for accessing sensor data through JMX protocol is closed by default and must be opened separately by editing /etc/xroad/services/monitor.conf.
-
-#### 3.6.5 Persistent data
-
-Xroad-monitor doesn't persist the sensor data, but rather stores it in the process memory only.
-
-### 3.7 xroad-opmonitor
-
-#### 3.7.1 Role and responsibilities
-
-Xroad-opmonitor is responsible for operational monitoring of Security Server. Operational monitoring means gathering statistics about service calls, successes and failures etc.
-
-#### 3.7.2 Encapsulated data
-
-Xroad-opmonitor stores the operational data in postgresql database. There is also a buffer for this data in xroad-proxy process.
-
-#### 3.7.3 Messaging
-
-Xroad-opmonitor communicates with xroad-proxy through operational monitoring query and store interfaces Q and S respectively in \[[Figure 2](#Ref_Security_Server_process_diagram)\]. The protocols are described in \[[PR-OPMON](#Ref_PR-OPMON)\].
-
-Operational monitoring data is also made available via JMX protocol through interface J.
-
-<<<<<<< HEAD
-#### 3.8.4 Input/output ports
-=======
-#### 3.7.4 Input/output ports
->>>>>>> 3f0b04c9
 
 The input ports for query, store, and JMX access of operational monitoring data are specified in \[[UG-OPMONSYSPAR](#Ref_UG-OPMONSYSPAR)\].
 
