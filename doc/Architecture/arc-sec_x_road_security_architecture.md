# X-Road Security Architecture

**Technical Specification**

<<<<<<< HEAD
Version: 0.11  
=======
Version: 0.10
>>>>>>> 259c7c8d
01.06.2023

Doc. ID: ARC-SEC

---

## Version history

 Date       | Version | Description                                      | Author
 ---------- |---------|--------------------------------------------------| --------------------
 20.06.2019 | 0.1     | Initial version                                  | Niall O’Donoghue
 27.06.2019 | 0.2     | Converted to Github flavoured Markdown           | Petteri Kivimäki
 29.06.2019 | 0.3     | Editorial changes, updated chapters 5-7, 14-18   | Petteri Kivimäki
 28.02.2021 | 0.4     | Update X-Road security architecture diagram      | Petteri Kivimäki
 25.08.2021 | 0.5     | Update X-Road references from version 6 to 7     | Caro Hautamäki
 07.09.2021 | 0.6     | Update with the new message log features         | Ilkka Seppälä
 23.09.2022 | 0.7     | Added new Registration Web Service               | Eneli Reimets
 01.06.2023 | 0.8     | Update references                                | Petteri Kivimäki
 24.08.2023 | 0.9     | Minimum supported client Security Server version | Eneli Reimets
 12.06.2024 | 0.10    | Update with the new ACME features                | Petteri Kivimäki
<<<<<<< HEAD
 21.03.2025 | 0.11    | Syntax and styling                               | Pauline Dimmek
=======
>>>>>>> 259c7c8d

## Table of Contents

<!-- toc -->

- [X-Road Security Architecture](#x-road-security-architecture)
  - [Version history](#version-history)
  - [Table of Contents](#table-of-contents)
  - [License](#license)
  - [1 Introduction](#1-introduction)
    - [1.1 Terms and Abbreviations](#11-terms-and-abbreviations)
    - [1.2 References](#12-references)
  - [2 Environment Assumptions](#2-environment-assumptions)
  - [3 Confidentiality](#3-confidentiality)
  - [4 Integrity](#4-integrity)
  - [5 Availability](#5-availability)
  - [6 Authentication](#6-authentication)
  - [7 Access Control](#7-access-control)
    - [7.1 Messaging Access Control](#71-messaging-access-control)
    - [7.2 Web UI Access Control](#72-web-ui-access-control)
    - [7.3 Minimum Supported Client Security Server Version](#73-minimum-supported-client-security-server-version)
  - [8 Input Validation](#8-input-validation)
    - [8.1 Web UI Input Validation](#81-web-ui-input-validation)
    - [8.2 Messaging Validation](#82-messaging-validation)
  - [9 Logging](#9-logging)
  - [10 Time-Stamping](#10-time-stamping)
  - [11 Updatability](#11-updatability)
  - [12 Trust Federation](#12-trust-federation)
  - [13 Standardised Protocols](#13-standardised-protocols)
  - [14 Central Server](#14-central-server)
  - [15 Security Server](#15-security-server)
  - [16 Certificates and Keys Management](#16-certificates-and-keys-management)
  - [17 Monitoring](#17-monitoring)
    - [17.1 Environmental Monitoring](#171-environmental-monitoring)
    - [17.2 Operational Monitoring](#172-operational-monitoring)
    - [17.3 Controlling Access to Monitoring](#173-controlling-access-to-monitoring)
  - [18 Privacy](#18-privacy)
    - [18.1 Purpose Limitation](#181-purpose-limitation)
    - [18.2 Data Minimisation](#182-data-minimisation)
  - [19 Regulatory Compliance](#19-regulatory-compliance)
    - [19.1 Common Regulations](#191-common-regulations)
    - [19.2 Environment and Country-Specific Regulations](#192-environment-and-country-specific-regulations)

<!-- tocstop -->

## License

This document is licensed under the Creative Commons Attribution-ShareAlike 3.0 Unported License. To view a copy of this license, visit http://creativecommons.org/licenses/by-sa/3.0/

## 1 Introduction

X-Road is an open source data exchange layer solution that enables organizations to exchange information over the Internet. X-Road is a centrally managed distributed data exchange layer between information systems that provides a standardized and secure way to produce and consume services. For a more in-depth introduction to X-Road, refer to the X-Road Architecture \[[ARC-G](../Architecture/arc-g_x-road_arhitecture.md)\].

This document describes the X-Road security architecture and how it fulfills security and privacy principles and best practices. Technical descriptions and guides for X-Road components and protocols are found in separate documents. 

Figure 1 X-Road Security Architecture depicts the X-Road environment and its actors and the data exchanges between them. 

<a id="_X_Road_security_architecture" class="anchor"></a>
![](img/arc-sec_x-road_security_architecture_diagram.svg)

Figure 1. X-Road security architecture.

The identity of each organization (X-Road Service Provider or Service Consumer) and technical entry point (Security Server) is verified using certificates that are issued by a trusted Certification Authority (CA) when an organization joins an X-Road ecosystem. The identities are maintained centrally, but all the data is exchanged directly between a consumer and provider. Message routing is based on organization and service level identifiers that are mapped to physical network locations of the services by X-Road. All the evidence regarding data exchange is stored locally by the data exchange parties, and no third parties have access to the data. Time-stamping and digital signature together guarantee non-repudiation of the data sent via X-Road.

### 1.1 Terms and Abbreviations

See X-Road terms and abbreviations documentation \[[TA-TERMS](#Ref_TERMS)\].


### 1.2 References

1. <a id="Ref_ARC-G" class="anchor"></a>\[ARC-G\] X-Road Architecture. Document ID: [ARC-G](arc-g_x-road_arhitecture.md).
2. <a id="Ref_TERMS" class="anchor"></a>\[TA-TERMS\] X-Road Terms and Abbreviations. Document ID: [TA-TERMS](../terms_x-road_docs.md).
3. <a id="Ref_PKCS10" class="anchor"></a>\[PKCS10\] Certification Request Syntax Standard. RSA Laboratories, PKCS \#10.
4. <a id="Ref_UG-SS" class="anchor"></a>\[UG-SS\] X-Road 7. Security Server User Guide. Document ID: [UG-SS](../Manuals/ug-ss_x-road_6_security_server_user_guide.md)
5. <a id="Ref_UG-CS" class="anchor"></a>\[UG-CS\] X-Road 7. Central Server User Guide. Document ID: [UG-CS](../Manuals/ug-cs_x-road_6_central_server_user_guide.md)
6. <a id="Ref_EIDAS" class="anchor"></a>\[EIDAS\] EU Regulation No 910/2014 – Regulation (EU) No 910/2014 of the European Parliament and of the Council of 23 July 2014 on electronic identification and trust services for electronic transactions in the internal market and repealing Directive 1999/93/EC
7. <a id="Ref_BATCH-TS" class="anchor"></a>\[BATCH-TS\] Freudenthal, Margus. Using Batch Hashing for Signing and Time-Stamping. Cybernetica Research Reports, T-4-20, 2013.
8. <a id="Ref_UC-FED" class="anchor"></a>\[UC-FED\] X-Road 7. Use Case Model for Federation. Document ID: [UC-FED](../UseCases/uc-fed_x-road_use_case_model_for_federation_1.1_Y-883-7.md)
9. <a id="Ref_ARC-CS" class="anchor"></a>\[ARC-CS\] X-Road: Central Server Architecture. Document ID: [ARC-CS](arc-cs_x-road_central_server_architecture.md). 
10. <a id="Ref_ARC-SS" class="anchor"></a>\[ARC-SS\] X-Road: Security Server Architecture. Document ID: [ARC-SS](arc-ss_x-road_security_server_architecture.md)
11. <a id="Ref_ARC-ENVMON" class="anchor"></a>\[ARC-ENVMON\] X-Road: Environmental Monitoring Architecture. Document ID: [ARC-ENVMON](../EnvironmentalMonitoring/Monitoring-architecture.md).
12. <a id="Ref_ARC-OPMOND" class="anchor"></a>\[ARC-OPMOND\] X-Road: Operational Monitoring Daemon Architecture. Document ID: [ARC-OPMOND](../OperationalMonitoring/Architecture/arc-opmond_x-road_operational_monitoring_daemon_architecture_Y-1096-1.md).
13. <a id="Ref_GDPR" class="anchor"></a>\[GDPR\] EU Regulation No 679/2016 – Regulation (EU) 2016/679 of the European Parliament and of the Council of 27 April 2016 on the protection of natural persons with regard to the processing of personal data and on the free movement of such data, and repealing Directive 95/46/EC
14. <a id="Ref_UG-SEC" class="anchor"></a>\[UG-SEC\] X-Road: Security hardening guidelines. Document ID: [UG-SEC](../Manuals/ug-sec_x_road_security_hardening.md)
15. <a id="Ref_ACME" class="anchor"></a>\[ACME\] RFC8555: Automatic Certificate Management Environment (ACME), <https://datatracker.ietf.org/doc/html/rfc8555>

## 2 Environment Assumptions

X-Road facilitates a data bridge infrastructure between a variety of organisational actors, such as government registers, financial institutions, and telecommunications service providers. X-Road is therefore a critical information infrastructure (CII) system essential for the operation and sustainability of data exchange between such X-Road member organisations. Disruption of CII may be caused by a variety of human-induced actions or technical failures. 

X-Road security is therefore designed with CII-equivalence resilience in mind. Organisations must register with and be affiliated to X-Road, and acquire identity and signing certificates and keys, before they can perform data exchange. 

## 3 Confidentiality

For compliance with the security principle of confidentiality, the objective is to limit visibility of X-Road assets (organisational data) to the actors (registered X-Road organisational members) that are authenticated and authorised to see the data. With assurance of confidentiality, the threat being mitigated is the unintended revealing of X-Road assets to unauthorised third parties. 
    
X-Road messages transmitted over the public Internet are secured using digital signatures and encryption. The motivation for bidirectional HTTP over Transport Layer Security (TLS) is to enforce anti-eavesdropping and anti-tampering protections to ensure the integrity and privacy of the messages exchanged between X-Road actors. X-Road-internal TLS certificates are used for setting up the TLS connection between the Security Server and information systems that provide and consume services. 

## 4 Integrity

For compliance with the security principle of integrity, the objective is to ensure that X-Road assets are not modified and do not become corrupted. With assurance of integrity, the threat being mitigated is unauthorised access to and unauthorised actions upon X-Road assets. 

X-Road incorporates a public key infrastructure (PKI) whereby a certification authority (CA) issues authentication certificates to Security Servers and signing certificates to X-Road member organisations. The CA processes certificate signing requests conforming to \[[PKCS10](#Ref_PKCS10)\].

All X-Road messages are signed by the signing key of the organisations that send the messages and all messages are logged. Message logging is enabled by default. This means that both message headers and message bodies are logged. Logging of message bodies may be disabled on Security Server level or for selected subsystems. By default, the logs are stored as plaintext on the Security Server, but encryption can be enabled by the Security Server administrator. It's also possible to install a Security Server with the message log add-on fully disabled.

## 5 Availability

For compliance with the security principle of availability, the objective is to ensure that X-Road assets are readily available to authorised X-Road actors that require them. With assurance of availability, the threat being mitigated is the denial to authorised actors of X-Road services.

Availability is a cornerstone of critical infrastructure. X-Road is designed so that no component is a system-wide bottleneck or point of failure. Security Servers remain operational even if Central Server, OCSP service and/or time-stamping service would fail. The grace period depends on the failing component and configuration of the X-Road instance.

X-Road Security Servers incorporate denial-of-service mitigation functionality. X-Road Linux services will automatically restart after a local system crash. 

To fortify the availability of the entire X-Road system, the service consumer’s/user's and service provider's Security Servers may be set up in a redundant configuration as follows:

  * One service user can use multiple Security Servers in parallel to perform requests.
  * If a service provider connects multiple Security Servers to the network to provide the same services, the requests are load-balanced amongst the Security Servers.
  * If one of the service provider's Security Servers goes offline, the requests are automatically redirected to other available Security Servers.

## 6 Authentication

For compliance with the security principle of authentication, the objective is to ensure that the provenance (identity) of the X-Road asset or X-Road actor is known and verified. This is accomplished in a standardised manner using authentication keys and certificates. With assurance of integrity, the threat being mitigated is unauthorised access to X-Road infrastructure and assets therein.

X-Road enforces organisation-level authentication (and authorization) mechanisms and for X-Road Administrator web application frontend-to-backend connections and direct calls to the backend for configuration and maintenance automation purposes.

An X-Road organisation’s client information system Security Server acts as the entry point to all the X-Road services. The client information system is responsible for implementing an end user authentication and access control mechanism that complies with the requirements of the particular X-Road instance. The identity of the end user may be made available to the service provider by including it in the service request. 

In case a Security Server becomes compromised, it can be blocked from the X-Road instance by revoking its authentication certificate or removing it from the Central Server's configuration. Similarly, a selected member organisation or subsystem can be blocked out centrally without affecting other Security Servers, members or subsystems.

For details on X-Road Administrator web application user management-related authentication, refer to \[[UG-SS](#Ref_UG-SS)\] section 2.

For details on configuring a Security Server’s authentication key and certificate, refer to \[[UG-SS](#Ref_UG-SS)\] section 3.2.

For details on registering a Security Server’s authentication key and certificate in the Central Server, refer to \[[UG-CS](#Ref_UG-SS)\] section 8.3.

## 7 Access Control
 
For compliance with the security principle of least privilege, the objective is to ensure that X-Road actors, processes and controls must be able to access only the X-Road information and resources that are limited to and necessary for the legitimate and intended purpose.

### 7.1 Messaging Access Control

X-Road core handles access control on the organisation level during data exchange between registered X-Road members. A service provider is responsible for managing access rights to its services. Publishing services via X-Road does not automatically provide other members access to the services. 

### 7.2 Web UI Access Control

When the end user is successfully authenticated, least privilege-based access control is enforced for access to system resources whereby the frontend receives information about current user's roles and permissions using /api/user resource. The backend defines authorisation rules based on permissions.

Details on Security Server user roles and associated access controls are described in section 15 Security Server Roles.

In X-Road, access control starts by denying all access by default. Access will not be allowed to all roles if a new resource is added and authorisation is somehow configured incorrectly.

### 7.3 Minimum Supported Client Security Server Version

To increase the security of the X-Road ecosystem, it is recommended to limit the minimum version of the client Security Server that is allowed to access a service. Service providers can configure a minimum client Security Server version that's required to consume their services. For details, refer to \[[UG-SEC](#Ref_UG-SEC)\] section 4.1.

## 8 Input Validation

For compliance with the principle of sanitised input, it is security best practice to validate all inputs at the server. X-Road has two validation aspects; a) web UI input validation and b) messaging validation.

### 8.1 Web UI Input Validation

User input parsing is enforced in the Central Server UI and the Security Server UI, whereby there is removal of leading and trailing whitespaces, verification that that all mandatory fields are filled, and verification that the user input does not exceed 255 characters.

If one or more mandatory fields are not filled, it results in a “Missing parameter: 'X'" error message. If  user input exceeds 255 characters, it results in a “Parameter 'X' input exceeds 255 characters” error message.

### 8.2 Messaging Validation 

When input contains XML, it must be validated against its schema before using it. XML injection attacks are mitigated by ensuring that XML input follows the rules specified in the schema. Down-stream errors that might be caused from invalid XML input are mitigated by validating the XML at the earliest point where it crosses a trust boundary.

## 9 Logging

For compliance with the security principle of non-repudiation, all messages processed by X-Road are usable as digital evidence. The technical solution complies with requirements for digital seals according to regulation for electronic identification and trust services for electronic transactions \[[EIDAS](#Ref_EIDAS)\]. EIDAS defines two levels for digital seals: 1) advanced and 2) qualified. Qualified digital seals require that a hardware security module (HSM) device must be used for storing private keys and the CA issuing the certificates must be present in the EU’s list of trusted trust service providers. X-Road supports HSMs and X-Road operators can choose the CAs that are used in their environments. If these requirements are not met, then the digital seals created by X-Road are advanced instead of qualified.

X-Road incorporates the following logs:

  * **Audit log** – log where user-configured changes to the system state or configuration (via the user interface) are logged, regardless of whether the outcome was a success or failure.
  * **Message log** – provides the means to prove the reception of a regular request or response message to a third party. Messages exchanged between Security Servers are signed and encrypted. For every regular request and response, the Security Server produces a complete signed and timestamped document. Messages are logged and provided with a batch signature. The purpose of the message log is to provide the means to prove to a third party the reception of a request/response message. The Security Server messagelog saves each request and response message sent through the Security Server to the messagelog database. There is one log record inserted per transaction. Periodically (by default every six hours), the log archiver reads all non-archived records from the database, writes them to disk, and updates the records in the database, marking them as archived. By default, all the message archives on the disk are grouped together, but it's possible to group them by member or subsystem by adjusting the settings.  Every twelve hours, the log cleaner executes a bulk delete removal of all archived records that are older than a configurable age; the default is thirty days. Message archiving interval lengths are configurable via configuration settings. The stored messages can be encrypted at rest; the configuration settings allow switching on encryption for messagelog and message archives separately. The Security Server administrator is responsible for transferring the archived log files into long term storage. Such storage components are organisation-specific.
  * **System service log** – log which is made from a running system service of a Security Server, for example from xroad-confclient, -proxy, signer services.

If a message log audit is required, message logs for some time period may be queried; this creates a zip file that contains the logs in a tamper-resistant format (signed hash of the log tree). 

## 10 Time-Stamping

Also related to the security principle of non-repudiation (and integrity), a time-stamping authority enforces use of a time-stamping protocol by Security Servers to ensure long-term proof value of exchanged messages. The issued time stamps certify the existence of the messages at a certain point of time and the Security Servers log all of the messages and their signatures. These logs are periodically time-stamped to create long-term proof.

X-Road uses batch time-stamping (refer to \[[BATCH-TS](#Ref_BATCH-TS)\]). This reduces the load of the time-stamping service. The load does not depend on the number of messages exchanged over the X-Road, rather it depends on the number of Security Servers in the system.

X-Road supports creating time-stamps synchronously for each message too. Using synchronous time-stamping may be a security policy requirement to guarantee the time-stamp at the time of logging the message. However, batch time-stamping is the default for performance and availability reasons.

The time-stamping feature is directly related to message logging. If the message log add-on is disabled, no time-stamping will occur. However, disabling only message body logging does not affect time-stamping.

## 11 Updatability

X-Road is designed to enable reliable installation of software updates including security updates. X-Road software packages are signed so that their origins are traceable. 

## 12 Trust Federation

The trust federation of X-Road instances allows for the members of one X-Road instance to use the services provided by members of the other instance, thus making the X-Road systems interoperable.

To make the federating systems aware of each other, the external configuration anchor of the federation partner must be uploaded as a trusted anchor to the Central Servers of the federating X-Road instances.

The trusted anchors are distributed to the Security Servers as a part of the internal configuration. The Security Servers use the trusted anchors to download external configuration from the federation partners. The external configuration contains the information that the Security Servers of the partner instances need to communicate with each other.

To end a federation relationship with an X-Road instance, the trusted anchor of that instance must be deleted from the Central Server.

For further information on X-Road Trust Federation, refer to \[[UC-FED](#Ref_UC-FED)\].

## 13 Standardised Protocols

For compliance with security principle of economy of mechanism, X-Road member organizations are not required to implement security-dependent methods for data exchange; they are able to connect to any number of service providers via the following standardized protocols that ensure security-supportive functional consistency. For details of X-Road protocols, refer to the Technical Architecture \[[ARC-G](#Ref_ARC-G)\]. Summaries of the protocols are as follows:

  * Message Protocol is used by service client and service provider information systems for communicating with the X-Road Security Server.
  * Message Transport Protocol is used by Security Server to exchange service requests and service responses. The protocol is based on HTTPS and uses mutual certificate-based TLS authentication.
  * Configuration Download Protocol is a synchronous protocol that is offered by the Central Server. Configuration clients download the generated global configuration files from the Central Server. It is used by configuration clients such as Security Servers and configuration proxies.
  * Service Metadata Protocol may be used by the service client information systems to gather information about the X-Road instance and may be used to find X-Road members.
  * Download Signed Document Protocol may be used by the information systems to download signed containers from the Security Server's message log. In addition, the service provides a convenience method for downloading global configuration that may be used to verify the signed containers.
  * Management Services Protocol is used by Security Servers to perform management tasks such as registering a Security Server client or deleting an authentication certificate. The Management Services Protocol is implemented by two web services: Member Management Web Service and Registration Web Service. The Member Management Web Service is implemented as a standard X-Road service that is offered by the organization managing the X-Road instance. The Member Management Web Service is accessed by Security Servers through the management Security Server. Instead, the Registration Web Service is implemented as a separate web service that is accessed directly by Security Servers. Both web services translate the incoming SOAP requests to REST calls for the Central Server management REST API. 
  * Online Certificate Status Protocol (OCSP) is used by the Security Servers to query the validity information about the signing and authentication certificates. OCSP protocol is a synchronous protocol that is offered by the OCSP responder belonging to a certification authority. In X-Road, each Security Server is responsible for downloading and caching the validity information about its certificates. The OCSP responses are sent to the other Security Servers as part of the message transport protocol to ensure that the Security Servers do not need to discover the OCSP service used by the other party. 
  * Time-Stamping Protocol is used by Security Servers to ensure long-term proof value of  exchanged messages. The Security Servers log all messages and their signatures. These logs are periodically time-stamped to create long-term proof. Time-stamping is used in an asynchronous manner, so temporary unavailability of the time-stamping service does not directly affect the X-Road message exchange.
  * Automated Certificate Management Environment \[[ACME](#Ref_ACME)\] protocol is used by the Security Servers to partly automate certificate management of the authentication and sign certificates.

## 14 Central Server

The Central Server manages the database of X-Road members and Security Servers. In addition, the Central Server contains the security policy of the X-Road instance. The security policy consists of the following: 

  * list of trusted certification authorities,
  * list of trusted time-stamping authorities,
  * tuneable parameters such as maximum allowed lifetime of an OCSP response.
   
Both the member database and the security policy are made available to the Security Servers via the HTTP protocol. This distributed set of data forms the global configuration. The integrity of the global configuration is guaranteed using digital signatures - the Central Server signs the global configuration, and the signature is verified by the Security Servers.

The set of information that is needed to access the configuration source and to verify the downloaded global configuration is distributed to the Security Servers using the configuration anchor. The configuration anchor is an XML file, and it is uploaded to the Security Server by the Security Server administrator during the initialization process. The X-Road operator is responsible for providing the configuration anchor to the new member organisations.

For Central Server components, refer to \[[ARC-CS](#Ref_ARC-CS)\] section 2.

For Central Server roles, refer to \[[UG-CS](#Ref_UG-CS)\] section 2.

## 15 Security Server

The main function of a Security Server is to mediate requests in a way that preserves their evidential value. The Security Server is connected to the public Internet from one side and to the information system within the organization's internal network from the other side (refer to Figure 1 X-Road Security Architecture). The Security Server is equipped with the functionality required to secure the message exchange between a client and a service provider.

A Security Server instance is an independent and separately identifiable entity. A Security Server identity consist of a server identifier (member id + server code). For each server identifier there may be multiple authentication certificates present locally, each of which must be unique. However, only one authentication certificate must be active and registered on the Central Server at a time. In addition, each Security Server has an address (DNS name or IP address) which is not required to be unique. The global configuration binds together the authentication certificate(s), server identifier and address. The authentication certificate may contain information about the service identifier; however this is optional. Also, the server address and the common name or alternate subject names in the authentication certificate may be different.

Messages transmitted over the public Internet are secured using digital signatures and TLS (HTTPS) encryption. On every connection, the Security Server verifies that the authentication certificate of the other Security Server:

  * is issued by an approved certification authority
  * matches the authentication certificate registered to the Security Server on the global configuration
  * has a valid OCSP response available.
  
If any of the above verifications fail, the message is not processed further and an error message is returned.

The service provider's Security Server applies access control to incoming messages, thus ensuring that only those X-Road members (consumer information systems) that have been explicitly allowed access can access a service. Managing access rights of a service is the responsibility of the administrator of the service provider's Security Server.

For Security Server components, refer to \[[ARC-SS](#Ref_ARC-SS)\] section 2.

For Security Server roles, refer to \[[UG-SS](#Ref_UG-SS)\] section 2.

## 16 Certificates and Keys Management

Only certificates issued by approved certification authorities can be used in X-Road. Approved certification authorities are defined on the Central Server and the configuration is environment specific. It is possible to have multiple approved certification authorities within an X-Road instance. 

Security Server authentication key and certificate are stored on a software token. Central Server and Security Server signing keys and certificates can be stored on a software token or an HSM device.

Security Server authentication and sign certificate management can be partly automated using the \[[ACME](#Ref_ACME)\] protocol. However, the ACME protocol can be used only if the Certificate Authority issuing the certificates supports it and the X-Road operator has enabled the use of the protocol on the Central Server.

The signer component is responsible for managing signing keys and certificates. The signer is called by other components when creating or verifying signatures. The user interface also calls the signer when generating authentication and signing keys or certificate requests.

By default, X-Road utilises 2048 bit RSA keys as authentication and signing keys/certificates. The key length may be configured using the Security Server system parameters. Longer keys may be utilised in X-Road without compatibility issues; 2k, 3k and 4k keys may be simultaneously utilised.

## 17 Monitoring

X-Road monitoring is conceptually split into environmental and operational monitoring. 

### 17.1 Environmental Monitoring
   
Environmental monitoring provides details of the Security Servers such as operating system, memory, disk space, CPU load, running processes, installed packages, X-Road version information etc.

It is possible to limit the environmental monitoring data set that is returned to the central monitoring client. The limited data set includes certificate, operating system and X-Road version information.

For more in-depth technical details of the environmental monitoring architecture, refer to \[[ARC-ENVMON](#Ref_ARC-ENVMON)\].

### 17.2 Operational Monitoring

Operational monitoring collects data about request exchange between Security Servers. The data includes, but is not limited to:

  * ID-s of the client and the service
  * various attributes of the message read from the message header
  * request and response timestamps
  * message size and processing time

For more in-depth technical details of the operation monitoring architecture, refer to \[[ARC-OPMOND](#Ref_ARC-OPMOND)\].

### 17.3 Controlling Access to Monitoring 

Both environmental and operational monitoring queries are allowed from

  * a client that is the owner of the Security Server
  * a central monitoring client (if any have been configured)
  
In addition, a regular client is allowed to query its own operational monitoring records - records that are associated with the client sending the query.

The central monitoring client is configured via Central Server administrator user interface. Attempts to query monitoring data from other clients results in an AccessDenied system response.

## 18 Privacy

Security best practice supports and facilitates privacy best practice. Privacy involves Personally Identifiable Information (PII) which is any data (including IP addresses) that allow the identification of a person, any data that the person has disclosed to an X-Road operator, or the person’s or other person’s data that are in their possession, including Personal data. 

X-Road is obligated to comply with the General Protection Data Regulation (GDPR) that stipulates how personal data must be processed in any operation performed on personal data, including collection, recording, organization, storage, alteration, disclosure, granting access to personal data, consultation and retrieval, use of personal data, communication, cross-usage, combination, closure, erasure, destruction, or several of the aforementioned operations, regardless of the manner in which the operations are carried out or the means used.

When GDPR (or any other rule/regulation) must be applied, an X-Road member organisation is responsible for maintaining and operating its Security Server(s) in a manner that is compliant with the rule/regulation. 

### 18.1 Purpose Limitation

X-Road data is communicated, processed and stored only for the specified, explicit and legitimate intended purposes and not in any manner that is incompatible with X-Road data purposes and X-Road security policy.

X-Road data purposes and X-Road security policy are member organisation and X-Road instance specific, and they may be influenced by local interpretations of both national and international legislation.

### 18.2 Data Minimisation

X-Road data is limited to what is adequate, relevant and necessary in relation to the purposes for which data are processed.

## 19 Regulatory Compliance

X-Road is obligated to comply with security requirements stipulated by the following regulatory bodies:

### 19.1 Common Regulations

Common European Union (EU) regulations:

  * EIDAS – Regulation (EU) No 910/2014 of the European Parliament and of the Council of 23 July 2014 on electronic identification and trust services for electronic transactions in the internal market. Refer to \[[EIDAS](#Ref_EIDAS)\]. 
  * GDPR – General Data Protection Regulation (EU) 2016/679 of the European Parliament and of the Council of 27 April 2016 on the protection of natural persons with regard to the processing of personal data and on the free movement of such data. Refer to \[[GDPR](#Ref_GDPR)\].

### 19.2 Environment and Country-Specific Regulations

Environment and country-specific regulations:

  * VAHTI – Information security standard that is developed for the Finnish public sector. VAHTI is compulsory for Finnish state and local government organisations who handle databases/registers.
  * ISKE - Information security standard that is developed for the Estonian public sector. ISKE is compulsory for Estonian state and local government organisations who handle databases/registers.<|MERGE_RESOLUTION|>--- conflicted
+++ resolved
@@ -2,11 +2,7 @@
 
 **Technical Specification**
 
-<<<<<<< HEAD
-Version: 0.11  
-=======
-Version: 0.10
->>>>>>> 259c7c8d
+Version: 0.11
 01.06.2023
 
 Doc. ID: ARC-SEC
@@ -27,10 +23,7 @@
  01.06.2023 | 0.8     | Update references                                | Petteri Kivimäki
  24.08.2023 | 0.9     | Minimum supported client Security Server version | Eneli Reimets
  12.06.2024 | 0.10    | Update with the new ACME features                | Petteri Kivimäki
-<<<<<<< HEAD
  21.03.2025 | 0.11    | Syntax and styling                               | Pauline Dimmek
-=======
->>>>>>> 259c7c8d
 
 ## Table of Contents
 
