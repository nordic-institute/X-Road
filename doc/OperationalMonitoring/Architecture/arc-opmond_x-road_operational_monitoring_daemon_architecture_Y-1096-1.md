--- conflicted
+++ resolved
@@ -1,6 +1,6 @@
 # X-Road: Operational Monitoring Daemon Architecture <!-- omit in toc -->
 
-Version: 1.5  
+Version: 1.6  
 Document ID: ARC-OPMOND
 
 | Date       | Version | Description                                                         | Author           |
@@ -15,11 +15,8 @@
 | 01.06.2023 | 1.2     | Update references                                                   | Petteri Kivimäki |
 | 02.10.2024 | 1.3     | Update schema file locations                                        | Justas Samuolis  |
 | 05.12.2024 | 1.4     | Add endpoint level statistics gathering support                     | Eneli Reimets    |
-<<<<<<< HEAD
 | 17.03.2025 | 1.5     | Syntax and styling                                                  | Pauline Dimmek   |
-=======
-| 26.03.2025 | 1.5     | Added field xRoadVersion and example for producer side REST request | Eneli Reimets    |
->>>>>>> 259c7c8d
+| 26.03.2025 | 1.6     | Added field xRoadVersion and example for producer side REST request | Eneli Reimets    |
 
 ## Table of Contents <!-- omit in toc -->
 
