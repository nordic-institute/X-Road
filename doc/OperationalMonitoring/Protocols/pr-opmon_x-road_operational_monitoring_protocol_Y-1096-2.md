# X-Road: Operational Monitoring Protocol <!-- omit in toc -->

**Technical Specification**

<<<<<<< HEAD
Version: 1.6  
=======
Version: 1.6 
>>>>>>> 259c7c8d
Doc. ID: PR-OPMON

| Date       | Version | Description                                                          | Author           |
|------------|---------|----------------------------------------------------------------------|------------------|
|            | 0.2     | Initial version                                                      |                  |
| 23.01.2017 | 0.3     | Added license text, table of contents and version history            | Sami Kallio      |
| 05.03.2018 | 0.4     | Added terms and abbreviations reference                              | Tatu Repo        |
| 04.12.2018 | 0.5     | More detailed descriptions for *[request/response][In/Out]Ts* fields | Cybernetica AS   |
| 18.02.2019 | 0.6     | Example response updated: added xRequestId                           | Caro Hautamäki   |
| 23.05.2019 | 0.7     | Add info about status_code, request_rest_size, response_rest_size    | Tapio Jaakkola   |
| 12.12.2019 | 1.0     | Update the protocol to the next major version                        | Ilkka Seppälä    |
| 10.05.2023 | 1.1     | Security Categories removed.                                         | Justas Samuolis  |
| 01.06.2023 | 1.2     | Update references                                                    | Petteri Kivimäki |
| 02.10.2024 | 1.3     | Update schema file locations                                         | Justas Samuolis  | 
| 05.12.2024 | 1.4     | Add endpoint level statistics gathering support                      | Eneli Reimets    |
| 09.01.2025 | 1.5     | Restructure heading levels for the documentation platform            | Raido Kaju       |
<<<<<<< HEAD
| 26.03.2025 | 1.6     | Syntax and styling                                                   | Pauline Dimmek   |
=======
| 19.03.2025 | 1.6     | Added new optional field: xRoadVersion                               | Eneli Reimets    |
>>>>>>> 259c7c8d

## Table of Contents <!-- omit in toc -->

<!-- toc -->

- [License](#license)
- [1 Introduction](#1-introduction)
    - [1.1 Terms and abbreviations](#11-terms-and-abbreviations)
    - [1.2 References](#12-references)
- [2 Retrieving Operational Data of Security Server](#2-retrieving-operational-data-of-security-server)
- [3 Retrieving Health Data of Security Server](#3-retrieving-health-data-of-security-server)
- [Annex A WSDL for Operational Monitoring Messages](#annex-a-wsdl-for-operational-monitoring-messages)
- [Annex B JSON-Schema for Payload of getSecurityServerOperationalData Response](#annex-b-json-schema-for-payload-of-getsecurityserveroperationaldata-response)
- [Annex C Example Messages](#annex-c-example-messages)
  - [C.1 getSecurityServerOperationalData Request](#c1-getsecurityserveroperationaldata-request)
  - [C.2 getSecurityServerOperationalData Response](#c2-getsecurityserveroperationaldata-response)
    - [C.2.1 Example JSON-Payload of getSecurityServerOperationalData Response](#c21-example-json-payload-of-getsecurityserveroperationaldata-response)
  - [C.3 getSecurityServerHealthData Request](#c3-getsecurityserverhealthdata-request)
  - [C.4 getSecurityServerHealthData Response](#c4-getsecurityserverhealthdata-response)

<!-- tocstop -->

## License

This document is licensed under the Creative Commons Attribution-ShareAlike 3.0 Unported License. To view a copy of this license, visit http://creativecommons.org/licenses/by-sa/3.0/.

## 1 Introduction

This specification describes services that can be used by X-Road participants to gather operational monitoring information of the security servers. The operational monitoring information contains data about request exchange (such as which services or endpoints have been called, how many times, what was the size of the response, etc.) of the security servers. The X-Road operational monitoring protocol is intended to support external monitoring systems and other software that can monitor service level agreements, make service statistics, etc.

The operational monitoring services are the following:
* *getSecurityServerOperationalData* - downloading operational data of the specified time period of the security server.
* *getSecurityServerHealthData* - downloading health data of the security server.

The operational monitoring services are implemented as standard X-Road services (see \[[PR-MESS](#PR-MESS)\] for detailed description of the protocol) that are offered by the owner of the security servers.

This protocol builds on existing transport and message encoding mechanisms. Therefore, this specification does not cover the technical details and error conditions related to making HTTP(S) requests together with processing MIME-encoded messages. These concerns are discussed in detail in their respective standards.

The low-level technical details of the operational monitoring services are specified using the WSDL \[[WSDL](#WSDL)\] syntax. See \[[Annex A](#AnnexA)\] for operational monitoring services WSDL file.

Chapters 2 and 3 together with annexes \[[Annex A](#AnnexA)\] and \[[Annex B](#AnnexB)\] contain normative information. All the other sections are informative in nature. All the references are normative.

This specification does not include option for partially implementing the protocol – the conformant implementation must implement the entire specification.

The key words "MUST", "MUST NOT", "REQUIRED", "SHALL", "SHALL NOT", "SHOULD", "SHOULD NOT", "RECOMMENDED", "MAY", and "OPTIONAL" in this document (in uppercase, as shown) are to be interpreted as described in \[[RFC2119](#RFC2119)\].

### 1.1 Terms and abbreviations

See X-Road terms and abbreviations documentation \[[TA-TERMS](#Ref_TERMS)\].

### 1.2 References

<a name="PR-MESS"/>**PR-MESS** -- X-Road: Message Transport Protocol v4.0. Document ID: [PR-MESS](../../Protocols/pr-mess_x-road_message_protocol.md).  
<a name="WSDL"/>**WSDL** -- Web Services Description Language (WSDL) 1.1. World Wide Web Consortium. 15 March 2001, https://www.w3.org/TR/2001/NOTE-wsdl-20010315  
<a name="SWAREF"/>**SWAREF** -- Attachments Profile Version 1.0, http://www.ws-i.org/Profiles/AttachmentsProfile-1.0-2004-08-24.html  
<a name="RFC1952"/>**RFC1952** -- GZIP file format specification version 4.3, https://tools.ietf.org/html/rfc1952  
<a name="RFC2119"/>**RFC2119** -- Key words for use in RFCs to Indicate Requirement Levels. Request for Comments 2119, Internet Engineering Task Force, March 1997, https://www.ietf.org/rfc/rfc2119.txt  
<a name="Ref_TERMS" class="anchor"/>**TA-TERMS** -- X-Road Terms and Abbreviations. Document ID: [TA-TERMS](../../terms_x-road_docs.md).

## 2 Retrieving Operational Data of Security Server

Security server clients can retrieve operational data of the specified time period of the security server. Method is invoked as regular X-Road service.

The *service* SOAP header MUST contain the identifier of the target service provider (owner of the security server) and the value of the *serviceCode* element MUST be *"getSecurityServerOperationalData"*. Additionally *securityServer* SOAP header SHOULD be used to identify the security server that is the target of the request. This is needed to uniquely determine the target security server in a clustered security server configuration. The SOAP header *securityServer* MUST be used in case the sender of the request is the owner of target security server. This header is used to perform correct authentication of the sender.  

The body of the request MUST contain an XML element *getSecurityServerOperationalData* which contains the following XML elements.
* *searchCriteria* (mandatory) -- Determines the search criteria of the requested monitoring data records. This element contains the following XML elements.
 * *recordsFrom* (mandatory) -- Unix timestamp in seconds to determine the beginning of the time period of the monitoring data records. The beginning timestamp MUST be less than the system value of *current time - configured offset seconds* (all of the operational data before that system timestamp SHOULD be committed. By default 60 seconds are used for the offset).
 * *recordsTo* (mandatory) -- Unix timestamp in seconds to determine the end (inclusively) of the time period of the monitoring data records. If the end timestamp is bigger or equal to the system value of *current time - configured offset seconds* then *recordsTo* value is shifted to the value of *current time - configured offset seconds - 1* (it is allowed to subtract a bigger time buffer to ensure that all the operational data of the specified time period are committed. By default 60 seconds are used for the offset).  
 * *client* (optional) -- Determines the client identifier of the service provider in the monitoring data records.  
* *outputSpec* (optional) -- A sequence of optional *outputField* elements that determines the set of the requested operational data record fields in the response payload. If omitted or empty sequence, all record fields MUST be included into the response payload. The possible output field values are the following:

 * *monitoringDataTs*
 * *securityServerInternalIp*
 * *securityServerType*
 * *requestInTs*
 * *requestOutTs*
 * *responseInTs*
 * *responseOutTs*
 * *clientXRoadInstance*
 * *clientMemberClass*
 * *clientMemberCode*
 * *clientSubsystemCode*
 * *serviceXRoadInstance*
 * *serviceMemberClass*
 * *serviceMemberCode*
 * *serviceSubsystemCode*
 * *serviceCode*
 * *restMethod*
 * *restPath*
 * *serviceVersion*
 * *representedPartyClass*
 * *representedPartyCode*
 * *messageId*
 * *messageUserId*
 * *messageIssue*
 * *messageProtocolVersion*
 * *clientSecurityServerAddress*
 * *serviceSecurityServerAddress*
 * *requestSize*
 * *requestMimeSize*
 * *requestAttachmentCount*
 * *responseSize*
 * *responseMimeSize*
 * *responseAttachmentCount*
 * *succeeded*
 * *serviceType*
 * *faultCode*
 * *faultString*
 * *statusCode*
 * *xRoadVersion*
 

The fields are described in the JSON-schema of the response payload \[[Annex B](#AnnexB)\].

The XML schema fragment of the operational data request body is shown below. For clarity, documentation in the schema fragment is omitted.

```xml
<xs:complexType name="GetSecurityServerOperationalDataType">
  <xs:sequence>
    <xs:element name="searchCriteria" type="SearchCriteriaType" />
    <xs:element name="outputSpec" type="OutputSpecType" minOccurs="0" />
  </xs:sequence>
</xs:complexType>
<xs:complexType name="SearchCriteriaType">
  <xs:sequence>
    <xs:element name="recordsFrom" type="xs:long" />
    <xs:element name="recordsTo" type="xs:long" />
    <xs:element name="client" type="id:XRoadClientIdentifierType" minOccurs="0" />
  </xs:sequence>
</xs:complexType>
<xs:complexType name="OutputSpecType">
  <xs:sequence>
    <xs:element name="outputField" type="xs:string"
        minOccurs="0" maxOccurs="unbounded" />
  </xs:sequence>
</xs:complexType>
```

The example request message is presented in \[[Annex C.1](#AnnexC.1)\].

The response MUST be MIME multipart message with attachment using swaRef \[[SWAREF](#SWAREF)\]. The response MUST contain the following MIME parts.

1. X-Road SOAP response message. The message MUST contain the regular X-Road headers and the body MUST contain the following elements.
 * *recordsCount* (mandatory) -- Number of records in the payload.
 * *records* (mandatory) -- The reference (CID URI) to the attachment (MIME part) containing the operational data records.
 * *nextRecordsFrom* (optional) -- This element MUST be included in case operational data records do not fit into the response (size limitation) and/or in case the *recordsTo* timestamp in the search criteria was actually shifted earlier. The value MUST be the proper Unix timestamp in seconds for the search criteria element *recordsFrom* of the next sequential query.

 The content type of this part MUST be *text/xml*.

2. Operational data (payload). This MIME part MUST contain queried operational data records in JSON format and compressed (GZIP \[[RFC1952](#RFC1952)\]) . The content type of this part MUST be *application/gzip*. The JSON-Schema for payload is described in \[[Annex B](#AnnexB)\].

The XML schema fragment of the operational data response body is shown below. For clarity, documentation in the schema fragment is omitted.

```xml
<xs:complexType name="GetSecurityServerOperationalDataResponseType">
  <xs:sequence>
    <xs:element name="recordsCount" type="xs:int" />
    <xs:element name="records" type="ref:swaRef" />
    <xs:element name="nextRecordsFrom" type="xs:long" minOccurs="0" />
  </xs:sequence>
</xs:complexType>
```

The example response message is presented in \[[Annex C.2](#AnnexC.2)\].

## 3 Retrieving Health Data of Security Server

Security server clients can retrieve health data of the specified security server. Method is invoked as regular X-Road service.

The *service* SOAP header MUST contain the identifier of the target service provider (owner of the security server) and the value of the *serviceCode* element MUST be *"getSecurityServerHealthData"*. Additionally *securityServer* SOAP header SHOULD contain the identifier of the security server retrieving data from. The last one determines the security server uniquely in a clustered security server configuration.

The body of the request MUST contain an XML element *getSecurityServerHealthData*.
This element MAY contain XML element *filterCriteria* to determine a client (service provider). In this case filtering health data by a client MUST be performed.

The XML schema fragment of the health data request body is shown below. For clarity, documentation in the schema fragment is omitted.

```xml
<xs:complexType name="GetSecurityServerHealthDataType">
  <xs:sequence>
    <xs:element name="filterCriteria" type="FilterCriteriaType" minOccurs="0" />
  </xs:sequence>
</xs:complexType>
<xs:complexType name="FilterCriteriaType">
  <xs:sequence>
  <xs:element name="client" type="id:XRoadClientIdentifierType" minOccurs="0" />
  </xs:sequence>
</xs:complexType>    
```

The example request message is presented in \[[Annex C.3](#AnnexC.3)\].

The response message MUST contain health data of the queried security server:
 * *monitoringStartupTimestamp* -- The Unix timestamp in milliseconds when the monitoring system was started.
 * *statisticsPeriodSeconds* -- Duration of the statistics period in seconds.
 * *servicesEvents* -- Health data of all (filtered) services of the security server.

  The XML element *servicesEvents* MUST contain list of items (*serviceEvents*) representing service statistics, where item contains following elements.
  * *service* (mandatory) -- The service identifier.
  * *lastSuccessfulRequestTimestamp* (optional) -- The timestamp of the last successful request (Unix timestamp in milliseconds).
  * *lastUnsuccessfulRequestTimestamp* (optional)-- The timestamp of the last unsuccessful request (Unix timestamp in milliseconds).
  * *serviceType* (optional) -- The type of the service.
  * *lastPeriodStatistics* (optional) -- The statistics of the requests occurred during the last period containing the following elements.
    * *successfulRequestCount* (mandatory) -- The number of successful requests occurred during the last period.
    * *unsuccessfulRequestCount* (mandatory) -- The number of unsuccessful requests occurred during the last period.
    * *requestMinDuration* (optional) -- The minimum duration of the request in milliseconds.
    * *requestAverageDuration* (optional) -- The average duration of the request in milliseconds.
    * *requestMaxDuration* (optional) -- The maximum duration of the request in milliseconds.
    * *requestDurationStdDev* (optional) -- The standard deviation of the duration of the requests.
    * *requestMinSize* (optional) -- The minimum message size of the request in bytes.
    * *requestAverageSize* (optional) -- The average message size of the request in bytes.
    * *requestMaxSize* (optional) -- The maximum message size of the request in bytes.
    * *requestSizeStdDev* (optional) -- The standard deviation of the message size of the request.
    * *responseMinSize* (optional) -- The minimum message size of the response in bytes.
    * *responseAverageSize* (optional) -- The average message size of the response in bytes.
    * *responseMaxSize* (optional) -- The maximum message size of the response in bytes.
    * *responseSizeStdDev* (optional) -- The standard deviation of the message size of the response.       

The XML schema fragment of the health data response body is shown below. For clarity, documentation in the schema fragment is omitted.

```xml
<xs:complexType name="GetSecurityServerHealthDataResponseType">
  <xs:sequence>
    <xs:element name="monitoringStartupTimestamp" type="xs:long" />
    <xs:element name="statisticsPeriodSeconds" type="xs:int" />
    <xs:element name="servicesEvents" type="ServicesEventsType" />
  </xs:sequence>
</xs:complexType>
<xs:complexType name="ServicesEventsType">
  <xs:sequence>
    <xs:element name="serviceEvents" type="ServiceEventsType" minOccurs="0"
        maxOccurs="unbounded" />
  </xs:sequence>
</xs:complexType>
<xs:complexType name="ServiceEventsType">
  <xs:sequence>
    <xs:element name="service" type="id:XRoadServiceIdentifierType" />
    <xs:element name="lastSuccessfulRequestTimestamp" type="xs:long"
        minOccurs="0" />
    <xs:element name="lastUnsuccessfulRequestTimestamp" type="xs:long"
        minOccurs="0" />
    <xs:element name="serviceType" type="xs:string" minOccurs="0" />
    <xs:element name="lastPeriodStatistics" type="LastPeriodStatisticsType" />
  </xs:sequence>
</xs:complexType>
<xs:complexType name="LastPeriodStatisticsType">
  <xs:sequence>
    <xs:element name="successfulRequestCount" type="xs:int" />
    <xs:element name="unsuccessfulRequestCount" type="xs:int" />
    <xs:element name="requestMinDuration" type="xs:long" minOccurs="0" />
    <xs:element name="requestAverageDuration" type="xs:double" minOccurs="0" />
    <xs:element name="requestMaxDuration" type="xs:long" minOccurs="0" />
    <xs:element name="requestDurationStdDev" type="xs:double" minOccurs="0" />
    <xs:element name="requestMinSize" type="xs:long" minOccurs="0" />
    <xs:element name="requestAverageSize" type="xs:double" minOccurs="0" />
    <xs:element name="requestMaxSize" type="xs:long" minOccurs="0" />
    <xs:element name="requestSizeStdDev" type="xs:double" minOccurs="0" />
    <xs:element name="responseMinSize" type="xs:long" minOccurs="0" />
    <xs:element name="responseAverageSize" type="xs:double" minOccurs="0" />
    <xs:element name="responseMaxSize" type="xs:long" minOccurs="0" />
    <xs:element name="responseSizeStdDev" type="xs:double" minOccurs="0" />
  </xs:sequence>
</xs:complexType>
```

The example response message is presented in \[[Annex C.4](#AnnexC.4)\].

<a name="AnnexA"/>

## Annex A WSDL for Operational Monitoring Messages

The XML-schema for operational monitoring messages is located in the file *src/op-monitor-daemon/core/src/main/resources/op-monitoring.xsd* of the X-Road source code.

The WSDL is located in the file *src/op-monitor-daemon/core/src/main/resources/op-monitoring.wsdl* of the X-Road source code.

```xml
<?xml version="1.0" encoding="UTF-8"?>
<wsdl:definitions targetNamespace="http://op-monitor.x-road.eu/"
        xmlns:wsdl="http://schemas.xmlsoap.org/wsdl/"
        xmlns:opm="http://x-road.eu/xsd/op-monitoring.xsd"
        xmlns:xrd="http://x-road.eu/xsd/xroad.xsd"
        xmlns:id="http://x-road.eu/xsd/identifiers"
        xmlns:soap="http://schemas.xmlsoap.org/wsdl/soap/"
        xmlns:mime="http://schemas.xmlsoap.org/wsdl/mime/"
        xmlns:tns="http://op-monitor.x-road.eu/">
    <wsdl:types>
        <xs:schema elementFormDefault="qualified"
                targetNamespace="http://x-road.eu/xsd/identifiers"
                xmlns="http://x-road.eu/xsd/identifiers"
                xmlns:xs="http://www.w3.org/2001/XMLSchema">
            <xs:complexType name="XRoadIdentifierType">
                <xs:annotation>
                    <xs:documentation>Globally unique identifier in the X-Road
                        system. Identifier consists of object type specifier and
                        list of hierarchical codes (starting with code that
                        identifiers the X-Road instance).
                    </xs:documentation>
                </xs:annotation>
                <xs:sequence>
                    <xs:element minOccurs="0" ref="xRoadInstance"/>
                    <xs:element minOccurs="0" ref="memberClass"/>
                    <xs:element minOccurs="0" ref="memberCode"/>
                    <xs:element minOccurs="0" ref="subsystemCode"/>
                    <xs:element minOccurs="0" ref="groupCode"/>
                    <xs:element minOccurs="0" ref="serviceCode"/>
                    <xs:element minOccurs="0" ref="serviceVersion"/>
                    <xs:element minOccurs="0" ref="serverCode"/>
                </xs:sequence>
                <xs:attribute ref="objectType" use="required"/>
            </xs:complexType>
            <xs:simpleType name="XRoadObjectType">
                <xs:annotation>
                    <xs:documentation>Enumeration for X-Road identifier types.
                    </xs:documentation>
                </xs:annotation>
                <xs:restriction base="xs:string">
                    <xs:enumeration value="MEMBER"/>
                    <xs:enumeration value="SUBSYSTEM"/>
                    <xs:enumeration value="SERVER"/>
                    <xs:enumeration value="GLOBALGROUP"/>
                    <xs:enumeration value="LOCALGROUP"/>
                    <xs:enumeration value="SERVICE"/>
                </xs:restriction>
            </xs:simpleType>
            <xs:element name="xRoadInstance" type="xs:string">
                <xs:annotation>
                    <xs:documentation>Identifies the X-Road instance. This field
                        is applicable to all identifier types.
                    </xs:documentation>
                </xs:annotation>
            </xs:element>
            <xs:element name="memberClass" type="xs:string">
                <xs:annotation>
                    <xs:documentation>Type of the member (company, government
                        institution, private person, etc.)
                    </xs:documentation>
                </xs:annotation>
            </xs:element>
            <xs:element name="memberCode" type="xs:string">
                <xs:annotation>
                    <xs:documentation>Code that uniquely identifies a member of
                        given member type.
                    </xs:documentation>
                </xs:annotation>
            </xs:element>
            <xs:element name="subsystemCode" type="xs:string">
                <xs:annotation>
                    <xs:documentation>Code that uniquely identifies a subsystem
                        of given X-Road member.
                    </xs:documentation>
                </xs:annotation>
            </xs:element>
            <xs:element name="groupCode" type="xs:string">
                <xs:annotation>
                    <xs:documentation>Code that uniquely identifies a global
                        group in
                        given X-Road instance.
                    </xs:documentation>
                </xs:annotation>
            </xs:element>
            <xs:element name="serviceCode" type="xs:string">
                <xs:annotation>
                    <xs:documentation>Code that uniquely identifies a service
                        offered by given X-Road member or subsystem.
                    </xs:documentation>
                </xs:annotation>
            </xs:element>
            <xs:element name="serviceVersion" type="xs:string">
                <xs:annotation>
                    <xs:documentation>Version of the service.</xs:documentation>
                </xs:annotation>
            </xs:element>
            <xs:element name="serverCode" type="xs:string">
                <xs:annotation>
                    <xs:documentation>Code that uniquely identifies security
                        server offered by a given X-Road member or subsystem.
                    </xs:documentation>
                </xs:annotation>
            </xs:element>
            <xs:attribute name="objectType" type="XRoadObjectType"/>
            <xs:complexType name="XRoadClientIdentifierType">
                <xs:complexContent>
                    <xs:restriction base="XRoadIdentifierType">
                        <xs:sequence>
                            <xs:element ref="xRoadInstance"/>
                            <xs:element ref="memberClass"/>
                            <xs:element ref="memberCode"/>
                            <xs:element minOccurs="0" ref="subsystemCode"/>
                        </xs:sequence>
                        <xs:attribute ref="objectType" use="required"/>
                    </xs:restriction>
                </xs:complexContent>
            </xs:complexType>
            <xs:complexType name="XRoadServiceIdentifierType">
                <xs:complexContent>
                    <xs:restriction base="XRoadIdentifierType">
                        <xs:sequence>
                            <xs:element ref="xRoadInstance"/>
                            <xs:element ref="memberClass"/>
                            <xs:element ref="memberCode"/>
                            <xs:element minOccurs="0" ref="subsystemCode"/>
                            <xs:element ref="serviceCode"/>
                            <xs:element minOccurs="0" ref="serviceVersion"/>
                        </xs:sequence>
                        <xs:attribute ref="objectType" use="required"
                                fixed="SERVICE"/>
                    </xs:restriction>
                </xs:complexContent>
            </xs:complexType>
            <xs:complexType name="XRoadSecurityServerIdentifierType">
                <xs:complexContent>
                    <xs:restriction base="XRoadIdentifierType">
                        <xs:sequence>
                            <xs:element ref="xRoadInstance"/>
                            <xs:element ref="memberClass"/>
                            <xs:element ref="memberCode"/>
                            <xs:element ref="serverCode"/>
                        </xs:sequence>
                        <xs:attribute ref="objectType" use="required"
                                fixed="SERVER"/>
                    </xs:restriction>
                </xs:complexContent>
            </xs:complexType>
            <xs:complexType name="XRoadGlobalGroupIdentifierType">
                <xs:complexContent>
                    <xs:restriction base="XRoadIdentifierType">
                        <xs:sequence>
                            <xs:element ref="xRoadInstance"/>
                            <xs:element ref="groupCode"/>
                        </xs:sequence>
                        <xs:attribute ref="objectType" use="required"
                                fixed="GLOBALGROUP"/>
                    </xs:restriction>
                </xs:complexContent>
            </xs:complexType>
            <xs:complexType name="XRoadLocalGroupIdentifierType">
                <xs:complexContent>
                    <xs:restriction base="XRoadIdentifierType">
                        <xs:sequence>
                            <xs:element ref="groupCode"/>
                        </xs:sequence>
                        <xs:attribute ref="objectType" use="required"
                                fixed="LOCALGROUP"/>
                    </xs:restriction>
                </xs:complexContent>
            </xs:complexType>
        </xs:schema>
        <xs:schema elementFormDefault="qualified"
                targetNamespace="http://x-road.eu/xsd/xroad.xsd"
                xmlns="http://x-road.eu/xsd/xroad.xsd"
                xmlns:xs="http://www.w3.org/2001/XMLSchema">
            <xs:element name="version" type="xs:string"/>

            <!-- Header elements -->
            <xs:element name="client" type="id:XRoadClientIdentifierType"/>
            <xs:element name="service" type="id:XRoadServiceIdentifierType"/>
            <xs:element name="securityServer"
                    type="id:XRoadSecurityServerIdentifierType"/>
            <xs:element name="userId" type="xs:string"/>
            <xs:element fixed="4.0" name="protocolVersion" type="xs:string"/>
            <xs:element name="id" type="xs:string"/>

            <!-- Elements describing other elements and operations-->
            <xs:element name="title">
                <xs:annotation>
                    <xs:documentation>Title</xs:documentation>
                </xs:annotation>
                <xs:complexType>
                    <xs:simpleContent>
                        <xs:extension base="xs:string">
                            <xs:attribute default="en" ref="xml:lang"/>
                        </xs:extension>
                    </xs:simpleContent>
                </xs:complexType>
            </xs:element>
            <xs:element name="notes">
                <xs:annotation>
                    <xs:documentation>Notes for user</xs:documentation>
                </xs:annotation>
                <xs:complexType>
                    <xs:simpleContent>
                        <xs:extension base="xs:string">
                            <xs:attribute default="en" ref="xml:lang"/>
                        </xs:extension>
                    </xs:simpleContent>
                </xs:complexType>
            </xs:element>
        </xs:schema>
        <xs:schema elementFormDefault="qualified"
                targetNamespace="http://x-road.eu/xsd/op-monitoring.xsd"
                xmlns:xs="http://www.w3.org/2001/XMLSchema"
                xmlns="http://x-road.eu/xsd/op-monitoring.xsd"
                xmlns:id="http://x-road.eu/xsd/identifiers"
                xmlns:ref="http://ws-i.org/profiles/basic/1.1/xsd">
            <xs:import namespace="http://ws-i.org/profiles/basic/1.1/xsd"
                    schemaLocation="http://ws-i.org/profiles/basic/1.1/swaref.xsd"
                    id="ref"/>
            <xs:complexType name="GetSecurityServerOperationalDataType">
                <xs:annotation>
                    <xs:documentation>Security server operational data request
                    </xs:documentation>
                </xs:annotation>
                <xs:sequence>
                    <xs:element name="searchCriteria" type="SearchCriteriaType">
                        <xs:annotation>
                            <xs:documentation>Search criteria</xs:documentation>
                        </xs:annotation>
                    </xs:element>
                    <xs:element name="outputSpec" type="OutputSpecType"
                            minOccurs="0">
                        <xs:annotation>
                            <xs:documentation>The set of the requested
                                operational data fields
                            </xs:documentation>
                        </xs:annotation>
                    </xs:element>
                </xs:sequence>
            </xs:complexType>
            <xs:complexType name="SearchCriteriaType">
                <xs:sequence>
                    <xs:element name="recordsFrom" type="xs:long">
                        <xs:annotation>
                            <xs:documentation>The beginning of the time interval
                                of requested operational data (Unix timestamp in
                                seconds)
                            </xs:documentation>
                        </xs:annotation>
                    </xs:element>
                    <xs:element name="recordsTo" type="xs:long">
                        <xs:annotation>
                            <xs:documentation>The end of the time interval of
                                requested operational data (Unix timestamp in
                                seconds)
                            </xs:documentation>
                        </xs:annotation>
                    </xs:element>
                    <xs:element name="client"
                            type="id:XRoadClientIdentifierType"
                            minOccurs="0">
                        <xs:annotation>
                            <xs:documentation>Client identifier of data exchange
                                partner to use for filtering out records
                            </xs:documentation>
                        </xs:annotation>
                    </xs:element>
                </xs:sequence>
            </xs:complexType>
            <xs:complexType name="OutputSpecType">
                <xs:sequence>
                    <xs:element name="outputField" type="xs:string"
                            minOccurs="0" maxOccurs="unbounded">
                        <xs:annotation>
                            <xs:documentation>Name of the operational data
                                field
                            </xs:documentation>
                        </xs:annotation>
                    </xs:element>
                </xs:sequence>
            </xs:complexType>
            <xs:complexType name="GetSecurityServerOperationalDataResponseType">
                <xs:annotation>
                    <xs:documentation>Security server operational data
                        response
                    </xs:documentation>
                </xs:annotation>
                <xs:sequence>
                    <xs:element name="recordsCount" type="xs:int">
                        <xs:annotation>
                            <xs:documentation>The number of records included in
                                the response
                            </xs:documentation>
                        </xs:annotation>
                    </xs:element>
                    <xs:element name="records" type="ref:swaRef">
                        <xs:annotation>
                            <xs:documentation>The reference to the attachment
                                containing the records
                            </xs:documentation>
                        </xs:annotation>
                    </xs:element>
                    <xs:element name="nextRecordsFrom" type="xs:long"
                            minOccurs="0">
                        <xs:annotation>
                            <xs:documentation>Unix timestamp in seconds to use
                                for field recordsFrom of the next query. This
                                element is present in case the size of the
                                response has been limited or the timestamp of
                                the field recordsTo was in the future.
                            </xs:documentation>
                        </xs:annotation>
                    </xs:element>
                </xs:sequence>
            </xs:complexType>
            <xs:complexType name="FilterCriteriaType">
                <xs:sequence>
                    <xs:element name="client"
                            type="id:XRoadClientIdentifierType"
                            minOccurs="0">
                        <xs:annotation>
                            <xs:documentation>Client identifier of data exchange
                                partner to use for filtering out services
                            </xs:documentation>
                        </xs:annotation>
                    </xs:element>
                </xs:sequence>
            </xs:complexType>
            <xs:complexType name="GetSecurityServerHealthDataType">
                <xs:annotation>
                    <xs:documentation>Security server health data request
                    </xs:documentation>
                </xs:annotation>
                <xs:sequence>
                    <xs:element name="filterCriteria" type="FilterCriteriaType"
                            minOccurs="0">
                        <xs:annotation>
                            <xs:documentation>Filter criteria</xs:documentation>
                        </xs:annotation>
                    </xs:element>
                </xs:sequence>
            </xs:complexType>
            <xs:complexType name="GetSecurityServerHealthDataResponseType">
                <xs:annotation>
                    <xs:documentation>Security server health data response
                    </xs:documentation>
                </xs:annotation>
                <xs:sequence>
                    <xs:element name="monitoringStartupTimestamp"
                            type="xs:long">
                        <xs:annotation>
                            <xs:documentation>The Unix timestamp in milliseconds
                                when the operational monitoring daemon was
                                started
                            </xs:documentation>
                        </xs:annotation>
                    </xs:element>
                    <xs:element name="statisticsPeriodSeconds" type="xs:int">
                        <xs:annotation>
                            <xs:documentation>Duration of the statistics period
                                in seconds
                            </xs:documentation>
                        </xs:annotation>
                    </xs:element>
                    <xs:element name="servicesEvents" type="ServicesEventsType">
                        <xs:annotation>
                            <xs:documentation>Health data of all services
                            </xs:documentation>
                        </xs:annotation>
                    </xs:element>
                </xs:sequence>
            </xs:complexType>
            <xs:complexType name="ServicesEventsType">
                <xs:sequence>
                    <xs:element name="serviceEvents" type="ServiceEventsType"
                            minOccurs="0" maxOccurs="unbounded">
                        <xs:annotation>
                            <xs:documentation>Health data of one service
                            </xs:documentation>
                        </xs:annotation>
                    </xs:element>
                </xs:sequence>
            </xs:complexType>
            <xs:complexType name="ServiceEventsType">
                <xs:sequence>
                    <xs:element name="service"
                            type="id:XRoadServiceIdentifierType">
                        <xs:annotation>
                            <xs:documentation>The service identifier
                            </xs:documentation>
                        </xs:annotation>
                    </xs:element>
                    <xs:element name="lastSuccessfulRequestTimestamp"
                            type="xs:long" minOccurs="0">
                        <xs:annotation>
                            <xs:documentation>The timestamp of the last
                                successful request (Unix timestamp in
                                milliseconds)
                            </xs:documentation>
                        </xs:annotation>
                    </xs:element>
                    <xs:element name="lastUnsuccessfulRequestTimestamp"
                            type="xs:long"
                            minOccurs="0">
                        <xs:annotation>
                            <xs:documentation>The timestamp of the last
                                unsuccessful request (Unix timestamp in
                                milliseconds)
                            </xs:documentation>
                        </xs:annotation>
                    </xs:element>
                    <xs:element name="serviceType" type="xs:string" minOccurs="0">
                        <xs:annotation>
                            <xs:documentation>Type of the service</xs:documentation>
                        </xs:annotation>
                    </xs:element>
                    <xs:element name="lastPeriodStatistics"
                            type="LastPeriodStatisticsType">
                        <xs:annotation>
                            <xs:documentation>The statistics of the requests
                                occurred during the last period
                            </xs:documentation>
                        </xs:annotation>
                    </xs:element>
                </xs:sequence>
            </xs:complexType>
            <xs:complexType name="LastPeriodStatisticsType">
                <xs:sequence>
                    <xs:element name="successfulRequestCount" type="xs:int">
                        <xs:annotation>
                            <xs:documentation>The number of successful requests
                                occurred during the last period
                            </xs:documentation>
                        </xs:annotation>
                    </xs:element>
                    <xs:element name="unsuccessfulRequestCount" type="xs:int">
                        <xs:annotation>
                            <xs:documentation>The number of unsuccessful
                                requests occurred during the last period
                            </xs:documentation>
                        </xs:annotation>
                    </xs:element>
                    <xs:element name="requestMinDuration" type="xs:long"
                            minOccurs="0">
                        <xs:annotation>
                            <xs:documentation>The minimum duration of the
                                request in milliseconds
                            </xs:documentation>
                        </xs:annotation>
                    </xs:element>
                    <xs:element name="requestAverageDuration" type="xs:double"
                            minOccurs="0">
                        <xs:annotation>
                            <xs:documentation>The average duration of the
                                request in milliseconds
                            </xs:documentation>
                        </xs:annotation>
                    </xs:element>
                    <xs:element name="requestMaxDuration" type="xs:long"
                            minOccurs="0">
                        <xs:annotation>
                            <xs:documentation>The maximum duration of the
                                request in milliseconds
                            </xs:documentation>
                        </xs:annotation>
                    </xs:element>
                    <xs:element name="requestDurationStdDev" type="xs:double"
                            minOccurs="0">
                        <xs:annotation>
                            <xs:documentation>The standard deviation of the
                                duration of the requests
                            </xs:documentation>
                        </xs:annotation>
                    </xs:element>
                    <xs:element name="requestMinSize" type="xs:long"
                            minOccurs="0">
                        <xs:annotation>
                            <xs:documentation>The minimum message size of
                                the request in bytes
                            </xs:documentation>
                        </xs:annotation>
                    </xs:element>
                    <xs:element name="requestAverageSize" type="xs:double"
                            minOccurs="0">
                        <xs:annotation>
                            <xs:documentation>The average message size of
                                the request in bytes
                            </xs:documentation>
                        </xs:annotation>
                    </xs:element>
                    <xs:element name="requestMaxSize" type="xs:long"
                            minOccurs="0">
                        <xs:annotation>
                            <xs:documentation>The maximum message size of
                                the request in bytes
                            </xs:documentation>
                        </xs:annotation>
                    </xs:element>
                    <xs:element name="requestSizeStdDev" type="xs:double"
                            minOccurs="0">
                        <xs:annotation>
                            <xs:documentation>The standard deviation of the
                                message size of the requests
                            </xs:documentation>
                        </xs:annotation>
                    </xs:element>
                    <xs:element name="responseMinSize" type="xs:long"
                            minOccurs="0">
                        <xs:annotation>
                            <xs:documentation>The minimum message size of
                                the response in bytes
                            </xs:documentation>
                        </xs:annotation>
                    </xs:element>
                    <xs:element name="responseAverageSize" type="xs:double"
                            minOccurs="0">
                        <xs:annotation>
                            <xs:documentation>The average message size of
                                the response in bytes
                            </xs:documentation>
                        </xs:annotation>
                    </xs:element>
                    <xs:element name="responseMaxSize" type="xs:long"
                            minOccurs="0">
                        <xs:annotation>
                            <xs:documentation>The maximum message size of
                                the response in bytes
                            </xs:documentation>
                        </xs:annotation>
                    </xs:element>
                    <xs:element name="responseSizeStdDev" type="xs:double"
                            minOccurs="0">
                        <xs:annotation>
                            <xs:documentation>The standard deviation of the
                                message size of the responses
                            </xs:documentation>
                        </xs:annotation>
                    </xs:element>
                </xs:sequence>
            </xs:complexType>
            <xs:element name="getSecurityServerOperationalData"
                    type="GetSecurityServerOperationalDataType"/>
            <xs:element name="getSecurityServerOperationalDataResponse"
                    type="GetSecurityServerOperationalDataResponseType"/>
            <xs:element name="getSecurityServerHealthData"
                    type="GetSecurityServerHealthDataType"/>
            <xs:element name="getSecurityServerHealthDataResponse"
                    type="GetSecurityServerHealthDataResponseType"/>
        </xs:schema>
    </wsdl:types>

    <wsdl:message name="getSecurityServerOperationalDataResponse">
        <wsdl:part name="getSecurityServerOperationalDataResponse"
                element="opm:getSecurityServerOperationalDataResponse"/>
    </wsdl:message>

    <wsdl:message name="getSecurityServerOperationalData">
        <wsdl:part name="getSecurityServerOperationalData"
                element="opm:getSecurityServerOperationalData"/>
    </wsdl:message>

    <wsdl:message name="getSecurityServerHealthDataResponse">
        <wsdl:part name="getSecurityServerHealthDataResponse"
                element="opm:getSecurityServerHealthDataResponse"/>
    </wsdl:message>

    <wsdl:message name="getSecurityServerHealthData">
        <wsdl:part name="getSecurityServerHealthData"
                element="opm:getSecurityServerHealthData"/>
    </wsdl:message>

    <wsdl:message name="requestheader">
        <wsdl:part name="client" element="xrd:client"/>
        <wsdl:part name="service" element="xrd:service"/>
        <wsdl:part name="securityServer" element="xrd:securityServer"/>
        <wsdl:part name="id" element="xrd:id"/>
        <wsdl:part name="protocolVersion" element="xrd:protocolVersion"/>
    </wsdl:message>

    <wsdl:portType name="opmServicePortType">
        <wsdl:operation name="getSecurityServerHealthData">
            <wsdl:documentation>
                <xrd:title>Security server health data</xrd:title>
            </wsdl:documentation>
            <wsdl:input name="getSecurityServerHealthData"
                    message="tns:getSecurityServerHealthData"/>
            <wsdl:output name="getSecurityServerHealthDataResponse"
                    message="tns:getSecurityServerHealthDataResponse"/>
        </wsdl:operation>
        <wsdl:operation name="getSecurityServerOperationalData">
            <wsdl:documentation>
                <xrd:title>Security server operational data</xrd:title>
            </wsdl:documentation>
            <wsdl:input name="getSecurityServerOperationalData"
                    message="tns:getSecurityServerOperationalData"/>
            <wsdl:output name="getSecurityServerOperationalDataResponse"
                    message="tns:getSecurityServerOperationalDataResponse"/>
        </wsdl:operation>
    </wsdl:portType>

    <wsdl:binding name="opmSoap11Binding" type="tns:opmServicePortType">
        <soap:binding style="document"
                transport="http://schemas.xmlsoap.org/soap/http"/>
        <wsdl:operation name="getSecurityServerOperationalData">
            <soap:operation soapAction=""/>
            <wsdl:input name="getSecurityServerOperationalData">
                <soap:body use="literal"/>
                <soap:header message="tns:requestheader" part="client" use="literal"/>
                <soap:header message="tns:requestheader" part="service" use="literal"/>
                <soap:header message="tns:requestheader" part="securityServer" use="literal"/>
                <soap:header message="tns:requestheader" part="id" use="literal"/>
                <soap:header message="tns:requestheader" part="protocolVersion" use="literal"/>
            </wsdl:input>
            <wsdl:output name="getSecurityServerOperationalDataResponse">
                <soap:header message="tns:requestheader" part="client" use="literal"/>
                <soap:header message="tns:requestheader" part="service" use="literal"/>
                <soap:header message="tns:requestheader" part="securityServer" use="literal"/>
                <soap:header message="tns:requestheader" part="id" use="literal"/>
                <soap:header message="tns:requestheader" part="protocolVersion" use="literal"/>
                <mime:multipartRelated>
                    <mime:part>
                        <soap:body use="literal"/>
                    </mime:part>
                </mime:multipartRelated>
            </wsdl:output>
        </wsdl:operation>
        <wsdl:operation name="getSecurityServerHealthData">
            <soap:operation soapAction=""/>
            <wsdl:input name="getSecurityServerHealthData">
                <soap:body use="literal"/>
                <soap:header message="tns:requestheader" part="client" use="literal"/>
                <soap:header message="tns:requestheader" part="service" use="literal"/>
                <soap:header message="tns:requestheader" part="securityServer" use="literal"/>
                <soap:header message="tns:requestheader" part="id" use="literal"/>
                <soap:header message="tns:requestheader" part="protocolVersion" use="literal"/>
            </wsdl:input>
            <wsdl:output name="getSecurityServerHealthDataResponse">
                <soap:body use="literal"/>
                <soap:header message="tns:requestheader" part="client" use="literal"/>
                <soap:header message="tns:requestheader" part="service" use="literal"/>
                <soap:header message="tns:requestheader" part="securityServer" use="literal"/>
                <soap:header message="tns:requestheader" part="id" use="literal"/>
                <soap:header message="tns:requestheader" part="protocolVersion" use="literal"/>
            </wsdl:output>
        </wsdl:operation>
    </wsdl:binding>

    <wsdl:service name="opmService">
        <wsdl:port name="opmServiceSoap11Port" binding="tns:opmSoap11Binding">
            <soap:address location="https://SECURITYSERVER/"/>
        </wsdl:port>
    </wsdl:service>
</wsdl:definitions>
```

<a name="AnnexB"/>

## Annex B JSON-Schema for Payload of getSecurityServerOperationalData Response

The schema is located in the file *src/op-monitor-daemon/core/src/main/resources/query_operational_data_response_payload_schema.yaml* of the X-Road source code.

```yaml
title: Query Operational Data Response Payload Schema
type: object
properties:
  records:
    description: Operational Data Records
    type: array
    items:
      type: object
      properties:
        monitoringDataTs:
          description: The Unix timestamp in seconds when the record was received by the monitoring daemon
          type: integer
          minimum: 0
        securityServerInternalIp:
          description: Internal IP address of the security server
          type: string
          format: ipv4
          maxLength: 255
        securityServerType:
          description: Type of the security server
          type: string
          enum:
          - Client
          - Producer
        requestInTs:
          description: 'In the client''s security server: the Unix timestamp in milliseconds when the request was received by the client''s security server. In the service provider''s security server: the Unix timestamp in milliseconds when the request was received by the service provider''s security server. In both cases, the timestamp is taken just before received payload byte array is decoded and processed'
          type: integer
          minimum: 0
        requestOutTs:
          description: 'In the client''s security server: the Unix timestamp in milliseconds when the request was sent out from the client''s security server to the client''s information system. In the service provider''s security server: the Unix timestamp in milliseconds when the request was sent out from the service provider''s security server. In both cases, the timestamp is taken just before payload byte array is sent out with HTTP POST request'
          type: integer
          minimum: 0
        responseInTs:
          description: 'In the client''s security server: the Unix timestamp in milliseconds when the response was received by the client''s security server. In the service provider''s security server: the Unix timestamp in milliseconds when the response was received by the service provider''s security server. In both cases, the timestamp is taken just before received payload byte array is decoded and processed.'
          type: integer
          minimum: 0
        responseOutTs:
          description: 'In the client''s security server: the Unix timestamp in milliseconds when the response was sent out from the client''s security server to the client''s information system. In the service provider''s security server: the Unix timestamp in milliseconds when the response was sent out from the service provider''s security server. In both cases, the timestamp is taken just before payload byte array is sent out with HTTP response'
          type: integer
          minimum: 0
        clientXRoadInstance:
          description: Instance identifier of the instance used by the client
          type: string
          maxLength: 255
        clientMemberClass:
          description: Member class of the X-Road member (client)
          type: string
          maxLength: 255
        clientMemberCode:
          description: Member code of the X-Road member (client)
          type: string
          maxLength: 255
        clientSubsystemCode:
          description: Subsystem code of the X-Road member (client)
          type: string
          maxLength: 255
        serviceXRoadInstance:
          description: Instance identifier of the instance used by the service provider
          type: string
          maxLength: 255
        serviceMemberClass:
          description: Member class of the X-Road member (service provider)
          type: string
          maxLength: 255
        serviceMemberCode:
          description: Member code of the X-Road member (service provider)
          type: string
          maxLength: 255
        serviceSubsystemCode:
          description: Subsystem code of the X-Road member (service provider)
          type: string
          maxLength: 255
        serviceCode:
          description: Code of the service
          type: string
          maxLength: 255
        restMethod:
          description: Method of the rest
          type: string
          maxLength: 255
        restPath:
          description: Path of the rest
          type: string
          maxLength: 255
        xRoadVersion:
          description: Version of the X-Road
          type: string
          maxLength: 255
        serviceVersion:
          description: Version of the service
          type: string
          maxLength: 255
        representedPartyClass:
          description: Class of the represented party
          type: string
          maxLength: 255
        representedPartyCode:
          description: Code of the represented party
          type: string
          maxLength: 255
        messageId:
          description: Unique identifier of the message
          type: string
          maxLength: 255
        messageUserId:
          description: Personal code of the client that initiated the request
          type: string
          maxLength: 255
        messageIssue:
          description: Client's internal identifier of a file or document related to the service
          type: string
          maxLength: 255
        messageProtocolVersion:
          description: X-Road message protocol version
          type: string
          maxLength: 255
        clientSecurityServerAddress:
          description: External address of client's security server (IP or name) defined in global configuration
          type: string
          maxLength: 255
        serviceSecurityServerAddress:
          description: External address of service provider's security server (IP or name) defined in global configuration
          type: string
          maxLength: 255
        requestMimeSize:
          description: Size of the MIME-container of the request (bytes)
          type: integer
          minimum: 0
        requestAttachmentCount:
          description: Number of attachments of the request
          type: integer
          minimum: 0
        responseMimeSize:
          description: Size of the MIME-container of the response (bytes)
          type: integer
          minimum: 0
        responseAttachmentCount:
          description: Number of attachments of the response
          type: integer
          minimum: 0
        succeeded:
          description: True, if request mediation succeeded, false otherwise.
          type: boolean
        faultCode:
          description: fault code in case error received
          type: string
          maxLength: 255
        faultString:
          description: fault reason in case error received
          type: string
          maxLength: 2048
        requestSize:
          description: Size of the request (bytes)
          type: integer
          minimum: 0
        responseSize:
          description: Size of the response (bytes)
          type: integer
          minimum: 0
        statusCode:
          description: HTTP status code for the rest response
          type: integer
          minimum: 0
        serviceType:
            description: Type of the service WSDL, REST or OPENAPI3
            type: string
            minimum: 0
required:
- records
```

<a name="AnnexC"/>

## Annex C Example Messages

<a name="AnnexC.1"/>

### C.1 getSecurityServerOperationalData Request

```xml
<?xml version="1.0" encoding="utf-8"?>
<SOAP-ENV:Envelope
    xmlns:SOAP-ENV="http://schemas.xmlsoap.org/soap/envelope/"
    xmlns:xroad="http://x-road.eu/xsd/xroad.xsd"
    xmlns:om="http://x-road.eu/xsd/op-monitoring.xsd"
    xmlns:id="http://x-road.eu/xsd/identifiers">
  <SOAP-ENV:Header>
    <xroad:client id:objectType="SUBSYSTEM">
      <id:xRoadInstance>EE</id:xRoadInstance>
      <id:memberClass>GOV</id:memberClass>
      <id:memberCode>00000001</id:memberCode>
      <id:subsystemCode>System1</id:subsystemCode>
    </xroad:client>
    <xroad:service id:objectType="SERVICE">
      <id:xRoadInstance>EE</id:xRoadInstance>
      <id:memberClass>GOV</id:memberClass>
      <id:memberCode>00000001</id:memberCode>
      <id:serviceCode>getSecurityServerOperationalData</id:serviceCode>
    </xroad:service>
    <xroad:securityServer id:objectType="SERVER">
      <id:xRoadInstance>EE</id:xRoadInstance>
      <id:memberClass>GOV</id:memberClass>
      <id:memberCode>00000001</id:memberCode>
      <id:serverCode>00000001_1</id:serverCode>
    </xroad:securityServer>
    <xroad:id>1KNtf07U6qIyOcJnkirRaE0hRe4bM7WF</xroad:id>
    <xroad:protocolVersion>4.0</xroad:protocolVersion>
  </SOAP-ENV:Header>
  <SOAP-ENV:Body>
    <om:getSecurityServerOperationalData>
      <om:searchCriteria>
        <om:recordsFrom>1480512828</om:recordsFrom>
        <om:recordsTo>1480512832</om:recordsTo>
      </om:searchCriteria>
    </om:getSecurityServerOperationalData>
  </SOAP-ENV:Body>
</SOAP-ENV:Envelope>
```

<a name="AnnexC.2"/>

### C.2 getSecurityServerOperationalData Response

```xml
Content-Type: multipart/related; type="text/xml"; charset=UTF-8;
boundary=xroadfngEfgBlxyLszDaqXiFfDxVzvvlbhU
Content-Length: 7298

--xroadfngEfgBlxyLszDaqXiFfDxVzvvlbhU
content-type:text/xml

<?xml version="1.0" encoding="utf-8"?>
<SOAP-ENV:Envelope
    xmlns:SOAP-ENV="http://schemas.xmlsoap.org/soap/envelope/"
    xmlns:xroad="http://x-road.eu/xsd/xroad.xsd"
    xmlns:om="http://x-road.eu/xsd/op-monitoring.xsd"
    xmlns:id="http://x-road.eu/xsd/identifiers">
  <SOAP-ENV:Header>
    <xroad:client id:objectType="SUBSYSTEM">
      <id:xRoadInstance>EE</id:xRoadInstance>
      <id:memberClass>GOV</id:memberClass>
      <id:memberCode>00000001</id:memberCode>
      <id:subsystemCode>System1</id:subsystemCode>
    </xroad:client>
    <xroad:service id:objectType="SERVICE">
      <id:xRoadInstance>EE</id:xRoadInstance>
      <id:memberClass>GOV</id:memberClass>
      <id:memberCode>00000001</id:memberCode>
      <id:serviceCode>getSecurityServerOperationalData</id:serviceCode>
    </xroad:service>
    <xroad:securityServer id:objectType="SERVER">
      <id:xRoadInstance>EE</id:xRoadInstance>
      <id:memberClass>GOV</id:memberClass>
      <id:memberCode>00000001</id:memberCode>
      <id:serverCode>00000001_1</id:serverCode>
    </xroad:securityServer>
    <xroad:id>1KNtf07U6qIyOcJnkirRaE0hRe4bM7WF</xroad:id>
    <xroad:requestHash algorithmId="http://www.w3.org/2001/04/xmlenc#sha512">
      r+GNfQVRJ82RMpaRMO/K/2z97zEr1jiSL4m7clAEogiZiaSTnylksQZZc/rBs8NVEde...
    </xroad:requestHash>
    <xroad:protocolVersion>4.0</xroad:protocolVersion>
  </SOAP-ENV:Header>
  <SOAP-ENV:Body>
    <om:getSecurityServerOperationalDataResponse>
      <om:recordsCount>122</om:recordsCount>
      <om:records>cid:operational-monitoring-data.json.gz</om:records>
    </om:getSecurityServerOperationalDataResponse>
  </SOAP-ENV:Body>
</SOAP-ENV:Envelope>
--xroadfngEfgBlxyLszDaqXiFfDxVzvvlbhU
content-type:application/gzip
content-transfer-encoding: binary
content-id: <operational-monitoring-data.json.gz>

(binary data)
--xroadfngEfgBlxyLszDaqXiFfDxVzvvlbhU--
```

#### C.2.1 Example JSON-Payload of getSecurityServerOperationalData Response

```json
{
  "records": [
    {
      "clientMemberClass": "GOV",
      "clientMemberCode": "00000001",
      "clientSecurityServerAddress": "ss1.ci.kit",
      "clientSubsystemCode": "subsystem1",
      "clientXRoadInstance": "EE",
      "messageId": "1TzYPstxXyYPtNsos4TNEAPykJh50aJz",
      "messageIssue": "453465",
      "messageProtocolVersion": "4.0",
      "messageUserId": "EE37701010101",
      "monitoringDataTs": 1477633845,
      "representedPartyClass": "COM",
      "representedPartyCode": "MEMBER123",
      "requestAttachmentCount": 0,
      "requestInTs": 1477633844973,
      "requestOutTs": 1477633844986,
      "requestSize": 1629,
      "responseAttachmentCount": 0,
      "responseInTs": 1477633845222,
      "responseOutTs": 1477633845243,
      "responseSize": 1518,
      "securityServerInternalIp": "192.168.1.1",
      "securityServerType": "Client",
      "serviceCode": "xroadGetRandom",
      "serviceType": "WSDL",
      "serviceMemberClass": "GOV",
      "serviceMemberCode": "00000000",
      "serviceSecurityServerAddress": "ss0.ci.kit",
      "serviceSubsystemCode": "subsystem1",
      "serviceVersion": "v1",
      "serviceXRoadInstance": "EE",
      "succeeded": true,
      "xRequestId": "fd83f20e-bc19-4eb4-9602-e37f94c09fbe"
    }
  ]
}
```
<<<<<<< HEAD
=======

>>>>>>> 259c7c8d
<a name="AnnexC.3"/>

### C.3 getSecurityServerHealthData Request

```xml
<?xml version="1.0" encoding="utf-8"?>
<SOAP-ENV:Envelope
    xmlns:SOAP-ENV="http://schemas.xmlsoap.org/soap/envelope/"
    xmlns:xroad="http://x-road.eu/xsd/xroad.xsd"
    xmlns:om="http://x-road.eu/xsd/op-monitoring.xsd"
    xmlns:id="http://x-road.eu/xsd/identifiers">
  <SOAP-ENV:Header>
    <xroad:client id:objectType="SUBSYSTEM">
      <id:xRoadInstance>EE</id:xRoadInstance>
      <id:memberClass>GOV</id:memberClass>
      <id:memberCode>00000000</id:memberCode>
      <id:subsystemCode>System1</id:subsystemCode>
    </xroad:client>
    <xroad:service id:objectType="SERVICE">
      <id:xRoadInstance>EE</id:xRoadInstance>
      <id:memberClass>GOV</id:memberClass>
      <id:memberCode>00000001</id:memberCode>
      <id:serviceCode>getSecurityServerHealthData</id:serviceCode>
    </xroad:service>
    <xroad:securityServer id:objectType="SERVER">
      <id:xRoadInstance>EE</id:xRoadInstance>
      <id:memberClass>GOV</id:memberClass>
      <id:memberCode>00000001</id:memberCode>
      <id:serverCode>00000001_1</id:serverCode>
    </xroad:securityServer>
    <xroad:id>0PebOv6afaFEMVqPcwwtzIZCuRiRBu6T</xroad:id>
    <xroad:protocolVersion>4.0</xroad:protocolVersion>
  </SOAP-ENV:Header>
  <SOAP-ENV:Body>
    <om:getSecurityServerHealthData>
      <om:filterCriteria>
        <om:client id:objectType="SUBSYSTEM">
          <id:xRoadInstance>EE</id:xRoadInstance>
          <id:memberClass>GOV</id:memberClass>
          <id:memberCode>00000001</id:memberCode>
          <id:subsystemCode>System2</id:subsystemCode>
        </om:client>
      </om:filterCriteria>
    </om:getSecurityServerHealthData>
  </SOAP-ENV:Body>
</SOAP-ENV:Envelope>
```

<<<<<<< HEAD
<a name="AnnexC.3"/>
=======
<a name="AnnexC.4"/>
>>>>>>> 259c7c8d

### C.4 getSecurityServerHealthData Response

```xml
<?xml version="1.0" encoding="utf-8"?>
<SOAP-ENV:Envelope
    xmlns:SOAP-ENV="http://schemas.xmlsoap.org/soap/envelope/"
    xmlns:xroad="http://x-road.eu/xsd/xroad.xsd"
    xmlns:om="http://x-road.eu/xsd/op-monitoring.xsd"
    xmlns:id="http://x-road.eu/xsd/identifiers">
  <SOAP-ENV:Header>
    <xroad:client id:objectType="SUBSYSTEM">
      <id:xRoadInstance>EE</id:xRoadInstance>
      <id:memberClass>GOV</id:memberClass>
      <id:memberCode>00000000</id:memberCode>
      <id:subsystemCode>System1</id:subsystemCode>
    </xroad:client>
    <xroad:service id:objectType="SERVICE">
      <id:xRoadInstance>EE</id:xRoadInstance>
      <id:memberClass>GOV</id:memberClass>
      <id:memberCode>00000001</id:memberCode>
      <id:serviceCode>getSecurityServerHealthData</id:serviceCode>
    </xroad:service>
    <xroad:securityServer id:objectType="SERVER">
      <id:xRoadInstance>EE</id:xRoadInstance>
      <id:memberClass>GOV</id:memberClass>
      <id:memberCode>00000001</id:memberCode>
      <id:serverCode>00000001_1</id:serverCode>
    </xroad:securityServer>
    <xroad:id>0PebOv6afaFEMVqPcwwtzIZCuRiRBu6T</xroad:id>
    <xroad:requestHash algorithmId="http://www.w3.org/2001/04/xmlenc#sha512">
      QzekAiZVOaz3p1IGCrWkjc3bGRPGg9XN3SWEsF5onsTdzZ5w+chgOSnCJhT9sH+4Jhh...
    </xroad:requestHash>
    <xroad:protocolVersion>4.0</xroad:protocolVersion>
  </SOAP-ENV:Header>
  <SOAP-ENV:Body>
    <om:getSecurityServerHealthDataResponse>
      <om:monitoringStartupTimestamp>1480512900441
          </om:monitoringStartupTimestamp>
      <om:statisticsPeriodSeconds>600</om:statisticsPeriodSeconds>
      <om:servicesEvents>
        <om:serviceEvents>
          <om:service id:objectType="SERVICE">
            <id:xRoadInstance>EE</id:xRoadInstance>
            <id:memberClass>GOV</id:memberClass>
            <id:memberCode>00000001</id:memberCode>
            <id:subsystemCode>System2</id:subsystemCode>
            <id:serviceCode>xroadGetRandom</id:serviceCode>
            <id:serviceVersion>v1</id:serviceVersion>
          </om:service>
          <om:lastSuccessfulRequestTimestamp>1480512901824
              </om:lastSuccessfulRequestTimestamp>
          <om:serviceType>WSDL</om:serviceType>
          <om:lastPeriodStatistics>
            <om:successfulRequestCount>1</om:successfulRequestCount>
            <om:unsuccessfulRequestCount>0</om:unsuccessfulRequestCount>
            <om:requestMinDuration>42</om:requestMinDuration>
            <om:requestAverageDuration>42.0</om:requestAverageDuration>
            <om:requestMaxDuration>42</om:requestMaxDuration>
            <om:requestDurationStdDev>0.0</om:requestDurationStdDev>
            <om:requestMinSize>1629</om:requestMinSize>
            <om:requestAverageSize>1629.0</om:requestAverageSize>
            <om:requestMaxSize>1629</om:requestMaxSize>
            <om:requestSizeStdDev>0.0</om:requestSizeStdDev>
            <om:responseMinSize>1519</om:responseMinSize>
            <om:responseAverageSize>1519.0</om:responseAverageSize>
            <om:responseMaxSize>1519</om:responseMaxSize>
            <om:responseSizeStdDev>0.0</om:responseSizeStdDev>
          </om:lastPeriodStatistics>
        </om:serviceEvents>
      </om:servicesEvents>
    </om:getSecurityServerHealthDataResponse>
  </SOAP-ENV:Body>
</SOAP-ENV:Envelope>
```<|MERGE_RESOLUTION|>--- conflicted
+++ resolved
@@ -2,11 +2,7 @@
 
 **Technical Specification**
 
-<<<<<<< HEAD
-Version: 1.6  
-=======
-Version: 1.6 
->>>>>>> 259c7c8d
+Version: 1.7 
 Doc. ID: PR-OPMON
 
 | Date       | Version | Description                                                          | Author           |
@@ -23,11 +19,8 @@
 | 02.10.2024 | 1.3     | Update schema file locations                                         | Justas Samuolis  | 
 | 05.12.2024 | 1.4     | Add endpoint level statistics gathering support                      | Eneli Reimets    |
 | 09.01.2025 | 1.5     | Restructure heading levels for the documentation platform            | Raido Kaju       |
-<<<<<<< HEAD
-| 26.03.2025 | 1.6     | Syntax and styling                                                   | Pauline Dimmek   |
-=======
 | 19.03.2025 | 1.6     | Added new optional field: xRoadVersion                               | Eneli Reimets    |
->>>>>>> 259c7c8d
+| 26.03.2025 | 1.7     | Syntax and styling                                                   | Pauline Dimmek   |
 
 ## Table of Contents <!-- omit in toc -->
 
@@ -1288,12 +1281,8 @@
   ]
 }
 ```
-<<<<<<< HEAD
-=======
-
->>>>>>> 259c7c8d
+
 <a name="AnnexC.3"/>
-
 ### C.3 getSecurityServerHealthData Request
 
 ```xml
@@ -1340,11 +1329,7 @@
 </SOAP-ENV:Envelope>
 ```
 
-<<<<<<< HEAD
-<a name="AnnexC.3"/>
-=======
 <a name="AnnexC.4"/>
->>>>>>> 259c7c8d
 
 ### C.4 getSecurityServerHealthData Response
 
