# Security Server Sidecar User Guide <!-- omit in toc -->

## Version history <!-- omit in toc -->

 Date       | Version | Description                                                     | Author
 ---------- | ------- | --------------------------------------------------------------- | --------------------
 13.11.2020 | 1.0     | Initial version                                                 | Alberto Fernandez Lorenzo
 24.12.2020 | 1.1     | Add description of features of different image versions         | Petteri Kivimäki
 21.01.2021 | 1.2     | Removal of kubernetes related sections                          | Alberto Fernandez Lorenzo
 10.02.2021 | 1.3     | Modify description of different supported platforms             | Raul Martinez Lopez
 06.05.2021 | 1.4     | Updated X-Road version                                          | Raul Martinez Lopez
 12.07.2021 | 1.5     | Added 6.25.0 to 6.26.0 upgrade steps                            | Raul Martinez Lopez
 15.10.2021 | 1.6     | Minor documentation updates                                     | Janne Mattila
<<<<<<< HEAD
 28.11.2021 | 1.7     | Add license info                                                | Petteri Kivimäki

## License

This document is licensed under the Creative Commons Attribution-ShareAlike 4.0 International License.
To view a copy of this license, visit <https://creativecommons.org/licenses/by-sa/4.0/>
=======
 02.11.2021 | 1.7     | Updates for Sidecar 7.0.0                                       | Jarkko Hyöty
>>>>>>> b7228b2a

## Table of Contents
<!-- vim-markdown-toc GFM -->

* [License](#license)
* [1 Introduction](#1-introduction)
  * [1.1 X-Road Security Server Sidecar images](#11-x-road-security-server-sidecar-images)
  * [1.2 References](#12-references)
* [2 Installation](#2-installation)
  * [2.1 Prerequisites](#21-prerequisites)
  * [2.2 Reference data](#22-reference-data)
  * [2.3 Network](#23-network)
  * [2.4 Running the Sidecar Container](#24-running-the-sidecar-container)
    * [Verifying that the Sidecar is Running](#verifying-that-the-sidecar-is-running)
  * [2.5 Using an External Database](#25-using-an-external-database)
    * [Reconfiguring the external database address after initialization](#reconfiguring-the-external-database-address-after-initialization)
  * [2.6 Changing the logging Level](#26-changing-the-logging-level)
  * [2.7 Using Volumes](#27-using-volumes)
  * [2.8 Automatic backups](#28-automatic-backups)
  * [2.9 Message log archives](#29-message-log-archives)
* [3 Initial configuration](#3-initial-configuration)
* [4 Upgrading](#4-upgrading)
  * [4.1 Upgrading from version 6.26.0 to 7.0.0](#41-upgrading-from-version-6260-to-700)
* [5 High Availability Setup](#5-high-availability-setup)

<!-- vim-markdown-toc -->

## 1 Introduction

X-Road Security Server Sidecar is containerized, production ready, version of the X-Road Security Server. This document describes the installation and maintenance of the Sidecar, to the extent it differs from the X-Road Security Server for Ubuntu server. For additional details, see [IG-SS](#Ref_IG-SS) and [UG-SS](#Ref_UG_SS).

### 1.1 X-Road Security Server Sidecar images

The Security Server Sidecar has several images with alternative configurations:

**Image**                                                    | **Description**
------------------------------------------------------------ | -----------------------------------------------------------------------------------------------------------------
niis/xroad-security-server-sidecar:\<version>-slim           | Slim image with the minimum required packages and configuration to function.
niis/xroad-security-server-sidecar:\<version>                | Full image uses the slim as the base and adds message logging, and environmental and operational monitoring.
niis/xroad-security-server-sidecar:\<version>-slim-\<variant>| Same as the slim image but with the NIIS member/partner country variant (ee,fi,fo,is) settings included.
niis/xroad-security-server-sidecar:\<version>-\<variant>     | Same as the full image but with the NIIS member/partner country variant configuration settings included.

All images can act as a provider or consumer security server. The images with a country code suffix (e.g., `-fi`) include NIIS member/partner -specific configuration.

**Feature**                      | **Sidecar** | **Sidecar Slim** |
---------------------------------|-------------|------------------|
Consume services                 | Yes         | Yes              |
Provide services                 | Yes         | Yes              |
Message logging                  | Yes         | No               |
Environmental monitoring         | Yes         | No               |
Operational monitoring           | Yes         | No               |

### 1.2 References

<a id="Ref_IG-SS">[IG-SS]</a> [X-Road: Security Server Installation Guide](https://github.com/nordic-institute/X-Road/blob/beta-7.0.0/doc/Manuals/ig-ss_x-road_v6_security_server_installation_guide.md)

<a id="Ref_UG-SS">[UG-SS]</a> [X-Road: Security Server User Guide](https://github.com/nordic-institute/X-Road/blob/beta-7.0.0/doc/Manuals/ug-ss_x-road_6_security_server_user_guide.md)

## 2 Installation

### 2.1 Prerequisites

The X-Road Security Server Sidecar can be deployed using Docker (Linux, x86-64 architecture) or [Kubernetes](kubernetes_security_server_sidecar_user_guide.md).
Docker Desktop for Windows or macOS (x86-64) can be used in testing and development, but is not supported for production use.

Minimum container resource limits for running the Security Server Sidecar container:
* CPUs: 2
* Memory: 3 GiB (slim, 4GiB or more for a full container)
* 3 GiB free disk space

### 2.2 Reference data

The following parameters are used in example commands:

| **Value**                           | **Explanation**
| ------------------------------------| ----------------------------------------------------------
| \<container name>                   | Name of the Security Server Sidecar container
| \<admin port>                       | Port for admin user interface (default 4000)
| \<consumer information system port> | Consumer information system port (default 8080 (http), 8443 (https))
| \<token pin>                        | Software token PIN code
| \<admin user>                       | Admin username
| \<admin password>                   | Admin password
| \<database host>                    | (Optional) host for external database
| \<database port>                    | (Optional) port for external database, default 5432
| \<database password>                | (Optional) External database super user password
| \<log level>                        | (Optional) Logging level, one of: TRACE, DEBUG, INFO, WARN, ERROR, ALL or OFF
| \<database name>                    | (Optional) Database name prefix ('serverconf' becomes '\<database-name>\_serverconf'), useful when using a shared database server
| \<config volume name>               | Name of the configuration volume
| \<database volume name>             | Name of the local database volume
| \<archive volume name>              | Name of the archive/backup volume

### 2.3 Network

The table below lists the required connections between different components.

| Connection | Source                      | Target                       | Target Ports     | Protocol     | Note                    |
-------------|-----------------------------|------------------------------|------------------|--------------|-------------------------|
| Inbound    | Other security servers      | Sidecar                      | 5500, 5577       | tcp          |                         |
| Inbound    | Consumer Information System | Sidecar                      | 8080, 8443       | tcp          | From "internal" network |
| Inbound    | Admin                       | Sidecar                      | 4000             | https        | From "internal" network |
| Outbound   | Sidecar                     | Central Server               | 80, 4001         | http(s)      |                         |
| Outbound   | Sidecar                     | OCSP Service                 | 80 / 443 / other | http(s)      |                         |
| Outbound   | Sidecar                     | Timestamping Service         | 80 / 443 / other | http(s)      | Not used by *slim*      |
| Outbound   | Sidecar                     | Other security server(s)     | 5500, 5577       | tcp          |                         |
| Outbound   | Sidecar                     | Producer Information System  | 80, 443, other   | http(s)      | To "internal" network   |

Notes:
* Using a firewall to protect the Security Server is recommended. The firewall can be applied to both incoming and outgoing connections, depending on the security requirements of the environment where the Security Server will be deployed.
* The inbound target ports are *container ports*. It necessary to publish (`docker run ... -p <host port>:<container port>` ..) those so that the container is accessible from the outside.
* The inbound ports 5500/tcp and 5577/tcp for communicating with other security servers must be published to the same ports on the host (or the public interface if NAT/firewall is in use)
  * If the security server is only consuming services, it is not necessary to publish ports 5500 and 5577.
* 4000, 8080, 8443 should be only accessible to internal clients (can be mapped to other ports)

See also [Docker Networking](https://docs.docker.com/network/)

### 2.4 Running the Sidecar Container

To run X-Road Security Server Sidecar, use one of the images published in [Docker Hub](https://hub.docker.com/r/niis/xroad-security-server-sidecar).
Alternatively, you can build container images locally using the [docker-build.sh script](../sidecar/docker-build.sh).

```bash
docker run --detach \
  --name <container name> \
  -p 127.0.0.1:<admin port>:4000 \
  -p 127.0.0.1:<healthcheck port>:5588 \
  -p <consumer information system port>:8443 \
  -p 5500:5500 \
  -p 5577:5577 \
  -e XROAD_TOKEN_PIN=<token pin> \
  -e XROAD_ADMIN_USER=<admin user> \
  -e XROAD_ADMIN_PASSWORD=<admin password> \
  -e XROAD_LOG_LEVEL=INFO \
  # Optional parameters - BEGIN
  -v <config-volume>:/etc/xroad \
  -v <archive-volume>:/var/lib/xroad \
  -v <database-volume>:/var/lib/postgresql/12/main \
  -e XROAD_DB_HOST=<database-host> \
  -e XROAD_DB_PORT=<database-port> \
  -e XROAD_DB_PWD=<postgres password> \
  # Optional parameters - END
  niis/xroad-security-server-sidecar:<version[-type[-variant]>
```

Note! This command persists all configuration inside the Sidecar container which means that state is lost when the container is destroyed.
In production use, either persistent volumes should be used. Using a separate database is recommended.

#### Verifying that the Sidecar is Running

1. Ensure from the command line that the container is running:

    ```bash
    docker ps --filter "name=<container name>"
    CONTAINER ID   IMAGE                                            COMMAND                 CREATED             STATUS         PORTS     NAMES
    b3031affa4b7   niis/xroad-security-server-sidecar:<image tag>   "/root/entrypoint.sh"   10 minutes ago      Up 10 minutes  ...       <container name>
    ```

2. Ensure from the command line that the X-Road services are running in the container:
    ```bash
    docker exec -t <container name> supervisorctl status
    xroad-autologin                  RUNNING    Nov 04 12:23 PM
    xroad-confclient                 RUNNING   pid 468, uptime 0:15:55
    xroad-monitor                    RUNNING   pid 471, uptime 0:15:55
    xroad-opmonitor                  RUNNING   pid 470, uptime 0:15:55
    xroad-proxy                      RUNNING   pid 473, uptime 0:15:55
    xroad-proxy-ui-api               RUNNING   pid 476, uptime 0:15:55
    xroad-signer                     RUNNING   pid 472, upt|ime 0:15:55
    ```

3. Ensure that you can open the admin user interface URL `https://127.0.0.1:<admin port>` in a web browser. To log in, use the credentials you set during the installation (\<admin user>, \<admin password>). While the user interface is still starting up, the web browser may display a connection refused -error.

### 2.5 Using an External Database

For full compatibility, the external database must be PostgreSQL version 12 (for example backup and restore does not work if the version differs).
When starting the container, provide the external database server hostname, server port, and superuser credentials (for creating the necessary users and tables) as parameters. 
For example:

```bash
# Create a network for the container(s)
docker network create -d bridge xroad-network

# Start a postgresql server for the external database
docker run -d \
-v postgres-data:/var/lib/postgresql/data \
-e POSTGRES_PASSWORD=<postgres password> \
--name remote-db \
--network xroad-network \
postgres:12

# Run sidecar
docker run -d \
-v <config volume name>:/etc/xroad \
-p 127.0.0.1:<admin port>:4000 \
-p 127.0.0.1:<healthcheck port>:5588 \
-p <consumer information system port>:8443 \
-p 5500:5500 \
-p 5577:5577 \
--network xroad-network \
-e XROAD_TOKEN_PIN=<token pin> \
-e XROAD_ADMIN_USER=<admin user> \
-e XROAD_ADMIN_PASSWORD=<admin password> \
-e XROAD_DB_HOST=remote-db \
-e XROAD_DB_PWD=<postgres password> \
--name <container name> \
niis/xroad-security-server-sidecar:<version[-type[-variant]>
```

X-Road Security Server supports a variety of cloud databases including AWS RDS and Azure Database for PostgreSQL. 
See [IG-SS](#Ref_IG-SS) for more information about using remote database.

#### Reconfiguring the external database address after initialization

It is possible to change the external database host after the initialization while the Sidecar container is running. This will not recreate the database, so make sure that you have already created the database(s) and a users. See [IG-SS](#Ref_IG-SS) for details about creating the database structure.

To change the database host, you need to:

1. Edit db.properties inside the container

    ```bash
    docker exec -it <sidecar container name> nano /etc/xroad/db.properties
    ```
2. Replace the connection host, the username and password with the properties of the new database:

    ```bash
    [...]
    # db.properties
    serverconf.hibernate.connection.url = jdbc:postgresql://<new host ip>:5432/serverconf
    serverconf.hibernate.connection.username = <new user>
    serverconf.hibernate.connection.password = <new password>
    [...]
    ```

    If other database like `messagelog` or `op-monitor` are also configured in the `/etc/xroad/db.properties`, you must change their properties in the same way as in the example above.

3. Update the admin users by editing `/etc/xroad.properties` file and replace the admin users and passwords with the new ones:

    ```bash
    [...]
    docker exec -it <sidecar container name> nano /etc/xroad.properties
    # xroad.properties
    serverconf.database.admin_user = <new serverconf admin>
    serverconf.database.admin_password = <new serverconf password>
    [...]
    ```

    If you are using the regular version of the Security Server Sidecar with the admin users for the `messagelog` and `op-monitor` databases, you must do the same for the admin users.

4. After you have changed the properties, restart the container

    ```bash
    docker restart <sidecar container name>
    ```

### 2.6 Changing the logging Level

It is possible to adjust the logging level. To do this, set the environment variable XROAD_LOG_LEVEL when starting the container. The value of this variable can be one of the case-sensitive string values: TRACE, DEBUG, INFO, WARN, ERROR, ALL or OFF. If the environment variable is not set, the logging level will be INFO by default.

### 2.7 Using Volumes

It is recommended to configure persistent [storage](https://docs.docker.com/storage) for the files in the following locations:

| Mount point                  | Description                                               |
|------------------------------|-----------------------------------------------------------|
| /etc/xroad                   | X-Road configuration                                      |
| /var/lib/xroad               | Backups and messagelog archives                           |
| /var/lib/postgresql/12/main  | Local database files (not applicable to external database |

For example, to use a volume for the configuration folder, add the following parameter to the docker run command:
```bash
docker run ... -v <config volume name>:/etc/xroad ...
```

### 2.8 Automatic backups

The Security Server backs up its configuration automatically once every day, by default. Backups older than 30 days are automatically removed from the server.
If needed, you can adjust the automatic backup policies by editing the `/etc/cron.d/xroad-proxy` file.

Automatic backups will be stored in the folder `/var/lib/xroad/backup/`.

### 2.9 Message log archives

Does not apply to *slim* image.

The Security Server Sidecar periodically archives message log records in the folder `/var/lib/xroad/`.
It is recommended to store the archives to a volume by adding a volume mapping for the archive directory.

## 3 Initial configuration

To configure the X-Road Security Server Sidecar, open a browser to `https://127.0.0.1:<admin port>` (assuming the container admin port 4000 is published to localhost) and log in using the admin credentials.
See [IG-SS](#Ref_IG-SS) for configuration details.

## 4 Upgrading

Upgrading to a new image is supported, provided that:

* The new container image has the the same or subsequent minor version of the X-Road security server
  * As an exception, upgrading from 6.26.0 to 7.0.x is supported despite the major version change.
* A volume is used for `/etc/xroad`
* A remote database is used, or a volume is mapped to `/var/lib/postgresql/12/data`
* The `xroad.properties` file with `serverconf_admin` etc. credentials is either mapped to `/etc/xroad.properties` or present in `/etc/xroad/xroad.properties`
* The same image type (slim or full) and variant (ee, fi, ...) are used for the new container

If the prerequisites are met, upgrading is straightforward:

* Stop the old container.
  ```
  docker stop <container name>
  docker rename <container name> <container name prev>
  ```
* Run a container using the new (or refreshed) image, using the volumes from the old container.
  ```
  docker run -d \
  --volumes-from <container name prev> \
  ... published ports and other parameters, e.g network ...
  -e XROAD_ADMIN_USER=<admin user> \
  -e XROAD_ADMIN_PASSWORD=<admin password> \
  --name <container name> \
  niis/xroad-security-server-sidecar:<new version[-type[-variant]>
  ```

Notes:
* If the old container was ephemeral, it is necessary to manually map the volumes (can not use --volumes-from)
* Admin user needs to be created every time since it is not part of the persistent configuration

### 4.1 Upgrading from version 6.26.0 to 7.0.0

Upgrading from 6.26.0 to 7.0.0 is supported, if the above prerequisites are met. However, due to a problem in installer scripts, 
it is necessary to verify that the `/etc/xroad.properties` file has been correctly populated (see [IG-SS, Annex D](#Ref_IG-SS) for details).
Backups are not compatible between 6.26.0 and 7.0.0, so upgrading using a backup is not possible.

In case the prerequisites are not fully met, it is possible to manually prepare an intermediate container for the upgrade:
(this example assumes local database)

* Create an image of the current container:
  ```
  docker commit <container name> sidecar-temp-image
  docker stop <container name>
  ```
* Create a new container with volume mounts using the temporary image, and make a copy of the xroad.properties file
  ```
  docker run -v sidecar-config:/etc/xroad -v sidecar-db:/var/lib/postgresql/12/data ... -n <container-name-temp> sidecar-temp-image
  ```
  Copy `/etc/xroad.properties` into the volume unless it is a bind mounted file. If `/etc/xroad.properties` is a bind mounted file, verity that the `serverconf_admin` etc. credentials exist and are correct.
  ```
  docker exec sidecar-temp-image cp /etc/xroad.properties /etc/xroad/xroad.properties
  docker stop <container-name-temp>
  ```
* Upgrade using the upgrade instructions above

## 5 High Availability Setup

For a high availability setup, see [Running Sidecar in Kubernetes](kubernetes_security_server_sidecar_user_guide.md)<|MERGE_RESOLUTION|>--- conflicted
+++ resolved
@@ -11,18 +11,16 @@
  06.05.2021 | 1.4     | Updated X-Road version                                          | Raul Martinez Lopez
  12.07.2021 | 1.5     | Added 6.25.0 to 6.26.0 upgrade steps                            | Raul Martinez Lopez
  15.10.2021 | 1.6     | Minor documentation updates                                     | Janne Mattila
-<<<<<<< HEAD
- 28.11.2021 | 1.7     | Add license info                                                | Petteri Kivimäki
+ 02.11.2021 | 1.7     | Updates for Sidecar 7.0.0                                       | Jarkko Hyöty
+ 28.11.2021 | 1.8     | Add license info                                                | Petteri Kivimäki
 
 ## License
 
 This document is licensed under the Creative Commons Attribution-ShareAlike 4.0 International License.
 To view a copy of this license, visit <https://creativecommons.org/licenses/by-sa/4.0/>
-=======
- 02.11.2021 | 1.7     | Updates for Sidecar 7.0.0                                       | Jarkko Hyöty
->>>>>>> b7228b2a
 
 ## Table of Contents
+
 <!-- vim-markdown-toc GFM -->
 
 * [License](#license)
@@ -46,8 +44,6 @@
   * [4.1 Upgrading from version 6.26.0 to 7.0.0](#41-upgrading-from-version-6260-to-700)
 * [5 High Availability Setup](#5-high-availability-setup)
 
-<!-- vim-markdown-toc -->
-
 ## 1 Introduction
 
 X-Road Security Server Sidecar is containerized, production ready, version of the X-Road Security Server. This document describes the installation and maintenance of the Sidecar, to the extent it differs from the X-Road Security Server for Ubuntu server. For additional details, see [IG-SS](#Ref_IG-SS) and [UG-SS](#Ref_UG_SS).
@@ -63,7 +59,7 @@
 niis/xroad-security-server-sidecar:\<version>-slim-\<variant>| Same as the slim image but with the NIIS member/partner country variant (ee,fi,fo,is) settings included.
 niis/xroad-security-server-sidecar:\<version>-\<variant>     | Same as the full image but with the NIIS member/partner country variant configuration settings included.
 
-All images can act as a provider or consumer security server. The images with a country code suffix (e.g., `-fi`) include NIIS member/partner -specific configuration.
+All images can act as a provider or consumer Security Server. The images with a country code suffix (e.g., `-fi`) include NIIS member/partner -specific configuration.
 
 **Feature**                      | **Sidecar** | **Sidecar Slim** |
 ---------------------------------|-------------|------------------|
@@ -118,20 +114,20 @@
 
 | Connection | Source                      | Target                       | Target Ports     | Protocol     | Note                    |
 -------------|-----------------------------|------------------------------|------------------|--------------|-------------------------|
-| Inbound    | Other security servers      | Sidecar                      | 5500, 5577       | tcp          |                         |
+| Inbound    | Other Security Servers      | Sidecar                      | 5500, 5577       | tcp          |                         |
 | Inbound    | Consumer Information System | Sidecar                      | 8080, 8443       | tcp          | From "internal" network |
 | Inbound    | Admin                       | Sidecar                      | 4000             | https        | From "internal" network |
 | Outbound   | Sidecar                     | Central Server               | 80, 4001         | http(s)      |                         |
 | Outbound   | Sidecar                     | OCSP Service                 | 80 / 443 / other | http(s)      |                         |
 | Outbound   | Sidecar                     | Timestamping Service         | 80 / 443 / other | http(s)      | Not used by *slim*      |
-| Outbound   | Sidecar                     | Other security server(s)     | 5500, 5577       | tcp          |                         |
+| Outbound   | Sidecar                     | Other Security Server(s)     | 5500, 5577       | tcp          |                         |
 | Outbound   | Sidecar                     | Producer Information System  | 80, 443, other   | http(s)      | To "internal" network   |
 
 Notes:
 * Using a firewall to protect the Security Server is recommended. The firewall can be applied to both incoming and outgoing connections, depending on the security requirements of the environment where the Security Server will be deployed.
 * The inbound target ports are *container ports*. It necessary to publish (`docker run ... -p <host port>:<container port>` ..) those so that the container is accessible from the outside.
-* The inbound ports 5500/tcp and 5577/tcp for communicating with other security servers must be published to the same ports on the host (or the public interface if NAT/firewall is in use)
-  * If the security server is only consuming services, it is not necessary to publish ports 5500 and 5577.
+* The inbound ports 5500/tcp and 5577/tcp for communicating with other Security Servers must be published to the same ports on the host (or the public interface if NAT/firewall is in use)
+  * If the Security Server is only consuming services, it is not necessary to publish ports 5500 and 5577.
 * 4000, 8080, 8443 should be only accessible to internal clients (can be mapped to other ports)
 
 See also [Docker Networking](https://docs.docker.com/network/)
@@ -315,7 +311,7 @@
 
 Upgrading to a new image is supported, provided that:
 
-* The new container image has the the same or subsequent minor version of the X-Road security server
+* The new container image has the the same or subsequent minor version of the X-Road Security Server
   * As an exception, upgrading from 6.26.0 to 7.0.x is supported despite the major version change.
 * A volume is used for `/etc/xroad`
 * A remote database is used, or a volume is mapped to `/var/lib/postgresql/12/data`
