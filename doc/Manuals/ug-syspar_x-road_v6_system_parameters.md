--- conflicted
+++ resolved
@@ -1,86 +1,9 @@
 # X-Road: System Parameters User Guide
 
-Version: 2.68  
+Version: 2.69  
 Doc. ID: UG-SYSPAR
 
-<<<<<<< HEAD
-
-| Date       | Version  | Description                                                                  | Author             |
-|------------|----------|------------------------------------------------------------------------------|--------------------|
-| 29.05.2015 | 1.0      | First draft                                                                                                                        | Siim Annuk                 |
-| 01.06.2015 | 1.1      | Some corrections done, typos fixed                                                                                                 | Siim Annuk                 |
-| 30.06.2015 | 1.2      | Minor corrections done                                                                                                             | Vello Hansen, Imbi Nõgisto |
-| 26.08.2015 | 1.3      | Corrections regarding SQL done                                                                                                     | Marju Ignatjeva            |
-| 09.09.2015 | 2.0      | Editorial changes made                                                                                                             | Imbi Nõgisto               |
-| 11.09.2015 | 2.1      | Global configuration generation interval added                                                                                     | Martin Lind                |
-| 20.09.2015 | 2.2      | Editorial changes made                                                                                                             | Imbi Nõgisto               |
-| 23.09.2015 | 2.3      | Warning added about changing system parameters                                                                                     | Siim Annuk                 |
-| 24.09.2015 | 2.4      | Note added about setting the *timeStampingIntervalSeconds* system parameter                                                        | Siim Annuk                 |
-| 07.10.2015 | 2.5      | Default value of the parameter *acceptable-timestamp-failure-period* set to 14400                                                  | Kristo Heero               |
-| 8.12.2015  | 2.6      | New parameters for configuring signature algorithms and key length, proxy client-side TLS protocols, and software token pin policy | Jarkko Hyöty               |
-| 8.12.2015  | 2.7      | Added parameters for toggling SOAP body logging on/off                                                                           | Janne Mattila              |
-| 17.12.2015 | 2.8      | Added monitoring parameters                                                                                                      | Ilkka Seppälä              |
-| 28.1.2016  | 2.9      | Added configuration client admin port                                                                                            | Ilkka Seppälä              |
-| 04.10.2016 | 2.10     | Converted to markdown format | Sami Kallio |
-| 05.10.2016 | 2.11     | Added options for proxy client and server connections. Clarified client-timeout option. | Olli Lindgren |
-| 02.11.2016 | 2.12     | Fix ocspFreshnessSeconds description in system parameters document. | Ilkka Seppälä |
-| 01.12.2017 | 2.13     | Added documentation for minimum global conf version | Sami Kallio |
-| 20.01.2017 | 2.14     | Added license text and version history | Sami Kallio |
-| 08.02.2017 | 2.15     | Updated documentation with new environmental monitoring parameters describing sensor intervals | Sami Kallio |
-| 23.02.2017 | 2.16     | Added documentation for OCSP-response retrieval deactivation parameter | Tatu Repo |
-| 03.03.2017 | 2.17     | Added new parameter *jetty-ocsp-responder-configuration-file*               | Kristo Heero       |
-| 07.03.2017 | 2.18     | Added new parameters *ocsp-responder-client-connect-timeout* and *ocsp-responder-client-read-timeout* | Kristo Heero |
-| 11.04.2017 | 2.19     | Changed default values of the proxy parameter *client-timeout* to *30000*, *client-use-fastest-connecting-ssl-socket-autoclose* and *client-use-idle-connection-monitor* to *true*. Added new messagelog parameters *timestamper-client-connect-timeout* and *timestamper-client-read-timeout*. Changed default value of the proxy parameter *pool-validate-connections-after-inactivity-of-millis* to *2000*. | Kristo Heero |
-| 06.06.2017 | 2.20     | Removed parameter *default-signature-algorithm*, replaced parameters *csr-signature-algorithm* with *csr-signature-digest-algorithm*, *signature-algorithm-id* with *signature-digest-algorithm-id*, and *confSignAlgoId* with *confSignDigestAlgoId*. Added new proxy-ui parameter *auth-cert-reg-signature-digest-algorithm-id*. | Kristo Heero |
-| 14.06.2017 | 2.21     | Added new parameter *allowed-federations* for enabling federation in a security server. | Olli Lindgren |
-| 11.07.2017 | 2.22     | Changed connector SO-linger values to -1 as per code changes | Tatu Repo |
-| 18.08.2017 | 2.23     | Update wsdl-validator-command description | Jarkko Hyöty |
-| 31.08.2017 | 2.24     | Moved ocsp-cache-path and enforce-token-pin-policy from under proxy to under signer and added them to central server and configuration proxy lists | Tatu Repo |
-| 17.10.2017 | 2.25     | Added new security server env-monitor parameter (limit-remote-data-set). | Joni Laurila |
-| 20.10.2017 | 2.26     | Clarified the effects of disabling SOAP body logging on the SOAP Headers. Split the system parameters to different tables for readability| Olli Lindgren |
-| 22.11.2017 | 2.27     | Default changed to vanilla. New colums added for FI and EE values. | Antti Luoma |
-| 02.01.2018 | 2.28     | Added proxy parameter allow-get-wsdl-request. | Ilkka Seppälä |
-| 29.01.2018 | 2.29     | Removed proxy parameter client-fastest-connecting-ssl-use-uri-cache. Added proxy parameter client-fastest-connecting-ssl-uri-cache-period. | Ilkka Seppälä |
-| 05.03.2018 | 2.30     | Added reference to terms and abbreviations, modified reference handling, added numbering. | Tatu Repo |
-| 06.04.2018 | 2.31     | Removed TLSv1.1 support (client-side interfaces for incoming request) and TLS SHA-1 ciphers from default ciphers list. | Kristo Heero |
-| 18.08.2018 | 2.32     | Added new parameter *ocsp-retry-delay* | Petteri Kivimäki |
-| 08.10.2018 | 2.33     | Added new parameter *xroad-tls-ciphers* | Henri Haapakanni |
-| 18.10.2018 | 2.34     | Default value of the parameter *signer.client-timeout* set to 60000 | Petteri Kivimäki |
-| 25.10.2018 | 2.35     | Update note regarding supported cipher suites on RHEL 7 | Petteri Kivimäki |
-| 26.10.2018 | 2.36     | Added new parameter *module-manager-update-interval* | Petteri Kivimäki |
-| 08.11.2018 | 2.37     | Improved definition of *minimum-global-configuration-version* on the central server and configuration proxy | Ilkka Seppälä |
-| 19.12.2018 | 2.38     | Fixed the default value of trusted-anchors-allowed | Ilkka Seppälä |
-| 21.12.2018 | 2.39     | Add connector initial idle time parameters | Jarkko Hyöty |
-| 23.01.2019 | 2.40     | Added new Central Server parameter *auto-approve-auth-cert-reg-requests* | Petteri Kivimäki |
-| 31.01.2019 | 2.41     | REST message log parameters | Jarkko Hyöty |
-| 03.02.2019 | 2.42     | Added new Central Server parameter *auto-approve-client-reg-requests* | Petteri Kivimäki |
-| 27.03.2019 | 2.43     | Added management REST API parameters | Janne Mattila |
-| 02.04.2019 | 2.44     | Added new message log parameter *clean-transaction-batch* | Jarkko Hyöty |
-| 08.04.2019 | 2.45     | Update REST related message log parameters' descriptions | Petteri Kivimäki |
-| 30.04.2019 | 2.46     | Added new parameter *timestamp-retry-delay* | Petteri Kivimäki |
-| 02.07.2019 | 2.47     | Added new Central Server parameter *auto-approve-owner-change-requests* | Petteri Kivimäki |
-| 26.11.2019 | 2.48     | Add proxy serverconf caching parameters | Jarkko Hyöty |
-| 05.12.2019 | 2.49     | Fix broken link in Table of Contents | Tapio Jaakkola | 
-| 11.12.2019 | 2.50     | Added new Central Server parameter *ha-node-name* | Jarkko Hyöty |
-| 01.04.2020 | 2.51     | Added new management REST API parameters *key-management-api-whitelist* and *regular-api-whitelist* | Janne Mattila |
-| 03.04.2020 | 2.52     | Removed proxy parameter allow-get-wsdl-request. | Petteri Kivimäki |
-| 12.04.2020 | 2.53     | Updated *connector-host* property EE-package value. | Petteri Kivimäki |
-| 30.04.2020 | 2.54     | Added new parameter *enforce-client-is-cert-validity-period-check* | Märten Soo |
-| 01.07.2020 | 2.55     | Updated *enforce-token-pin-policy* property EE-package value. | Petteri Kivimäki |
-| 30.07.2020 | 2.56     | Moved proxy-ui parameters into proxy-ui-api parameters | Janne Mattila |
-| 30.07.2020 | 2.57     | CS default database password is autogenerated. | Ilkka Seppälä |
-| 13.10.2020 | 2.58     | Add new parameter *akka-use-secure-remote-transport* | Jarkko Hyöty |
-| 11.02.2021 | 2.59     | Add new parameter *auto-update-timestamp-service-url* | Ilkka Seppälä |
-| 01.06.2021 | 2.60     | Add new parameter *messagelog.archive-grouping* | Jarkko Hyöty |
-| 04.08.2021 | 2.61     | Add new parameters for messagelog archive encryption | Jarkko Hyöty |
-| 25.08.2021 | 2.62     | Update X-Road references from version 6 to 7 | Caro Hautamäki |
-| 31.08.2021 | 2.63     | Update messagelog and proxy parameters | Ilkka Seppälä |
-| 05.10.2021 | 2.64     | Added a new chapter about custom command line arguments [6](#6-adding-command-line-arguments) | Caro Hautamäki
-| 13.04.2022 | 2.65     | Corrected message logging max body size parameter name | Raido Kaju
-| 28.04.2022 | 2.66     | Updated *max-loggable-message-body-size* property EE-package value. | Ričardas Bučiūnas
-| 23.09.2022 | 2.67     | Added new Registration Web Service | Eneli Reimets
-| 30.09.2022 | 2.68     | Updated *key-length* property EE- and FI-package values. | Petteri Kivimäki |
-=======
+
 | Date       | Version | Description                                                                                                                                                                                                                                                                                                                                                                                                    | Author                     |
 |------------|---------|----------------------------------------------------------------------------------------------------------------------------------------------------------------------------------------------------------------------------------------------------------------------------------------------------------------------------------------------------------------------------------------------------------------|----------------------------|
 | 29.05.2015 | 1.0     | First draft                                                                                                                                                                                                                                                                                                                                                                                                    | Siim Annuk                 |
@@ -154,9 +77,9 @@
 | 05.10.2021 | 2.64    | Added a new chapter about custom command line arguments [6](#6-adding-command-line-arguments)                                                                                                                                                                                                                                                                                                                  | Caro Hautamäki             |
 | 13.04.2022 | 2.65    | Corrected message logging max body size parameter name                                                                                                                                                                                                                                                                                                                                                         | Raido Kaju                 |
 | 28.04.2022 | 2.66    | Updated *max-loggable-message-body-size* property EE-package value.                                                                                                                                                                                                                                                                                                                                            | Ričardas Bučiūnas          |
-| 30.09.2022 | 2.67    | Updated *key-length* property EE- and FI-package values.                                                                                                                                                                                                                                                                                                                                                       | Petteri Kivimäki           |
-| 30.01.2023 | 2.68    | Updated [13.3 Automatic Backups](#133-automatic-backups) chapter with latest configuration additions.                                                                                                                                                                                                                                                                                                          | Ričardas Bučiūnas          |
->>>>>>> e7ac9e5f
+| 23.09.2022 | 2.67    | Added new Registration Web Service | Eneli Reimets
+| 30.09.2022 | 2.68    | Updated *key-length* property EE- and FI-package values.                                                                                                                                                                                                                                                                                                                                                       | Petteri Kivimäki           |
+| 30.01.2023 | 2.69    | Updated [13.3 Automatic Backups](#133-automatic-backups) chapter with latest configuration additions.                                                                                                                                                                                                                                                                                                          | Ričardas Bučiūnas          |
 
 ## Table of Contents
 
