# X-Road: System Parameters User Guide

Version: 2.41  
Doc. ID: UG-SYSPAR

| Date       | Version  | Description                                                                  | Author             |
|------------|----------|------------------------------------------------------------------------------|--------------------|
| 29.05.2015 | 1.0      | First draft                                                                                                                        | Siim Annuk                 |
| 01.06.2015 | 1.1      | Some corrections done, typos fixed                                                                                                 | Siim Annuk                 |
| 30.06.2015 | 1.2      | Minor corrections done                                                                                                             | Vello Hansen, Imbi Nõgisto |
| 26.08.2015 | 1.3      | Corrections regarding SQL done                                                                                                     | Marju Ignatjeva            |
| 09.09.2015 | 2.0      | Editorial changes made                                                                                                             | Imbi Nõgisto               |
| 11.09.2015 | 2.1      | Global configuration generation interval added                                                                                     | Martin Lind                |
| 20.09.2015 | 2.2      | Editorial changes made                                                                                                             | Imbi Nõgisto               |
| 23.09.2015 | 2.3      | Warning added about changing system parameters                                                                                     | Siim Annuk                 |
| 24.09.2015 | 2.4      | Note added about setting the *timeStampingIntervalSeconds* system parameter                                                        | Siim Annuk                 |
| 07.10.2015 | 2.5      | Default value of the parameter *acceptable-timestamp-failure-period* set to 14400                                                  | Kristo Heero               |
| 8.12.2015  | 2.6      | New parameters for configuring signature algorithms and key length, proxy client-side TLS protocols, and software token pin policy | Jarkko Hyöty               |
| 8.12.2015  | 2.7      | Added parameters for toggling SOAP body logging on/off                                                                             | Janne Mattila              |
| 17.12.2015 | 2.8      | Added monitoring parameters                                                                                                        | Ilkka Seppälä              |
| 28.1.2016  | 2.9      | Added configuration client admin port                                                                                              | Ilkka Seppälä              |
| 04.10.2016 | 2.10     | Converted to markdown format | Sami Kallio |
| 05.10.2016 | 2.11     | Added options for proxy client and server connections. Clarified client-timeout option. | Olli Lindgren |
| 02.11.2016 | 2.12     | Fix ocspFreshnessSeconds description in system parameters document. | Ilkka Seppälä |
| 01.12.2017 | 2.13     | Added documentation for minimum global conf version | Sami Kallio |
| 20.01.2017 | 2.14     | Added license text and version history | Sami Kallio |
| 08.02.2017 | 2.15     | Updated documentation with new environmental monitoring parameters describing sensor intervals | Sami Kallio |
| 23.02.2017 | 2.16     | Added documentation for OCSP-response retrieval deactivation parameter | Tatu Repo |
| 03.03.2017 | 2.17     | Added new parameter *jetty-ocsp-responder-configuration-file*                 | Kristo Heero       |
| 07.03.2017 | 2.18     | Added new parameters *ocsp-responder-client-connect-timeout* and *ocsp-responder-client-read-timeout* | Kristo Heero |
| 11.04.2017 | 2.19     | Changed default values of the proxy parameter *client-timeout* to *30000*, *client-use-fastest-connecting-ssl-socket-autoclose* and *client-use-idle-connection-monitor* to *true*. Added new messagelog parameters *timestamper-client-connect-timeout* and *timestamper-client-read-timeout*. Changed default value of the proxy parameter *pool-validate-connections-after-inactivity-of-millis* to *2000*. | Kristo Heero |
| 06.06.2017 | 2.20     | Removed parameter *default-signature-algorithm*, replaced parameters *csr-signature-algorithm* with *csr-signature-digest-algorithm*, *signature-algorithm-id* with *signature-digest-algorithm-id*, and *confSignAlgoId* with *confSignDigestAlgoId*. Added new proxy-ui parameter *auth-cert-reg-signature-digest-algorithm-id*. | Kristo Heero |
| 14.06.2017 | 2.21     | Added new parameter *allowed-federations* for enabling federation in a security server. | Olli Lindgren |
| 11.07.2017 | 2.22     | Changed connector SO-linger values to -1 as per code changes | Tatu Repo |
| 18.08.2017 | 2.23     | Update wsdl-validator-command description | Jarkko Hyöty |
| 31.08.2017 | 2.24     | Moved ocsp-cache-path and enforce-token-pin-policy from under proxy to under signer and added them to central server and configuration proxy lists | Tatu Repo |
| 17.10.2017 | 2.25     | Added new security server env-monitor parameter (limit-remote-data-set). | Joni Laurila |
| 20.10.2017 | 2.26     | Clarified the effects of disabling SOAP body logging on the SOAP Headers. Split the system parameters to different tables for readability| Olli Lindgren |
| 22.11.2017 | 2.27     | Default changed to vanilla. New colums added for FI and EE values. | Antti Luoma |
| 02.01.2018 | 2.28     | Added proxy parameter allow-get-wsdl-request. | Ilkka Seppälä |
| 29.01.2018 | 2.29     | Removed proxy parameter client-fastest-connecting-ssl-use-uri-cache. Added proxy parameter client-fastest-connecting-ssl-uri-cache-period. | Ilkka Seppälä |
| 05.03.2018 | 2.30     | Added reference to terms and abbreviations, modified reference handling, added numbering. | Tatu Repo |
| 06.04.2018 | 2.31     | Removed TLSv1.1 support (client-side interfaces for incoming request) and TLS SHA-1 ciphers from default ciphers list. | Kristo Heero |
| 18.08.2018 | 2.32     | Added new parameter *ocsp-retry-delay* | Petteri Kivimäki |
| 08.10.2018 | 2.33     | Added new parameter *xroad-tls-ciphers* | Henri Haapakanni |
| 18.10.2018 | 2.34     | Default value of the parameter *signer.client-timeout* set to 60000 | Petteri Kivimäki |
| 25.10.2018 | 2.35     | Update note regarding supported cipher suites on RHEL 7 | Petteri Kivimäki |
| 26.10.2018 | 2.36     | Added new parameter *module-manager-update-interval* | Petteri Kivimäki |
| 08.11.2018 | 2.37     | Improved definition of *minimum-global-configuration-version* on the central server and configuration proxy | Ilkka Seppälä |
| 19.12.2018 | 2.38     | Fixed the default value of trusted-anchors-allowed | Ilkka Seppälä |
| 21.12.2018 | 2.39     | Add connector initial idle time parameters | Jarkko Hyöty |
| 23.01.2019 | 2.40     | Added new Central Server parameter *auto-approve-auth-cert-reg-requests* | Petteri Kivimäki |
| 03.02.2019 | 2.41     | Added new Central Server parameter *auto-approve-client-reg-requests* | Petteri Kivimäki |

## Table of Contents

<!-- toc -->

  * [License](#license)
- [X-Road: System Parameters User Guide](#x-road-system-parameters-user-guide)
  - [Table of Contents](#table-of-contents)
  - [License](#license)
  - [1 Introduction](#1-introduction)
    - [1.1 Terms and abbreviations](#11-terms-and-abbreviations)
    - [1.2 References](#12-references)
  - [2 Changing the System Parameter Values](#2-changing-the-system-parameter-values)
    - [2.1 Changing the System Parameter Values in Configuration Files](#21-changing-the-system-parameter-values-in-configuration-files)
    - [2.2 Changing the System Parameter Values in the Central Server Database](#22-changing-the-system-parameter-values-in-the-central-server-database)
    - [2.3 Changing the Global Configuration Generation Interval in the Central Server](#23-changing-the-global-configuration-generation-interval-in-the-central-server)
  - [3 Security Server System Parameters](#3-security-server-system-parameters)
    - [3.1 Common parameters : `[common]`](#31-common-parameters--common)
    - [3.2 Proxy parameters: `[proxy]`](#32-proxy-parameters-proxy)
    - [3.3 Proxy User Interface parameters: `[proxy-ui]`](#33-proxy-user-interface-parameters-proxy-ui)
    - [3.4 Signer parameters: `[signer]`](#34-signer-parameters-signer)
    - [3.5 Anti-DOS parameters: `[anti-dos]`](#35-anti-dos-parameters-anti-dos)
    - [3.6 Configuration Client parameters: `[configuration-client]`](#36-configuration-client-parameters-configuration-client)
    - [3.7 Message log add-on parameters: `[message-log]`](#37-message-log-add-on-parameters-message-log)
      - [3.7.1 Note on logged X-Road message headers](#371-note-on-logged-x-road-message-headers)
    - [3.8 Environmental monitoring add-on configuration parameters: `[env-monitor]`](#38-environmental-monitoring-add-on-configuration-parameters-env-monitor)
  - [4 Central Server System Parameters](#4-central-server-system-parameters)
    - [4.1 System Parameters in the Configuration File](#41-system-parameters-in-the-configuration-file)
      - [4.1.1 Common parameters: `[common]`](#411-common-parameters-common)
      - [4.1.2 Center parameters: `[center]`](#412-center-parameters-center)
      - [4.1.3 Signer parameters: `[signer]`](#413-signer-parameters-signer)
    - [4.2 System Parameters in the Database](#42-system-parameters-in-the-database)
    - [4.3 Global Configuration Generation Interval Parameter](#43-global-configuration-generation-interval-parameter)
  - [5 Configuration Proxy System Parameters](#5-configuration-proxy-system-parameters)
    - [5.1 Configuration proxy module parameters: `[configuration-proxy]`](#51-configuration-proxy-module-parameters-configuration-proxy)
    - [5.2 Signer parameters: `[signer]`](#52-signer-parameters-signer)

<!-- tocstop -->

## License

This document is licensed under the Creative Commons Attribution-ShareAlike 3.0 Unported License. To view a copy of this license, visit http://creativecommons.org/licenses/by-sa/3.0/.

## 1 Introduction

This document describes the system parameters of the X-Road components – of the security server, the central server and the configuration proxy. Additionally, changing the default values of the system parameters are explained.
Please note the term 'vanilla' in the documentation. In X-Road context vanilla means the X-Road without any of the country specific customizations, settings etc. The vanilla version of X-Road security server is installed with xroad-securityserver package. The country specific versions are installed with xroad-securityserver-XX where XX is the country code f.ex. FI or EE.

### 1.1 Terms and abbreviations

See X-Road terms and abbreviations documentation \[[TA-TERMS](#Ref_TERMS)\].

### 1.2 References

1.  <a id="Ref_INI"></a>\[INI\] INI file, [http://en.wikipedia.org/wiki/INI_file](http://en.wikipedia.org/wiki/INI_file).
2.  <a id="Ref_CRON"></a>\[CRON\] Quartz Scheduler
    CRON expression, [http://www.quartz-scheduler.org/documentation/quartz-2.1.x/tutorials/crontrigger.html](http://www.quartz-scheduler.org/documentation/quartz-2.1.x/tutorials/crontrigger.html).
3.  <a id="Ref_PR-MESS"></a>\[PR-MESS\] [X-Road Message Protocol v. 4.0](../Protocols/pr-mess_x-road_message_protocol.md).
4.  <a id="Ref_PR-TARGETSS"></a>\[PR-TARGETSS\] [Security Server Targeting Extension for the X-Road Message Protocol](../Protocols/SecurityServerExtension/pr-targetss_security_server_targeting_extension_for_the_x-road_protocol.md).
5.  <a id="Ref_PR-SECTOKEN"></a>\[PR-SECTOKEN\] [Security Token Extension for the X-Road Message Protocol](../Protocols/SecurityTokenExtension/pr-sectoken_security_token_extension_for_the_x-road_protocol.md).
6.  <a id="Ref_TERMS" class="anchor"></a>\[TA-TERMS\] [X-Road Terms and Abbreviations](../terms_x-road_docs.md).
7.  <a id="Ref_CRONMAN"></a>\[CRONMAN\] [http://linux.die.net/man/8/cron](http://linux.die.net/man/8/cron).
8.  <a id="Ref_CRONHOW"></a>\[CRONHOW\] Cron format specifications [https://help.ubuntu.com/community/CronHowto](https://help.ubuntu.com/community/CronHowto).

## 2 Changing the System Parameter Values

The system parameters specify various characteristics of the system, such as port numbers, timeouts and paths to files on disk. The system parameters of the X-Road components are mainly stored in configuration files. Additionally, X-Road central server stores some system parameters in the database.

**Changing the values of the system parameters is strongly discouraged, since it may cause unexpected system behaviour.**

### 2.1 Changing the System Parameter Values in Configuration Files

The configuration files are INI files \[[INI](#Ref_INI)\], where each section contains parameters for a particular server component.

In order to override the default values of system parameters, create or edit the file

	/etc/xroad/conf.d/local.ini

Each system parameter affects a specific server component. To change the value of a system parameter, a section for the affected component must be created in the INI file. The name-value pairs of the system parameters for that component are written under the section, one pair per line.

The following format is used for the sections:

	[ServerComponent]
	SystemParameterName1=Value1
	SystemParameterName2=Value2

For example, to configure the parameter *client-http-port* for the *proxy* component, the following lines must be added to the configuration file:

	[proxy]
	client-http-port=1234

Multiple parameters can be configured under the same section:

	[proxy]
	client-http-port=1234
	server-listen-port=20000

**NB! Changing the parameter values in the configuration files requires restarting of the server.**

**WARNING! The value of the parameter is not validated, thus care must be taken when changing the value. For example, setting the port number to a non-numeric value in the configuration will cause the system to crash.**

### 2.2 Changing the System Parameter Values in the Central Server Database

The central server database can be accessed with the psql utility using the following command (password: *centerui*):

	psql -U centerui -h localhost centerui_production

The default value of a system parameter can be overridden by adding the parameter name and value to the *system_parameters* table:

	INSERT INTO system_parameters (key, value, created_at, updated_at) VALUES ('parameter_name', 'parameter_value', (now() at time zone 'utc'), (now() at time zone 'utc'));

To edit the value of a system parameter already inserted into the *system_parameters* table:

	UPDATE system_parameters SET value = '*parameter_value*', updated_at = (now() at time zone 'utc') WHERE key = 'parameter_name';

To restore the default value of a system parameter, delete the parameter from the *system_parameters* table:

	DELETE FROM system_parameters WHERE key = 'parameter_name';

**NB! Modifying or deleting system parameters other than the ones listed in section** [System Parameters in the Database](#system-parameters-in-the-database) **will cause the system to crash.**


### 2.3 Changing the Global Configuration Generation Interval in the Central Server

In order to override the default value of the global configuration generation interval, edit the cron expression \[[CRON](#Ref_CRON)\] in the file

	/etc/cron.d/xroad-center

The default contents of the file are the following:

	#!/bin/sh
	* * * * * xroad curl http://127.0.0.1:8084/managementservice/gen_conf 2>&1 > /dev/null;

**NB!** Global configuration generation interval must be modified with extreme care. Misuse of the global configuration generation interval may hinder the operation of the whole X-Road instance.

The configuration generation interval must be shorter than the value of global configuration expiration interval (*confExpireIntervalSeconds*, see section 4.2 ), or else the configuration downloaded by the configuration clients (security servers or configuration proxies) will always expire before valid configuration becomes available. It is highly recommended that the global configuration generation interval is multiple times smaller than the global configuration expiration interval.

## 3 Security Server System Parameters

This chapter describes the system parameters used by the components of the X-Road security server. For instructions on how to change the parameter values, see section [Changing the System Parameter Values in Configuration Files](#changing-the-system-parameter-values-in-configuration-files).

### 3.1 Common parameters : `[common]`

| **Parameter**                                    | **Vanilla value**                          | **Description**   |
|--------------------------------------------------|--------------------------------------------|------------------ |
| configuration-path                               | /etc/xroad/globalconf/                     | Absolute path to the directory where global configuration is stored.|
| temp-files-path                                  | /var/tmp/xroad/                            | Absolute path to the directory where temporary files are stored. |

### 3.2 Proxy parameters: `[proxy]`

| **Parameter**                                    | **Vanilla value**                          | **FI-package value** | **EE-package value** | **Description** |
|--------------------------------------------------|--------------------------------------------|----------------------|----------------------|-----------------|
| client-http-port                                 | 80 <br/> 8080 (RHEL)                       |   |   | TCP port on which the service client's security server listens for HTTP requests from client applications. |
| client-https-port                                | 443 <br/> 8443 (RHEL)                      |   |   | TCP port on which the service client's security server listens for HTTPS requests from client applications. |
| client-timeout                                   | 30000                                      |   |   | Defines the time period (in milliseconds), for which the service client's security server tries to connect to the service provider's security server. When the timeout is reached, the service client's security server informs the service client's information system that a service timeout has occurred. |
| configuration-anchor-file                        | /etc/xroad/configuration-anchor.xml        |   |   | Absolute file name of the configuration anchor that is used to download global configuration. |
| connector-host                                   | 0.0.0.0                                    |   |   | IP address on which the service client's security server listens for connections from client applications. The value 0.0.0.0 allows listening on all IPv4 interfaces. |
| database-properties                              | /etc/xroad/db.properties                   |   |   | Absolute file name of the properties file for the configuration of the security server database. |
| ocsp-responder-listen-address                    | 0.0.0.0                                    |   |   | IP address on which the service provider's security server listens for requests for OCSP responses from the service client's security server. The service client's security server downloads OCSP responses from the service provider's security server while establishing a secure connection between the security servers. The value 0.0.0.0 allows listening on all IPv4 interfaces. Must match the value of proxy.server-listen-address. |
| ocsp-responder-port                              | 5577                                       |   |   | TCP port on which the service provider's security server listens for requests for OCSP responses from the service client's security server. The service client's security server downloads OCSP responses from the service provider's security server while establishing a secure connection between the security servers. |
| ocsp-responder-client-connect-timeout            | 20000                                      |   |   | Connect timeout (in milliseconds) of the OCSP responder client. The service client's security server downloads OCSP responses from the service provider's security server while establishing a secure connection between the security servers. |
| ocsp-responder-client-read-timeout               | 30000                                      |   |   | Read timeout (in milliseconds) of the OCSP responder client. The service client's security server downloads OCSP responses from the service provider's security server while establishing a secure connection between the security servers. |
| server-listen-address                            | 0.0.0.0                                    |   |   | IP address on which the service provider's security server listens for connections from the service client's security servers. The value 0.0.0.0 allows listening on all IPv4 interfaces. |
| server-listen-port                               | 5500                                       |   |   | TCP port on which the service provider's security server listens for connections from the service client's security server. |
| server-port                                      | 5500                                       |   |   | Destination TCP port for outgoing queries in the service client's security server. |
| jetty-clientproxy-configuration-file             | /etc/xroad/jetty/clientproxy.xml           |   |   | Absolute filename of the Jetty configuration file for the service client's security server. For more information about configuring Jetty server, see https://wiki.eclipse.org/Jetty/Reference/jetty.xml\_usage. |
| jetty-serverproxy-configuration-file             | /etc/xroad/jetty/serverproxy.xml           |   |   | Absolute filename of the Jetty configuration file for the service provider's security server. For more information about configuring Jetty server, see https://wiki.eclipse.org/Jetty/Reference/jetty.xml\_usage. |
| jetty-ocsp-responder-configuration-file          | /etc/xroad/jetty/ocsp-responder.xml        |   |   | Absolute filename of the Jetty configuration file for the OCSP responder of the service provider's security server. For more information about configuring Jetty server, see https://wiki.eclipse.org/Jetty/Reference/jetty.xml\_usage. |
| ssl-enabled                                      | true                                       |   |   | If true, TLS is used for connections between the service client's and service provider's security servers. |
| client-tls-ciphers                               | See [1](#Ref_note1)                        |   |   | TLS ciphers (comma-separated list) enabled on the client-side interfaces (for both incoming and outgoing requests). (since version 6.7) |
| xroad-tls-ciphers                                | See [2](#Ref_note2)                        |   |   | TLS ciphers (comma-separated list in preferred order) accepted on requests between security servers, and between operational monitoring daemon and client. (since version 6.20)  |
| client-tls-protocols                             | TLSv1.2                                    |   |   | TLS protocols (comma-separated list) enabled on the client-side interfaces (for both incoming and outgoing requests). For backward compatibility TLSv1.1 is still supported on the client-side interfaces for outgoing requests (since version 6.7) |
| server-connector-initial-idle-time               | 30000                                      |   |   | The initial idle time (in milliseconds) that unauthenticated connections are allowed to be idle before the provider security server starts closing them. Value of 0 means that an infinite idle time is allowed. | 
| server-connector-max-idle-time                   | 0                                          | 120000 |   | The maximum time (in milliseconds) that connections from a service consuming security server to a service providing security server are allowed to be idle before the provider security server starts closing them. Value of 0 means that an infinite idle time is allowed. A non-zero value should allow some time for a pooled connection to be idle, if  pooled connections are to be supported.|
| server-connector-so-linger                       | -1                                         |   |   | The SO_LINGER time (in seconds) at the service providing security server end for connections between security servers.<br>A value larger than 0 means that upon closing a connection, the system will allow SO_LINGER seconds for the transmission and acknowledgement of all data written to the peer, at which point the socket is closed gracefully. Upon reaching the linger timeout, the socket is closed forcefully, with a TCP RST. Enabling the option with a timeout of zero does a forceful close immediately.<br>Value of -1 disables the forceful close.|
| server-support-clients-pooled-connections        | false                                      | true |   | Whether this service providing security server supports pooled connections from the service consumer side. If set to *false*, connections are to be closed immediately after each message. This may be a wanted approached for security servers behind load balancers. |
| client-connector-initial-idle-time               | 30000                                      |   |   | The initial idle time (in milliseconds) that client connections are allowed to be idle before the security server starts closing them. Value of 0 means that an infinite idle time is allowed. |
| client-connector-max-idle-time                   | 0                                          |   |   | The maximum time (in milliseconds) that connections from a service consumer to the service consumer's security server are allowed to be idle before the security server starts closing them. Value of 0 means that an infinite idle time is allowed.|
| client-connector-so-linger                       | -1                                         |   |   | The SO_LINGER time (in seconds) at the service consuming security server end for connections between a consumer and a security server.<br>A value larger than 0 means that upon closing a connection, the system will allow SO_LINGER seconds for the transmission and acknowledgement of all data written to the peer, at which point the socket is closed gracefully. Upon reaching the linger timeout, the socket is closed forcefully, with a TCP RST. Enabling the option with a timeout of zero does a forceful close immediately.<br>Value of -1 disables the forceful close.|
| client-httpclient-timeout                        | 0                                          |   |   | The maximum time (SO_TIMEOUT, in milliseconds) that connections from a service consuming security server to a service providing security server are allowed to wait for a response before the consumer end httpclient gives up. Value of 0 means that an infinite wait time is allowed. This does not affect idle connections.|
| client-httpclient-so-linger                      | -1                                         |   |   | The SO_LINGER time (in seconds) at the service consuming security server end for connections between security servers.<br>A value larger than 0 means that upon closing a connection, the system will allow SO_LINGER seconds for the transmission and acknowledgement of all data written to the peer, at which point the socket is closed gracefully. Upon reaching the linger timeout, the socket is closed forcefully, with a TCP RST. Enabling the option with a timeout of zero does a forceful close immediately.<br>Value of -1 disables the forceful close.|
| client-use-idle-connection-monitor               | true                                       |   |   | Should the idle connection monitor be used to clean up idle and expired connections from the connection pool. |
| client-idle-connection-monitor-interval          | 30000                                      |   |   | How often (in milliseconds) should the connection monitor go through the pooled connections to see if it can clean up any idle or expired connections. This option requires the connection monitor to be enabled to have any effect.|
| client-idle-connection-monitor-timeout           | 60000                                      |   |   | The minimum time (in milliseconds) that a pooled connection must be unused (idle) before it can be removed from the pool. Note that removal from the pool also depends on how often the connection monitor runs. This option requires the connection monitor to be enabled to have any effect. |
| pool-total-max-connections                       | 10000                                      |   |   | The total maximum number of connections that are allowed in the pool. |
| pool-total-default-max-connections-per-route     | 2500                                       |   |   | The default route specific connection maximum that is set unless a route specific connection limit is set. Due to the current implementation, this is actually the total maximum limit of connections, indepedent of what the above setting is.|
| pool-validate-connections-after-inactivity-of-millis | 2000                                   |   |   | When reusing a pooled connection to a service providing security server, check that the connection (the socket) is not half-closed if it has been idle for at least this many milliseconds. This method cannot detect half-open connections. Value of -1 disables the check. |
| pool-enable-connection-reuse                     | false                                      | true |   | Allow pooled connections between security servers to be used more than once on the client side. The service provider end of the connections has to have the setting `server-support-clients-pooled-connections=true` for the pooling to work between a provider and consumer security servers.|
| client-use-fastest-connecting-ssl-socket-autoclose | true                                     |   |   | On TLS connections between security servers, should the underlying TCP-layer connection (socket) be closed on the service consumer end when the TLS layer connection is terminated.|
| client-fastest-connecting-ssl-uri-cache-period      | 3600                                    |   |   | When a service consumer's security server finds the fastest responding service providing security server, how long the result should be kept in the TLS session cache? 0 to disable. |
| health-check-port                                | 0 (disabled)                               |   |   | The TCP port where the health check service listens to requests. Setting the port to 0 disables the health check service completely.|
| health-check-interface                           | 0.0.0.0                                    |   |   | The network interface where the health check service listens to requests. Default is all available interfaces.|
| actorsystem-port                                 | 5567                                       |   |   | The (localhost) port where the proxy actorsystem binds to. Used for communicating with xroad-signer and xroad-monitor. |
| allow-get-wsdl-request                           | false                                      |   |   | Whether to allow getWsdl metaservice to be called with HTTP/HTTPS GET method. |

### 3.3 Proxy User Interface parameters: `[proxy-ui]`

| **Parameter**                                    | **Vanilla value**                          | **Description** |
|--------------------------------------------------|--------------------------------------------|-----------------|
| wsdl-validator-command                           |                                            | The command to validate the given X-Road service WSDL. The command script must:<br/>a) read the WSDL from the URI given as an argument,<br/>b) return exit code 0 on success,<br/>c) return exit code 0 and write warnings to the standard error (*stderr*), if warnings occurs,<br/>d) return exit code other then 0 and write error messages to the standard error (*stderr*), if errors occurs.<br/>Defaults to no operation. |
| auth-cert-reg-signature-digest-algorithm-id      | SHA-512                                    | Signature digest algorithm used for generating authentication certificate registration request.<br/>Possible values are<br/>-   SHA-256,<br/>-   SHA-384,<br/>-   SHA-512. |

### 3.4 Signer parameters: `[signer]`

| **Parameter**                                    | **Vanilla value**                          | **FI-package value** | **EE-package value** | **Description** |
|--------------------------------------------------|--------------------------------------------|----------------------|----------------------|-----------------|
| ocsp-cache-path                                  | /var/cache/xroad                           |   |   | Absolute path to the directory where the cached OCSP responses are stored. |
| enforce-token-pin-policy                         | false                                      | true |   | Controls enforcing the token pin policy. When set to true, software token pin is required to be at least 10 ASCII characters from at least tree character classes (lowercase letters, uppercase letters, digits, special characters). (since version 6.7.7) |
| client-timeout                                   | 60000                                      |   |   | Signing timeout in milliseconds. |
| device-configuration-file                        | /etc/xroad/signer/devices.ini              |   |   | Absolute filename of the configuration file of the signature creation devices. |
| key-configuration-file                           | /etc/xroad/signer/keyconf.xml              |   |   | Absolute filename of the configuration file containing signature and authentication keys and certificates. |
| port                                             | 5556                                       |   |   | TCP port on which the signer process listens. |
| key-length                                       | 2048                                       |   |   | Key length for generating authentication and signing keys (since version 6.7) |
| csr-signature-digest-algorithm                   | SHA-256                                    |   |   | Certificate Signing Request signature digest algorithm.<br/>Possible values are<br/>-   SHA-256,<br/>-   SHA-384,<br/>-   SHA-512. |
| ocsp-retry-delay                                 | 60                                         |   |   | OCSP retry delay for signer when fetching OCSP responses fail. After failing to fetch OCSP responses signer waits for the time period defined by "ocsp-retry-delay" before trying again. This is repeated until fetching OCSP responses succeeds. After successfully fetching OCSP responses signer returns to normal OCSP refresh schedule defined by "ocspFetchInterval". If the value of "ocsp-retry-delay" is higher than "ocspFetchInterval", the value of "ocspFetchInterval" is used as OCSP retry delay. |
| module-manager-update-interval                   | 60                                         |   |   | HSM module manager update interval in seconds. |          

### 3.5 Anti-DOS parameters: `[anti-dos]`

| **Parameter**                                    | **Vanilla value**                          | **Description** |
|--------------------------------------------------|--------------------------------------------|-----------------|
| enabled                                          | true                                       | Flag for enabling or disabling the AntiDOS system. |
| max-cpu-load                                     | 1.1                                        | Maximum allowed CPU load for accepting new connections. If set to &gt; 1.0, then CPU load is not checked. |
| max-heap-usage                                   | 1.1                                        | Specifies the maximum allowed Java heap usage when accepting new connections. If set to &gt; 1.0, then heap usage is not checked. |
| max-parallel-connections                         | 5000                                       | Maximum number of parallel connections for AntiDOS. |
| min-free-file-handles                            | 100                                        | Minimum amount of free file handles in the system for accepting new connections. At least one free file handle must be available to accept a new connection. |

### 3.6 Configuration Client parameters: `[configuration-client]`

| **Parameter**                                    | **Vanilla value**                          | **Description** |
|--------------------------------------------------|--------------------------------------------|-----------------|
| port                                             | 5665                                       | TCP port on which the configuration client process listens. |
| update-interval                                  | 60                                         | Global configuration download interval in seconds. |
| admin-port                                       | 5675                                       | TCP port on which the configuration client process listens for admin commands. |
| allowed-federations                              | none                                       | A comma-separated list of case-insensitive X-Road instances that fetching configuration anchors is allowed for. This enables federation with the listed instances if the X-Road instance is already federated at the central server level . Special value *none*, if present, disables all federation (the default value), while *all* allows all federations if *none* is not present. Example: *allowed-federations=ee,sv* allows federation with example instances *EE* and *Sv* while *allowed-federations=all,none* disables federation. X-Road services `xroad-confclient` and `xroad-proxy` need to be restarted (in that order) for the setting change to take effect.|

### 3.7 Message log add-on parameters: `[message-log]`

| **Parameter**                                    | **Vanilla value**                          | **FI-package value** | **EE-package value** | **Description** |
|--------------------------------------------------|--------------------------------------------|----------------------|----------------------|-----------------|
| soap-body-logging                                | true                                       | false  |   | Whether SOAP body of the messages should be logged or not.<br/><br/>If *true*, the SOAP messages are logged in their original form. If *false*, the SOAP body is cleared of its contents and only has an empty child element inside it. In addition, the SOAP header will only have specific set of elements logged, see [Note on logged X-Road message headers](#note-on-logged-x-road-message-headers) . As a side effect, details such as formatting and namespace labels of the xml message can be changed and new elements may be introduced for default values in SOAP header.<br/><br/>Removal of SOAP body is usually done for confidentiality reasons (body contains data that we do not want to have in the logs).<br/><br/>Note that changing the message this way prevents verifying its signature with the asicverifier tool. |
| enabled-body-logging-local-producer-subsystems   |                                            |   |   | Subsystem-specific overrides for SOAP body logging when soap-body-logging = false.<br/><br/>This parameter defines logging for **local producer** subsystems, that is, our subsystems that produce some service which external clients use.<br/><br/>Comma-separated list of client identifiers for which SOAP body logging is enabled. For example FI/ORG/1710128-9/SUBSYSTEM\_A1, FI/ORG/1710128-9/SUBSYSTEM\_A2 where<br/>-   FI = x-road instance<br/>-   ORG = member class<br/>-   1710128-9 = member code<br/>-   SUBSYSTEM\_A1 = subsystem code<br/><br/>This parameter can only be used on subsystem-level, it is not possible to configure SOAP body logging per member.<br/><br/>If a subsystem has forward slashes “/” in for example subsystem code, those subsystems can’t be configured with this parameter. |
| enabled-body-logging-remote-producer-subsystems  |                                            |   |   | Subsystem-specific overrides for **remote producer** subsystems, that is, remote subsystems that produce services which we use.<br/><br/>Parameter is used when soap-body-logging = false. |
| disabled-body-logging-local-producer-subsystems  |                                            |   |   | Same as enabled-body-logging-local-producer-subsystems, but this parameter is used when soap-body-logging = true. |
| disabled-body-logging-remote-producer-subsystems |                                            |   |   | Same as enabled-body-logging-remote-producer-subsystems, but this parameter is used when soap-body-logging = true. |
| acceptable-timestamp-failure-period              | 14400                                      | 18000   |   | Defines the time period (in seconds) for how long is time-stamping allowed to fail (for whatever reasons) before the message log stops accepting any more messages (and consequently the security server stops accepting requests). Set to 0 to disable this check. The value of this parameter should not be lower than the value of the central server system parameter *timeStampingIntervalSeconds.* |
| archive-interval                                 | 0 0 0/6 1/1 \* ? \*                        |   |   | CRON expression \[[CRON](#Ref_CRON)\] defining the interval of archiving the time-stamped messages. |
| archive-max-filesize                             | 33554432                                   |   |   | Maximum size for archived files in bytes. Reaching the maximum value triggers file rotation. |
| archive-path                                     | /var/lib/xroad                             |   |   | Absolute path to the directory where time-stamped log records are archived. |
| clean-interval                                   | 0 0 0/12 1/1 \* ? \*                       |   |   | CRON expression \[[CRON](#Ref_CRON)\] for deleting any time-stamped and archived records that are older than *message-log.keep-records-for* from the database. |
| hash-algo-id                                     | SHA-512                                    |   |   | The algorithm identifier used for hashing in the message log.<br/>Possible values are<br/>-   SHA-224,<br/>-   SHA-256,<br/>-   SHA-384,<br/>-   SHA-512. |
| keep-records-for                                 | 30                                         |   |   | Number of days to keep time-stamped and archived records in the database of the security server. If a time-stamped and archived message record is older than this value, the record is deleted from the database. |
| timestamp-immediately                            | false                                      |   |   | If true, the time-stamp is created synchronously for each request message. This is a security policy requirement to guarantee the time-stamp at the time of logging the message. |
| timestamp-records-limit                          | 10000                                      |   |   | Maximum number of message records to time-stamp in one batch. If the number of message records in a single batch exceeds 70 % of `timestamp-records-limit` value, a warning is logged in `proxy.log`. |
| timestamper-client-connect-timeout               | 20000                                      |   |   | The timestamper client connect timeout in milliseconds. A timeout of zero is interpreted as an infinite timeout. |
| timestamper-client-read-timeout                  | 60000                                      |   |   | The timestamper client read timeout in milliseconds. A timeout of zero is interpreted as an infinite timeout. |
| archive-transaction-batch                        | 10000                                      |   |   | Size of transaction batch for archiving messagelog. This size is not exact because it will always make sure that last archived batch includes timestamp also (this might mean that it will go over transaction size).

#### 3.7.1 Note on logged X-Road message headers
If the messagelog add-on has the SOAP body logging disabled, only a preconfigured set of the SOAP headers will be included in the message log.

The logged SOAP headers are the X-Road message headers listed in [Chapter 2.2](../Protocols/pr-mess_x-road_message_protocol.md#22-message-headers) of
the X-Road Message Protocol document \[[PR-MESS](#Ref_PR-MESS)\], as well as the `representedParty` extension of the X-Road protocol described in the
extension's [XML schema](http://x-road.eu/xsd/representation.xsd). The security server targeting extension for the X-Road message protocol
\[[PR-TARGETSS](#Ref_PR-TARGETSS)\] or the Security Token Extension \[[PR-SECTOKEN](#Ref_PR-SECTOKEN)\] will not be included in the message log.

### 3.8 Environmental monitoring add-on configuration parameters: `[env-monitor]`

| **Parameter**                                    | **Vanilla value**                          | **Description** |
|--------------------------------------------------|--------------------------------------------|-----------------|
| port                                             | 2552                                       | TCP port number used in communications with xroad-proxy and xroad-monitor components. |
| system-metrics-sensor-interval                   | 5                                          | Interval of systems metrics sensor in seconds. How often system metrics data is collected.|
| disk-space-sensor-interval                       | 60                                         | Interval of disk space sensor in seconds. How often disk space data is collected.|
| exec-listing-sensor-interval                     | 60                                         | Interval of exec listing sensor in seconds. How often sensor data using external command are collected.|
| certificate-info-sensor-interval                 | 86400                                      | Interval of certificate information sensor in seconds. How often certificate data is collected. The first collection is always done after a delay of 10 seconds. |
| limit-remote-data-set                            | false                                      | On/Off switch for filtering out optional monitoring data. With flag set to true, only security server owner can request and get full data set. |

## 4 Central Server System Parameters

The system parameters described in this chapter are used by the X-Road central server, except for the parameters *ocspFreshnessSeconds* and *timeStampingIntervalSeconds.*

The values of *ocspFreshnessSeconds* and *timeStampingIntervalSeconds* are distributed to the security servers via the global configuration. These parameters determine the interval of calling OCSP responder services and time-stamping services (respectively) by the security servers.

### 4.1 System Parameters in the Configuration File

For instructions on how to change the parameter values, see section [Changing the System Parameter Values in Configuration Files](#changing-the-system-parameter-values-in-configuration-files).

#### 4.1.1 Common parameters: `[common]`

| **Server component** | **Name**                | **Vanilla value**    | **Description**   |
|----------------------|-------------------------|----------------------|-------------------|
| common               | temp-files-path         | /var/tmp/xroad/      | Absolute path to the directory where temporary files are stored. |

#### 4.1.2 Center parameters: `[center]`

| **Name**                | **Vanilla value**                       | **Description**       |
|-------------------------|-----------------------------------------|-----------------------|
| conf-backup-path        | /var/lib/xroad/backup/                  | Absolute path to the directory where configuration backups are stored. |
| database-properties     | /etc/xroad/db.properties                | Absolute path to file where the properties of the database of the central server are stored. |
| external-directory      | externalconf                            | Name of the signed external configuration directory that is distributed to the configuration clients (security servers and/or configuration proxies) of this and federated X-Road instances. |
| generated-conf-dir      | /var/lib/xroad/public                   | Absolute path to the directory where both the private and shared parameter files are created for distribution. |
| internal-directory      | internalconf                            | Name of the signed internal configuration directory that is distributed to the configuration clients (security servers and/or configuration proxies) of this X-Road instance. |
| trusted-anchors-allowed | true                                    | True if federation is allowed for this X-Road instance. |
| minimum-global-configuration-version | 2                          | The minimum supported global configuration version on the central server. This parameter is used if the central server needs to generate multiple versions of global configuration. Note that the support for global configuration V1 has been dropped in X-Road 6.20.0 and since that version the minimum value for this parameter is 2. |
<<<<<<< HEAD
| auto-approve-auth-cert-reg-requests | false                       | True if automatic approval of auth cert registration requests is enabled for this X-Road instance. |
| auto-approve-client-reg-requests | false                          | True if automatic approval of client registration requests is enabled for this X-Road instance. Automatic approval is applied to existing members only. In addition, automatic approval is applied only if the client registration request has been signed by the member owning the subsystem to be registered as a security server client. |
=======
| auto-approve-auth-cert-reg-requests | false                       | True if automatic approval of auth cert registration requests is enabled for this X-Road instance. Automatic approval is applied to existing members only. |
>>>>>>> 1b7cefe2

#### 4.1.3 Signer parameters: `[signer]`

| **Name**                | **Vanilla value**                      | **Description** |
|-------------------------|----------------------------------------|-----------------|
| ocsp-response-retrieval-active | false <br/> _(see Description for more information)_ | This property is used as an override to deactivate periodic OCSP-response retrieval for components that don't need that functionality, but still use signer. <br/><br/> Values: <br/> `false` - OCSP-response retrieval jobs are never scheduled <br/> `true` - periodic OCSP-response retrieval is active based on ocspFetchInterval. **Note that if the entire property is missing, it is interpreted as true.** <br/><br/>  This property is delivered as an override and only for the components where the OCSP-response retrieval jobs need to be deactivated. The property is missing for components that require OCSP-response retrieval to be activated. |
| ocsp-cache-path                | /var/cache/xroad                | Absolute path to the directory where the cached OCSP responses are stored. |
| enforce-token-pin-policy       | false                           | Controls enforcing the token pin policy. When set to true, software token pin is required to be at least 10 ASCII characters from at least tree character classes (lowercase letters, uppercase letters, digits, special characters). (since version 6.7.7) |

### 4.2 System Parameters in the Database

This section describes the system parameters used by the X-Road central server. For instructions on how to change the parameter values, see section [Changing the System Parameter Values in the Central Server Database](#changing-the-system-parameter-values-in-the-central-server-database).

| **Name**                    | **Value type** | **Vanilla value**                        | **Description**         |
|-----------------------------|----------------|------------------------------------------|-------------------------|
| confExpireIntervalSeconds   | integer        | 600                                      | Time in seconds of the validity of the configuration after creation. |
| confHashAlgoUri             | string         | http://www.w3.org/2001/04/xmlenc#sha512  | URI of the algorithm used for calculating the hash values of the global configuration files.<br/>Possible values are<br/>http://www.w3.org/2001/04/xmlenc#sha256,<br/>http://www.w3.org/2001/04/xmlenc#sha512. |
| confSignDigestAlgoId        | string         | SHA-512                                  | Identifier of the digest algorithm used for signing the global configuration.<br/>Possible values are<br/>-   SHA-256,<br/>-   SHA-384,<br/>-   SHA-512. |
| confSignCertHashAlgoUri     | string         | http://www.w3.org/2001/04/xmlenc#sha512  | URI of the algorithm used for calculating the hash value of the certificate used to sign the global configuration.<br/>Possible values are<br/>http://www.w3.org/2001/04/xmlenc\#sha256,<br/>http://www.w3.org/2001/04/xmlenc\#sha512. |
| ocspFreshnessSeconds        | integer        | 3600                                     | Defines the validity period (in seconds) for the OCSP responses retrieved from the OCSP responders. OCSP responses older than the validity period are considered expired and cannot be used for certificate verification. |
| timeStampingIntervalSeconds | integer        | 60                                       | Defines the interval of time-stamping service calls. Interval in seconds after which message log records must be timestamped. The interval must be between 60 and 86400 seconds. **Note: this value must be less than *ocspFreshnessSeconds.*** |

### 4.3 Global Configuration Generation Interval Parameter

The global configuration generation interval parameter regulates the timing for global configuration generation. Global configuration generation is invoked by the Cron daemon [[CRONMAN](#Ref_CRONMAN)]. The parameter is located at following file:

	/etc/cron.d/xroad-center

The file is deployed during X-Road installation and by default has following content (see exact cron specifications) \[[CRONHOW](#Ref_CRONHOW)\]:

	#!/bin/sh
	* * * * * xroad curl http://127.0.0.1:8084/managementservice/gen_conf 2>1 >/dev/null;

The parameter regulating the timing of global configuration generation is the cron expression at the start of the last line (\* \* \* \* \*), which means that global configuration generation is invoked every minute by default.

## 5 Configuration Proxy System Parameters

This chapter describes the system parameters used by the X-Road configuration proxy.

### 5.1 Configuration proxy module parameters: `[configuration-proxy]`

| **Name**                       | **Vanilla value**                       | **Description**    |
|--------------------------------|-----------------------------------------|--------------------|
| address                        | 0.0.0.0                                 | The public IP or NAT address which is accessed for downloading the distributed global configuration. |
| configuration-path             | /etc/xroad/configurationproxy/          | Absolute path to the directory containing the configuration files of the configuration proxy instance. |
| generated-conf-path            | /var/lib/xroad/public                   | Absolute path to the public web server directory where the global configuration files that this configuration proxy generates are be placed for distribution. |
| signature-digest-algorithm-id  | SHA-512                                 | ID of the digest algorithm the configuration proxy uses when computing global configuration signatures.<br/>The possible values are<br/>-   SHA-256,<br/>-   SHA-384,<br/>-   SHA-512. |
| hash-algorithm-uri             | http://www.w3.org/2001/04/xmlenc#sha512 | URI that identifies the algorithm the configuration proxy uses when calculating hash values for the global configuration files.<br/>The possible values are<br/>http://www.w3.org/2001/04/xmlenc#sha256,<br/>http://www.w3.org/2001/04/xmlenc#sha512 |
| download-script                | /usr/share/xroad/scripts/download\_instance\_configuration.sh | Absolute path to the location of the script that initializes the global configuration download procedure. |
| minimum-global-configuration-version | 2                                 | The minimum supported global configuration version on the configuration proxy. This parameter is used if the configuration proxy needs to distribute multiple versions of global configuration. Note that the support for global configuration V1 has been dropped in X-Road 6.20.0 and since that version the minimum value for this parameter is 2. |

### 5.2 Signer parameters: `[signer]`

| **Name**                       | **Vanilla value**                       | **Description** |
|--------------------------------|-----------------------------------------|-----------------|
| ocsp-response-retrieval-active | false <br/> _(see Description for more information)_ | This property is used as an override to deactivate periodic OCSP-response retrieval for components that don't need that functionality, but still use signer. <br/><br/> Values: <br/> `false` - OCSP-response retrieval jobs are never scheduled <br/> `true` - periodic OCSP-response retrieval is active based on ocspFetchInterval. **Note that if the entire property is missing, it is interpreted as true.** <br/><br/>  This property is delivered as an override and only for the components where the OCSP-response retrieval jobs need to be deactivated. The property is missing for components that require OCSP-response retrieval to be activated. |
| ocsp-cache-path                | /var/cache/xroad                        | Absolute path to the directory where the cached OCSP responses are stored. |
| enforce-token-pin-policy       | false                                   | Controls enforcing the token pin policy. When set to true, software token pin is required to be at least 10 ASCII characters from at least tree character classes (lowercase letters, uppercase letters, digits, special characters). (since version 6.7.7) |

<a id="Ref_note1"></a>[1] Default value for proxy.client-tls-ciphers.
>TLS_ECDHE_RSA_WITH_AES_128_GCM_SHA256,
TLS_ECDHE_RSA_WITH_AES_128_CBC_SHA256,
TLS_ECDHE_RSA_WITH_AES_256_GCM_SHA384,
TLS_ECDHE_RSA_WITH_AES_256_CBC_SHA384,
TLS_DHE_RSA_WITH_AES_128_GCM_SHA256,
TLS_DHE_RSA_WITH_AES_128_CBC_SHA256,
TLS_DHE_RSA_WITH_AES_256_CBC_SHA256,
TLS_DHE_RSA_WITH_AES_256_GCM_SHA384

<a id="Ref_note2"></a>[2] Default value for proxy.xroad-tls-ciphers.
>TLS_ECDHE_RSA_WITH_AES_256_CBC_SHA384,
TLS_DHE_RSA_WITH_AES_256_CBC_SHA256

> (see [*https://docs.oracle.com/javase/8/docs/technotes/guides/security/SunProviders.html#SunJSSEProvider*](https://docs.oracle.com/javase/8/docs/technotes/guides/security/SunProviders.html#SunJSSEProvider) for possible values)
>
> Note. OpenJDK 8 on RHEL 7 supports ECDHE key agreement protocol starting from RHEL 7.3. In RHEL 7 versions prior to RHEL 7.3 only DHE cipher suites are supported.<|MERGE_RESOLUTION|>--- conflicted
+++ resolved
@@ -355,12 +355,8 @@
 | internal-directory      | internalconf                            | Name of the signed internal configuration directory that is distributed to the configuration clients (security servers and/or configuration proxies) of this X-Road instance. |
 | trusted-anchors-allowed | true                                    | True if federation is allowed for this X-Road instance. |
 | minimum-global-configuration-version | 2                          | The minimum supported global configuration version on the central server. This parameter is used if the central server needs to generate multiple versions of global configuration. Note that the support for global configuration V1 has been dropped in X-Road 6.20.0 and since that version the minimum value for this parameter is 2. |
-<<<<<<< HEAD
-| auto-approve-auth-cert-reg-requests | false                       | True if automatic approval of auth cert registration requests is enabled for this X-Road instance. |
+| auto-approve-auth-cert-reg-requests | false                       | True if automatic approval of auth cert registration requests is enabled for this X-Road instance. Automatic approval is applied to existing members only. |
 | auto-approve-client-reg-requests | false                          | True if automatic approval of client registration requests is enabled for this X-Road instance. Automatic approval is applied to existing members only. In addition, automatic approval is applied only if the client registration request has been signed by the member owning the subsystem to be registered as a security server client. |
-=======
-| auto-approve-auth-cert-reg-requests | false                       | True if automatic approval of auth cert registration requests is enabled for this X-Road instance. Automatic approval is applied to existing members only. |
->>>>>>> 1b7cefe2
 
 #### 4.1.3 Signer parameters: `[signer]`
 
