# X-Road: System Parameters User Guide

Version: 2.67  
Doc. ID: UG-SYSPAR

<<<<<<< HEAD

| Date       | Version  | Description                                                                  | Author             |
|------------|----------|------------------------------------------------------------------------------|--------------------|
| 29.05.2015 | 1.0      | First draft                                                                                                                        | Siim Annuk                 |
| 01.06.2015 | 1.1      | Some corrections done, typos fixed                                                                                                 | Siim Annuk                 |
| 30.06.2015 | 1.2      | Minor corrections done                                                                                                             | Vello Hansen, Imbi Nõgisto |
| 26.08.2015 | 1.3      | Corrections regarding SQL done                                                                                                     | Marju Ignatjeva            |
| 09.09.2015 | 2.0      | Editorial changes made                                                                                                             | Imbi Nõgisto               |
| 11.09.2015 | 2.1      | Global configuration generation interval added                                                                                     | Martin Lind                |
| 20.09.2015 | 2.2      | Editorial changes made                                                                                                             | Imbi Nõgisto               |
| 23.09.2015 | 2.3      | Warning added about changing system parameters                                                                                     | Siim Annuk                 |
| 24.09.2015 | 2.4      | Note added about setting the *timeStampingIntervalSeconds* system parameter                                                        | Siim Annuk                 |
| 07.10.2015 | 2.5      | Default value of the parameter *acceptable-timestamp-failure-period* set to 14400                                                  | Kristo Heero               |
=======
| Date       | Version  | Description                                                                | Author             |
|------------|----------|----------------------------------------------------------------------------|--------------------|
| 29.05.2015 | 1.0      | First draft                                                                                                                      | Siim Annuk                 |
| 01.06.2015 | 1.1      | Some corrections done, typos fixed                                                                                               | Siim Annuk                 |
| 30.06.2015 | 1.2      | Minor corrections done                                                                                                           | Vello Hansen, Imbi Nõgisto |
| 26.08.2015 | 1.3      | Corrections regarding SQL done                                                                                                   | Marju Ignatjeva            |
| 09.09.2015 | 2.0      | Editorial changes made                                                                                                           | Imbi Nõgisto               |
| 11.09.2015 | 2.1      | Global configuration generation interval added                                                                                   | Martin Lind                |
| 20.09.2015 | 2.2      | Editorial changes made                                                                                                           | Imbi Nõgisto               |
| 23.09.2015 | 2.3      | Warning added about changing system parameters                                                                                   | Siim Annuk                 |
| 24.09.2015 | 2.4      | Note added about setting the *timeStampingIntervalSeconds* system parameter                                                      | Siim Annuk                 |
| 07.10.2015 | 2.5      | Default value of the parameter *acceptable-timestamp-failure-period* set to 14400                                                | Kristo Heero               |
>>>>>>> 92676657
| 8.12.2015  | 2.6      | New parameters for configuring signature algorithms and key length, proxy client-side TLS protocols, and software token pin policy | Jarkko Hyöty               |
| 8.12.2015  | 2.7      | Added parameters for toggling SOAP body logging on/off                                                                           | Janne Mattila              |
| 17.12.2015 | 2.8      | Added monitoring parameters                                                                                                      | Ilkka Seppälä              |
| 28.1.2016  | 2.9      | Added configuration client admin port                                                                                            | Ilkka Seppälä              |
| 04.10.2016 | 2.10     | Converted to markdown format | Sami Kallio |
| 05.10.2016 | 2.11     | Added options for proxy client and server connections. Clarified client-timeout option. | Olli Lindgren |
| 02.11.2016 | 2.12     | Fix ocspFreshnessSeconds description in system parameters document. | Ilkka Seppälä |
| 01.12.2017 | 2.13     | Added documentation for minimum global conf version | Sami Kallio |
| 20.01.2017 | 2.14     | Added license text and version history | Sami Kallio |
| 08.02.2017 | 2.15     | Updated documentation with new environmental monitoring parameters describing sensor intervals | Sami Kallio |
| 23.02.2017 | 2.16     | Added documentation for OCSP-response retrieval deactivation parameter | Tatu Repo |
| 03.03.2017 | 2.17     | Added new parameter *jetty-ocsp-responder-configuration-file*               | Kristo Heero       |
| 07.03.2017 | 2.18     | Added new parameters *ocsp-responder-client-connect-timeout* and *ocsp-responder-client-read-timeout* | Kristo Heero |
| 11.04.2017 | 2.19     | Changed default values of the proxy parameter *client-timeout* to *30000*, *client-use-fastest-connecting-ssl-socket-autoclose* and *client-use-idle-connection-monitor* to *true*. Added new messagelog parameters *timestamper-client-connect-timeout* and *timestamper-client-read-timeout*. Changed default value of the proxy parameter *pool-validate-connections-after-inactivity-of-millis* to *2000*. | Kristo Heero |
| 06.06.2017 | 2.20     | Removed parameter *default-signature-algorithm*, replaced parameters *csr-signature-algorithm* with *csr-signature-digest-algorithm*, *signature-algorithm-id* with *signature-digest-algorithm-id*, and *confSignAlgoId* with *confSignDigestAlgoId*. Added new proxy-ui parameter *auth-cert-reg-signature-digest-algorithm-id*. | Kristo Heero |
| 14.06.2017 | 2.21     | Added new parameter *allowed-federations* for enabling federation in a security server. | Olli Lindgren |
| 11.07.2017 | 2.22     | Changed connector SO-linger values to -1 as per code changes | Tatu Repo |
| 18.08.2017 | 2.23     | Update wsdl-validator-command description | Jarkko Hyöty |
| 31.08.2017 | 2.24     | Moved ocsp-cache-path and enforce-token-pin-policy from under proxy to under signer and added them to central server and configuration proxy lists | Tatu Repo |
| 17.10.2017 | 2.25     | Added new security server env-monitor parameter (limit-remote-data-set). | Joni Laurila |
| 20.10.2017 | 2.26     | Clarified the effects of disabling SOAP body logging on the SOAP Headers. Split the system parameters to different tables for readability| Olli Lindgren |
| 22.11.2017 | 2.27     | Default changed to vanilla. New colums added for FI and EE values. | Antti Luoma |
| 02.01.2018 | 2.28     | Added proxy parameter allow-get-wsdl-request. | Ilkka Seppälä |
| 29.01.2018 | 2.29     | Removed proxy parameter client-fastest-connecting-ssl-use-uri-cache. Added proxy parameter client-fastest-connecting-ssl-uri-cache-period. | Ilkka Seppälä |
| 05.03.2018 | 2.30     | Added reference to terms and abbreviations, modified reference handling, added numbering. | Tatu Repo |
| 06.04.2018 | 2.31     | Removed TLSv1.1 support (client-side interfaces for incoming request) and TLS SHA-1 ciphers from default ciphers list. | Kristo Heero |
| 18.08.2018 | 2.32     | Added new parameter *ocsp-retry-delay* | Petteri Kivimäki |
| 08.10.2018 | 2.33     | Added new parameter *xroad-tls-ciphers* | Henri Haapakanni |
| 18.10.2018 | 2.34     | Default value of the parameter *signer.client-timeout* set to 60000 | Petteri Kivimäki |
| 25.10.2018 | 2.35     | Update note regarding supported cipher suites on RHEL 7 | Petteri Kivimäki |
| 26.10.2018 | 2.36     | Added new parameter *module-manager-update-interval* | Petteri Kivimäki |
| 08.11.2018 | 2.37     | Improved definition of *minimum-global-configuration-version* on the central server and configuration proxy | Ilkka Seppälä |
| 19.12.2018 | 2.38     | Fixed the default value of trusted-anchors-allowed | Ilkka Seppälä |
| 21.12.2018 | 2.39     | Add connector initial idle time parameters | Jarkko Hyöty |
| 23.01.2019 | 2.40     | Added new Central Server parameter *auto-approve-auth-cert-reg-requests* | Petteri Kivimäki |
| 31.01.2019 | 2.41     | REST message log parameters | Jarkko Hyöty |
| 03.02.2019 | 2.42     | Added new Central Server parameter *auto-approve-client-reg-requests* | Petteri Kivimäki |
| 27.03.2019 | 2.43     | Added management REST API parameters | Janne Mattila |
| 02.04.2019 | 2.44     | Added new message log parameter *clean-transaction-batch* | Jarkko Hyöty |
| 08.04.2019 | 2.45     | Update REST related message log parameters' descriptions | Petteri Kivimäki |
| 30.04.2019 | 2.46     | Added new parameter *timestamp-retry-delay* | Petteri Kivimäki |
| 02.07.2019 | 2.47     | Added new Central Server parameter *auto-approve-owner-change-requests* | Petteri Kivimäki |
| 26.11.2019 | 2.48     | Add proxy serverconf caching parameters | Jarkko Hyöty |
| 05.12.2019 | 2.49     | Fix broken link in Table of Contents | Tapio Jaakkola | 
| 11.12.2019 | 2.50     | Added new Central Server parameter *ha-node-name* | Jarkko Hyöty |
| 01.04.2020 | 2.51     | Added new management REST API parameters *key-management-api-whitelist* and *regular-api-whitelist* | Janne Mattila |
| 03.04.2020 | 2.52     | Removed proxy parameter allow-get-wsdl-request. | Petteri Kivimäki |
| 12.04.2020 | 2.53     | Updated *connector-host* property EE-package value. | Petteri Kivimäki |
| 30.04.2020 | 2.54     | Added new parameter *enforce-client-is-cert-validity-period-check* | Märten Soo |
| 01.07.2020 | 2.55     | Updated *enforce-token-pin-policy* property EE-package value. | Petteri Kivimäki |
| 30.07.2020 | 2.56     | Moved proxy-ui parameters into proxy-ui-api parameters | Janne Mattila |
| 30.07.2020 | 2.57     | CS default database password is autogenerated. | Ilkka Seppälä |
| 13.10.2020 | 2.58     | Add new parameter *akka-use-secure-remote-transport* | Jarkko Hyöty |
| 11.02.2021 | 2.59     | Add new parameter *auto-update-timestamp-service-url* | Ilkka Seppälä |
| 01.06.2021 | 2.60     | Add new parameter *messagelog.archive-grouping* | Jarkko Hyöty |
| 04.08.2021 | 2.61     | Add new parameters for messagelog archive encryption | Jarkko Hyöty |
| 25.08.2021 | 2.62     | Update X-Road references from version 6 to 7 | Caro Hautamäki |
| 31.08.2021 | 2.63     | Update messagelog and proxy parameters | Ilkka Seppälä |
| 05.10.2021 | 2.64     | Added a new chapter about custom command line arguments [6](#6-adding-command-line-arguments) | Caro Hautamäki
| 13.04.2022 | 2.65     | Corrected message logging max body size parameter name | Raido Kaju
| 28.04.2022 | 2.66     | Updated *max-loggable-message-body-size* property EE-package value. | Ričardas Bučiūnas
<<<<<<< HEAD
| 23.09.2022 | 2.67     | Added new Registration Web Service | Eneli Reimets
=======
| 30.09.2022 | 2.67     | Updated *key-length* property EE- and FI-package values. | Petteri Kivimäki |
>>>>>>> 92676657

## Table of Contents

<!-- toc -->
  * [License](#license)
- [X-Road: System Parameters User Guide](#x-road-system-parameters-user-guide)
  - [Table of Contents](#table-of-contents)
  - [License](#license)
  - [1 Introduction](#1-introduction)
    - [1.1 Terms and abbreviations](#11-terms-and-abbreviations)
    - [1.2 References](#12-references)
  - [2 Changing the System Parameter Values](#2-changing-the-system-parameter-values)
    - [2.1 Changing the System Parameter Values in Configuration Files](#21-changing-the-system-parameter-values-in-configuration-files)
    - [2.2 Changing the System Parameter Values in the Central Server Database](#22-changing-the-system-parameter-values-in-the-central-server-database)
    - [2.3 Changing the Global Configuration Generation Interval in the Central Server](#23-changing-the-global-configuration-generation-interval-in-the-central-server)
  - [3 Security Server System Parameters](#3-security-server-system-parameters)
    - [3.1 Common parameters : `[common]`](#31-common-parameters--common)
    - [3.2 Proxy parameters: `[proxy]`](#32-proxy-parameters-proxy)
    - [3.3 Proxy User Interface parameters: `[proxy-ui]`](#33-proxy-user-interface-parameters-proxy-ui)
    - [3.4 Signer parameters: `[signer]`](#34-signer-parameters-signer)
    - [3.5 Anti-DOS parameters: `[anti-dos]`](#35-anti-dos-parameters-anti-dos)
    - [3.6 Configuration Client parameters: `[configuration-client]`](#36-configuration-client-parameters-configuration-client)
    - [3.7 Message log add-on parameters: `[message-log]`](#37-message-log-add-on-parameters-message-log)
      - [3.7.1 Note on logged X-Road message headers](#371-note-on-logged-x-road-message-headers)
    - [3.8 Environmental monitoring add-on configuration parameters: `[env-monitor]`](#38-environmental-monitoring-add-on-configuration-parameters-env-monitor)
    - [3.9 Management REST API parameters: `[proxy-ui-api]`](#39-management-rest-api-parameters-proxy-ui-api)
  - [4 Central Server System Parameters](#4-central-server-system-parameters)
    - [4.1 System Parameters in the Configuration File](#41-system-parameters-in-the-configuration-file)
      - [4.1.1 Common parameters: `[common]`](#411-common-parameters-common)
      - [4.1.2 Center parameters: `[center]`](#412-center-parameters-center)
      - [4.1.3 Signer parameters: `[signer]`](#413-signer-parameters-signer)
      - [4.1.4 Registration service parameters: `[registration-service]`](#414-registration-service-parameters-registration-service)
    - [4.2 System Parameters in the Database](#42-system-parameters-in-the-database)
    - [4.3 Global Configuration Generation Interval Parameter](#43-global-configuration-generation-interval-parameter)
  - [5 Configuration Proxy System Parameters](#5-configuration-proxy-system-parameters)
    - [5.1 Configuration proxy module parameters: `[configuration-proxy]`](#51-configuration-proxy-module-parameters-configuration-proxy)
    - [5.2 Signer parameters: `[signer]`](#52-signer-parameters-signer)
  - [6 Adding command line arguments](#6-adding-command-line-arguments)
    - [6.1 The configuration file](#61-the-configuration-file)
    - [6.2 Legacy configuration file support in X-Road v7](#62-legacy-configuration-file-support-in-x-road-v7)

<!-- tocstop -->

## License

This document is licensed under the Creative Commons Attribution-ShareAlike 3.0 Unported License. To view a copy of this license, visit http://creativecommons.org/licenses/by-sa/3.0/.

## 1 Introduction

This document describes the system parameters of the X-Road components – of the security server, the central server and the configuration proxy. Additionally, changing the default values of the system parameters are explained.
Please note the term 'vanilla' in the documentation. In X-Road context vanilla means the X-Road without any of the country specific customizations, settings etc. The vanilla version of X-Road security server is installed with xroad-securityserver package. The country specific versions are installed with xroad-securityserver-XX where XX is the country code f.ex. FI or EE.

### 1.1 Terms and abbreviations

See X-Road terms and abbreviations documentation \[[TA-TERMS](#Ref_TERMS)\].

### 1.2 References

1.  <a id="Ref_INI"></a>\[INI\] INI file, [http://en.wikipedia.org/wiki/INI_file](http://en.wikipedia.org/wiki/INI_file).
2.  <a id="Ref_CRON"></a>\[CRON\] Quartz Scheduler
    CRON expression, [http://www.quartz-scheduler.org/documentation/quartz-2.3.0/tutorials/tutorial-lesson-06.html](http://www.quartz-scheduler.org/documentation/quartz-2.3.0/tutorials/tutorial-lesson-06.html).
3.  <a id="Ref_PR-MESS"></a>\[PR-MESS\] [X-Road Message Protocol v. 4.0](../Protocols/pr-mess_x-road_message_protocol.md).
4.  <a id="Ref_PR-TARGETSS"></a>\[PR-TARGETSS\] [Security Server Targeting Extension for the X-Road Message Protocol](../Protocols/SecurityServerExtension/pr-targetss_security_server_targeting_extension_for_the_x-road_protocol.md).
5.  <a id="Ref_PR-SECTOKEN"></a>\[PR-SECTOKEN\] [Security Token Extension for the X-Road Message Protocol](../Protocols/SecurityTokenExtension/pr-sectoken_security_token_extension_for_the_x-road_protocol.md).
6.  <a id="Ref_TERMS" class="anchor"></a>\[TA-TERMS\] [X-Road Terms and Abbreviations](../terms_x-road_docs.md).
7.  <a id="Ref_CRONMAN"></a>\[CRONMAN\] [http://linux.die.net/man/8/cron](http://linux.die.net/man/8/cron).
8.  <a id="Ref_CRONHOW"></a>\[CRONHOW\] Cron format specifications [https://help.ubuntu.com/community/CronHowto](https://help.ubuntu.com/community/CronHowto).
9.  <a id="Ref_PR-REST"></a>\[PR-REST\] [X-Road Message Protocol for REST v. 1.0](../Protocols/pr-rest_x-road_message_protocol_for_rest.md).
10. <a id="Ref_IG-CSHA" class="anchor"></a>\[IG-CSHA\] X-Road 7. Central Server High Availability Installation Guide. Document ID: [IG-CSHA](ig-csha_x-road_6_ha_installation_guide.md)
11. <a id="Ref_UG_SS" class="anchor">\[UG-SS\]</a> X-Road 7. Security Server User Guide. Document ID: [UG-SS](ug-ss_x-road_6_security_server_user_guide.md)

## 2 Changing the System Parameter Values

The system parameters specify various characteristics of the system, such as port numbers, timeouts and paths to files on disk. The system parameters of the X-Road components are mainly stored in configuration files. Additionally, X-Road central server stores some system parameters in the database.

**Changing the values of the system parameters is strongly discouraged, since it may cause unexpected system behaviour.**

### 2.1 Changing the System Parameter Values in Configuration Files

The configuration files are INI files \[[INI](#Ref_INI)\], where each section contains parameters for a particular server component.

In order to override the default values of system parameters, create or edit the file

	/etc/xroad/conf.d/local.ini

Each system parameter affects a specific server component. To change the value of a system parameter, a section for the affected component must be created in the INI file. The name-value pairs of the system parameters for that component are written under the section, one pair per line.

The following format is used for the sections:

	[ServerComponent]
	SystemParameterName1=Value1
	SystemParameterName2=Value2

For example, to configure the parameter *client-http-port* for the *proxy* component, the following lines must be added to the configuration file:

	[proxy]
	client-http-port=1234

Multiple parameters can be configured under the same section:

	[proxy]
	client-http-port=1234
	server-listen-port=20000

**NB! Changing the parameter values in the configuration files requires restarting of the server.**

**WARNING! The value of the parameter is not validated, thus care must be taken when changing the value. For example, setting the port number to a non-numeric value in the configuration will cause the system to crash.**

### 2.2 Changing the System Parameter Values in the Central Server Database

The central server database can be accessed with the psql utility using the following command (password is defined in `/etc/xroad/db.properties`):

	psql -U centerui -h localhost centerui_production

The default value of a system parameter can be overridden by adding the parameter name and value to the *system_parameters* table:

	INSERT INTO system_parameters (key, value, created_at, updated_at) VALUES ('parameter_name', 'parameter_value', (now() at time zone 'utc'), (now() at time zone 'utc'));

To edit the value of a system parameter already inserted into the *system_parameters* table:

	UPDATE system_parameters SET value = '*parameter_value*', updated_at = (now() at time zone 'utc') WHERE key = 'parameter_name';

To restore the default value of a system parameter, delete the parameter from the *system_parameters* table:

	DELETE FROM system_parameters WHERE key = 'parameter_name';

**NB! Modifying or deleting system parameters other than the ones listed in section** [System Parameters in the Database](#system-parameters-in-the-database) **will cause the system to crash.**


### 2.3 Changing the Global Configuration Generation Interval in the Central Server

In order to override the default value of the global configuration generation interval, edit the cron expression \[[CRON](#Ref_CRON)\] in the file

	/etc/cron.d/xroad-center

The default contents of the file are the following:

	#!/bin/sh
	* * * * * xroad curl http://127.0.0.1:8084/managementservice/gen_conf 2>&1 > /dev/null;

**NB!** Global configuration generation interval must be modified with extreme care. Misuse of the global configuration generation interval may hinder the operation of the whole X-Road instance.

The configuration generation interval must be shorter than the value of global configuration expiration interval (*confExpireIntervalSeconds*, see section 4.2 ), or else the configuration downloaded by the configuration clients (security servers or configuration proxies) will always expire before valid configuration becomes available. It is highly recommended that the global configuration generation interval is multiple times smaller than the global configuration expiration interval.

## 3 Security Server System Parameters

This chapter describes the system parameters used by the components of the X-Road security server. For instructions on how to change the parameter values, see section [Changing the System Parameter Values in Configuration Files](#changing-the-system-parameter-values-in-configuration-files).

### 3.1 Common parameters : `[common]`

| **Parameter**                                    | **Vanilla value**                          | **Description**   |
|--------------------------------------------------|--------------------------------------------|------------------ |
| configuration-path                               | /etc/xroad/globalconf/                     | Absolute path to the directory where global configuration is stored.|
| temp-files-path                                  | /var/tmp/xroad/                            | Absolute path to the directory where temporary files are stored. |
| akka-use-secure-remote-transport                 | true                                       | Should Akka remoting use TLS (true) or not (false). The keypair used is ephemeral and recreated after boot. |

### 3.2 Proxy parameters: `[proxy]`

| **Parameter**                                    | **Vanilla value**                          | **FI-package value** | **EE-package value** | **Description** |
|--------------------------------------------------|--------------------------------------------|----------------------|----------------------|-----------------|
| client-http-port                                 | 80 <br/> 8080 (RHEL)                       |   |   | TCP port on which the service client's security server listens for HTTP requests from client applications. |
| client-https-port                                | 443 <br/> 8443 (RHEL)                      |   |   | TCP port on which the service client's security server listens for HTTPS requests from client applications. |
| client-timeout                                   | 30000                                      |   |   | Defines the time period (in milliseconds), for which the service client's security server tries to connect to the service provider's security server. When the timeout is reached, the service client's security server informs the service client's information system that a service timeout has occurred. |
| configuration-anchor-file                        | /etc/xroad/configuration-anchor.xml        |   |   | Absolute file name of the configuration anchor that is used to download global configuration. |
| connector-host                                   | 0.0.0.0                                    |   | 127.0.0.1 | IP address on which the service client's security server listens for connections from client applications. The value 0.0.0.0 allows listening on all IPv4 interfaces. The value 127.0.0.1 allows listening on localhost only. |
| database-properties                              | /etc/xroad/db.properties                   |   |   | Absolute file name of the properties file for the configuration of the security server database. |
| ocsp-responder-listen-address                    | 0.0.0.0                                    |   |   | IP address on which the service provider's security server listens for requests for OCSP responses from the service client's security server. The service client's security server downloads OCSP responses from the service provider's security server while establishing a secure connection between the security servers. The value 0.0.0.0 allows listening on all IPv4 interfaces. Must match the value of proxy.server-listen-address. |
| ocsp-responder-port                              | 5577                                       |   |   | TCP port on which the service provider's security server listens for requests for OCSP responses from the service client's security server. The service client's security server downloads OCSP responses from the service provider's security server while establishing a secure connection between the security servers. |
| ocsp-responder-client-connect-timeout            | 20000                                      |   |   | Connect timeout (in milliseconds) of the OCSP responder client. The service client's security server downloads OCSP responses from the service provider's security server while establishing a secure connection between the security servers. |
| ocsp-responder-client-read-timeout               | 30000                                      |   |   | Read timeout (in milliseconds) of the OCSP responder client. The service client's security server downloads OCSP responses from the service provider's security server while establishing a secure connection between the security servers. |
| server-listen-address                            | 0.0.0.0                                    |   |   | IP address on which the service provider's security server listens for connections from the service client's security servers. The value 0.0.0.0 allows listening on all IPv4 interfaces. |
| server-listen-port                               | 5500                                       |   |   | TCP port on which the service provider's security server listens for connections from the service client's security server. |
| server-port                                      | 5500                                       |   |   | Destination TCP port for outgoing queries in the service client's security server. |
| jetty-clientproxy-configuration-file             | /etc/xroad/jetty/clientproxy.xml           |   |   | Absolute filename of the Jetty configuration file for the service client's security server. For more information about configuring Jetty server, see https://www.eclipse.org/jetty/documentation/jetty-9/index.html. |
| jetty-serverproxy-configuration-file             | /etc/xroad/jetty/serverproxy.xml           |   |   | Absolute filename of the Jetty configuration file for the service provider's security server. For more information about configuring Jetty server, see https://www.eclipse.org/jetty/documentation/jetty-9/index.html. |
| jetty-ocsp-responder-configuration-file          | /etc/xroad/jetty/ocsp-responder.xml        |   |   | Absolute filename of the Jetty configuration file for the OCSP responder of the service provider's security server. For more information about configuring Jetty server, see https://www.eclipse.org/jetty/documentation/jetty-9/index.html. |
| ssl-enabled                                      | true                                       |   |   | If true, TLS is used for connections between the service client's and service provider's security servers. |
| client-tls-ciphers                               | See [1](#Ref_note1)                        |   |   | TLS ciphers (comma-separated list) enabled on the client-side interfaces (for both incoming and outgoing requests). (since version 6.7) |
| xroad-tls-ciphers                                | See [2](#Ref_note2)                        |   |   | TLS ciphers (comma-separated list in preferred order) accepted on requests between security servers, and between operational monitoring daemon and client. (since version 6.20)  |
| client-tls-protocols                             | TLSv1.2                                    |   |   | TLS protocols (comma-separated list) enabled on the client-side interfaces (for both incoming and outgoing requests). For backward compatibility TLSv1.1 is still supported on the client-side interfaces for outgoing requests (since version 6.7) |
| server-connector-initial-idle-time               | 30000                                      |   |   | The initial idle time (in milliseconds) that unauthenticated connections are allowed to be idle before the provider security server starts closing them. Value of 0 means that an infinite idle time is allowed. | 
| server-connector-max-idle-time                   | 0                                          | 120000 |   | The maximum time (in milliseconds) that connections from a service consuming security server to a service providing security server are allowed to be idle before the provider security server starts closing them. Value of 0 means that an infinite idle time is allowed. A non-zero value should allow some time for a pooled connection to be idle, if  pooled connections are to be supported.|
| server-connector-so-linger                       | -1                                         |   |   | The SO_LINGER time (in seconds) at the service providing security server end for connections between security servers.<br>A value larger than 0 means that upon closing a connection, the system will allow SO_LINGER seconds for the transmission and acknowledgement of all data written to the peer, at which point the socket is closed gracefully. Upon reaching the linger timeout, the socket is closed forcefully, with a TCP RST. Enabling the option with a timeout of zero does a forceful close immediately.<br>Value of -1 disables the forceful close.|
| server-support-clients-pooled-connections        | false                                      | true |   | Whether this service providing security server supports pooled connections from the service consumer side. If set to *false*, connections are to be closed immediately after each message. This may be a wanted approached for security servers behind load balancers. |
| client-connector-initial-idle-time               | 30000                                      |   |   | The initial idle time (in milliseconds) that client connections are allowed to be idle before the security server starts closing them. Value of 0 means that an infinite idle time is allowed. |
| client-connector-max-idle-time                   | 0                                          |   |   | The maximum time (in milliseconds) that connections from a service consumer to the service consumer's security server are allowed to be idle before the security server starts closing them. Value of 0 means that an infinite idle time is allowed.|
| client-connector-so-linger                       | -1                                         |   |   | The SO_LINGER time (in seconds) at the service consuming security server end for connections between a consumer and a security server.<br>A value larger than 0 means that upon closing a connection, the system will allow SO_LINGER seconds for the transmission and acknowledgement of all data written to the peer, at which point the socket is closed gracefully. Upon reaching the linger timeout, the socket is closed forcefully, with a TCP RST. Enabling the option with a timeout of zero does a forceful close immediately.<br>Value of -1 disables the forceful close.|
| client-httpclient-timeout                        | 0                                          |   |   | The maximum time (SO_TIMEOUT, in milliseconds) that connections from a service consuming security server to a service providing security server are allowed to wait for a response before the consumer end httpclient gives up. Value of 0 means that an infinite wait time is allowed. This does not affect idle connections.|
| client-httpclient-so-linger                      | -1                                         |   |   | The SO_LINGER time (in seconds) at the service consuming security server end for connections between security servers.<br>A value larger than 0 means that upon closing a connection, the system will allow SO_LINGER seconds for the transmission and acknowledgement of all data written to the peer, at which point the socket is closed gracefully. Upon reaching the linger timeout, the socket is closed forcefully, with a TCP RST. Enabling the option with a timeout of zero does a forceful close immediately.<br>Value of -1 disables the forceful close.|
| client-use-idle-connection-monitor               | true                                       |   |   | Should the idle connection monitor be used to clean up idle and expired connections from the connection pool. |
| client-idle-connection-monitor-interval          | 30000                                      |   |   | How often (in milliseconds) should the connection monitor go through the pooled connections to see if it can clean up any idle or expired connections. This option requires the connection monitor to be enabled to have any effect.|
| client-idle-connection-monitor-timeout           | 60000                                      |   |   | The minimum time (in milliseconds) that a pooled connection must be unused (idle) before it can be removed from the pool. Note that removal from the pool also depends on how often the connection monitor runs. This option requires the connection monitor to be enabled to have any effect. |
| pool-total-max-connections                       | 10000                                      |   |   | The total maximum number of connections that are allowed in the pool. |
| pool-total-default-max-connections-per-route     | 2500                                       |   |   | The default route specific connection maximum that is set unless a route specific connection limit is set. Due to the current implementation, this is actually the total maximum limit of connections, indepedent of what the above setting is.|
| pool-validate-connections-after-inactivity-of-millis | 2000                                   |   |   | When reusing a pooled connection to a service providing security server, check that the connection (the socket) is not half-closed if it has been idle for at least this many milliseconds. This method cannot detect half-open connections. Value of -1 disables the check. |
| pool-enable-connection-reuse                     | false                                      | true |   | Allow pooled connections between security servers to be used more than once on the client side. The service provider end of the connections has to have the setting `server-support-clients-pooled-connections=true` for the pooling to work between a provider and consumer security servers.|
| client-use-fastest-connecting-ssl-socket-autoclose | true                                     |   |   | On TLS connections between security servers, should the underlying TCP-layer connection (socket) be closed on the service consumer end when the TLS layer connection is terminated.|
| client-fastest-connecting-ssl-uri-cache-period      | 3600                                    |   |   | When a service consumer's security server finds the fastest responding service providing security server, how long the result should be kept in the TLS session cache? 0 to disable. |
| health-check-port                                | 0 (disabled)                               |   |   | The TCP port where the health check service listens to requests. Setting the port to 0 disables the health check service completely.|
| health-check-interface                           | 0.0.0.0                                    |   |   | The network interface where the health check service listens to requests. Default is all available interfaces.|
| actorsystem-port                                 | 5567                                       |   |   | The (localhost) port where the proxy actorsystem binds to. Used for communicating with xroad-signer and xroad-monitor. |
| server-conf-cache-period                         | 60                                         |   |   | Number of seconds to keep selected serverconf configuration items in memory |
| server-conf-client-cache-size                    | 100                                        |   |   | Maximum number of local clients to keep cached |
| server-conf-service-cache-size                   | 1000                                       |   |   | Maximum number of services to keep cached |
| server-conf-acl-cache-size                       | 100000                                     |   |   | Maximum number of access rights to keep cached in memory. |
| enforce-client-is-cert-validity-period-check     | false                                      |   |   | Whether to reject a request when client information system certificate is expired or not yet valid. |
| backup-encryption-enabled                        | false                                      |   |   | Whether to encrypt security server backup files using server's OpenPGP key. |
| backup-encryption-keyids                         |                                            |   |   | Comma-separated list of additional recipient OpenPGP key identifiers. |

Note about `database-properties` file: Management REST API module uses the same database-properties file, but
limits the configuration parameters usage:

- `hibernate.dialect` cannot be changed, it is fixed to a custom PostgreSQL dialect.
- out of `hibernate.connection.*` parameters, only `url`, `username` and `password` can be configured.

This in practice limits configurability to different kinds of PostgreSQL database configurations, and it is not possible
to use for example MySQL as a data store for REST API module.

### 3.3 Proxy User Interface parameters: `[proxy-ui]`

Proxy-ui has been removed in version 6.24 and it's parameters are not used anymore. 

[proxy-ui-api](#39-management-rest-api-parameters-proxy-ui-api) parameters replace the old `[proxy-ui]` parameters.

### 3.4 Signer parameters: `[signer]`

| **Parameter**                                    | **Vanilla value**                          | **FI-package value** | **EE-package value** | **Description** |
|--------------------------------------------------|--------------------------------------------|---------------------|---------------------|-----------------|
| ocsp-cache-path                                  | /var/cache/xroad                           |   |  | Absolute path to the directory where the cached OCSP responses are stored. |
| enforce-token-pin-policy                         | false                                      | true |  true | Controls enforcing the token pin policy. When set to true, software token pin is required to be at least 10 ASCII characters from at least tree character classes (lowercase letters, uppercase letters, digits, special characters). (since version 6.7.7) |
| client-timeout                                   | 60000                                      |   |  | Signing timeout in milliseconds. |
| device-configuration-file                        | /etc/xroad/signer/devices.ini              |   |  | Absolute filename of the configuration file of the signature creation devices. |
| key-configuration-file                           | /etc/xroad/signer/keyconf.xml              |   |  | Absolute filename of the configuration file containing signature and authentication keys and certificates. |
| port                                             | 5556                                       |   |  | TCP port on which the signer process listens. |
| key-length                                       | 2048                                       | 3072 | 3072 | Key length for generating authentication and signing keys (since version 6.7) |
| csr-signature-digest-algorithm                   | SHA-256                                    |   |  | Certificate Signing Request signature digest algorithm.<br/>Possible values are<br/>-   SHA-256,<br/>-   SHA-384,<br/>-   SHA-512. |
| ocsp-retry-delay                                 | 60                                         |   |  | OCSP retry delay for signer when fetching OCSP responses fail. After failing to fetch OCSP responses signer waits for the time period defined by "ocsp-retry-delay" before trying again. This is repeated until fetching OCSP responses succeeds. After successfully fetching OCSP responses signer returns to normal OCSP refresh schedule defined by "ocspFetchInterval". If the value of "ocsp-retry-delay" is higher than "ocspFetchInterval", the value of "ocspFetchInterval" is used as OCSP retry delay. |
| module-manager-update-interval                   | 60                                         |   |  | HSM module manager update interval in seconds. |          

### 3.5 Anti-DOS parameters: `[anti-dos]`

| **Parameter**                                    | **Vanilla value**                          | **Description** |
|--------------------------------------------------|--------------------------------------------|-----------------|
| enabled                                          | true                                       | Flag for enabling or disabling the AntiDOS system. |
| max-cpu-load                                     | 1.1                                        | Maximum allowed CPU load for accepting new connections. If set to &gt; 1.0, then CPU load is not checked. |
| max-heap-usage                                   | 1.1                                        | Specifies the maximum allowed Java heap usage when accepting new connections. If set to &gt; 1.0, then heap usage is not checked. |
| max-parallel-connections                         | 5000                                       | Maximum number of parallel connections for AntiDOS. |
| min-free-file-handles                            | 100                                        | Minimum amount of free file handles in the system for accepting new connections. At least one free file handle must be available to accept a new connection. |

### 3.6 Configuration Client parameters: `[configuration-client]`

| **Parameter**                                    | **Vanilla value**                          | **Description** |
|--------------------------------------------------|--------------------------------------------|-----------------|
| port                                             | 5665                                       | TCP port on which the configuration client process listens. |
| update-interval                                  | 60                                         | Global configuration download interval in seconds. |
| admin-port                                       | 5675                                       | TCP port on which the configuration client process listens for admin commands. |
| allowed-federations                              | none                                       | A comma-separated list of case-insensitive X-Road instances that fetching configuration anchors is allowed for. This enables federation with the listed instances if the X-Road instance is already federated at the central server level . Special value *none*, if present, disables all federation (the default value), while *all* allows all federations if *none* is not present. Example: *allowed-federations=ee,sv* allows federation with example instances *EE* and *Sv* while *allowed-federations=all,none* disables federation. X-Road services `xroad-confclient` and `xroad-proxy` need to be restarted (in that order) for the setting change to take effect.|

### 3.7 Message log add-on parameters: `[message-log]`

| **Parameter**                                    | **Vanilla value**                          | **FI-package value** | **EE-package value** | **Description** |
|--------------------------------------------------|--------------------------------------------|----------------------|----------------------|-----------------|
| message-body-logging                             | true                                       | false  |   | Whether message body should be logged or not.<br/><br/>If *true*, the messages are logged in their original form. If *false*, the message body is cleared of its contents (SOAP body will have an empty child element inside it; REST message body, service path and query parameters will be omitted). In addition, the SOAP header and REST HTTP headers will only have specific set of elements logged, see [Note on logged X-Road message headers](#note-on-logged-x-road-message-headers) . As a side effect, details such as formatting and namespace labels of the xml message can be changed and new elements may be introduced for default values in SOAP header.<br/><br/>Removal of message body is usually done for confidentiality reasons (body contains data that we do not want to have in the logs).<br/><br/>Note that changing the message this way prevents verifying its signature with the asicverifier tool. |
| soap-body-logging                                | true                                       | false  |   | (deprecated, see message-body-logging) | 
| enabled-body-logging-local-producer-subsystems   |                                            |   |   | Subsystem-specific overrides for message body logging when message-body-logging = false.<br/><br/>This parameter defines logging for **local producer** subsystems, that is, our subsystems that produce some service which external clients use.<br/><br/>Comma-separated list of client identifiers for which message body logging is enabled. For example FI/ORG/1710128-9/SUBSYSTEM\_A1, FI/ORG/1710128-9/SUBSYSTEM\_A2 where<br/>-   FI = x-road instance<br/>-   ORG = member class<br/>-   1710128-9 = member code<br/>-   SUBSYSTEM\_A1 = subsystem code<br/><br/>This parameter can only be used on subsystem-level, it is not possible to configure message body logging per member.<br/><br/>If a subsystem has forward slashes “/” in for example subsystem code, those subsystems can’t be configured with this parameter. |
| enabled-body-logging-remote-producer-subsystems  |                                            |   |   | Subsystem-specific overrides for **remote producer** subsystems, that is, remote subsystems that produce services which we use.<br/><br/>Parameter is used when message-body-logging = false. |
| disabled-body-logging-local-producer-subsystems  |                                            |   |   | Same as enabled-body-logging-local-producer-subsystems, but this parameter is used when message-body-logging = true. |
| disabled-body-logging-remote-producer-subsystems |                                            |   |   | Same as enabled-body-logging-remote-producer-subsystems, but this parameter is used when message-body-logging = true. |
| acceptable-timestamp-failure-period              | 14400                                      | 18000   |   | Defines the time period (in seconds) for how long is time-stamping allowed to fail (for whatever reasons) before the message log stops accepting any more messages (and consequently the security server stops accepting requests). Set to 0 to disable this check. The value of this parameter should not be lower than the value of the central server system parameter *timeStampingIntervalSeconds.* |
| archive-interval                                 | 0 0 0/6 1/1 \* ? \*                        |   |   | CRON expression \[[CRON](#Ref_CRON)\] defining the interval of archiving the time-stamped messages. |
| archive-max-filesize                             | 33554432                                   |   |   | Maximum size for archived files in bytes. Reaching the maximum value triggers file rotation. |
| archive-path                                     | /var/lib/xroad                             |   |   | Absolute path to the directory where time-stamped log records are archived. |
| clean-interval                                   | 0 0 0/12 1/1 \* ? \*                       |   |   | CRON expression \[[CRON](#Ref_CRON)\] for deleting any time-stamped and archived records that are older than *message-log.keep-records-for* from the database. |
| hash-algo-id                                     | SHA-512                                    |   |   | The algorithm identifier used for hashing in the message log.<br/>Possible values are<br/>-   SHA-224,<br/>-   SHA-256,<br/>-   SHA-384,<br/>-   SHA-512. |
| keep-records-for                                 | 30                                         |   |   | Number of days to keep time-stamped and archived records in the database of the security server. If a time-stamped and archived message record is older than this value, the record is deleted from the database. |
| timestamp-immediately                            | false                                      |   |   | If true, the time-stamp is created synchronously for each request message. This is a security policy requirement to guarantee the time-stamp at the time of logging the message. |
| timestamp-records-limit                          | 10000                                      |   |   | Maximum number of message records to time-stamp in one batch. If the number of message records in a single batch exceeds 70 % of `timestamp-records-limit` value, a warning is logged in `proxy.log`. |
| timestamper-client-connect-timeout               | 20000                                      |   |   | The timestamper client connect timeout in milliseconds. A timeout of zero is interpreted as an infinite timeout. |
| timestamper-client-read-timeout                  | 60000                                      |   |   | The timestamper client read timeout in milliseconds. A timeout of zero is interpreted as an infinite timeout. |
| timestamp-retry-delay                            | 60                                         |   |   | Time-stamp retry delay in seconds when batch time-stamping fails. After failing to batch time-stamp, the timestamper waits for the time period defined by "timestamp-retry-delay" before trying again. This is repeated until fetching a time-stamp succeeds. After successfully fetching a time-stamp, the timestamper returns to normal time-stamping schedule. If the value of "timestamp-retry-delay" is higher than the value of the central server system parameter "timeStampingIntervalSeconds", the value of "timeStampingIntervalSeconds" is used. If the value of "timestamp-retry-delay" is zero, the value of "timeStampingIntervalSeconds" is used. |
| archive-transaction-batch                        | 10000                                      |   |   | Size of transaction batch for archiving messagelog. This size is not exact because it will always make sure that last archived batch includes timestamp also (this might mean that it will go over transaction size). |
| max-loggable-message-body-size                   | 10485760 (10 MiB)                          |   | 20971520 (20MiB)      | Maximum loggable REST message body size |
| truncated-body-allowed                           | false                                      |   |   | If the REST message body exceeds the maximum loggable body size, truncate the body in the log (true) or reject the message (false). |
| clean-transaction-batch                          | 10000                                      |   |   | Maximun number of log records to remove in one transaction. |
| archive-grouping                                 | none                                       |   |   | Archive file grouping, one of 'none', 'member' (group by member), 'subsystem' (group by subsystem).
| archive-transfer-command                         |                                            |   |   | A command that is executed after the (periodic) archiving process e.g. to transfer archive files automatically from the security server. Defaults to no operation. |
| archive-encryption-enabled                       | false                                      |   |   | If true, archive files are encrypted using OpenPGP (GnuPG)
| archive-gpg-home-directory                       | /etc/xroad/gpghome                         |   |   | GPG home for archive file signing (and default encryption) keys
| archive-encryption-keys-config                   |                                            |   |   | Configuration file for member identifier to OpenPGP key id mapping. Per-member keys can be used when grouping is by 'member' or 'subsystem' (subsystems use the member's key). See \[[UG-SS](#Ref_UG_SS)\] for details. |
| archive-default-encryption-key                   |                                            |   |   | Default OpenPGP key id for archive encryption (if not defined, the primary encryption key is used)
| messagelog-encryption-enabled                    | false                                      |   |   | If true, message bodies are stored to the database in an encrypted format |
| messagelog-keystore                              |                                            |   |   | Path to the keystore containing the key used in messagelog encryption |
| messagelog-keystore-password                     |                                            |   |   | Messagelog keystore password |
| messagelog-key-id                                |                                            |   |   | Identifier of the messagelog encryption key |

#### 3.7.1 Note on logged X-Road message headers

If the messagelog add-on has the message body logging disabled, only a preconfigured set of the SOAP headers and/or 
REST HTTP headers will be included in the message log.

**SOAP**

The logged SOAP headers are the X-Road message headers listed in [Chapter 2.2](../Protocols/pr-mess_x-road_message_protocol.md#22-message-headers) of
the X-Road Message Protocol document \[[PR-MESS](#Ref_PR-MESS)\], as well as the `representedParty` extension of the X-Road protocol described in the
extension's [XML schema](http://x-road.eu/xsd/representation.xsd). The security server targeting extension for the X-Road message protocol
\[[PR-TARGETSS](#Ref_PR-TARGETSS)\] or the Security Token Extension \[[PR-SECTOKEN](#Ref_PR-SECTOKEN)\] will not be included in the message log.

**REST**

The logged HTTP headers are the X-Road HTTP headers listed in [Chapter 4.3](../Protocols/pr-rest_x-road_message_protocol_for_rest.md#43-use-of-http-headers) of
the X-Road Message Protocol for REST document \[[PR-REST](#Ref_PR-REST)\], including the security server targeting 
extension for the X-Road message protocol \[[PR-TARGETSS](#Ref_PR-TARGETSS)\]. All other HTTP headers are excluded from 
the message log.

### 3.8 Environmental monitoring add-on configuration parameters: `[env-monitor]`

| **Parameter**                                    | **Vanilla value**                          | **Description** |
|--------------------------------------------------|--------------------------------------------|-----------------|
| port                                             | 2552                                       | TCP port number used in communications with xroad-proxy and xroad-monitor components. |
| system-metrics-sensor-interval                   | 5                                          | Interval of systems metrics sensor in seconds. How often system metrics data is collected.|
| disk-space-sensor-interval                       | 60                                         | Interval of disk space sensor in seconds. How often disk space data is collected.|
| exec-listing-sensor-interval                     | 60                                         | Interval of exec listing sensor in seconds. How often sensor data using external command are collected.|
| certificate-info-sensor-interval                 | 86400                                      | Interval of certificate information sensor in seconds. How often certificate data is collected. The first collection is always done after a delay of 10 seconds. |
| limit-remote-data-set                            | false                                      | On/Off switch for filtering out optional monitoring data. With flag set to true, only security server owner can request and get full data set. |

### 3.9 Management REST API parameters: `[proxy-ui-api]`

| **Parameter**                                    | **Vanilla value**                          | **Description** |
|--------------------------------------------------|--------------------------------------------|-----------------|
| ssl-properties                                   | /etc/xroad/ssl.properties                  | Absolute path to file which overrides the default properties of the SSL connections to REST API. |
| key-management-api-whitelist                     | 127.0.0.0/8, ::1                  | Comma-separated list of plain IP addresses or address ranges in CIDR notation, which are allowed to call key management endpoints using basic authentication  |
| regular-api-whitelist                            | 0.0.0.0/0, ::/0                 | Comma-separated list of plain IP addresses or address ranges in CIDR notation, which are allowed to call regular endpoints using api key authentication |
| wsdl-validator-command                           |                                            | The command to validate the given X-Road service WSDL. The command script must:<br/>a) read the WSDL from the URI given as an argument,<br/>b) return exit code 0 on success,<br/>c) return exit code 0 and write warnings to the standard error (*stderr*), if warnings occurs,<br/>d) return exit code other then 0 and write error messages to the standard error (*stderr*), if errors occurs.<br/>Defaults to no operation. |
| auth-cert-reg-signature-digest-algorithm-id      | SHA-512                                    | Signature digest algorithm used for generating authentication certificate registration request.<br/>Possible values are<br/>-   SHA-256,<br/>-   SHA-384,<br/>-   SHA-512. |
| auto-update-timestamp-service-url                | false                                      | If enabled, makes the security server update the timestamping service URLs when they are changed on the central server. In case there are multiple timestamping services with the same name, the update will not be done and a warning is logged instead. |

Configurable SSL connection parameters are those
[Spring Boot's common application properties](https://docs.spring.io/spring-boot/docs/current/reference/html/common-application-properties.html)
that start with `server.ssl`.

ssl.properties can be used to override any `server.ssl.*` property, also those that do not have default values. However, the result of merging default properties
and overridden / new properties needs to be a functional combination.

Default values for the SSL properties are

| **SSL Property**                                    | **Default value**                          | **Description** |
|--------------------------------------------------|--------------------------------------------|-----------------|
| server.ssl.key-store            | /etc/xroad/ssl/proxy-ui-api.p12   | Path to the key store that holds the SSL certificate |
| server.ssl.key-store-password   | proxy-ui-api                      | Password used to access the key store |
| server.ssl.enabled              | true                              | Whether to enable SSL support |
| server.ssl.ciphers              | TLS_ECDHE_RSA_WITH_AES_128_GCM_SHA256, TLS_ECDHE_RSA_WITH_AES_256_GCM_SHA384, TLS_ECDHE_ECDSA_WITH_AES_128_GCM_SHA256, TLS_ECDHE_ECDSA_WITH_AES_256_GCM_SHA384  | Supported SSL ciphers |
| server.ssl.protocol             | TLS                               | SSL protocol to use |
| server.ssl.enabled-protocols    | TLSv1.2                           | Enabled SSL protocols |

Management REST API module uses `database-properties` configuration from the [proxy parameters](#32-proxy-parameters-proxy),
with some additional limitations on configurability (see details in proxy chapter).

## 4 Central Server System Parameters

The system parameters described in this chapter are used by the X-Road central server, except for the parameters *ocspFreshnessSeconds* and *timeStampingIntervalSeconds.*

The values of *ocspFreshnessSeconds* and *timeStampingIntervalSeconds* are distributed to the security servers via the global configuration. These parameters determine the interval of calling OCSP responder services and time-stamping services (respectively) by the security servers.

### 4.1 System Parameters in the Configuration File

For instructions on how to change the parameter values, see section [Changing the System Parameter Values in Configuration Files](#changing-the-system-parameter-values-in-configuration-files).

#### 4.1.1 Common parameters: `[common]`

| **Server component** | **Name**                | **Vanilla value**    | **Description**   |
|----------------------|-------------------------|----------------------|-------------------|
| common               | temp-files-path         | /var/tmp/xroad/      | Absolute path to the directory where temporary files are stored. |

#### 4.1.2 Center parameters: `[center]`

| **Name**                | **Vanilla value**                       | **Description**       |
|-------------------------|-----------------------------------------|-----------------------|
| conf-backup-path        | /var/lib/xroad/backup/                  | Absolute path to the directory where configuration backups are stored. |
| database-properties     | /etc/xroad/db.properties                | Absolute path to file where the properties of the database of the central server are stored. |
| external-directory      | externalconf                            | Name of the signed external configuration directory that is distributed to the configuration clients (security servers and/or configuration proxies) of this and federated X-Road instances. |
| generated-conf-dir      | /var/lib/xroad/public                   | Absolute path to the directory where both the private and shared parameter files are created for distribution. |
| internal-directory      | internalconf                            | Name of the signed internal configuration directory that is distributed to the configuration clients (security servers and/or configuration proxies) of this X-Road instance. |
| trusted-anchors-allowed | true                                    | True if federation is allowed for this X-Road instance. |
| minimum-global-configuration-version | 2                          | The minimum supported global configuration version on the central server. This parameter is used if the central server needs to generate multiple versions of global configuration. Note that the support for global configuration V1 has been dropped in X-Road 6.20.0 and since that version the minimum value for this parameter is 2. |
| auto-approve-auth-cert-reg-requests | false                       | True if automatic approval of auth cert registration requests is enabled for this X-Road instance. Automatic approval is applied to existing members only. |
| auto-approve-client-reg-requests | false                          | True if automatic approval of client registration requests is enabled for this X-Road instance. Automatic approval is applied to existing members only. In addition, automatic approval is applied only if the client registration request has been signed by the member owning the subsystem to be registered as a security server client. |
| auto-approve-owner-change-requests | false                        | True if automatic approval of owner change requests is enabled for this X-Road instance. Automatic approval is applied to existing members only. |
| ha-node-name            |                                         | Central server HA node name. See [IG-CSHA](#Ref_IG-CSHA) before modifying this parameter. |

#### 4.1.3 Signer parameters: `[signer]`

| **Name**                | **Vanilla value**                      | **Description** |
|-------------------------|----------------------------------------|-----------------|
| ocsp-response-retrieval-active | false <br/> _(see Description for more information)_ | This property is used as an override to deactivate periodic OCSP-response retrieval for components that don't need that functionality, but still use signer. <br/><br/> Values: <br/> `false` - OCSP-response retrieval jobs are never scheduled <br/> `true` - periodic OCSP-response retrieval is active based on ocspFetchInterval. **Note that if the entire property is missing, it is interpreted as true.** <br/><br/>  This property is delivered as an override and only for the components where the OCSP-response retrieval jobs need to be deactivated. The property is missing for components that require OCSP-response retrieval to be activated. |
| ocsp-cache-path                | /var/cache/xroad                | Absolute path to the directory where the cached OCSP responses are stored. |
| enforce-token-pin-policy       | false                           | Controls enforcing the token pin policy. When set to true, software token pin is required to be at least 10 ASCII characters from at least tree character classes (lowercase letters, uppercase letters, digits, special characters). (since version 6.7.7) |

#### 4.1.4 Registration service parameters: `[registration-service]`

| **Name**                       | **Vanilla value**                                   | **Description**                                                                                                                                                                                                                                                                                                                                                                                                                                                                                      |
|--------------------------------|-----------------------------------------------------|------------------------------------------------------------------------------------------------------------------------------------------------------------------------------------------------------------------------------------------------------------------------------------------------------------------------------------------------------------------------------------------------------------------------------------------------------------------------------------------------------|
| rate-limit-enabled             | true <br/> _(see Description for more information)_ | Controls whether the built-in rate limiting is enabled. <br/> Note. If the service is behind a reverse proxy (default), the proxy needs to forward the real IP address for the rate-limiting to work correctly. Therefore, by default, using forward headers is enabled. <br/> If the service is exposed directly, it must not use forwarded (e.g. X-Forwarded-For) headers (can be spoofed by clients), and the corresponding configuration (server.forward-headers-strategy) needs to be disabled. |
| rate-limit-requests-per-minute | 10                                                  | Controls how many requests from an IP address are allowed per minute. Normally security servers should have a unique address and send just one registration request, so this value can be low.                                                                                                                                                                                                                                                                                                       |
| rate-limit-cache-size          | 10000                                               | Controls how many IP addresses can be remembered in the rate-limit cache Tradeoff between memory usage and protection from a large attack.                                                                                                                                                                                                                                                                                                                                                           |
| api-trust-store                | /etc/xroad/ssl/internal.p12                         | Path to a trust store containing certificates for the central server admin API.                                                                                                                                                                                                                                                                                                                                                                                                                      |
| api-trust-store-password       | internal                                            | Password for the trust store.                                                                                                                                                                                                                                                                                                                                                                                                                                                                        |
| api-base-url                   | https://127.0.0.1:4000/api/v1                       | Central server management API base URL.                                                                                                                                                                                                                                                                                                                                                                                                                                                              |
| api-token                      | <a token with MANAGEMENT_SERVICE role>              | API token for the central server management API (required). The token needs to have the MANAGEMENT_SERVICE role (and for security, no other roles).                                                                                                                                                                                                                                                                                                                                                  |

### 4.2 System Parameters in the Database

This section describes the system parameters used by the X-Road central server. For instructions on how to change the parameter values, see section [Changing the System Parameter Values in the Central Server Database](#changing-the-system-parameter-values-in-the-central-server-database).

| **Name**                    | **Value type** | **Vanilla value**                        | **Description**         |
|-----------------------------|----------------|------------------------------------------|-------------------------|
| confExpireIntervalSeconds   | integer        | 600                                      | Time in seconds of the validity of the configuration after creation. |
| confHashAlgoUri             | string         | http://www.w3.org/2001/04/xmlenc#sha512  | URI of the algorithm used for calculating the hash values of the global configuration files.<br/>Possible values are<br/>http://www.w3.org/2001/04/xmlenc#sha256,<br/>http://www.w3.org/2001/04/xmlenc#sha512. |
| confSignDigestAlgoId        | string         | SHA-512                                  | Identifier of the digest algorithm used for signing the global configuration.<br/>Possible values are<br/>-   SHA-256,<br/>-   SHA-384,<br/>-   SHA-512. |
| confSignCertHashAlgoUri     | string         | http://www.w3.org/2001/04/xmlenc#sha512  | URI of the algorithm used for calculating the hash value of the certificate used to sign the global configuration.<br/>Possible values are<br/>http://www.w3.org/2001/04/xmlenc#sha256,<br/>http://www.w3.org/2001/04/xmlenc#sha512. |
| ocspFreshnessSeconds        | integer        | 3600                                     | Defines the validity period (in seconds) for the OCSP responses retrieved from the OCSP responders. OCSP responses older than the validity period are considered expired and cannot be used for certificate verification. |
| timeStampingIntervalSeconds | integer        | 60                                       | Defines the interval of time-stamping service calls. Interval in seconds after which message log records must be timestamped. The interval must be between 60 and 86400 seconds. **Note: this value must be less than *ocspFreshnessSeconds.*** |

### 4.3 Global Configuration Generation Interval Parameter

The global configuration generation interval parameter regulates the timing for global configuration generation. Global configuration generation is invoked by the Cron daemon [[CRONMAN](#Ref_CRONMAN)]. The parameter is located at following file:

	/etc/cron.d/xroad-center

The file is deployed during X-Road installation and by default has following content (see exact cron specifications) \[[CRONHOW](#Ref_CRONHOW)\]:

	#!/bin/sh
	* * * * * xroad curl http://127.0.0.1:8084/managementservice/gen_conf 2>1 >/dev/null;

The parameter regulating the timing of global configuration generation is the cron expression at the start of the last line (\* \* \* \* \*), which means that global configuration generation is invoked every minute by default.

## 5 Configuration Proxy System Parameters

This chapter describes the system parameters used by the X-Road configuration proxy.

### 5.1 Configuration proxy module parameters: `[configuration-proxy]`

| **Name**                       | **Vanilla value**                       | **Description**    |
|--------------------------------|-----------------------------------------|--------------------|
| address                        | 0.0.0.0                                 | The public IP or NAT address which is accessed for downloading the distributed global configuration. |
| configuration-path             | /etc/xroad/configurationproxy/          | Absolute path to the directory containing the configuration files of the configuration proxy instance. |
| generated-conf-path            | /var/lib/xroad/public                   | Absolute path to the public web server directory where the global configuration files that this configuration proxy generates are be placed for distribution. |
| signature-digest-algorithm-id  | SHA-512                                 | ID of the digest algorithm the configuration proxy uses when computing global configuration signatures.<br/>The possible values are<br/>-   SHA-256,<br/>-   SHA-384,<br/>-   SHA-512. |
| hash-algorithm-uri             | http://www.w3.org/2001/04/xmlenc#sha512 | URI that identifies the algorithm the configuration proxy uses when calculating hash values for the global configuration files.<br/>The possible values are<br/>http://www.w3.org/2001/04/xmlenc#sha256,<br/>http://www.w3.org/2001/04/xmlenc#sha512 |
| download-script                | /usr/share/xroad/scripts/download\_instance\_configuration.sh | Absolute path to the location of the script that initializes the global configuration download procedure. |
| minimum-global-configuration-version | 2                                 | The minimum supported global configuration version on the configuration proxy. This parameter is used if the configuration proxy needs to distribute multiple versions of global configuration. Note that the support for global configuration V1 has been dropped in X-Road 6.20.0 and since that version the minimum value for this parameter is 2. |

### 5.2 Signer parameters: `[signer]`

| **Name**                       | **Vanilla value**                       | **Description** |
|--------------------------------|-----------------------------------------|-----------------|
| ocsp-response-retrieval-active | false <br/> _(see Description for more information)_ | This property is used as an override to deactivate periodic OCSP-response retrieval for components that don't need that functionality, but still use signer. <br/><br/> Values: <br/> `false` - OCSP-response retrieval jobs are never scheduled <br/> `true` - periodic OCSP-response retrieval is active based on ocspFetchInterval. **Note that if the entire property is missing, it is interpreted as true.** <br/><br/>  This property is delivered as an override and only for the components where the OCSP-response retrieval jobs need to be deactivated. The property is missing for components that require OCSP-response retrieval to be activated. |
| ocsp-cache-path                | /var/cache/xroad                        | Absolute path to the directory where the cached OCSP responses are stored. |
| enforce-token-pin-policy       | false                                   | Controls enforcing the token pin policy. When set to true, software token pin is required to be at least 10 ASCII characters from at least tree character classes (lowercase letters, uppercase letters, digits, special characters). (since version 6.7.7) |

<a id="Ref_note1"></a>[1] Default value for proxy.client-tls-ciphers.
>TLS_ECDHE_RSA_WITH_AES_128_GCM_SHA256,
TLS_ECDHE_RSA_WITH_AES_128_CBC_SHA256,
TLS_ECDHE_RSA_WITH_AES_256_GCM_SHA384,
TLS_ECDHE_RSA_WITH_AES_256_CBC_SHA384,
TLS_DHE_RSA_WITH_AES_128_GCM_SHA256,
TLS_DHE_RSA_WITH_AES_128_CBC_SHA256,
TLS_DHE_RSA_WITH_AES_256_CBC_SHA256,
TLS_DHE_RSA_WITH_AES_256_GCM_SHA384

<a id="Ref_note2"></a>[2] Default value for proxy.xroad-tls-ciphers.
>TLS_ECDHE_RSA_WITH_AES_256_CBC_SHA384,
TLS_DHE_RSA_WITH_AES_256_CBC_SHA256

> (see [*https://docs.oracle.com/javase/8/docs/technotes/guides/security/SunProviders.html#SunJSSEProvider*](https://docs.oracle.com/javase/8/docs/technotes/guides/security/SunProviders.html#SunJSSEProvider) for possible values)
>
> Note. OpenJDK 8 on RHEL 7 supports ECDHE key agreement protocol starting from RHEL 7.3. In RHEL 7 versions prior to RHEL 7.3 only DHE cipher suites are supported.

## 6 Adding command line arguments

Sometimes you may need to provide command line arguments for Security Server, Central Server or Configuration Proxy, in order to override some parameters. For example if you wish to increase Java's maximum heap size, you can do it with the properties file `/etc/xroad/services/local.properties`. The file is also included in the backup archive file when taking a configuration backup of either Central Server or Security Server.

### 6.1 The configuration file

The file `/etc/xroad/services/local.properties` replaces the file `/etc/xroad/services/local.conf` starting from X-Road version 7. 

The `local.properties` file's contents consists of key-value pairs such as `XROAD_SIGNER_PARAMS=-XX:MaxMetaspaceSize=100m`. Notice that you cannot use quotes in the values. If you have multiple values for one key, use space to separate the values e.g. `XROAD_SIGNER_PARAMS=-Xmx100m -XX:MaxMetaspaceSize=100m`. Also notice that with `local.properties` you can only add new parameters and override old ones – you cannot remove existing default parameters.

Example of `/etc/xroad/services/local.properties` with modifications that override the default Java memory parameters for Security Server:

```properties
XROAD_PROXY_PARAMS=-Xms200m -Xmx1024m
```

Example of `/etc/xroad/services/local.properties` with modifications that override the default Java memory parameters for Central Server:

```properties
XROAD_JETTY_PARAMS=-Xms200m -Xmx1024m
```

All possible properties to adjust in this file:

| Property | Details |
|--------------------|---------|
| XROAD_PARAMS | Parameters for all processes |
| XROAD_SIGNER_PARAMS | Parameters for the Signer |
| XROAD_ADDON_PARAMS | Parameters for all addons |
| XROAD_CONFCLIENT_PARAMS | Parameters for the Configuration Client |
| XROAD_CONFPROXY_PARAMS | Parameters for the Configuration Proxy |
| XROAD_JETTY_PARAMS | Parameters for the Central Server |
| XROAD_MONITOR_PARAMS | Parameters for the Environmental Monitor |
| XROAD_OPMON_PARAMS | Parameters for the Operational Monitor |
| XROAD_PROXY_PARAMS | Parameters for the Security Server |
| XROAD_PROXY_UI_API_PARAMS | Parameters for the Security Server's admin API |
| XROAD_SIGNER_CONSOLE_PARAMS | Parameters for the Signer Console |

### 6.2 Legacy configuration file support in X-Road v7

If you have upgraded from X-Road version 6 to version 7, you might still be using `local.conf` script file with legacy parameters (non *XROAD_* prefixed parameters), which is considered deprecated in X-Road version 7. The legacy file `local.conf` **will not** be included in the configuration backups anymore – the new file `local.properties` will be included instead, therefore it is strongly recommended migrating to the new `local.properties` file.

The legacy file `local.conf` will still be supported along with the legacy parameters. It is possible for both files to exist side-by-side. In this case the values from `local.properties` are appended first and then the `local.conf` file gets executed as a script afterwards. Notice that if your `local.conf` script contains new *XROAD_* prefixed parameters and old legacy parameters, the new *XROAD_* prefixed parameters will always be preferred.<|MERGE_RESOLUTION|>--- conflicted
+++ resolved
@@ -1,9 +1,8 @@
 # X-Road: System Parameters User Guide
 
-Version: 2.67  
+Version: 2.68  
 Doc. ID: UG-SYSPAR
 
-<<<<<<< HEAD
 
 | Date       | Version  | Description                                                                  | Author             |
 |------------|----------|------------------------------------------------------------------------------|--------------------|
@@ -17,20 +16,6 @@
 | 23.09.2015 | 2.3      | Warning added about changing system parameters                                                                                     | Siim Annuk                 |
 | 24.09.2015 | 2.4      | Note added about setting the *timeStampingIntervalSeconds* system parameter                                                        | Siim Annuk                 |
 | 07.10.2015 | 2.5      | Default value of the parameter *acceptable-timestamp-failure-period* set to 14400                                                  | Kristo Heero               |
-=======
-| Date       | Version  | Description                                                                | Author             |
-|------------|----------|----------------------------------------------------------------------------|--------------------|
-| 29.05.2015 | 1.0      | First draft                                                                                                                      | Siim Annuk                 |
-| 01.06.2015 | 1.1      | Some corrections done, typos fixed                                                                                               | Siim Annuk                 |
-| 30.06.2015 | 1.2      | Minor corrections done                                                                                                           | Vello Hansen, Imbi Nõgisto |
-| 26.08.2015 | 1.3      | Corrections regarding SQL done                                                                                                   | Marju Ignatjeva            |
-| 09.09.2015 | 2.0      | Editorial changes made                                                                                                           | Imbi Nõgisto               |
-| 11.09.2015 | 2.1      | Global configuration generation interval added                                                                                   | Martin Lind                |
-| 20.09.2015 | 2.2      | Editorial changes made                                                                                                           | Imbi Nõgisto               |
-| 23.09.2015 | 2.3      | Warning added about changing system parameters                                                                                   | Siim Annuk                 |
-| 24.09.2015 | 2.4      | Note added about setting the *timeStampingIntervalSeconds* system parameter                                                      | Siim Annuk                 |
-| 07.10.2015 | 2.5      | Default value of the parameter *acceptable-timestamp-failure-period* set to 14400                                                | Kristo Heero               |
->>>>>>> 92676657
 | 8.12.2015  | 2.6      | New parameters for configuring signature algorithms and key length, proxy client-side TLS protocols, and software token pin policy | Jarkko Hyöty               |
 | 8.12.2015  | 2.7      | Added parameters for toggling SOAP body logging on/off                                                                           | Janne Mattila              |
 | 17.12.2015 | 2.8      | Added monitoring parameters                                                                                                      | Ilkka Seppälä              |
@@ -92,11 +77,8 @@
 | 05.10.2021 | 2.64     | Added a new chapter about custom command line arguments [6](#6-adding-command-line-arguments) | Caro Hautamäki
 | 13.04.2022 | 2.65     | Corrected message logging max body size parameter name | Raido Kaju
 | 28.04.2022 | 2.66     | Updated *max-loggable-message-body-size* property EE-package value. | Ričardas Bučiūnas
-<<<<<<< HEAD
 | 23.09.2022 | 2.67     | Added new Registration Web Service | Eneli Reimets
-=======
-| 30.09.2022 | 2.67     | Updated *key-length* property EE- and FI-package values. | Petteri Kivimäki |
->>>>>>> 92676657
+| 30.09.2022 | 2.68     | Updated *key-length* property EE- and FI-package values. | Petteri Kivimäki |
 
 ## Table of Contents
 
