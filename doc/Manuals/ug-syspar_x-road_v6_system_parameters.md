# X-Road: System Parameters User Guide

Version: 2.23  
Doc. ID: UG-SYSPAR

| Date       | Version     | Description                                                                  | Author             |
|------------|-------------|------------------------------------------------------------------------------|--------------------|
| 29.05.2015 | 1.0     | First draft                                                                                                                        | Siim Annuk                 |
| 01.06.2015 | 1.1     | Some corrections done, typos fixed                                                                                                 | Siim Annuk                 |
| 30.06.2015 | 1.2     | Minor corrections done                                                                                                             | Vello Hansen, Imbi Nõgisto |
| 26.08.2015 | 1.3     | Corrections regarding SQL done                                                                                                     | Marju Ignatjeva            |
| 09.09.2015 | 2.0     | Editorial changes made                                                                                                             | Imbi Nõgisto               |
| 11.09.2015 | 2.1     | Global configuration generation interval added                                                                                     | Martin Lind                |
| 20.09.2015 | 2.2     | Editorial changes made                                                                                                             | Imbi Nõgisto               |
| 23.09.2015 | 2.3     | Warning added about changing system parameters                                                                                     | Siim Annuk                 |
| 24.09.2015 | 2.4     | Note added about setting the *timeStampingIntervalSeconds* system parameter                                                        | Siim Annuk                 |
| 07.10.2015 | 2.5     | Default value of the parameter *acceptable-timestamp-failure-period* set to 14400                                                  | Kristo Heero               |
| 8.12.2015  | 2.6     | New parameters for configuring signature algorithms and key length, proxy client-side TLS protocols, and software token pin policy | Jarkko Hyöty               |
| 8.12.2015  | 2.7     | Added parameters for toggling SOAP body logging on/off                                                                             | Janne Mattila              |
| 17.12.2015 | 2.8     | Added monitoring parameters                                                                                                        | Ilkka Seppälä              |
| 28.1.2016  | 2.9     | Added configuration client admin port                                                                                              | Ilkka Seppälä              |
| 04.10.2016 | 2.10       | Converted to markdown format | Sami Kallio |
| 05.10.2016 | 2.11       | Added options for proxy client and server connections. Clarified client-timeout option. | Olli Lindgren |
| 02.11.2016 | 2.12       | Fix ocspFreshnessSeconds description in system parameters document. | Ilkka Seppälä |
| 01.12.2017 | 2.13       | Added documentation for minimum global conf version | Sami Kallio |
| 20.01.2017 | 2.14       | Added license text and version history | Sami Kallio |
| 08.02.2017 | 2.15       | Updated documentation with new environmental monitoring parameters describing sensor intervals | Sami Kallio |
| 23.02.2017 | 2.16       | Added documentation for OCSP-response retrieval deactivation parameter | Tatu Repo |
| 03.03.2017 | 2.17        | Added new parameter *jetty-ocsp-responder-configuration-file*                 | Kristo Heero       |
| 07.03.2017 | 2.18        | Added new parameters *ocsp-responder-client-connect-timeout* and *ocsp-responder-client-read-timeout* | Kristo Heero |
| 11.04.2017 | 2.19        | Changed default values of the proxy parameter *client-timeout* to *30000*, *client-use-fastest-connecting-ssl-socket-autoclose* and *client-use-idle-connection-monitor* to *true*. Added new messagelog parameters *timestamper-client-connect-timeout* and *timestamper-client-read-timeout*. Changed default value of the proxy parameter *pool-validate-connections-after-inactivity-of-millis* to *2000*. | Kristo Heero |
| 06.06.2017 | 2.20        | Removed parameter *default-signature-algorithm*, replaced parameters *csr-signature-algorithm* with *csr-signature-digest-algorithm*, *signature-algorithm-id* with *signature-digest-algorithm-id*, and *confSignAlgoId* with *confSignDigestAlgoId*. Added new proxy-ui parameter *auth-cert-reg-signature-digest-algorithm-id*. | Kristo Heero |
| 14.06.2017 | 2.21        | Added new parameter *allowed-federations* for enabling federation in a security server. | Olli Lindgren |
| 11.07.2017 | 2.22        | Changed connector SO-linger values to -1 as per code changes | Tatu Repo |
<<<<<<< HEAD
| 31.08.2017 | 2.23        | Moved ocsp-cache-path and enforce-token-pin-policy from under proxy to under signer and added them to central server and configuration proxy lists | Tatu Repo |
=======
| 18.08.2017 | 2.23        | Update wsdl-validator-command description | Jarkko Hyöty |
>>>>>>> a7e161b0

## Table of Contents

<!-- toc -->

  * [License](#license)
- [Introduction](#introduction)
  * [References](#references)
- [Changing the System Parameter Values](#changing-the-system-parameter-values)
  * [Changing the System Parameter Values in Configuration Files](#changing-the-system-parameter-values-in-configuration-files)
  * [Changing the System Parameter Values in the Central Server Database](#changing-the-system-parameter-values-in-the-central-server-database)
  * [Changing the Global Configuration Generation Interval in the Central Server](#changing-the-global-configuration-generation-interval-in-the-central-server)
- [Security Server System Parameters](#security-server-system-parameters)
- [Central Server System Parameters](#central-server-system-parameters)
  * [System Parameters in the Configuration File](#system-parameters-in-the-configuration-file)
  * [System Parameters in the Database](#system-parameters-in-the-database)
  * [Global Configuration Generation Interval Parameter](#global-configuration-generation-interval-parameter)
- [Configuration Proxy System Parameters](#configuration-proxy-system-parameters)

<!-- tocstop -->


## License

This document is licensed under the Creative Commons Attribution-ShareAlike 3.0 Unported License. To view a copy of this license, visit http://creativecommons.org/licenses/by-sa/3.0/.

# Introduction

This document describes the system parameters of the X-Road components – of the security server, the central server and the configuration proxy. Additionally, changing the default values of the system parameters are explained.

## References

1.  \[INI\] INI file, [*http://en.wikipedia.org/wiki/INI\_file*](http://en.wikipedia.org/wiki/INI_file)

2.  \[CRON\] Quartz Scheduler
    CRON expression,
    *http://www.quartz-scheduler.org/documentation/quartz-2.1.x/tutorials/crontrigger.html*

# Changing the System Parameter Values

The system parameters specify various characteristics of the system, such as port numbers, timeouts and paths to files on disk. The system parameters of the X-Road components are mainly stored in configuration files. Additionally, X-Road central server stores some system parameters in the database.

**Changing the values of the system parameters is strongly discouraged, since it may cause unexpected system behaviour.**

## Changing the System Parameter Values in Configuration Files

The configuration files are INI files \[INI\], where each section contains parameters for a particular server component.

In order to override the default values of system parameters, create or edit the file

	/etc/xroad/conf.d/local.ini

Each system parameter affects a specific server component. To change the value of a system parameter, a section for the affected component must be created in the INI file. The name-value pairs of the system parameters for that component are written under the section, one pair per line.

The following format is used for the sections:

	[ServerComponent]
	SystemParameterName1=Value1
	SystemParameterName2=Value2

For example, to configure the parameter *client-http-port* for the *proxy* component, the following lines must be added to the configuration file:

	[proxy]
	client-http-port=1234

Multiple parameters can be configured under the same section:

	[proxy]
	client-http-port=1234
	server-listen-port=20000

**NB! Changing the parameter values in the configuration files requires restarting of the server.**

**WARNING! The value of the parameter is not validated, thus care must be taken when changing the value. For example, setting the port number to a non-numeric value in the configuration will cause the system to crash.**

## Changing the System Parameter Values in the Central Server Database

The central server database can be accessed with the psql utility using the following command (password: *centerui*):

	psql -U centerui -h localhost centerui_production

The default value of a system parameter can be overridden by adding the parameter name and value to the *system_parameters* table:

	INSERT INTO system_parameters (key, value, created_at, updated_at) VALUES ('parameter_name', 'parameter_value', (now() at time zone 'utc'), (now() at time zone 'utc'));

To edit the value of a system parameter already inserted into the *system_parameters* table:

	UPDATE system_parameters SET value = '*parameter_value*', updated_at = (now() at time zone 'utc') WHERE key = 'parameter_name';

To restore the default value of a system parameter, delete the parameter from the *system_parameters* table:

	DELETE FROM system_parameters WHERE key = 'parameter_name';

**NB! Modifying or deleting system parameters other than the ones listed in section** [System Parameters in the Database](#system-parameters-in-the-database) **will cause the system to crash.**


## Changing the Global Configuration Generation Interval in the Central Server

In order to override the default value of the global configuration generation interval, edit the cron expression[1] in the file

	/etc/cron.d/xroad-center

The default contents of the file are the following:

	#!/bin/sh
	* * * * * xroad curl http://127.0.0.1:8084/managementservice/gen_conf 2>&1 > /dev/null;

**NB!** Global configuration generation interval must be modified with extreme care. Misuse of the global configuration generation interval may hinder the operation of the whole X-Road instance.

The configuration generation interval must be shorter than the value of global configuration expiration interval (*confExpireIntervalSeconds*, see section 4.2 ), or else the configuration downloaded by the configuration clients (security servers or configuration proxies) will always expire before valid configuration becomes available. It is highly recommended that the global configuration generation interval is multiple times smaller than the global configuration expiration interval.

# Security Server System Parameters

This chapter describes the system parameters used by the components of the X-Road security server. For instructions on how to change the parameter values, see section [Changing the System Parameter Values in Configuration Files](#changing-the-system-parameter-values-in-configuration-files).

| **Server component** | **Parameter**                                    | **Default value**                          | **Explanation** |
|----------------------|--------------------------------------------------|--------------------------------------------|-----------------|
| common               | configuration-path                               | /etc/xroad/globalconf/                     | Absolute path to the directory where global configuration is stored.|
| common               | temp-files-path                                  | /var/tmp/xroad/                            | Absolute path to the directory where temporary files are stored. |
| proxy                | client-http-port                                 | 80 <br/> 8080 (RHEL)                       | TCP port on which the service client's security server listens for HTTP requests from client applications. |
| proxy                | client-https-port                                | 443 <br/>       8443 (RHEL)                | TCP port on which the service client's security server listens for HTTPS requests from client applications. |
| proxy                | client-timeout                                   | 30000                                      | Defines the time period (in milliseconds), for which the service client's security server tries to connect to the service provider's security server. When the timeout is reached, the service client's security server informs the service client's information system that a service timeout has occurred. |
| proxy                | configuration-anchor-file                        | /etc/xroad/configuration-anchor.xml        | Absolute file name of the configuration anchor that is used to download global configuration. |
| proxy                | connector-host                                   | 0.0.0.0                                    | IP address on which the service client's security server listens for connections from client applications. The value 0.0.0.0 allows listening on all IPv4 interfaces. |
| proxy                | database-properties                              | /etc/xroad/db.properties                   | Absolute file name of the properties file for the configuration of the security server database. |
| proxy                | ocsp-responder-listen-address                    | 0.0.0.0                                    | IP address on which the service provider's security server listens for requests for OCSP responses from the service client's security server. The service client's security server downloads OCSP responses from the service provider's security server while establishing a secure connection between the security servers. The value 0.0.0.0 allows listening on all IPv4 interfaces. Must match the value of proxy.server-listen-address. |
| proxy                | ocsp-responder-port                              | 5577                                       | TCP port on which the service provider's security server listens for requests for OCSP responses from the service client's security server. The service client's security server downloads OCSP responses from the service provider's security server while establishing a secure connection between the security servers. |
| proxy                | ocsp-responder-client-connect-timeout            | 20000                                      | Connect timeout (in milliseconds) of the OCSP responder client. The service client's security server downloads OCSP responses from the service provider's security server while establishing a secure connection between the security servers. |
| proxy                | ocsp-responder-client-read-timeout               | 30000                                      | Read timeout (in milliseconds) of the OCSP responder client. The service client's security server downloads OCSP responses from the service provider's security server while establishing a secure connection between the security servers. |
| proxy                | server-listen-address                            | 0.0.0.0                                    | IP address on which the service provider's security server listens for connections from the service client's security servers. The value 0.0.0.0 allows listening on all IPv4 interfaces. |
| proxy                | server-listen-port                               | 5500                                       | TCP port on which the service provider's security server listens for connections from the service client's security server. |
| proxy                | server-port                                      | 5500                                       | Destination TCP port for outgoing queries in the service client's security server. |
| proxy                | jetty-clientproxy-configuration-file             | /etc/xroad/jetty/clientproxy.xml           | Absolute filename of the Jetty configuration file for the service client's security server. For more information about configuring Jetty server, see https://wiki.eclipse.org/Jetty/Reference/jetty.xml\_usage. |
| proxy                | jetty-serverproxy-configuration-file             | /etc/xroad/jetty/serverproxy.xml           | Absolute filename of the Jetty configuration file for the service provider's security server. For more information about configuring Jetty server, see https://wiki.eclipse.org/Jetty/Reference/jetty.xml\_usage. |
| proxy                | jetty-ocsp-responder-configuration-file          | /etc/xroad/jetty/ocsp-responder.xml        | Absolute filename of the Jetty configuration file for the OCSP responder of the service provider's security server. For more information about configuring Jetty server, see https://wiki.eclipse.org/Jetty/Reference/jetty.xml\_usage. |
| proxy                | ssl-enabled                                      | true                                       | If true, TLS is used for connections between the service client's and service provider's security servers. |
| proxy                | client-tls-ciphers                               | See [2]                                    | TLS ciphers enabled on the client-side interfaces (for both incoming and outgoing requests). (since version 6.7) |
| proxy                | client-tls-protocols                             | TLSv1.2,TLSv1.1                            | TLS protocols enabled on the client-side interfaces (for both incoming and outgoing requests) (since version 6.7) |
| proxy                | server-connector-max-idle-time                   | 0 (overridden to 120000 in Finnish installation) | The maximum time (in milliseconds) that connections from a service consuming security server to a service providing security server are allowed to be idle before the provider security server starts closing them. Value of 0 means that an infinite idle time is allowed. A non-zero value should allow some time for a pooled connection to be idle, if  pooled connections are to be supported.|
| proxy                | server-connector-so-linger                       | -1                                          | The SO_LINGER time (in seconds) at the service providing security server end for connections between security servers.<br>A value larger than 0 means that upon closing a connection, the system will allow SO_LINGER seconds for the transmission and acknowledgement of all data written to the peer, at which point the socket is closed gracefully. Upon reaching the linger timeout, the socket is closed forcefully, with a TCP RST. Enabling the option with a timeout of zero does a forceful close immediately.<br>Value of -1 disables the forceful close.|
| proxy                | server-support-clients-pooled-connections        | false  (overridden to true in Finnish installation) | Whether this service providing security server supports pooled connections from the service consumer side. If set to *false*, connections are to be closed immediately after each message. This may be a wanted approached for security servers behind load balancers. |
| proxy                | client-connector-max-idle-time                   | 0                                          | The maximum time (in milliseconds) that connections from a service consumer to the service consumer's security server are allowed to be idle before the security server starts closing them. Value of 0 means that an infinite idle time is allowed.|
| proxy                | client-connector-so-linger                       | -1                                          | The SO_LINGER time (in seconds) at the service consuming security server end for connections between a consumer and a security server.<br>A value larger than 0 means that upon closing a connection, the system will allow SO_LINGER seconds for the transmission and acknowledgement of all data written to the peer, at which point the socket is closed gracefully. Upon reaching the linger timeout, the socket is closed forcefully, with a TCP RST. Enabling the option with a timeout of zero does a forceful close immediately.<br>Value of -1 disables the forceful close.|
| proxy                | client-httpclient-timeout                        | 0                                          | The maximum time (SO_TIMEOUT, in milliseconds) that connections from a service consuming security server to a service providing security server are allowed to wait for a response before the consumer end httpclient gives up. Value of 0 means that an infinite wait time is allowed. This does not affect idle connections.|
| proxy                | client-httpclient-so-linger                      | -1                                         | The SO_LINGER time (in seconds) at the service consuming security server end for connections between security servers.<br>A value larger than 0 means that upon closing a connection, the system will allow SO_LINGER seconds for the transmission and acknowledgement of all data written to the peer, at which point the socket is closed gracefully. Upon reaching the linger timeout, the socket is closed forcefully, with a TCP RST. Enabling the option with a timeout of zero does a forceful close immediately.<br>Value of -1 disables the forceful close.|
| proxy                | client-use-idle-connection-monitor               | true                                       | Should the idle connection monitor be used to clean up idle and expired connections from the connection pool. |
| proxy                | client-idle-connection-monitor-interval          | 30000                                      | How often (in milliseconds) should the connection monitor go through the pooled connections to see if it can clean up any idle or expired connections. This option requires the connection monitor to be enabled to have any effect.|
| proxy                | client-idle-connection-monitor-timeout           | 60000                                      | The minimum time (in milliseconds) that a pooled connection must be unused (idle) before it can be removed from the pool. Note that removal from the pool also depends on how often the connection monitor runs. This option requires the connection monitor to be enabled to have any effect. |
| proxy                | pool-total-max-connections                       | 10000                                      | The total maximum number of connections that are allowed in the pool. |
| proxy                | pool-total-default-max-connections-per-route     | 2500                                       | The default route specific connection maximum that is set unless a route specific connection limit is set. Due to the current implementation, this is actually the total maximum limit of connections, indepedent of what the above setting is.|
| proxy                | pool-validate-connections-after-inactivity-of-millis | 2000                                   | When reusing a pooled connection to a service providing security server, check that the connection (the socket) is not half-closed if it has been idle for at least this many milliseconds. This method cannot detect half-open connections. Value of -1 disables the check. |
| proxy                | pool-enable-connection-reuse                     | false  (overridden to true in Finnish installation) | Allow pooled connections between security servers to be used more than once on the client side. The service provider end of the connections has to have the setting `server-support-clients-pooled-connections=true` for the pooling to work between a provider and consumer security servers.|
| proxy                | client-use-fastest-connecting-ssl-socket-autoclose | true                                     | On TLS connections between security servers, should the underlying TCP-layer connection (socket) be closed on the service consumer end when the TLS layer connection is terminated.|
| proxy                | client-fastest-connecting-ssl-use-uri-cache      | true                                       | When a service consumer's security server finds the fastest responding service providing security server, should the result be saved in the TLS session cache? |
| proxy                | health-check-port                                | 0 (disabled)                               | The TCP port where the health check service listens to requests. Setting the port to 0 disables the health check service completely.|
| proxy                | health-check-interface                           | 0.0.0.0                                    | The network interface where the health check service listens to requests. Default is all available interfaces.|
| proxy                | actorsystem-port                                 | 5567                                       | The (localhost) port where the proxy actorsystem binds to. Used for communicating with xroad-signer and xroad-monitor. |
| proxy-ui             | wsdl-validator-command                           |                                            | The command to validate the given X-Road service WSDL. The command script must:<br/>a) read the WSDL from the URI given as an argument or from standard input (*stdin*) if no arguments are given,<br/>b) return exit code 0 on success,<br/>c) return exit code 0 and write warnings to the standard error (*stderr*), if warnings occurs,<br/>d) return exit code other then 0 and write error messages to the standard error (*stderr*), if errors occurs.<br/>Defaults to no operation. |
| proxy-ui             | auth-cert-reg-signature-digest-algorithm-id      | SHA-512                                    | Signature digest algorithm used for generating authentication certificate registration request.<br/>Possible values are<br/>-   SHA-256,<br/>-   SHA-384,<br/>-   SHA-512. |
| signer               | ocsp-cache-path                                  | /var/cache/xroad                           | Absolute path to the directory where the cached OCSP responses are stored. |
| signer               | enforce-token-pin-policy                         | false                                      | Controls enforcing the token pin policy. When set to true, software token pin is required to be at least 10 ASCII characters from at least tree character classes (lowercase letters, uppercase letters, digits, special characters). (since version 6.7.7) |
| signer               | client-timeout                                   | 15000                                      | Signing timeout in milliseconds. |
| signer               | device-configuration-file                        | /etc/xroad/signer/devices.ini              | Absolute filename of the configuration file of the signature creation devices. |
| signer               | key-configuration-file                           | /etc/xroad/signer/keyconf.xml              | Absolute filename of the configuration file containing signature and authentication keys and certificates. |
| signer               | port                                             | 5556                                       | TCP port on which the signer process listens. |
| signer               | key-length                                       | 2048                                       | Key length for generating authentication and signing keys (since version 6.7) |
| signer               | csr-signature-digest-algorithm                   | SHA-256                                    | Certificate Signing Request signature digest algorithm.<br/>Possible values are<br/>-   SHA-256,<br/>-   SHA-384,<br/>-   SHA-512. |
| anti-dos             | enabled                                          | true                                       | Flag for enabling or disabling the AntiDOS system. |
| anti-dos             | max-cpu-load                                     | 1.1                                        | Maximum allowed CPU load for accepting new connections. If set to &gt; 1.0, then CPU load is not checked. |
| anti-dos             | max-heap-usage                                   | 1.1                                        | Specifies the maximum allowed Java heap usage when accepting new connections. If set to &gt; 1.0, then heap usage is not checked. |
| anti-dos             | max-parallel-connections                         | 5000                                       | Maximum number of parallel connections for AntiDOS. |
| anti-dos             | min-free-file-handles                            | 100                                        | Minimum amount of free file handles in the system for accepting new connections. At least one free file handle must be available to accept a new connection. |
| configuration-client | port                                             | 5665                                       | TCP port on which the configuration client process listens. |
| configuration-client | update-interval                                  | 60                                         | Global configuration download interval in seconds. |
| configuration-client | admin-port                                       | 5675                                       | TCP port on which the configuration client process listens for admin commands. |
| configuration-client | allowed-federations                              | none                                               | A comma-separated list of case-insensitive X-Road instances that fetching configuration anchors is allowed for. This enables federation with the listed instances if the X-Road instance is already federated at the central server level . Special value *none*, if present, disables all federation (the default value), while *all* allows all federations if *none* is not present. Example: *allowed-federations=ee,sv* allows federation with example instances *EE* and *Sv* while *allowed-federations=all,none* disables federation. X-Road services `xroad-confclient` and `xroad-proxy` need to be restarted (in that order) for the setting change to take effect.|
| message-log          | soap-body-logging                                | true (overridden to false in Finnish installation) | Whether SOAP body of the messages should be logged or not.<br/><br/>If true, SOAP messages are logged in original form. If false, SOAP body is cleared of its contents and only has an empty child element inside it. As a side effect, details such as formatting and namespace labels of the xml message can be changed and new elements may be introduced for default values in SOAP header.<br/><br/>Removal of SOAP body is usually done for confidentiality reasons (body contains data that we do not want to have in the logs).<br/><br/>Note that changing the message this way prevents verifying its signature with the asicverifier tool. |
| message-log          | enabled-body-logging-local-producer-subsystems   |                                            | Subsystem-specific overrides for SOAP body logging when soap-body-logging = false.<br/><br/>This parameter defines logging for **local producer** subsystems, that is, our subsystems that produce some service which external clients use.<br/><br/>Comma-separated list of client identifiers for which SOAP body logging is enabled. For example FI/ORG/1710128-9/SUBSYSTEM\_A1, FI/ORG/1710128-9/SUBSYSTEM\_A2 where<br/>-   FI = x-road instance<br/>-   ORG = member class<br/>-   1710128-9 = member code<br/>-   SUBSYSTEM\_A1 = subsystem code<br/><br/>This parameter can only be used on subsystem-level, it is not possible to configure SOAP body logging per member.<br/><br/>If a subsystem has forward slashes “/” in for example subsystem code, those subsystems can’t be configured with this parameter. |
| message-log          | enabled-body-logging-remote-producer-subsystems  |                                            | Subsystem-specific overrides for **remote producer** subsystems, that is, remote subsystems that produce services which we use.<br/><br/>Parameter is used when soap-body-logging = false. |
| message-log          | disabled-body-logging-local-producer-subsystems  |                                            | Same as enabled-body-logging-local-producer-subsystems, but this parameter is used when soap-body-logging = true. |
| message-log          | disabled-body-logging-remote-producer-subsystems |                                            | Same as enabled-body-logging-remote-producer-subsystems, but this parameter is used when soap-body-logging = true. |
| message-log          | acceptable-timestamp-failure-period              | 14400                                      | Defines the time period (in seconds) for how long is time-stamping allowed to fail (for whatever reasons) before the message log stops accepting any more messages (and consequently the security server stops accepting requests). Set to 0 to disable this check. The value of this parameter should not be lower than the value of the central server system parameter *timeStampingIntervalSeconds.*     <BR/><BR/>Default for Finnish installation is 18 000 seconds |
| message-log          | archive-interval                                 | 0 0 0/6 1/1 \* ? \*                        | CRON expression \[CRON\] defining the interval of archiving the time-stamped messages. |
| message-log          | archive-max-filesize                             | 33554432                                   | Maximum size for archived files in bytes. Reaching the maximum value triggers file rotation. |
| message-log          | archive-path                                     | /var/lib/xroad                             | Absolute path to the directory where time-stamped log records are archived. |
| message-log          | clean-interval                                   | 0 0 0/12 1/1 \* ? \*                       | CRON expression \[CRON\] for deleting any time-stamped and archived records that are older than *message-log.keep-records-for* from the database. |
| message-log          | hash-algo-id                                     | SHA-512                                    | The algorithm identifier used for hashing in the message log.<br/>Possible values are<br/>-   SHA-224,<br/>-   SHA-256,<br/>-   SHA-384,<br/>-   SHA-512. |
| message-log          | keep-records-for                                 | 30                                         | Number of days to keep time-stamped and archived records in the database of the security server. If a time-stamped and archived message record is older than this value, the record is deleted from the database. |
| message-log          | timestamp-immediately                            | false                                      | If true, the time-stamp is created synchronously for each request message. This is a security policy requirement to guarantee the time-stamp at the time of logging the message. |
| message-log          | timestamp-records-limit                          | 10000                                      | Maximum number of message records to time-stamp in one batch. |
| message-log          | timestamper-client-connect-timeout               | 20000                                      | The timestamper client connect timeout in milliseconds. A timeout of zero is interpreted as an infinite timeout. |
| message-log          | timestamper-client-read-timeout                  | 60000                                      | The timestamper client read timeout in milliseconds. A timeout of zero is interpreted as an infinite timeout. |
| message-log          | archive-transaction-batch                        | 10000                                      | Size of transaction batch for archiving messagelog. This size is not exact because it will always make sure that last archived batch includes timestamp also (this might mean that it will go over transaction size).
| env-monitor          | port                                             | 2552                                       | TCP port number used in communications with xroad-proxy and xroad-monitor components. |
| env-monitor          | system-metrics-sensor-interval                   | 5                                          | Interval of systems metrics sensor in seconds. How often system metrics data is collected.|
| env-monitor          | disk-space-sensor-interval                       | 60                                         | Interval of disk space sensor in seconds. How often disk space data is collected.|
| env-monitor          | exec-listing-sensor-interval                     | 60                                         | Interval of exec listing sensor in seconds. How often sensor data using external command are collected.|
| env-monitor          | certificate-info-sensor-interval                 | 86400                                               | Interval of certificate information sensor in seconds. How often certificate data is collected. The first collection is always done after a delay of 10 seconds. |

# Central Server System Parameters

The system parameters described in this chapter are used by the X-Road central server, except for the parameters *ocspFreshnessSeconds* and *timeStampingIntervalSeconds.*

The values of *ocspFreshnessSeconds* and *timeStampingIntervalSeconds* are distributed to the security servers via the global configuration. These parameters determine the interval of calling OCSP responder services and time-stamping services (respectively) by the security servers.

## System Parameters in the Configuration File

For instructions on how to change the parameter values, see section [Changing the System Parameter Values in Configuration Files](#changing-the-system-parameter-values-in-configuration-files).

| **Server component** | **Name**                | **Default value**                      | **Description**            |
|----------------------|-------------------------|----------------------------------------|----------------------------|
| common               | temp-files-path         | /var/tmp/xroad/                        | Absolute path to the directory where temporary files are stored. |
| center               | conf-backup-path        | /var/lib/xroad/backup/                 | Absolute path to the directory where configuration backups are stored. |
| center               | database-properties     | /etc/xroad/db.properties               | Absolute path to file where the properties of the database of the central server are stored. |
| center               | external-directory      | externalconf                           | Name of the signed external configuration directory that is distributed to the configuration clients (security servers and/or configuration proxies) of this and federated X-Road instances. |
| center               | generated-conf-dir      | /var/lib/xroad/public                  | Absolute path to the directory where both the private and shared parameter files are created for distribution. |
| center               | internal-directory      | internalconf                           | Name of the signed internal configuration directory that is distributed to the configuration clients (security servers and/or configuration proxies) of this X-Road instance. |
| center               | trusted-anchors-allowed | false                                  | True if federation is allowed for this X-Road instance. |
| center               | minimum-global-configuration-version | 2                         | Minimum supported global configuration version on central server. Change this if old global configuration versions need to be supported. |
| signer               | ocsp-response-retrieval-active | false <br/> _(see Description for more information)_ | This property is used as an override to deactivate periodic OCSP-response retrieval for components that don't need that functionality, but still use signer. <br/><br/> Values: <br/> `false` - OCSP-response retrieval jobs are never scheduled <br/> `true` - periodic OCSP-response retrieval is active based on ocspFetchInterval. **Note that if the entire property is missing, it is interpreted as true.** <br/><br/>  This property is delivered as an override and only for the components where the OCSP-response retrieval jobs need to be deactivated. The property is missing for components that require OCSP-response retrieval to be activated. |
| signer               | ocsp-cache-path                | /var/cache/xroad                | Absolute path to the directory where the cached OCSP responses are stored. |
| signer               | enforce-token-pin-policy       | false                           | Controls enforcing the token pin policy. When set to true, software token pin is required to be at least 10 ASCII characters from at least tree character classes (lowercase letters, uppercase letters, digits, special characters). (since version 6.7.7) |

## System Parameters in the Database

This section describes the system parameters used by the X-Road central server. For instructions on how to change the parameter values, see section [Changing the System Parameter Values in the Central Server Database](#changing-the-system-parameter-values-in-the-central-server-database).

| **Name**                    | **Value type** | **Default value**                        | **Description**            |
|-----------------------------|----------------|------------------------------------------|----------------------------|
| confExpireIntervalSeconds   | integer        | 600                                      | Time in seconds of the validity of the configuration after creation. |
| confHashAlgoUri             | string         | http://www.w3.org/2001/04/xmlenc#sha512  | URI of the algorithm used for calculating the hash values of the global configuration files.<br/>Possible values are<br/>http://www.w3.org/2001/04/xmlenc#sha256,<br/>http://www.w3.org/2001/04/xmlenc#sha512. |
| confSignDigestAlgoId        | string         | SHA-512                                  | Identifier of the digest algorithm used for signing the global configuration.<br/>Possible values are<br/>-   SHA-256,<br/>-   SHA-384,<br/>-   SHA-512. |
| confSignCertHashAlgoUri     | string         | http://www.w3.org/2001/04/xmlenc#sha512  | URI of the algorithm used for calculating the hash value of the certificate used to sign the global configuration.<br/>Possible values are<br/>http://www.w3.org/2001/04/xmlenc\#sha256,<br/>http://www.w3.org/2001/04/xmlenc\#sha512. |
| ocspFreshnessSeconds        | integer        | 3600                                     | Defines the validity period (in seconds) for the OCSP responses retrieved from the OCSP responders. OCSP responses older than the validity period are considered expired and cannot be used for certificate verification. |
| timeStampingIntervalSeconds | integer        | 60                                       | Defines the interval of time-stamping service calls. Interval in seconds after which message log records must be timestamped. The interval must be between 60 and 86400 seconds. **Note: this value must be less than *ocspFreshnessSeconds.*** |

## Global Configuration Generation Interval Parameter

The global configuration generation interval parameter regulates the timing for global configuration generation. Global configuration generation is invoked by the Cron daemon[3]. The parameter is located at following file:

	/etc/cron.d/xroad-center

The file is deployed during X-Road installation and by default has following content[4]:

	#!/bin/sh
	* * * * * xroad curl http://127.0.0.1:8084/managementservice/gen_conf 2>1 >/dev/null;

The parameter regulating the timing of global configuration generation is the cron expression at the start of the last line (\* \* \* \* \*), which means that global configuration generation is invoked every minute by default.

# Configuration Proxy System Parameters

This chapter describes the system parameters used by the X-Road configuration proxy.

| **Server component** | **Name**                       | **Default value**                       | **Description**    |
|----------------------|--------------------------------|-----------------------------------------|--------------------|
| configuration-proxy  | address                        | 0.0.0.0                                 | The public IP or NAT address which is accessed for downloading the distributed global configuration. |
| configuration-proxy  | configuration-path             | /etc/xroad/configurationproxy/          | Absolute path to the directory containing the configuration files of the configuration proxy instance. |
| configuration-proxy  | generated-conf-path            | /var/lib/xroad/public                   | Absolute path to the public web server directory where the global configuration files that this configuration proxy generates are be placed for distribution. |
| configuration-proxy  | signature-digest-algorithm-id  | SHA-512                                 | ID of the digest algorithm the configuration proxy uses when computing global configuration signatures.<br/>The possible values are<br/>-   SHA-256,<br/>-   SHA-384,<br/>-   SHA-512. |
| configuration-proxy  | hash-algorithm-uri             | http://www.w3.org/2001/04/xmlenc#sha512 | URI that identifies the algorithm the configuration proxy uses when calculating hash values for the global configuration files.<br/>The possible values are<br/>http://www.w3.org/2001/04/xmlenc#sha256,<br/>http://www.w3.org/2001/04/xmlenc#sha512 |
| configuration-proxy  | download-script                | /usr/share/xroad/scripts/download\_instance\_configuration.sh | Absolute path to the location of the script that initializes the global configuration download procedure. |
| configuration-proxy  | minimum-global-configuration-version | 2                                 | Minimum supported global configuration version on configuration proxy. Change this if old global configuration versions need to be supported. |
| signer               | ocsp-response-retrieval-active | false <br/> _(see Description for more information)_ | This property is used as an override to deactivate periodic OCSP-response retrieval for components that don't need that functionality, but still use signer. <br/><br/> Values: <br/> `false` - OCSP-response retrieval jobs are never scheduled <br/> `true` - periodic OCSP-response retrieval is active based on ocspFetchInterval. **Note that if the entire property is missing, it is interpreted as true.** <br/><br/>  This property is delivered as an override and only for the components where the OCSP-response retrieval jobs need to be deactivated. The property is missing for components that require OCSP-response retrieval to be activated. |
| signer               | ocsp-cache-path                | /var/cache/xroad                        | Absolute path to the directory where the cached OCSP responses are stored. |
| signer               | enforce-token-pin-policy       | false                                   | Controls enforcing the token pin policy. When set to true, software token pin is required to be at least 10 ASCII characters from at least tree character classes (lowercase letters, uppercase letters, digits, special characters). (since version 6.7.7) |

[1] See also [*http://www.quartz-scheduler.org/documentation/quartz-1.x/tutorials/crontrigger*](http://www.quartz-scheduler.org/documentation/quartz-1.x/tutorials/crontrigger).

[2] Default value for proxy.client-tls-ciphers.

> TLS\_ECDHE\_RSA\_WITH\_AES\_128\_GCM\_SHA256, TLS\_ECDHE\_RSA\_WITH\_AES\_128\_CBC\_SHA256, TLS\_ECDHE\_RSA\_WITH\_AES\_256\_GCM\_SHA384, TLS\_ECDHE\_RSA\_WITH\_AES\_256\_CBC\_SHA384, TLS\_DHE\_RSA\_WITH\_AES\_128\_GCM\_SHA256, TLS\_DHE\_RSA\_WITH\_AES\_128\_CBC\_SHA256, TLS\_DHE\_RSA\_WITH\_AES\_256\_CBC\_SHA256, TLS\_DHE\_RSA\_WITH\_AES\_256\_GCM\_SHA384, TLS\_ECDHE\_RSA\_WITH\_AES\_128\_CBC\_SHA, TLS\_DHE\_RSA\_WITH\_AES\_128\_CBC\_SHA, TLS\_ECDHE\_RSA\_WITH\_AES\_256\_CBC\_SHA, TLS\_DHE\_RSA\_WITH\_AES\_256\_CBC\_SHA
>
> (see [*https://docs.oracle.com/javase/8/docs/technotes/guides/security/SunProviders.html#SunJSSEProvider*](https://docs.oracle.com/javase/8/docs/technotes/guides/security/SunProviders.html#SunJSSEProvider) for possible values)
>
> Note. OpenJDK 8 on RHEL 7 does not support ECDHE key agreement protocol, only DHE cipher suites are supported.

[3] See also [*http://linux.die.net/man/8/cron*](http://linux.die.net/man/8/cron).

[4] For exact format specification see also [*https://help.ubuntu.com/community/CronHowto*](https://help.ubuntu.com/community/CronHowto).<|MERGE_RESOLUTION|>--- conflicted
+++ resolved
@@ -32,11 +32,8 @@
 | 06.06.2017 | 2.20        | Removed parameter *default-signature-algorithm*, replaced parameters *csr-signature-algorithm* with *csr-signature-digest-algorithm*, *signature-algorithm-id* with *signature-digest-algorithm-id*, and *confSignAlgoId* with *confSignDigestAlgoId*. Added new proxy-ui parameter *auth-cert-reg-signature-digest-algorithm-id*. | Kristo Heero |
 | 14.06.2017 | 2.21        | Added new parameter *allowed-federations* for enabling federation in a security server. | Olli Lindgren |
 | 11.07.2017 | 2.22        | Changed connector SO-linger values to -1 as per code changes | Tatu Repo |
-<<<<<<< HEAD
-| 31.08.2017 | 2.23        | Moved ocsp-cache-path and enforce-token-pin-policy from under proxy to under signer and added them to central server and configuration proxy lists | Tatu Repo |
-=======
 | 18.08.2017 | 2.23        | Update wsdl-validator-command description | Jarkko Hyöty |
->>>>>>> a7e161b0
+| 31.08.2017 | 2.24        | Moved ocsp-cache-path and enforce-token-pin-policy from under proxy to under signer and added them to central server and configuration proxy lists | Tatu Repo |
 
 ## Table of Contents
 
