# X-Road: System Parameters User Guide

Version: 2.46  
Doc. ID: UG-SYSPAR

| Date       | Version  | Description                                                                  | Author             |
|------------|----------|------------------------------------------------------------------------------|--------------------|
| 29.05.2015 | 1.0      | First draft                                                                                                                        | Siim Annuk                 |
| 01.06.2015 | 1.1      | Some corrections done, typos fixed                                                                                                 | Siim Annuk                 |
| 30.06.2015 | 1.2      | Minor corrections done                                                                                                             | Vello Hansen, Imbi Nõgisto |
| 26.08.2015 | 1.3      | Corrections regarding SQL done                                                                                                     | Marju Ignatjeva            |
| 09.09.2015 | 2.0      | Editorial changes made                                                                                                             | Imbi Nõgisto               |
| 11.09.2015 | 2.1      | Global configuration generation interval added                                                                                     | Martin Lind                |
| 20.09.2015 | 2.2      | Editorial changes made                                                                                                             | Imbi Nõgisto               |
| 23.09.2015 | 2.3      | Warning added about changing system parameters                                                                                     | Siim Annuk                 |
| 24.09.2015 | 2.4      | Note added about setting the *timeStampingIntervalSeconds* system parameter                                                        | Siim Annuk                 |
| 07.10.2015 | 2.5      | Default value of the parameter *acceptable-timestamp-failure-period* set to 14400                                                  | Kristo Heero               |
| 8.12.2015  | 2.6      | New parameters for configuring signature algorithms and key length, proxy client-side TLS protocols, and software token pin policy | Jarkko Hyöty               |
| 8.12.2015  | 2.7      | Added parameters for toggling SOAP body logging on/off                                                                             | Janne Mattila              |
| 17.12.2015 | 2.8      | Added monitoring parameters                                                                                                        | Ilkka Seppälä              |
| 28.1.2016  | 2.9      | Added configuration client admin port                                                                                              | Ilkka Seppälä              |
| 04.10.2016 | 2.10     | Converted to markdown format | Sami Kallio |
| 05.10.2016 | 2.11     | Added options for proxy client and server connections. Clarified client-timeout option. | Olli Lindgren |
| 02.11.2016 | 2.12     | Fix ocspFreshnessSeconds description in system parameters document. | Ilkka Seppälä |
| 01.12.2017 | 2.13     | Added documentation for minimum global conf version | Sami Kallio |
| 20.01.2017 | 2.14     | Added license text and version history | Sami Kallio |
| 08.02.2017 | 2.15     | Updated documentation with new environmental monitoring parameters describing sensor intervals | Sami Kallio |
| 23.02.2017 | 2.16     | Added documentation for OCSP-response retrieval deactivation parameter | Tatu Repo |
| 03.03.2017 | 2.17     | Added new parameter *jetty-ocsp-responder-configuration-file*                 | Kristo Heero       |
| 07.03.2017 | 2.18     | Added new parameters *ocsp-responder-client-connect-timeout* and *ocsp-responder-client-read-timeout* | Kristo Heero |
| 11.04.2017 | 2.19     | Changed default values of the proxy parameter *client-timeout* to *30000*, *client-use-fastest-connecting-ssl-socket-autoclose* and *client-use-idle-connection-monitor* to *true*. Added new messagelog parameters *timestamper-client-connect-timeout* and *timestamper-client-read-timeout*. Changed default value of the proxy parameter *pool-validate-connections-after-inactivity-of-millis* to *2000*. | Kristo Heero |
| 06.06.2017 | 2.20     | Removed parameter *default-signature-algorithm*, replaced parameters *csr-signature-algorithm* with *csr-signature-digest-algorithm*, *signature-algorithm-id* with *signature-digest-algorithm-id*, and *confSignAlgoId* with *confSignDigestAlgoId*. Added new proxy-ui parameter *auth-cert-reg-signature-digest-algorithm-id*. | Kristo Heero |
| 14.06.2017 | 2.21     | Added new parameter *allowed-federations* for enabling federation in a security server. | Olli Lindgren |
| 11.07.2017 | 2.22     | Changed connector SO-linger values to -1 as per code changes | Tatu Repo |
| 18.08.2017 | 2.23     | Update wsdl-validator-command description | Jarkko Hyöty |
| 31.08.2017 | 2.24     | Moved ocsp-cache-path and enforce-token-pin-policy from under proxy to under signer and added them to central server and configuration proxy lists | Tatu Repo |
| 17.10.2017 | 2.25     | Added new security server env-monitor parameter (limit-remote-data-set). | Joni Laurila |
| 20.10.2017 | 2.26     | Clarified the effects of disabling SOAP body logging on the SOAP Headers. Split the system parameters to different tables for readability| Olli Lindgren |
| 22.11.2017 | 2.27     | Default changed to vanilla. New colums added for FI and EE values. | Antti Luoma |
| 02.01.2018 | 2.28     | Added proxy parameter allow-get-wsdl-request. | Ilkka Seppälä |
| 29.01.2018 | 2.29     | Removed proxy parameter client-fastest-connecting-ssl-use-uri-cache. Added proxy parameter client-fastest-connecting-ssl-uri-cache-period. | Ilkka Seppälä |
| 05.03.2018 | 2.30     | Added reference to terms and abbreviations, modified reference handling, added numbering. | Tatu Repo |
| 06.04.2018 | 2.31     | Removed TLSv1.1 support (client-side interfaces for incoming request) and TLS SHA-1 ciphers from default ciphers list. | Kristo Heero |
| 18.08.2018 | 2.32     | Added new parameter *ocsp-retry-delay* | Petteri Kivimäki |
| 08.10.2018 | 2.33     | Added new parameter *xroad-tls-ciphers* | Henri Haapakanni |
| 18.10.2018 | 2.34     | Default value of the parameter *signer.client-timeout* set to 60000 | Petteri Kivimäki |
| 25.10.2018 | 2.35     | Update note regarding supported cipher suites on RHEL 7 | Petteri Kivimäki |
| 26.10.2018 | 2.36     | Added new parameter *module-manager-update-interval* | Petteri Kivimäki |
| 08.11.2018 | 2.37     | Improved definition of *minimum-global-configuration-version* on the central server and configuration proxy | Ilkka Seppälä |
| 19.12.2018 | 2.38     | Fixed the default value of trusted-anchors-allowed | Ilkka Seppälä |
| 21.12.2018 | 2.39     | Add connector initial idle time parameters | Jarkko Hyöty |
| 23.01.2019 | 2.40     | Added new Central Server parameter *auto-approve-auth-cert-reg-requests* | Petteri Kivimäki |
| 31.01.2019 | 2.41     | REST message log parameters | Jarkko Hyöty |
| 03.02.2019 | 2.42     | Added new Central Server parameter *auto-approve-client-reg-requests* | Petteri Kivimäki |
| 02.04.2019 | 2.43     | Added new message log parameter *clean-transaction-batch* | Jarkko Hyöty |
| 08.04.2019 | 2.44     | Update REST related message log parameters' descriptions | Petteri Kivimäki |
| 30.04.2019 | 2.45     | Added new parameter *timestamp-retry-delay* | Petteri Kivimäki |
<<<<<<< HEAD
| 05.06.2019 | 2.46     | Added new parameter set *hsm-slot-indexes-** | Ilkka Seppälä |
=======
| 02.07.2019 | 2.46     | Added new Central Server parameter *auto-approve-owner-change-requests* | Petteri Kivimäki |
>>>>>>> f6fc5479

## Table of Contents

<!-- toc -->

  * [License](#license)
- [X-Road: System Parameters User Guide](#x-road-system-parameters-user-guide)
  - [Table of Contents](#table-of-contents)
  - [License](#license)
  - [1 Introduction](#1-introduction)
    - [1.1 Terms and abbreviations](#11-terms-and-abbreviations)
    - [1.2 References](#12-references)
  - [2 Changing the System Parameter Values](#2-changing-the-system-parameter-values)
    - [2.1 Changing the System Parameter Values in Configuration Files](#21-changing-the-system-parameter-values-in-configuration-files)
    - [2.2 Changing the System Parameter Values in the Central Server Database](#22-changing-the-system-parameter-values-in-the-central-server-database)
    - [2.3 Changing the Global Configuration Generation Interval in the Central Server](#23-changing-the-global-configuration-generation-interval-in-the-central-server)
  - [3 Security Server System Parameters](#3-security-server-system-parameters)
    - [3.1 Common parameters : `[common]`](#31-common-parameters--common)
    - [3.2 Proxy parameters: `[proxy]`](#32-proxy-parameters-proxy)
    - [3.3 Proxy User Interface parameters: `[proxy-ui]`](#33-proxy-user-interface-parameters-proxy-ui)
    - [3.4 Signer parameters: `[signer]`](#34-signer-parameters-signer)
    - [3.5 Anti-DOS parameters: `[anti-dos]`](#35-anti-dos-parameters-anti-dos)
    - [3.6 Configuration Client parameters: `[configuration-client]`](#36-configuration-client-parameters-configuration-client)
    - [3.7 Message log add-on parameters: `[message-log]`](#37-message-log-add-on-parameters-message-log)
      - [3.7.1 Note on logged X-Road message headers](#371-note-on-logged-x-road-message-headers)
    - [3.8 Environmental monitoring add-on configuration parameters: `[env-monitor]`](#38-environmental-monitoring-add-on-configuration-parameters-env-monitor)
  - [4 Central Server System Parameters](#4-central-server-system-parameters)
    - [4.1 System Parameters in the Configuration File](#41-system-parameters-in-the-configuration-file)
      - [4.1.1 Common parameters: `[common]`](#411-common-parameters-common)
      - [4.1.2 Center parameters: `[center]`](#412-center-parameters-center)
      - [4.1.3 Signer parameters: `[signer]`](#413-signer-parameters-signer)
    - [4.2 System Parameters in the Database](#42-system-parameters-in-the-database)
    - [4.3 Global Configuration Generation Interval Parameter](#43-global-configuration-generation-interval-parameter)
  - [5 Configuration Proxy System Parameters](#5-configuration-proxy-system-parameters)
    - [5.1 Configuration proxy module parameters: `[configuration-proxy]`](#51-configuration-proxy-module-parameters-configuration-proxy)
    - [5.2 Signer parameters: `[signer]`](#52-signer-parameters-signer)

<!-- tocstop -->

## License

This document is licensed under the Creative Commons Attribution-ShareAlike 3.0 Unported License. To view a copy of this license, visit http://creativecommons.org/licenses/by-sa/3.0/.

## 1 Introduction

This document describes the system parameters of the X-Road components – of the security server, the central server and the configuration proxy. Additionally, changing the default values of the system parameters are explained.
Please note the term 'vanilla' in the documentation. In X-Road context vanilla means the X-Road without any of the country specific customizations, settings etc. The vanilla version of X-Road security server is installed with xroad-securityserver package. The country specific versions are installed with xroad-securityserver-XX where XX is the country code f.ex. FI or EE.

### 1.1 Terms and abbreviations

See X-Road terms and abbreviations documentation \[[TA-TERMS](#Ref_TERMS)\].

### 1.2 References

1.  <a id="Ref_INI"></a>\[INI\] INI file, [http://en.wikipedia.org/wiki/INI_file](http://en.wikipedia.org/wiki/INI_file).
2.  <a id="Ref_CRON"></a>\[CRON\] Quartz Scheduler
    CRON expression, [http://www.quartz-scheduler.org/documentation/quartz-2.1.x/tutorials/crontrigger.html](http://www.quartz-scheduler.org/documentation/quartz-2.1.x/tutorials/crontrigger.html).
3.  <a id="Ref_PR-MESS"></a>\[PR-MESS\] [X-Road Message Protocol v. 4.0](../Protocols/pr-mess_x-road_message_protocol.md).
4.  <a id="Ref_PR-TARGETSS"></a>\[PR-TARGETSS\] [Security Server Targeting Extension for the X-Road Message Protocol](../Protocols/SecurityServerExtension/pr-targetss_security_server_targeting_extension_for_the_x-road_protocol.md).
5.  <a id="Ref_PR-SECTOKEN"></a>\[PR-SECTOKEN\] [Security Token Extension for the X-Road Message Protocol](../Protocols/SecurityTokenExtension/pr-sectoken_security_token_extension_for_the_x-road_protocol.md).
6.  <a id="Ref_TERMS" class="anchor"></a>\[TA-TERMS\] [X-Road Terms and Abbreviations](../terms_x-road_docs.md).
7.  <a id="Ref_CRONMAN"></a>\[CRONMAN\] [http://linux.die.net/man/8/cron](http://linux.die.net/man/8/cron).
8.  <a id="Ref_CRONHOW"></a>\[CRONHOW\] Cron format specifications [https://help.ubuntu.com/community/CronHowto](https://help.ubuntu.com/community/CronHowto).
9.  <a id="Ref_PR-REST"></a>\[PR-REST\] [X-Road Message Protocol for REST v. 1.0](../Protocols/pr-rest_x-road_message_protocol_for_rest.md).

## 2 Changing the System Parameter Values

The system parameters specify various characteristics of the system, such as port numbers, timeouts and paths to files on disk. The system parameters of the X-Road components are mainly stored in configuration files. Additionally, X-Road central server stores some system parameters in the database.

**Changing the values of the system parameters is strongly discouraged, since it may cause unexpected system behaviour.**

### 2.1 Changing the System Parameter Values in Configuration Files

The configuration files are INI files \[[INI](#Ref_INI)\], where each section contains parameters for a particular server component.

In order to override the default values of system parameters, create or edit the file

	/etc/xroad/conf.d/local.ini

Each system parameter affects a specific server component. To change the value of a system parameter, a section for the affected component must be created in the INI file. The name-value pairs of the system parameters for that component are written under the section, one pair per line.

The following format is used for the sections:

	[ServerComponent]
	SystemParameterName1=Value1
	SystemParameterName2=Value2

For example, to configure the parameter *client-http-port* for the *proxy* component, the following lines must be added to the configuration file:

	[proxy]
	client-http-port=1234

Multiple parameters can be configured under the same section:

	[proxy]
	client-http-port=1234
	server-listen-port=20000

**NB! Changing the parameter values in the configuration files requires restarting of the server.**

**WARNING! The value of the parameter is not validated, thus care must be taken when changing the value. For example, setting the port number to a non-numeric value in the configuration will cause the system to crash.**

### 2.2 Changing the System Parameter Values in the Central Server Database

The central server database can be accessed with the psql utility using the following command (password: *centerui*):

	psql -U centerui -h localhost centerui_production

The default value of a system parameter can be overridden by adding the parameter name and value to the *system_parameters* table:

	INSERT INTO system_parameters (key, value, created_at, updated_at) VALUES ('parameter_name', 'parameter_value', (now() at time zone 'utc'), (now() at time zone 'utc'));

To edit the value of a system parameter already inserted into the *system_parameters* table:

	UPDATE system_parameters SET value = '*parameter_value*', updated_at = (now() at time zone 'utc') WHERE key = 'parameter_name';

To restore the default value of a system parameter, delete the parameter from the *system_parameters* table:

	DELETE FROM system_parameters WHERE key = 'parameter_name';

**NB! Modifying or deleting system parameters other than the ones listed in section** [System Parameters in the Database](#system-parameters-in-the-database) **will cause the system to crash.**


### 2.3 Changing the Global Configuration Generation Interval in the Central Server

In order to override the default value of the global configuration generation interval, edit the cron expression \[[CRON](#Ref_CRON)\] in the file

	/etc/cron.d/xroad-center

The default contents of the file are the following:

	#!/bin/sh
	* * * * * xroad curl http://127.0.0.1:8084/managementservice/gen_conf 2>&1 > /dev/null;

**NB!** Global configuration generation interval must be modified with extreme care. Misuse of the global configuration generation interval may hinder the operation of the whole X-Road instance.

The configuration generation interval must be shorter than the value of global configuration expiration interval (*confExpireIntervalSeconds*, see section 4.2 ), or else the configuration downloaded by the configuration clients (security servers or configuration proxies) will always expire before valid configuration becomes available. It is highly recommended that the global configuration generation interval is multiple times smaller than the global configuration expiration interval.

## 3 Security Server System Parameters

This chapter describes the system parameters used by the components of the X-Road security server. For instructions on how to change the parameter values, see section [Changing the System Parameter Values in Configuration Files](#changing-the-system-parameter-values-in-configuration-files).

### 3.1 Common parameters : `[common]`

| **Parameter**                                    | **Vanilla value**                          | **Description**   |
|--------------------------------------------------|--------------------------------------------|------------------ |
| configuration-path                               | /etc/xroad/globalconf/                     | Absolute path to the directory where global configuration is stored.|
| temp-files-path                                  | /var/tmp/xroad/                            | Absolute path to the directory where temporary files are stored. |

### 3.2 Proxy parameters: `[proxy]`

| **Parameter**                                    | **Vanilla value**                          | **FI-package value** | **EE-package value** | **Description** |
|--------------------------------------------------|--------------------------------------------|----------------------|----------------------|-----------------|
| client-http-port                                 | 80 <br/> 8080 (RHEL)                       |   |   | TCP port on which the service client's security server listens for HTTP requests from client applications. |
| client-https-port                                | 443 <br/> 8443 (RHEL)                      |   |   | TCP port on which the service client's security server listens for HTTPS requests from client applications. |
| client-timeout                                   | 30000                                      |   |   | Defines the time period (in milliseconds), for which the service client's security server tries to connect to the service provider's security server. When the timeout is reached, the service client's security server informs the service client's information system that a service timeout has occurred. |
| configuration-anchor-file                        | /etc/xroad/configuration-anchor.xml        |   |   | Absolute file name of the configuration anchor that is used to download global configuration. |
| connector-host                                   | 0.0.0.0                                    |   |   | IP address on which the service client's security server listens for connections from client applications. The value 0.0.0.0 allows listening on all IPv4 interfaces. |
| database-properties                              | /etc/xroad/db.properties                   |   |   | Absolute file name of the properties file for the configuration of the security server database. |
| ocsp-responder-listen-address                    | 0.0.0.0                                    |   |   | IP address on which the service provider's security server listens for requests for OCSP responses from the service client's security server. The service client's security server downloads OCSP responses from the service provider's security server while establishing a secure connection between the security servers. The value 0.0.0.0 allows listening on all IPv4 interfaces. Must match the value of proxy.server-listen-address. |
| ocsp-responder-port                              | 5577                                       |   |   | TCP port on which the service provider's security server listens for requests for OCSP responses from the service client's security server. The service client's security server downloads OCSP responses from the service provider's security server while establishing a secure connection between the security servers. |
| ocsp-responder-client-connect-timeout            | 20000                                      |   |   | Connect timeout (in milliseconds) of the OCSP responder client. The service client's security server downloads OCSP responses from the service provider's security server while establishing a secure connection between the security servers. |
| ocsp-responder-client-read-timeout               | 30000                                      |   |   | Read timeout (in milliseconds) of the OCSP responder client. The service client's security server downloads OCSP responses from the service provider's security server while establishing a secure connection between the security servers. |
| server-listen-address                            | 0.0.0.0                                    |   |   | IP address on which the service provider's security server listens for connections from the service client's security servers. The value 0.0.0.0 allows listening on all IPv4 interfaces. |
| server-listen-port                               | 5500                                       |   |   | TCP port on which the service provider's security server listens for connections from the service client's security server. |
| server-port                                      | 5500                                       |   |   | Destination TCP port for outgoing queries in the service client's security server. |
| jetty-clientproxy-configuration-file             | /etc/xroad/jetty/clientproxy.xml           |   |   | Absolute filename of the Jetty configuration file for the service client's security server. For more information about configuring Jetty server, see https://wiki.eclipse.org/Jetty/Reference/jetty.xml\_usage. |
| jetty-serverproxy-configuration-file             | /etc/xroad/jetty/serverproxy.xml           |   |   | Absolute filename of the Jetty configuration file for the service provider's security server. For more information about configuring Jetty server, see https://wiki.eclipse.org/Jetty/Reference/jetty.xml\_usage. |
| jetty-ocsp-responder-configuration-file          | /etc/xroad/jetty/ocsp-responder.xml        |   |   | Absolute filename of the Jetty configuration file for the OCSP responder of the service provider's security server. For more information about configuring Jetty server, see https://wiki.eclipse.org/Jetty/Reference/jetty.xml\_usage. |
| ssl-enabled                                      | true                                       |   |   | If true, TLS is used for connections between the service client's and service provider's security servers. |
| client-tls-ciphers                               | See [1](#Ref_note1)                        |   |   | TLS ciphers (comma-separated list) enabled on the client-side interfaces (for both incoming and outgoing requests). (since version 6.7) |
| xroad-tls-ciphers                                | See [2](#Ref_note2)                        |   |   | TLS ciphers (comma-separated list in preferred order) accepted on requests between security servers, and between operational monitoring daemon and client. (since version 6.20)  |
| client-tls-protocols                             | TLSv1.2                                    |   |   | TLS protocols (comma-separated list) enabled on the client-side interfaces (for both incoming and outgoing requests). For backward compatibility TLSv1.1 is still supported on the client-side interfaces for outgoing requests (since version 6.7) |
| server-connector-initial-idle-time               | 30000                                      |   |   | The initial idle time (in milliseconds) that unauthenticated connections are allowed to be idle before the provider security server starts closing them. Value of 0 means that an infinite idle time is allowed. | 
| server-connector-max-idle-time                   | 0                                          | 120000 |   | The maximum time (in milliseconds) that connections from a service consuming security server to a service providing security server are allowed to be idle before the provider security server starts closing them. Value of 0 means that an infinite idle time is allowed. A non-zero value should allow some time for a pooled connection to be idle, if  pooled connections are to be supported.|
| server-connector-so-linger                       | -1                                         |   |   | The SO_LINGER time (in seconds) at the service providing security server end for connections between security servers.<br>A value larger than 0 means that upon closing a connection, the system will allow SO_LINGER seconds for the transmission and acknowledgement of all data written to the peer, at which point the socket is closed gracefully. Upon reaching the linger timeout, the socket is closed forcefully, with a TCP RST. Enabling the option with a timeout of zero does a forceful close immediately.<br>Value of -1 disables the forceful close.|
| server-support-clients-pooled-connections        | false                                      | true |   | Whether this service providing security server supports pooled connections from the service consumer side. If set to *false*, connections are to be closed immediately after each message. This may be a wanted approached for security servers behind load balancers. |
| client-connector-initial-idle-time               | 30000                                      |   |   | The initial idle time (in milliseconds) that client connections are allowed to be idle before the security server starts closing them. Value of 0 means that an infinite idle time is allowed. |
| client-connector-max-idle-time                   | 0                                          |   |   | The maximum time (in milliseconds) that connections from a service consumer to the service consumer's security server are allowed to be idle before the security server starts closing them. Value of 0 means that an infinite idle time is allowed.|
| client-connector-so-linger                       | -1                                         |   |   | The SO_LINGER time (in seconds) at the service consuming security server end for connections between a consumer and a security server.<br>A value larger than 0 means that upon closing a connection, the system will allow SO_LINGER seconds for the transmission and acknowledgement of all data written to the peer, at which point the socket is closed gracefully. Upon reaching the linger timeout, the socket is closed forcefully, with a TCP RST. Enabling the option with a timeout of zero does a forceful close immediately.<br>Value of -1 disables the forceful close.|
| client-httpclient-timeout                        | 0                                          |   |   | The maximum time (SO_TIMEOUT, in milliseconds) that connections from a service consuming security server to a service providing security server are allowed to wait for a response before the consumer end httpclient gives up. Value of 0 means that an infinite wait time is allowed. This does not affect idle connections.|
| client-httpclient-so-linger                      | -1                                         |   |   | The SO_LINGER time (in seconds) at the service consuming security server end for connections between security servers.<br>A value larger than 0 means that upon closing a connection, the system will allow SO_LINGER seconds for the transmission and acknowledgement of all data written to the peer, at which point the socket is closed gracefully. Upon reaching the linger timeout, the socket is closed forcefully, with a TCP RST. Enabling the option with a timeout of zero does a forceful close immediately.<br>Value of -1 disables the forceful close.|
| client-use-idle-connection-monitor               | true                                       |   |   | Should the idle connection monitor be used to clean up idle and expired connections from the connection pool. |
| client-idle-connection-monitor-interval          | 30000                                      |   |   | How often (in milliseconds) should the connection monitor go through the pooled connections to see if it can clean up any idle or expired connections. This option requires the connection monitor to be enabled to have any effect.|
| client-idle-connection-monitor-timeout           | 60000                                      |   |   | The minimum time (in milliseconds) that a pooled connection must be unused (idle) before it can be removed from the pool. Note that removal from the pool also depends on how often the connection monitor runs. This option requires the connection monitor to be enabled to have any effect. |
| pool-total-max-connections                       | 10000                                      |   |   | The total maximum number of connections that are allowed in the pool. |
| pool-total-default-max-connections-per-route     | 2500                                       |   |   | The default route specific connection maximum that is set unless a route specific connection limit is set. Due to the current implementation, this is actually the total maximum limit of connections, indepedent of what the above setting is.|
| pool-validate-connections-after-inactivity-of-millis | 2000                                   |   |   | When reusing a pooled connection to a service providing security server, check that the connection (the socket) is not half-closed if it has been idle for at least this many milliseconds. This method cannot detect half-open connections. Value of -1 disables the check. |
| pool-enable-connection-reuse                     | false                                      | true |   | Allow pooled connections between security servers to be used more than once on the client side. The service provider end of the connections has to have the setting `server-support-clients-pooled-connections=true` for the pooling to work between a provider and consumer security servers.|
| client-use-fastest-connecting-ssl-socket-autoclose | true                                     |   |   | On TLS connections between security servers, should the underlying TCP-layer connection (socket) be closed on the service consumer end when the TLS layer connection is terminated.|
| client-fastest-connecting-ssl-uri-cache-period      | 3600                                    |   |   | When a service consumer's security server finds the fastest responding service providing security server, how long the result should be kept in the TLS session cache? 0 to disable. |
| health-check-port                                | 0 (disabled)                               |   |   | The TCP port where the health check service listens to requests. Setting the port to 0 disables the health check service completely.|
| health-check-interface                           | 0.0.0.0                                    |   |   | The network interface where the health check service listens to requests. Default is all available interfaces.|
| actorsystem-port                                 | 5567                                       |   |   | The (localhost) port where the proxy actorsystem binds to. Used for communicating with xroad-signer and xroad-monitor. |
| allow-get-wsdl-request                           | false                                      |   |   | Whether to allow getWsdl metaservice to be called with HTTP/HTTPS GET method. |

### 3.3 Proxy User Interface parameters: `[proxy-ui]`

| **Parameter**                                    | **Vanilla value**                          | **Description** |
|--------------------------------------------------|--------------------------------------------|-----------------|
| wsdl-validator-command                           |                                            | The command to validate the given X-Road service WSDL. The command script must:<br/>a) read the WSDL from the URI given as an argument,<br/>b) return exit code 0 on success,<br/>c) return exit code 0 and write warnings to the standard error (*stderr*), if warnings occurs,<br/>d) return exit code other then 0 and write error messages to the standard error (*stderr*), if errors occurs.<br/>Defaults to no operation. |
| auth-cert-reg-signature-digest-algorithm-id      | SHA-512                                    | Signature digest algorithm used for generating authentication certificate registration request.<br/>Possible values are<br/>-   SHA-256,<br/>-   SHA-384,<br/>-   SHA-512. |

### 3.4 Signer parameters: `[signer]`

| **Parameter**                                    | **Vanilla value**                          | **FI-package value** | **EE-package value** | **Description** |
|--------------------------------------------------|--------------------------------------------|----------------------|----------------------|-----------------|
| ocsp-cache-path                                  | /var/cache/xroad                           |   |   | Absolute path to the directory where the cached OCSP responses are stored. |
| enforce-token-pin-policy                         | false                                      | true |   | Controls enforcing the token pin policy. When set to true, software token pin is required to be at least 10 ASCII characters from at least tree character classes (lowercase letters, uppercase letters, digits, special characters). (since version 6.7.7) |
| client-timeout                                   | 60000                                      |   |   | Signing timeout in milliseconds. |
| device-configuration-file                        | /etc/xroad/signer/devices.ini              |   |   | Absolute filename of the configuration file of the signature creation devices. |
| key-configuration-file                           | /etc/xroad/signer/keyconf.xml              |   |   | Absolute filename of the configuration file containing signature and authentication keys and certificates. |
| port                                             | 5556                                       |   |   | TCP port on which the signer process listens. |
| key-length                                       | 2048                                       |   |   | Key length for generating authentication and signing keys (since version 6.7) |
| csr-signature-digest-algorithm                   | SHA-256                                    |   |   | Certificate Signing Request signature digest algorithm.<br/>Possible values are<br/>-   SHA-256,<br/>-   SHA-384,<br/>-   SHA-512. |
| ocsp-retry-delay                                 | 60                                         |   |   | OCSP retry delay for signer when fetching OCSP responses fail. After failing to fetch OCSP responses signer waits for the time period defined by "ocsp-retry-delay" before trying again. This is repeated until fetching OCSP responses succeeds. After successfully fetching OCSP responses signer returns to normal OCSP refresh schedule defined by "ocspFetchInterval". If the value of "ocsp-retry-delay" is higher than "ocspFetchInterval", the value of "ocspFetchInterval" is used as OCSP retry delay. |
| module-manager-update-interval                   | 60                                         |   |   | HSM module manager update interval in seconds. |          
| hsm-slot-indexes-*                               |                                            |   |   | Optional HSM device slot configuration. The configuration is device specific and the parameter name has to be adjusted per device. For example if the HSM device name in devices.ini is 'hsm_utimaco' then the parameter name to use is 'hsm-slot-indexes-hsm_utimaco'. The value of the parameter is comma separated list of slot indexes to use e.g. 0,1,3,4,8. The default slot configuration for each HSM device is empty which means that all the slots will be scanned by the Security Server. |          

### 3.5 Anti-DOS parameters: `[anti-dos]`

| **Parameter**                                    | **Vanilla value**                          | **Description** |
|--------------------------------------------------|--------------------------------------------|-----------------|
| enabled                                          | true                                       | Flag for enabling or disabling the AntiDOS system. |
| max-cpu-load                                     | 1.1                                        | Maximum allowed CPU load for accepting new connections. If set to &gt; 1.0, then CPU load is not checked. |
| max-heap-usage                                   | 1.1                                        | Specifies the maximum allowed Java heap usage when accepting new connections. If set to &gt; 1.0, then heap usage is not checked. |
| max-parallel-connections                         | 5000                                       | Maximum number of parallel connections for AntiDOS. |
| min-free-file-handles                            | 100                                        | Minimum amount of free file handles in the system for accepting new connections. At least one free file handle must be available to accept a new connection. |

### 3.6 Configuration Client parameters: `[configuration-client]`

| **Parameter**                                    | **Vanilla value**                          | **Description** |
|--------------------------------------------------|--------------------------------------------|-----------------|
| port                                             | 5665                                       | TCP port on which the configuration client process listens. |
| update-interval                                  | 60                                         | Global configuration download interval in seconds. |
| admin-port                                       | 5675                                       | TCP port on which the configuration client process listens for admin commands. |
| allowed-federations                              | none                                       | A comma-separated list of case-insensitive X-Road instances that fetching configuration anchors is allowed for. This enables federation with the listed instances if the X-Road instance is already federated at the central server level . Special value *none*, if present, disables all federation (the default value), while *all* allows all federations if *none* is not present. Example: *allowed-federations=ee,sv* allows federation with example instances *EE* and *Sv* while *allowed-federations=all,none* disables federation. X-Road services `xroad-confclient` and `xroad-proxy` need to be restarted (in that order) for the setting change to take effect.|

### 3.7 Message log add-on parameters: `[message-log]`

| **Parameter**                                    | **Vanilla value**                          | **FI-package value** | **EE-package value** | **Description** |
|--------------------------------------------------|--------------------------------------------|----------------------|----------------------|-----------------|
| message-body-logging                             | true                                       | false  |   | Whether message body should be logged or not.<br/><br/>If *true*, the messages are logged in their original form. If *false*, the message body is cleared of its contents (SOAP body will have an empty child element inside it; REST message body, service path and query parameters will be omitted). In addition, the SOAP header and REST HTTP headers will only have specific set of elements logged, see [Note on logged X-Road message headers](#note-on-logged-x-road-message-headers) . As a side effect, details such as formatting and namespace labels of the xml message can be changed and new elements may be introduced for default values in SOAP header.<br/><br/>Removal of message body is usually done for confidentiality reasons (body contains data that we do not want to have in the logs).<br/><br/>Note that changing the message this way prevents verifying its signature with the asicverifier tool. |
| soap-body-logging                                | true                                       | false  |   | (deprecated, see message-body-logging) | 
| enabled-body-logging-local-producer-subsystems   |                                            |   |   | Subsystem-specific overrides for message body logging when message-body-logging = false.<br/><br/>This parameter defines logging for **local producer** subsystems, that is, our subsystems that produce some service which external clients use.<br/><br/>Comma-separated list of client identifiers for which message body logging is enabled. For example FI/ORG/1710128-9/SUBSYSTEM\_A1, FI/ORG/1710128-9/SUBSYSTEM\_A2 where<br/>-   FI = x-road instance<br/>-   ORG = member class<br/>-   1710128-9 = member code<br/>-   SUBSYSTEM\_A1 = subsystem code<br/><br/>This parameter can only be used on subsystem-level, it is not possible to configure message body logging per member.<br/><br/>If a subsystem has forward slashes “/” in for example subsystem code, those subsystems can’t be configured with this parameter. |
| enabled-body-logging-remote-producer-subsystems  |                                            |   |   | Subsystem-specific overrides for **remote producer** subsystems, that is, remote subsystems that produce services which we use.<br/><br/>Parameter is used when message-body-logging = false. |
| disabled-body-logging-local-producer-subsystems  |                                            |   |   | Same as enabled-body-logging-local-producer-subsystems, but this parameter is used when message-body-logging = true. |
| disabled-body-logging-remote-producer-subsystems |                                            |   |   | Same as enabled-body-logging-remote-producer-subsystems, but this parameter is used when message-body-logging = true. |
| acceptable-timestamp-failure-period              | 14400                                      | 18000   |   | Defines the time period (in seconds) for how long is time-stamping allowed to fail (for whatever reasons) before the message log stops accepting any more messages (and consequently the security server stops accepting requests). Set to 0 to disable this check. The value of this parameter should not be lower than the value of the central server system parameter *timeStampingIntervalSeconds.* |
| archive-interval                                 | 0 0 0/6 1/1 \* ? \*                        |   |   | CRON expression \[[CRON](#Ref_CRON)\] defining the interval of archiving the time-stamped messages. |
| archive-max-filesize                             | 33554432                                   |   |   | Maximum size for archived files in bytes. Reaching the maximum value triggers file rotation. |
| archive-path                                     | /var/lib/xroad                             |   |   | Absolute path to the directory where time-stamped log records are archived. |
| clean-interval                                   | 0 0 0/12 1/1 \* ? \*                       |   |   | CRON expression \[[CRON](#Ref_CRON)\] for deleting any time-stamped and archived records that are older than *message-log.keep-records-for* from the database. |
| hash-algo-id                                     | SHA-512                                    |   |   | The algorithm identifier used for hashing in the message log.<br/>Possible values are<br/>-   SHA-224,<br/>-   SHA-256,<br/>-   SHA-384,<br/>-   SHA-512. |
| keep-records-for                                 | 30                                         |   |   | Number of days to keep time-stamped and archived records in the database of the security server. If a time-stamped and archived message record is older than this value, the record is deleted from the database. |
| timestamp-immediately                            | false                                      |   |   | If true, the time-stamp is created synchronously for each request message. This is a security policy requirement to guarantee the time-stamp at the time of logging the message. |
| timestamp-records-limit                          | 10000                                      |   |   | Maximum number of message records to time-stamp in one batch. If the number of message records in a single batch exceeds 70 % of `timestamp-records-limit` value, a warning is logged in `proxy.log`. |
| timestamper-client-connect-timeout               | 20000                                      |   |   | The timestamper client connect timeout in milliseconds. A timeout of zero is interpreted as an infinite timeout. |
| timestamper-client-read-timeout                  | 60000                                      |   |   | The timestamper client read timeout in milliseconds. A timeout of zero is interpreted as an infinite timeout. |
| timestamp-retry-delay                            | 60                                         |   |   | Time-stamp retry delay in seconds when batch time-stamping fails. After failing to batch time-stamp, the timestamper waits for the time period defined by "timestamp-retry-delay" before trying again. This is repeated until fetching a time-stamp succeeds. After successfully fetching a time-stamp, the timestamper returns to normal time-stamping schedule. If the value of "timestamp-retry-delay" is higher than the value of the central server system parameter "timeStampingIntervalSeconds", the value of "timeStampingIntervalSeconds" is used. If the value of "timestamp-retry-delay" is zero, the value of "timeStampingIntervalSeconds" is used. |
| archive-transaction-batch                        | 10000                                      |   |   | Size of transaction batch for archiving messagelog. This size is not exact because it will always make sure that last archived batch includes timestamp also (this might mean that it will go over transaction size).
| max-loggable-body-size                           | 10485760 (10 MiB)                          |   |   | Maximum loggable REST message body size |
| truncated-body-allowed                           | false                                      |   |   | If the REST message body exceeds the maximum loggable body size, truncate the body in the log (true) or reject the message (false). |
| clean-transaction-batch                          | 10000                                      |   |   | Maximun number of log records to remove in one transaction. |

#### 3.7.1 Note on logged X-Road message headers

If the messagelog add-on has the message body logging disabled, only a preconfigured set of the SOAP headers and/or 
REST HTTP headers will be included in the message log.

**SOAP**

The logged SOAP headers are the X-Road message headers listed in [Chapter 2.2](../Protocols/pr-mess_x-road_message_protocol.md#22-message-headers) of
the X-Road Message Protocol document \[[PR-MESS](#Ref_PR-MESS)\], as well as the `representedParty` extension of the X-Road protocol described in the
extension's [XML schema](http://x-road.eu/xsd/representation.xsd). The security server targeting extension for the X-Road message protocol
\[[PR-TARGETSS](#Ref_PR-TARGETSS)\] or the Security Token Extension \[[PR-SECTOKEN](#Ref_PR-SECTOKEN)\] will not be included in the message log.

**REST**

The logged HTTP headers are the X-Road HTTP headers listed in [Chapter 4.3](../Protocols/pr-rest_x-road_message_protocol_for_rest.md#43-use-of-http-headers) of
the X-Road Message Protocol for REST document \[[PR-REST](#Ref_PR-REST)\], including the security server targeting 
extension for the X-Road message protocol \[[PR-TARGETSS](#Ref_PR-TARGETSS)\]. All other HTTP headers are excluded from 
the message log.

### 3.8 Environmental monitoring add-on configuration parameters: `[env-monitor]`

| **Parameter**                                    | **Vanilla value**                          | **Description** |
|--------------------------------------------------|--------------------------------------------|-----------------|
| port                                             | 2552                                       | TCP port number used in communications with xroad-proxy and xroad-monitor components. |
| system-metrics-sensor-interval                   | 5                                          | Interval of systems metrics sensor in seconds. How often system metrics data is collected.|
| disk-space-sensor-interval                       | 60                                         | Interval of disk space sensor in seconds. How often disk space data is collected.|
| exec-listing-sensor-interval                     | 60                                         | Interval of exec listing sensor in seconds. How often sensor data using external command are collected.|
| certificate-info-sensor-interval                 | 86400                                      | Interval of certificate information sensor in seconds. How often certificate data is collected. The first collection is always done after a delay of 10 seconds. |
| limit-remote-data-set                            | false                                      | On/Off switch for filtering out optional monitoring data. With flag set to true, only security server owner can request and get full data set. |

## 4 Central Server System Parameters

The system parameters described in this chapter are used by the X-Road central server, except for the parameters *ocspFreshnessSeconds* and *timeStampingIntervalSeconds.*

The values of *ocspFreshnessSeconds* and *timeStampingIntervalSeconds* are distributed to the security servers via the global configuration. These parameters determine the interval of calling OCSP responder services and time-stamping services (respectively) by the security servers.

### 4.1 System Parameters in the Configuration File

For instructions on how to change the parameter values, see section [Changing the System Parameter Values in Configuration Files](#changing-the-system-parameter-values-in-configuration-files).

#### 4.1.1 Common parameters: `[common]`

| **Server component** | **Name**                | **Vanilla value**    | **Description**   |
|----------------------|-------------------------|----------------------|-------------------|
| common               | temp-files-path         | /var/tmp/xroad/      | Absolute path to the directory where temporary files are stored. |

#### 4.1.2 Center parameters: `[center]`

| **Name**                | **Vanilla value**                       | **Description**       |
|-------------------------|-----------------------------------------|-----------------------|
| conf-backup-path        | /var/lib/xroad/backup/                  | Absolute path to the directory where configuration backups are stored. |
| database-properties     | /etc/xroad/db.properties                | Absolute path to file where the properties of the database of the central server are stored. |
| external-directory      | externalconf                            | Name of the signed external configuration directory that is distributed to the configuration clients (security servers and/or configuration proxies) of this and federated X-Road instances. |
| generated-conf-dir      | /var/lib/xroad/public                   | Absolute path to the directory where both the private and shared parameter files are created for distribution. |
| internal-directory      | internalconf                            | Name of the signed internal configuration directory that is distributed to the configuration clients (security servers and/or configuration proxies) of this X-Road instance. |
| trusted-anchors-allowed | true                                    | True if federation is allowed for this X-Road instance. |
| minimum-global-configuration-version | 2                          | The minimum supported global configuration version on the central server. This parameter is used if the central server needs to generate multiple versions of global configuration. Note that the support for global configuration V1 has been dropped in X-Road 6.20.0 and since that version the minimum value for this parameter is 2. |
| auto-approve-auth-cert-reg-requests | false                       | True if automatic approval of auth cert registration requests is enabled for this X-Road instance. Automatic approval is applied to existing members only. |
| auto-approve-client-reg-requests | false                          | True if automatic approval of client registration requests is enabled for this X-Road instance. Automatic approval is applied to existing members only. In addition, automatic approval is applied only if the client registration request has been signed by the member owning the subsystem to be registered as a security server client. |
| auto-approve-owner-change-requests | false                        | True if automatic approval of owner change requests is enabled for this X-Road instance. Automatic approval is applied to existing members only. |

#### 4.1.3 Signer parameters: `[signer]`

| **Name**                | **Vanilla value**                      | **Description** |
|-------------------------|----------------------------------------|-----------------|
| ocsp-response-retrieval-active | false <br/> _(see Description for more information)_ | This property is used as an override to deactivate periodic OCSP-response retrieval for components that don't need that functionality, but still use signer. <br/><br/> Values: <br/> `false` - OCSP-response retrieval jobs are never scheduled <br/> `true` - periodic OCSP-response retrieval is active based on ocspFetchInterval. **Note that if the entire property is missing, it is interpreted as true.** <br/><br/>  This property is delivered as an override and only for the components where the OCSP-response retrieval jobs need to be deactivated. The property is missing for components that require OCSP-response retrieval to be activated. |
| ocsp-cache-path                | /var/cache/xroad                | Absolute path to the directory where the cached OCSP responses are stored. |
| enforce-token-pin-policy       | false                           | Controls enforcing the token pin policy. When set to true, software token pin is required to be at least 10 ASCII characters from at least tree character classes (lowercase letters, uppercase letters, digits, special characters). (since version 6.7.7) |

### 4.2 System Parameters in the Database

This section describes the system parameters used by the X-Road central server. For instructions on how to change the parameter values, see section [Changing the System Parameter Values in the Central Server Database](#changing-the-system-parameter-values-in-the-central-server-database).

| **Name**                    | **Value type** | **Vanilla value**                        | **Description**         |
|-----------------------------|----------------|------------------------------------------|-------------------------|
| confExpireIntervalSeconds   | integer        | 600                                      | Time in seconds of the validity of the configuration after creation. |
| confHashAlgoUri             | string         | http://www.w3.org/2001/04/xmlenc#sha512  | URI of the algorithm used for calculating the hash values of the global configuration files.<br/>Possible values are<br/>http://www.w3.org/2001/04/xmlenc#sha256,<br/>http://www.w3.org/2001/04/xmlenc#sha512. |
| confSignDigestAlgoId        | string         | SHA-512                                  | Identifier of the digest algorithm used for signing the global configuration.<br/>Possible values are<br/>-   SHA-256,<br/>-   SHA-384,<br/>-   SHA-512. |
| confSignCertHashAlgoUri     | string         | http://www.w3.org/2001/04/xmlenc#sha512  | URI of the algorithm used for calculating the hash value of the certificate used to sign the global configuration.<br/>Possible values are<br/>http://www.w3.org/2001/04/xmlenc\#sha256,<br/>http://www.w3.org/2001/04/xmlenc\#sha512. |
| ocspFreshnessSeconds        | integer        | 3600                                     | Defines the validity period (in seconds) for the OCSP responses retrieved from the OCSP responders. OCSP responses older than the validity period are considered expired and cannot be used for certificate verification. |
| timeStampingIntervalSeconds | integer        | 60                                       | Defines the interval of time-stamping service calls. Interval in seconds after which message log records must be timestamped. The interval must be between 60 and 86400 seconds. **Note: this value must be less than *ocspFreshnessSeconds.*** |

### 4.3 Global Configuration Generation Interval Parameter

The global configuration generation interval parameter regulates the timing for global configuration generation. Global configuration generation is invoked by the Cron daemon [[CRONMAN](#Ref_CRONMAN)]. The parameter is located at following file:

	/etc/cron.d/xroad-center

The file is deployed during X-Road installation and by default has following content (see exact cron specifications) \[[CRONHOW](#Ref_CRONHOW)\]:

	#!/bin/sh
	* * * * * xroad curl http://127.0.0.1:8084/managementservice/gen_conf 2>1 >/dev/null;

The parameter regulating the timing of global configuration generation is the cron expression at the start of the last line (\* \* \* \* \*), which means that global configuration generation is invoked every minute by default.

## 5 Configuration Proxy System Parameters

This chapter describes the system parameters used by the X-Road configuration proxy.

### 5.1 Configuration proxy module parameters: `[configuration-proxy]`

| **Name**                       | **Vanilla value**                       | **Description**    |
|--------------------------------|-----------------------------------------|--------------------|
| address                        | 0.0.0.0                                 | The public IP or NAT address which is accessed for downloading the distributed global configuration. |
| configuration-path             | /etc/xroad/configurationproxy/          | Absolute path to the directory containing the configuration files of the configuration proxy instance. |
| generated-conf-path            | /var/lib/xroad/public                   | Absolute path to the public web server directory where the global configuration files that this configuration proxy generates are be placed for distribution. |
| signature-digest-algorithm-id  | SHA-512                                 | ID of the digest algorithm the configuration proxy uses when computing global configuration signatures.<br/>The possible values are<br/>-   SHA-256,<br/>-   SHA-384,<br/>-   SHA-512. |
| hash-algorithm-uri             | http://www.w3.org/2001/04/xmlenc#sha512 | URI that identifies the algorithm the configuration proxy uses when calculating hash values for the global configuration files.<br/>The possible values are<br/>http://www.w3.org/2001/04/xmlenc#sha256,<br/>http://www.w3.org/2001/04/xmlenc#sha512 |
| download-script                | /usr/share/xroad/scripts/download\_instance\_configuration.sh | Absolute path to the location of the script that initializes the global configuration download procedure. |
| minimum-global-configuration-version | 2                                 | The minimum supported global configuration version on the configuration proxy. This parameter is used if the configuration proxy needs to distribute multiple versions of global configuration. Note that the support for global configuration V1 has been dropped in X-Road 6.20.0 and since that version the minimum value for this parameter is 2. |

### 5.2 Signer parameters: `[signer]`

| **Name**                       | **Vanilla value**                       | **Description** |
|--------------------------------|-----------------------------------------|-----------------|
| ocsp-response-retrieval-active | false <br/> _(see Description for more information)_ | This property is used as an override to deactivate periodic OCSP-response retrieval for components that don't need that functionality, but still use signer. <br/><br/> Values: <br/> `false` - OCSP-response retrieval jobs are never scheduled <br/> `true` - periodic OCSP-response retrieval is active based on ocspFetchInterval. **Note that if the entire property is missing, it is interpreted as true.** <br/><br/>  This property is delivered as an override and only for the components where the OCSP-response retrieval jobs need to be deactivated. The property is missing for components that require OCSP-response retrieval to be activated. |
| ocsp-cache-path                | /var/cache/xroad                        | Absolute path to the directory where the cached OCSP responses are stored. |
| enforce-token-pin-policy       | false                                   | Controls enforcing the token pin policy. When set to true, software token pin is required to be at least 10 ASCII characters from at least tree character classes (lowercase letters, uppercase letters, digits, special characters). (since version 6.7.7) |

<a id="Ref_note1"></a>[1] Default value for proxy.client-tls-ciphers.
>TLS_ECDHE_RSA_WITH_AES_128_GCM_SHA256,
TLS_ECDHE_RSA_WITH_AES_128_CBC_SHA256,
TLS_ECDHE_RSA_WITH_AES_256_GCM_SHA384,
TLS_ECDHE_RSA_WITH_AES_256_CBC_SHA384,
TLS_DHE_RSA_WITH_AES_128_GCM_SHA256,
TLS_DHE_RSA_WITH_AES_128_CBC_SHA256,
TLS_DHE_RSA_WITH_AES_256_CBC_SHA256,
TLS_DHE_RSA_WITH_AES_256_GCM_SHA384

<a id="Ref_note2"></a>[2] Default value for proxy.xroad-tls-ciphers.
>TLS_ECDHE_RSA_WITH_AES_256_CBC_SHA384,
TLS_DHE_RSA_WITH_AES_256_CBC_SHA256

> (see [*https://docs.oracle.com/javase/8/docs/technotes/guides/security/SunProviders.html#SunJSSEProvider*](https://docs.oracle.com/javase/8/docs/technotes/guides/security/SunProviders.html#SunJSSEProvider) for possible values)
>
> Note. OpenJDK 8 on RHEL 7 supports ECDHE key agreement protocol starting from RHEL 7.3. In RHEL 7 versions prior to RHEL 7.3 only DHE cipher suites are supported.<|MERGE_RESOLUTION|>--- conflicted
+++ resolved
@@ -1,6 +1,6 @@
 # X-Road: System Parameters User Guide
 
-Version: 2.46  
+Version: 2.47  
 Doc. ID: UG-SYSPAR
 
 | Date       | Version  | Description                                                                  | Author             |
@@ -55,11 +55,8 @@
 | 02.04.2019 | 2.43     | Added new message log parameter *clean-transaction-batch* | Jarkko Hyöty |
 | 08.04.2019 | 2.44     | Update REST related message log parameters' descriptions | Petteri Kivimäki |
 | 30.04.2019 | 2.45     | Added new parameter *timestamp-retry-delay* | Petteri Kivimäki |
-<<<<<<< HEAD
 | 05.06.2019 | 2.46     | Added new parameter set *hsm-slot-indexes-** | Ilkka Seppälä |
-=======
-| 02.07.2019 | 2.46     | Added new Central Server parameter *auto-approve-owner-change-requests* | Petteri Kivimäki |
->>>>>>> f6fc5479
+| 02.07.2019 | 2.47     | Added new Central Server parameter *auto-approve-owner-change-requests* | Petteri Kivimäki |
 
 ## Table of Contents
 
