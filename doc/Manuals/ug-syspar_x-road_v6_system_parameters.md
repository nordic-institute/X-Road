# X-Road: System Parameters User Guide

Version: 2.53
Doc. ID: UG-SYSPAR

| Date       | Version  | Description                                                                  | Author             |
|------------|----------|------------------------------------------------------------------------------|--------------------|
| 29.05.2015 | 1.0      | First draft                                                                                                                        | Siim Annuk                 |
| 01.06.2015 | 1.1      | Some corrections done, typos fixed                                                                                                 | Siim Annuk                 |
| 30.06.2015 | 1.2      | Minor corrections done                                                                                                             | Vello Hansen, Imbi Nõgisto |
| 26.08.2015 | 1.3      | Corrections regarding SQL done                                                                                                     | Marju Ignatjeva            |
| 09.09.2015 | 2.0      | Editorial changes made                                                                                                             | Imbi Nõgisto               |
| 11.09.2015 | 2.1      | Global configuration generation interval added                                                                                     | Martin Lind                |
| 20.09.2015 | 2.2      | Editorial changes made                                                                                                             | Imbi Nõgisto               |
| 23.09.2015 | 2.3      | Warning added about changing system parameters                                                                                     | Siim Annuk                 |
| 24.09.2015 | 2.4      | Note added about setting the *timeStampingIntervalSeconds* system parameter                                                        | Siim Annuk                 |
| 07.10.2015 | 2.5      | Default value of the parameter *acceptable-timestamp-failure-period* set to 14400                                                  | Kristo Heero               |
| 8.12.2015  | 2.6      | New parameters for configuring signature algorithms and key length, proxy client-side TLS protocols, and software token pin policy | Jarkko Hyöty               |
| 8.12.2015  | 2.7      | Added parameters for toggling SOAP body logging on/off                                                                             | Janne Mattila              |
| 17.12.2015 | 2.8      | Added monitoring parameters                                                                                                        | Ilkka Seppälä              |
| 28.1.2016  | 2.9      | Added configuration client admin port                                                                                              | Ilkka Seppälä              |
| 04.10.2016 | 2.10     | Converted to markdown format | Sami Kallio |
| 05.10.2016 | 2.11     | Added options for proxy client and server connections. Clarified client-timeout option. | Olli Lindgren |
| 02.11.2016 | 2.12     | Fix ocspFreshnessSeconds description in system parameters document. | Ilkka Seppälä |
| 01.12.2017 | 2.13     | Added documentation for minimum global conf version | Sami Kallio |
| 20.01.2017 | 2.14     | Added license text and version history | Sami Kallio |
| 08.02.2017 | 2.15     | Updated documentation with new environmental monitoring parameters describing sensor intervals | Sami Kallio |
| 23.02.2017 | 2.16     | Added documentation for OCSP-response retrieval deactivation parameter | Tatu Repo |
| 03.03.2017 | 2.17     | Added new parameter *jetty-ocsp-responder-configuration-file*                 | Kristo Heero       |
| 07.03.2017 | 2.18     | Added new parameters *ocsp-responder-client-connect-timeout* and *ocsp-responder-client-read-timeout* | Kristo Heero |
| 11.04.2017 | 2.19     | Changed default values of the proxy parameter *client-timeout* to *30000*, *client-use-fastest-connecting-ssl-socket-autoclose* and *client-use-idle-connection-monitor* to *true*. Added new messagelog parameters *timestamper-client-connect-timeout* and *timestamper-client-read-timeout*. Changed default value of the proxy parameter *pool-validate-connections-after-inactivity-of-millis* to *2000*. | Kristo Heero |
| 06.06.2017 | 2.20     | Removed parameter *default-signature-algorithm*, replaced parameters *csr-signature-algorithm* with *csr-signature-digest-algorithm*, *signature-algorithm-id* with *signature-digest-algorithm-id*, and *confSignAlgoId* with *confSignDigestAlgoId*. Added new proxy-ui parameter *auth-cert-reg-signature-digest-algorithm-id*. | Kristo Heero |
| 14.06.2017 | 2.21     | Added new parameter *allowed-federations* for enabling federation in a security server. | Olli Lindgren |
| 11.07.2017 | 2.22     | Changed connector SO-linger values to -1 as per code changes | Tatu Repo |
| 18.08.2017 | 2.23     | Update wsdl-validator-command description | Jarkko Hyöty |
| 31.08.2017 | 2.24     | Moved ocsp-cache-path and enforce-token-pin-policy from under proxy to under signer and added them to central server and configuration proxy lists | Tatu Repo |
| 17.10.2017 | 2.25     | Added new security server env-monitor parameter (limit-remote-data-set). | Joni Laurila |
| 20.10.2017 | 2.26     | Clarified the effects of disabling SOAP body logging on the SOAP Headers. Split the system parameters to different tables for readability| Olli Lindgren |
| 22.11.2017 | 2.27     | Default changed to vanilla. New colums added for FI and EE values. | Antti Luoma |
| 02.01.2018 | 2.28     | Added proxy parameter allow-get-wsdl-request. | Ilkka Seppälä |
| 29.01.2018 | 2.29     | Removed proxy parameter client-fastest-connecting-ssl-use-uri-cache. Added proxy parameter client-fastest-connecting-ssl-uri-cache-period. | Ilkka Seppälä |
| 05.03.2018 | 2.30     | Added reference to terms and abbreviations, modified reference handling, added numbering. | Tatu Repo |
| 06.04.2018 | 2.31     | Removed TLSv1.1 support (client-side interfaces for incoming request) and TLS SHA-1 ciphers from default ciphers list. | Kristo Heero |
| 18.08.2018 | 2.32     | Added new parameter *ocsp-retry-delay* | Petteri Kivimäki |
| 08.10.2018 | 2.33     | Added new parameter *xroad-tls-ciphers* | Henri Haapakanni |
| 18.10.2018 | 2.34     | Default value of the parameter *signer.client-timeout* set to 60000 | Petteri Kivimäki |
| 25.10.2018 | 2.35     | Update note regarding supported cipher suites on RHEL 7 | Petteri Kivimäki |
| 26.10.2018 | 2.36     | Added new parameter *module-manager-update-interval* | Petteri Kivimäki |
| 08.11.2018 | 2.37     | Improved definition of *minimum-global-configuration-version* on the central server and configuration proxy | Ilkka Seppälä |
| 19.12.2018 | 2.38     | Fixed the default value of trusted-anchors-allowed | Ilkka Seppälä |
| 21.12.2018 | 2.39     | Add connector initial idle time parameters | Jarkko Hyöty |
| 23.01.2019 | 2.40     | Added new Central Server parameter *auto-approve-auth-cert-reg-requests* | Petteri Kivimäki |
| 31.01.2019 | 2.41     | REST message log parameters | Jarkko Hyöty |
| 03.02.2019 | 2.42     | Added new Central Server parameter *auto-approve-client-reg-requests* | Petteri Kivimäki |
| 27.03.2019 | 2.43     | Added management REST API parameters | Janne Mattila |
| 02.04.2019 | 2.44     | Added new message log parameter *clean-transaction-batch* | Jarkko Hyöty |
| 08.04.2019 | 2.45     | Update REST related message log parameters' descriptions | Petteri Kivimäki |
| 30.04.2019 | 2.46     | Added new parameter *timestamp-retry-delay* | Petteri Kivimäki |
| 02.07.2019 | 2.47     | Added new Central Server parameter *auto-approve-owner-change-requests* | Petteri Kivimäki |
| 26.11.2019 | 2.48     | Add proxy serverconf caching parameters | Jarkko Hyöty |
| 05.12.2019 | 2.49     | Fix broken link in Table of Contents | Tapio Jaakkola | 
| 11.12.2019 | 2.50     | Added new Central Server parameter *ha-node-name* | Jarkko Hyöty |
<<<<<<< HEAD
| 03.04.2020 | 2.51     | Removed proxy parameter allow-get-wsdl-request. | Petteri Kivimäki |
| 12.04.2020 | 2.52     | Updated *connector-host* property EE-package value. | Petteri Kivimäki |
| 30.04.2020 | 2.53     | Added new parameter *enforce-certificate-validity-period-check* | Märten Soo |
=======
| 01.04.2020 | 2.51     | Added new management REST API parameters *key-management-api-whitelist* and *regular-api-whitelist* | Janne Mattila |
| 03.04.2020 | 2.52     | Removed proxy parameter allow-get-wsdl-request. | Petteri Kivimäki |
| 12.04.2020 | 2.53     | Updated *connector-host* property EE-package value. | Petteri Kivimäki |
>>>>>>> 4b18a661

## Table of Contents

<!-- toc -->
  * [License](#license)
- [X-Road: System Parameters User Guide](#x-road-system-parameters-user-guide)
  - [Table of Contents](#table-of-contents)
  - [License](#license)
  - [1 Introduction](#1-introduction)
    - [1.1 Terms and abbreviations](#11-terms-and-abbreviations)
    - [1.2 References](#12-references)
  - [2 Changing the System Parameter Values](#2-changing-the-system-parameter-values)
    - [2.1 Changing the System Parameter Values in Configuration Files](#21-changing-the-system-parameter-values-in-configuration-files)
    - [2.2 Changing the System Parameter Values in the Central Server Database](#22-changing-the-system-parameter-values-in-the-central-server-database)
    - [2.3 Changing the Global Configuration Generation Interval in the Central Server](#23-changing-the-global-configuration-generation-interval-in-the-central-server)
  - [3 Security Server System Parameters](#3-security-server-system-parameters)
    - [3.1 Common parameters : `[common]`](#31-common-parameters--common)
    - [3.2 Proxy parameters: `[proxy]`](#32-proxy-parameters-proxy)
    - [3.3 Proxy User Interface parameters: `[proxy-ui]`](#33-proxy-user-interface-parameters-proxy-ui)
    - [3.4 Signer parameters: `[signer]`](#34-signer-parameters-signer)
    - [3.5 Anti-DOS parameters: `[anti-dos]`](#35-anti-dos-parameters-anti-dos)
    - [3.6 Configuration Client parameters: `[configuration-client]`](#36-configuration-client-parameters-configuration-client)
    - [3.7 Message log add-on parameters: `[message-log]`](#37-message-log-add-on-parameters-message-log)
      - [3.7.1 Note on logged X-Road message headers](#371-note-on-logged-x-road-message-headers)
    - [3.8 Environmental monitoring add-on configuration parameters: `[env-monitor]`](#38-environmental-monitoring-add-on-configuration-parameters-env-monitor)
    - [3.9 Management REST API parameters: `[proxy-ui-api]`](#39-management-rest-api-parameters-proxy-ui-api)
  - [4 Central Server System Parameters](#4-central-server-system-parameters)
    - [4.1 System Parameters in the Configuration File](#41-system-parameters-in-the-configuration-file)
      - [4.1.1 Common parameters: `[common]`](#411-common-parameters-common)
      - [4.1.2 Center parameters: `[center]`](#412-center-parameters-center)
      - [4.1.3 Signer parameters: `[signer]`](#413-signer-parameters-signer)
    - [4.2 System Parameters in the Database](#42-system-parameters-in-the-database)
    - [4.3 Global Configuration Generation Interval Parameter](#43-global-configuration-generation-interval-parameter)
  - [5 Configuration Proxy System Parameters](#5-configuration-proxy-system-parameters)
    - [5.1 Configuration proxy module parameters: `[configuration-proxy]`](#51-configuration-proxy-module-parameters-configuration-proxy)
    - [5.2 Signer parameters: `[signer]`](#52-signer-parameters-signer)

<!-- tocstop -->

## License

This document is licensed under the Creative Commons Attribution-ShareAlike 3.0 Unported License. To view a copy of this license, visit http://creativecommons.org/licenses/by-sa/3.0/.

## 1 Introduction

This document describes the system parameters of the X-Road components – of the security server, the central server and the configuration proxy. Additionally, changing the default values of the system parameters are explained.
Please note the term 'vanilla' in the documentation. In X-Road context vanilla means the X-Road without any of the country specific customizations, settings etc. The vanilla version of X-Road security server is installed with xroad-securityserver package. The country specific versions are installed with xroad-securityserver-XX where XX is the country code f.ex. FI or EE.

### 1.1 Terms and abbreviations

See X-Road terms and abbreviations documentation \[[TA-TERMS](#Ref_TERMS)\].

### 1.2 References

1.  <a id="Ref_INI"></a>\[INI\] INI file, [http://en.wikipedia.org/wiki/INI_file](http://en.wikipedia.org/wiki/INI_file).
2.  <a id="Ref_CRON"></a>\[CRON\] Quartz Scheduler
    CRON expression, [http://www.quartz-scheduler.org/documentation/quartz-2.1.x/tutorials/crontrigger.html](http://www.quartz-scheduler.org/documentation/quartz-2.1.x/tutorials/crontrigger.html).
3.  <a id="Ref_PR-MESS"></a>\[PR-MESS\] [X-Road Message Protocol v. 4.0](../Protocols/pr-mess_x-road_message_protocol.md).
4.  <a id="Ref_PR-TARGETSS"></a>\[PR-TARGETSS\] [Security Server Targeting Extension for the X-Road Message Protocol](../Protocols/SecurityServerExtension/pr-targetss_security_server_targeting_extension_for_the_x-road_protocol.md).
5.  <a id="Ref_PR-SECTOKEN"></a>\[PR-SECTOKEN\] [Security Token Extension for the X-Road Message Protocol](../Protocols/SecurityTokenExtension/pr-sectoken_security_token_extension_for_the_x-road_protocol.md).
6.  <a id="Ref_TERMS" class="anchor"></a>\[TA-TERMS\] [X-Road Terms and Abbreviations](../terms_x-road_docs.md).
7.  <a id="Ref_CRONMAN"></a>\[CRONMAN\] [http://linux.die.net/man/8/cron](http://linux.die.net/man/8/cron).
8.  <a id="Ref_CRONHOW"></a>\[CRONHOW\] Cron format specifications [https://help.ubuntu.com/community/CronHowto](https://help.ubuntu.com/community/CronHowto).
9.  <a id="Ref_PR-REST"></a>\[PR-REST\] [X-Road Message Protocol for REST v. 1.0](../Protocols/pr-rest_x-road_message_protocol_for_rest.md).
10. <a id="Ref_IG-CSHA" class="anchor"></a>\[IG-CSHA\] X-Road 6. Central Server High Availability Installation Guide. Document ID: [IG-CSHA](ig-csha_x-road_6_ha_installation_guide.md)

## 2 Changing the System Parameter Values

The system parameters specify various characteristics of the system, such as port numbers, timeouts and paths to files on disk. The system parameters of the X-Road components are mainly stored in configuration files. Additionally, X-Road central server stores some system parameters in the database.

**Changing the values of the system parameters is strongly discouraged, since it may cause unexpected system behaviour.**

### 2.1 Changing the System Parameter Values in Configuration Files

The configuration files are INI files \[[INI](#Ref_INI)\], where each section contains parameters for a particular server component.

In order to override the default values of system parameters, create or edit the file

	/etc/xroad/conf.d/local.ini

Each system parameter affects a specific server component. To change the value of a system parameter, a section for the affected component must be created in the INI file. The name-value pairs of the system parameters for that component are written under the section, one pair per line.

The following format is used for the sections:

	[ServerComponent]
	SystemParameterName1=Value1
	SystemParameterName2=Value2

For example, to configure the parameter *client-http-port* for the *proxy* component, the following lines must be added to the configuration file:

	[proxy]
	client-http-port=1234

Multiple parameters can be configured under the same section:

	[proxy]
	client-http-port=1234
	server-listen-port=20000

**NB! Changing the parameter values in the configuration files requires restarting of the server.**

**WARNING! The value of the parameter is not validated, thus care must be taken when changing the value. For example, setting the port number to a non-numeric value in the configuration will cause the system to crash.**

### 2.2 Changing the System Parameter Values in the Central Server Database

The central server database can be accessed with the psql utility using the following command (password: *centerui*):

	psql -U centerui -h localhost centerui_production

The default value of a system parameter can be overridden by adding the parameter name and value to the *system_parameters* table:

	INSERT INTO system_parameters (key, value, created_at, updated_at) VALUES ('parameter_name', 'parameter_value', (now() at time zone 'utc'), (now() at time zone 'utc'));

To edit the value of a system parameter already inserted into the *system_parameters* table:

	UPDATE system_parameters SET value = '*parameter_value*', updated_at = (now() at time zone 'utc') WHERE key = 'parameter_name';

To restore the default value of a system parameter, delete the parameter from the *system_parameters* table:

	DELETE FROM system_parameters WHERE key = 'parameter_name';

**NB! Modifying or deleting system parameters other than the ones listed in section** [System Parameters in the Database](#system-parameters-in-the-database) **will cause the system to crash.**


### 2.3 Changing the Global Configuration Generation Interval in the Central Server

In order to override the default value of the global configuration generation interval, edit the cron expression \[[CRON](#Ref_CRON)\] in the file

	/etc/cron.d/xroad-center

The default contents of the file are the following:

	#!/bin/sh
	* * * * * xroad curl http://127.0.0.1:8084/managementservice/gen_conf 2>&1 > /dev/null;

**NB!** Global configuration generation interval must be modified with extreme care. Misuse of the global configuration generation interval may hinder the operation of the whole X-Road instance.

The configuration generation interval must be shorter than the value of global configuration expiration interval (*confExpireIntervalSeconds*, see section 4.2 ), or else the configuration downloaded by the configuration clients (security servers or configuration proxies) will always expire before valid configuration becomes available. It is highly recommended that the global configuration generation interval is multiple times smaller than the global configuration expiration interval.

## 3 Security Server System Parameters

This chapter describes the system parameters used by the components of the X-Road security server. For instructions on how to change the parameter values, see section [Changing the System Parameter Values in Configuration Files](#changing-the-system-parameter-values-in-configuration-files).

### 3.1 Common parameters : `[common]`

| **Parameter**                                    | **Vanilla value**                          | **Description**   |
|--------------------------------------------------|--------------------------------------------|------------------ |
| configuration-path                               | /etc/xroad/globalconf/                     | Absolute path to the directory where global configuration is stored.|
| temp-files-path                                  | /var/tmp/xroad/                            | Absolute path to the directory where temporary files are stored. |

### 3.2 Proxy parameters: `[proxy]`

| **Parameter**                                    | **Vanilla value**                          | **FI-package value** | **EE-package value** | **Description** |
|--------------------------------------------------|--------------------------------------------|----------------------|----------------------|-----------------|
| client-http-port                                 | 80 <br/> 8080 (RHEL)                       |   |   | TCP port on which the service client's security server listens for HTTP requests from client applications. |
| client-https-port                                | 443 <br/> 8443 (RHEL)                      |   |   | TCP port on which the service client's security server listens for HTTPS requests from client applications. |
| client-timeout                                   | 30000                                      |   |   | Defines the time period (in milliseconds), for which the service client's security server tries to connect to the service provider's security server. When the timeout is reached, the service client's security server informs the service client's information system that a service timeout has occurred. |
| configuration-anchor-file                        | /etc/xroad/configuration-anchor.xml        |   |   | Absolute file name of the configuration anchor that is used to download global configuration. |
| connector-host                                   | 0.0.0.0                                    |   | 127.0.0.1 | IP address on which the service client's security server listens for connections from client applications. The value 0.0.0.0 allows listening on all IPv4 interfaces. The value 127.0.0.1 allows listening on localhost only. |
| database-properties                              | /etc/xroad/db.properties                   |   |   | Absolute file name of the properties file for the configuration of the security server database. |
| ocsp-responder-listen-address                    | 0.0.0.0                                    |   |   | IP address on which the service provider's security server listens for requests for OCSP responses from the service client's security server. The service client's security server downloads OCSP responses from the service provider's security server while establishing a secure connection between the security servers. The value 0.0.0.0 allows listening on all IPv4 interfaces. Must match the value of proxy.server-listen-address. |
| ocsp-responder-port                              | 5577                                       |   |   | TCP port on which the service provider's security server listens for requests for OCSP responses from the service client's security server. The service client's security server downloads OCSP responses from the service provider's security server while establishing a secure connection between the security servers. |
| ocsp-responder-client-connect-timeout            | 20000                                      |   |   | Connect timeout (in milliseconds) of the OCSP responder client. The service client's security server downloads OCSP responses from the service provider's security server while establishing a secure connection between the security servers. |
| ocsp-responder-client-read-timeout               | 30000                                      |   |   | Read timeout (in milliseconds) of the OCSP responder client. The service client's security server downloads OCSP responses from the service provider's security server while establishing a secure connection between the security servers. |
| server-listen-address                            | 0.0.0.0                                    |   |   | IP address on which the service provider's security server listens for connections from the service client's security servers. The value 0.0.0.0 allows listening on all IPv4 interfaces. |
| server-listen-port                               | 5500                                       |   |   | TCP port on which the service provider's security server listens for connections from the service client's security server. |
| server-port                                      | 5500                                       |   |   | Destination TCP port for outgoing queries in the service client's security server. |
| jetty-clientproxy-configuration-file             | /etc/xroad/jetty/clientproxy.xml           |   |   | Absolute filename of the Jetty configuration file for the service client's security server. For more information about configuring Jetty server, see https://wiki.eclipse.org/Jetty/Reference/jetty.xml\_usage. |
| jetty-serverproxy-configuration-file             | /etc/xroad/jetty/serverproxy.xml           |   |   | Absolute filename of the Jetty configuration file for the service provider's security server. For more information about configuring Jetty server, see https://wiki.eclipse.org/Jetty/Reference/jetty.xml\_usage. |
| jetty-ocsp-responder-configuration-file          | /etc/xroad/jetty/ocsp-responder.xml        |   |   | Absolute filename of the Jetty configuration file for the OCSP responder of the service provider's security server. For more information about configuring Jetty server, see https://wiki.eclipse.org/Jetty/Reference/jetty.xml\_usage. |
| ssl-enabled                                      | true                                       |   |   | If true, TLS is used for connections between the service client's and service provider's security servers. |
| client-tls-ciphers                               | See [1](#Ref_note1)                        |   |   | TLS ciphers (comma-separated list) enabled on the client-side interfaces (for both incoming and outgoing requests). (since version 6.7) |
| xroad-tls-ciphers                                | See [2](#Ref_note2)                        |   |   | TLS ciphers (comma-separated list in preferred order) accepted on requests between security servers, and between operational monitoring daemon and client. (since version 6.20)  |
| client-tls-protocols                             | TLSv1.2                                    |   |   | TLS protocols (comma-separated list) enabled on the client-side interfaces (for both incoming and outgoing requests). For backward compatibility TLSv1.1 is still supported on the client-side interfaces for outgoing requests (since version 6.7) |
| server-connector-initial-idle-time               | 30000                                      |   |   | The initial idle time (in milliseconds) that unauthenticated connections are allowed to be idle before the provider security server starts closing them. Value of 0 means that an infinite idle time is allowed. | 
| server-connector-max-idle-time                   | 0                                          | 120000 |   | The maximum time (in milliseconds) that connections from a service consuming security server to a service providing security server are allowed to be idle before the provider security server starts closing them. Value of 0 means that an infinite idle time is allowed. A non-zero value should allow some time for a pooled connection to be idle, if  pooled connections are to be supported.|
| server-connector-so-linger                       | -1                                         |   |   | The SO_LINGER time (in seconds) at the service providing security server end for connections between security servers.<br>A value larger than 0 means that upon closing a connection, the system will allow SO_LINGER seconds for the transmission and acknowledgement of all data written to the peer, at which point the socket is closed gracefully. Upon reaching the linger timeout, the socket is closed forcefully, with a TCP RST. Enabling the option with a timeout of zero does a forceful close immediately.<br>Value of -1 disables the forceful close.|
| server-support-clients-pooled-connections        | false                                      | true |   | Whether this service providing security server supports pooled connections from the service consumer side. If set to *false*, connections are to be closed immediately after each message. This may be a wanted approached for security servers behind load balancers. |
| client-connector-initial-idle-time               | 30000                                      |   |   | The initial idle time (in milliseconds) that client connections are allowed to be idle before the security server starts closing them. Value of 0 means that an infinite idle time is allowed. |
| client-connector-max-idle-time                   | 0                                          |   |   | The maximum time (in milliseconds) that connections from a service consumer to the service consumer's security server are allowed to be idle before the security server starts closing them. Value of 0 means that an infinite idle time is allowed.|
| client-connector-so-linger                       | -1                                         |   |   | The SO_LINGER time (in seconds) at the service consuming security server end for connections between a consumer and a security server.<br>A value larger than 0 means that upon closing a connection, the system will allow SO_LINGER seconds for the transmission and acknowledgement of all data written to the peer, at which point the socket is closed gracefully. Upon reaching the linger timeout, the socket is closed forcefully, with a TCP RST. Enabling the option with a timeout of zero does a forceful close immediately.<br>Value of -1 disables the forceful close.|
| client-httpclient-timeout                        | 0                                          |   |   | The maximum time (SO_TIMEOUT, in milliseconds) that connections from a service consuming security server to a service providing security server are allowed to wait for a response before the consumer end httpclient gives up. Value of 0 means that an infinite wait time is allowed. This does not affect idle connections.|
| client-httpclient-so-linger                      | -1                                         |   |   | The SO_LINGER time (in seconds) at the service consuming security server end for connections between security servers.<br>A value larger than 0 means that upon closing a connection, the system will allow SO_LINGER seconds for the transmission and acknowledgement of all data written to the peer, at which point the socket is closed gracefully. Upon reaching the linger timeout, the socket is closed forcefully, with a TCP RST. Enabling the option with a timeout of zero does a forceful close immediately.<br>Value of -1 disables the forceful close.|
| client-use-idle-connection-monitor               | true                                       |   |   | Should the idle connection monitor be used to clean up idle and expired connections from the connection pool. |
| client-idle-connection-monitor-interval          | 30000                                      |   |   | How often (in milliseconds) should the connection monitor go through the pooled connections to see if it can clean up any idle or expired connections. This option requires the connection monitor to be enabled to have any effect.|
| client-idle-connection-monitor-timeout           | 60000                                      |   |   | The minimum time (in milliseconds) that a pooled connection must be unused (idle) before it can be removed from the pool. Note that removal from the pool also depends on how often the connection monitor runs. This option requires the connection monitor to be enabled to have any effect. |
| pool-total-max-connections                       | 10000                                      |   |   | The total maximum number of connections that are allowed in the pool. |
| pool-total-default-max-connections-per-route     | 2500                                       |   |   | The default route specific connection maximum that is set unless a route specific connection limit is set. Due to the current implementation, this is actually the total maximum limit of connections, indepedent of what the above setting is.|
| pool-validate-connections-after-inactivity-of-millis | 2000                                   |   |   | When reusing a pooled connection to a service providing security server, check that the connection (the socket) is not half-closed if it has been idle for at least this many milliseconds. This method cannot detect half-open connections. Value of -1 disables the check. |
| pool-enable-connection-reuse                     | false                                      | true |   | Allow pooled connections between security servers to be used more than once on the client side. The service provider end of the connections has to have the setting `server-support-clients-pooled-connections=true` for the pooling to work between a provider and consumer security servers.|
| client-use-fastest-connecting-ssl-socket-autoclose | true                                     |   |   | On TLS connections between security servers, should the underlying TCP-layer connection (socket) be closed on the service consumer end when the TLS layer connection is terminated.|
| client-fastest-connecting-ssl-uri-cache-period      | 3600                                    |   |   | When a service consumer's security server finds the fastest responding service providing security server, how long the result should be kept in the TLS session cache? 0 to disable. |
| health-check-port                                | 0 (disabled)                               |   |   | The TCP port where the health check service listens to requests. Setting the port to 0 disables the health check service completely.|
| health-check-interface                           | 0.0.0.0                                    |   |   | The network interface where the health check service listens to requests. Default is all available interfaces.|
| actorsystem-port                                 | 5567                                       |   |   | The (localhost) port where the proxy actorsystem binds to. Used for communicating with xroad-signer and xroad-monitor. |
| server-conf-cache-period                         | 60                                         |   |   | Number of seconds to keep selected serverconf configuration items in memory |
| server-conf-client-cache-size                    | 100                                        |   |   | Maximum number of local clients to keep cached |
| server-conf-service-cache-size                   | 1000                                       |   |   | Maximum number of services to keep cached |
| server-conf-acl-cache-size                       | 100000                                     |   |   | Maximum number of access rights to keep cached in memory. |
| enforce-certificate-validity-period-check        | false                                      |   |   | Whether to throw an exception about expired or not yet valid certificates. |

Note about `database-properties` file: Management REST API module uses the same database-properties file, but
limits the configuration parameters usage:

- `hibernate.dialect` cannot be changed, it is fixed to a custom PostgreSQL dialect.
- out of `hibernate.connection.*` parameters, only `url`, `username` and `password` can be configured.

This in practice limits configurability to different kinds of PostgreSQL database configurations, and it is not possible
to use for example MySQL as a data store for REST API module.

### 3.3 Proxy User Interface parameters: `[proxy-ui]`

| **Parameter**                                    | **Vanilla value**                          | **Description** |
|--------------------------------------------------|--------------------------------------------|-----------------|
| wsdl-validator-command                           |                                            | The command to validate the given X-Road service WSDL. The command script must:<br/>a) read the WSDL from the URI given as an argument,<br/>b) return exit code 0 on success,<br/>c) return exit code 0 and write warnings to the standard error (*stderr*), if warnings occurs,<br/>d) return exit code other then 0 and write error messages to the standard error (*stderr*), if errors occurs.<br/>Defaults to no operation. |
| auth-cert-reg-signature-digest-algorithm-id      | SHA-512                                    | Signature digest algorithm used for generating authentication certificate registration request.<br/>Possible values are<br/>-   SHA-256,<br/>-   SHA-384,<br/>-   SHA-512. |

### 3.4 Signer parameters: `[signer]`

| **Parameter**                                    | **Vanilla value**                          | **FI-package value** | **EE-package value** | **Description** |
|--------------------------------------------------|--------------------------------------------|----------------------|----------------------|-----------------|
| ocsp-cache-path                                  | /var/cache/xroad                           |   |   | Absolute path to the directory where the cached OCSP responses are stored. |
| enforce-token-pin-policy                         | false                                      | true |   | Controls enforcing the token pin policy. When set to true, software token pin is required to be at least 10 ASCII characters from at least tree character classes (lowercase letters, uppercase letters, digits, special characters). (since version 6.7.7) |
| client-timeout                                   | 60000                                      |   |   | Signing timeout in milliseconds. |
| device-configuration-file                        | /etc/xroad/signer/devices.ini              |   |   | Absolute filename of the configuration file of the signature creation devices. |
| key-configuration-file                           | /etc/xroad/signer/keyconf.xml              |   |   | Absolute filename of the configuration file containing signature and authentication keys and certificates. |
| port                                             | 5556                                       |   |   | TCP port on which the signer process listens. |
| key-length                                       | 2048                                       |   |   | Key length for generating authentication and signing keys (since version 6.7) |
| csr-signature-digest-algorithm                   | SHA-256                                    |   |   | Certificate Signing Request signature digest algorithm.<br/>Possible values are<br/>-   SHA-256,<br/>-   SHA-384,<br/>-   SHA-512. |
| ocsp-retry-delay                                 | 60                                         |   |   | OCSP retry delay for signer when fetching OCSP responses fail. After failing to fetch OCSP responses signer waits for the time period defined by "ocsp-retry-delay" before trying again. This is repeated until fetching OCSP responses succeeds. After successfully fetching OCSP responses signer returns to normal OCSP refresh schedule defined by "ocspFetchInterval". If the value of "ocsp-retry-delay" is higher than "ocspFetchInterval", the value of "ocspFetchInterval" is used as OCSP retry delay. |
| module-manager-update-interval                   | 60                                         |   |   | HSM module manager update interval in seconds. |          

### 3.5 Anti-DOS parameters: `[anti-dos]`

| **Parameter**                                    | **Vanilla value**                          | **Description** |
|--------------------------------------------------|--------------------------------------------|-----------------|
| enabled                                          | true                                       | Flag for enabling or disabling the AntiDOS system. |
| max-cpu-load                                     | 1.1                                        | Maximum allowed CPU load for accepting new connections. If set to &gt; 1.0, then CPU load is not checked. |
| max-heap-usage                                   | 1.1                                        | Specifies the maximum allowed Java heap usage when accepting new connections. If set to &gt; 1.0, then heap usage is not checked. |
| max-parallel-connections                         | 5000                                       | Maximum number of parallel connections for AntiDOS. |
| min-free-file-handles                            | 100                                        | Minimum amount of free file handles in the system for accepting new connections. At least one free file handle must be available to accept a new connection. |

### 3.6 Configuration Client parameters: `[configuration-client]`

| **Parameter**                                    | **Vanilla value**                          | **Description** |
|--------------------------------------------------|--------------------------------------------|-----------------|
| port                                             | 5665                                       | TCP port on which the configuration client process listens. |
| update-interval                                  | 60                                         | Global configuration download interval in seconds. |
| admin-port                                       | 5675                                       | TCP port on which the configuration client process listens for admin commands. |
| allowed-federations                              | none                                       | A comma-separated list of case-insensitive X-Road instances that fetching configuration anchors is allowed for. This enables federation with the listed instances if the X-Road instance is already federated at the central server level . Special value *none*, if present, disables all federation (the default value), while *all* allows all federations if *none* is not present. Example: *allowed-federations=ee,sv* allows federation with example instances *EE* and *Sv* while *allowed-federations=all,none* disables federation. X-Road services `xroad-confclient` and `xroad-proxy` need to be restarted (in that order) for the setting change to take effect.|

### 3.7 Message log add-on parameters: `[message-log]`

| **Parameter**                                    | **Vanilla value**                          | **FI-package value** | **EE-package value** | **Description** |
|--------------------------------------------------|--------------------------------------------|----------------------|----------------------|-----------------|
| message-body-logging                             | true                                       | false  |   | Whether message body should be logged or not.<br/><br/>If *true*, the messages are logged in their original form. If *false*, the message body is cleared of its contents (SOAP body will have an empty child element inside it; REST message body, service path and query parameters will be omitted). In addition, the SOAP header and REST HTTP headers will only have specific set of elements logged, see [Note on logged X-Road message headers](#note-on-logged-x-road-message-headers) . As a side effect, details such as formatting and namespace labels of the xml message can be changed and new elements may be introduced for default values in SOAP header.<br/><br/>Removal of message body is usually done for confidentiality reasons (body contains data that we do not want to have in the logs).<br/><br/>Note that changing the message this way prevents verifying its signature with the asicverifier tool. |
| soap-body-logging                                | true                                       | false  |   | (deprecated, see message-body-logging) | 
| enabled-body-logging-local-producer-subsystems   |                                            |   |   | Subsystem-specific overrides for message body logging when message-body-logging = false.<br/><br/>This parameter defines logging for **local producer** subsystems, that is, our subsystems that produce some service which external clients use.<br/><br/>Comma-separated list of client identifiers for which message body logging is enabled. For example FI/ORG/1710128-9/SUBSYSTEM\_A1, FI/ORG/1710128-9/SUBSYSTEM\_A2 where<br/>-   FI = x-road instance<br/>-   ORG = member class<br/>-   1710128-9 = member code<br/>-   SUBSYSTEM\_A1 = subsystem code<br/><br/>This parameter can only be used on subsystem-level, it is not possible to configure message body logging per member.<br/><br/>If a subsystem has forward slashes “/” in for example subsystem code, those subsystems can’t be configured with this parameter. |
| enabled-body-logging-remote-producer-subsystems  |                                            |   |   | Subsystem-specific overrides for **remote producer** subsystems, that is, remote subsystems that produce services which we use.<br/><br/>Parameter is used when message-body-logging = false. |
| disabled-body-logging-local-producer-subsystems  |                                            |   |   | Same as enabled-body-logging-local-producer-subsystems, but this parameter is used when message-body-logging = true. |
| disabled-body-logging-remote-producer-subsystems |                                            |   |   | Same as enabled-body-logging-remote-producer-subsystems, but this parameter is used when message-body-logging = true. |
| acceptable-timestamp-failure-period              | 14400                                      | 18000   |   | Defines the time period (in seconds) for how long is time-stamping allowed to fail (for whatever reasons) before the message log stops accepting any more messages (and consequently the security server stops accepting requests). Set to 0 to disable this check. The value of this parameter should not be lower than the value of the central server system parameter *timeStampingIntervalSeconds.* |
| archive-interval                                 | 0 0 0/6 1/1 \* ? \*                        |   |   | CRON expression \[[CRON](#Ref_CRON)\] defining the interval of archiving the time-stamped messages. |
| archive-max-filesize                             | 33554432                                   |   |   | Maximum size for archived files in bytes. Reaching the maximum value triggers file rotation. |
| archive-path                                     | /var/lib/xroad                             |   |   | Absolute path to the directory where time-stamped log records are archived. |
| clean-interval                                   | 0 0 0/12 1/1 \* ? \*                       |   |   | CRON expression \[[CRON](#Ref_CRON)\] for deleting any time-stamped and archived records that are older than *message-log.keep-records-for* from the database. |
| hash-algo-id                                     | SHA-512                                    |   |   | The algorithm identifier used for hashing in the message log.<br/>Possible values are<br/>-   SHA-224,<br/>-   SHA-256,<br/>-   SHA-384,<br/>-   SHA-512. |
| keep-records-for                                 | 30                                         |   |   | Number of days to keep time-stamped and archived records in the database of the security server. If a time-stamped and archived message record is older than this value, the record is deleted from the database. |
| timestamp-immediately                            | false                                      |   |   | If true, the time-stamp is created synchronously for each request message. This is a security policy requirement to guarantee the time-stamp at the time of logging the message. |
| timestamp-records-limit                          | 10000                                      |   |   | Maximum number of message records to time-stamp in one batch. If the number of message records in a single batch exceeds 70 % of `timestamp-records-limit` value, a warning is logged in `proxy.log`. |
| timestamper-client-connect-timeout               | 20000                                      |   |   | The timestamper client connect timeout in milliseconds. A timeout of zero is interpreted as an infinite timeout. |
| timestamper-client-read-timeout                  | 60000                                      |   |   | The timestamper client read timeout in milliseconds. A timeout of zero is interpreted as an infinite timeout. |
| timestamp-retry-delay                            | 60                                         |   |   | Time-stamp retry delay in seconds when batch time-stamping fails. After failing to batch time-stamp, the timestamper waits for the time period defined by "timestamp-retry-delay" before trying again. This is repeated until fetching a time-stamp succeeds. After successfully fetching a time-stamp, the timestamper returns to normal time-stamping schedule. If the value of "timestamp-retry-delay" is higher than the value of the central server system parameter "timeStampingIntervalSeconds", the value of "timeStampingIntervalSeconds" is used. If the value of "timestamp-retry-delay" is zero, the value of "timeStampingIntervalSeconds" is used. |
| archive-transaction-batch                        | 10000                                      |   |   | Size of transaction batch for archiving messagelog. This size is not exact because it will always make sure that last archived batch includes timestamp also (this might mean that it will go over transaction size).
| max-loggable-body-size                           | 10485760 (10 MiB)                          |   |   | Maximum loggable REST message body size |
| truncated-body-allowed                           | false                                      |   |   | If the REST message body exceeds the maximum loggable body size, truncate the body in the log (true) or reject the message (false). |
| clean-transaction-batch                          | 10000                                      |   |   | Maximun number of log records to remove in one transaction. |

#### 3.7.1 Note on logged X-Road message headers

If the messagelog add-on has the message body logging disabled, only a preconfigured set of the SOAP headers and/or 
REST HTTP headers will be included in the message log.

**SOAP**

The logged SOAP headers are the X-Road message headers listed in [Chapter 2.2](../Protocols/pr-mess_x-road_message_protocol.md#22-message-headers) of
the X-Road Message Protocol document \[[PR-MESS](#Ref_PR-MESS)\], as well as the `representedParty` extension of the X-Road protocol described in the
extension's [XML schema](http://x-road.eu/xsd/representation.xsd). The security server targeting extension for the X-Road message protocol
\[[PR-TARGETSS](#Ref_PR-TARGETSS)\] or the Security Token Extension \[[PR-SECTOKEN](#Ref_PR-SECTOKEN)\] will not be included in the message log.

**REST**

The logged HTTP headers are the X-Road HTTP headers listed in [Chapter 4.3](../Protocols/pr-rest_x-road_message_protocol_for_rest.md#43-use-of-http-headers) of
the X-Road Message Protocol for REST document \[[PR-REST](#Ref_PR-REST)\], including the security server targeting 
extension for the X-Road message protocol \[[PR-TARGETSS](#Ref_PR-TARGETSS)\]. All other HTTP headers are excluded from 
the message log.

### 3.8 Environmental monitoring add-on configuration parameters: `[env-monitor]`

| **Parameter**                                    | **Vanilla value**                          | **Description** |
|--------------------------------------------------|--------------------------------------------|-----------------|
| port                                             | 2552                                       | TCP port number used in communications with xroad-proxy and xroad-monitor components. |
| system-metrics-sensor-interval                   | 5                                          | Interval of systems metrics sensor in seconds. How often system metrics data is collected.|
| disk-space-sensor-interval                       | 60                                         | Interval of disk space sensor in seconds. How often disk space data is collected.|
| exec-listing-sensor-interval                     | 60                                         | Interval of exec listing sensor in seconds. How often sensor data using external command are collected.|
| certificate-info-sensor-interval                 | 86400                                      | Interval of certificate information sensor in seconds. How often certificate data is collected. The first collection is always done after a delay of 10 seconds. |
| limit-remote-data-set                            | false                                      | On/Off switch for filtering out optional monitoring data. With flag set to true, only security server owner can request and get full data set. |

### 3.9 Management REST API parameters: `[proxy-ui-api]`

| **Parameter**                                    | **Vanilla value**                          | **Description** |
|--------------------------------------------------|--------------------------------------------|-----------------|
| ssl-properties                                   | /etc/xroad/ssl.properties                  | Absolute path to file which overrides the default properties of the SSL connections to REST APIs. |
| key-management-api-whitelist                     | 127.0.0.0/8, ::1                  | Comma-separated list of plain IP addresses or address ranges in CIDR notation, which are allowed to call key management APIs using basic authentication  |
| regular-api-whitelist                            | 0.0.0.0/0, ::/0                 | Comma-separated list of plain IP addresses or address ranges in CIDR notation, which are allowed to call regular APIs using api key authentication |

Configurable SSL connection parameters are those
[Spring Boot's common application properties](.https://docs.spring.io/spring-boot/docs/current/reference/html/common-application-properties.html)
that start with `server.ssl`.

ssl.properties can be used to override any `server.ssl.*` property, also those that do not have default values. However, the result of merging default properties
and overridden / new properties needs to be a functional combination.

Default values for the SSL properties are

| **SSL Property**                                    | **Default value**                          | **Description** |
|--------------------------------------------------|--------------------------------------------|-----------------|
| server.ssl.key-store            | classpath:nginx.p12               | Path to the key store that holds the SSL certificate (currently bundled in JAR, will be replaced by a package-installed keystore in XRDDEV-414)  |
| server.ssl.key-store-password   | nginx                             | Password used to access the key store |
| server.ssl.enabled              | true                              | Whether to enable SSL support |
| server.ssl.ciphers              | TLS_ECDHE_RSA_WITH_AES_128_GCM_SHA256, TLS_ECDHE_RSA_WITH_AES_256_GCM_SHA384, TLS_ECDHE_ECDSA_WITH_AES_128_GCM_SHA256, TLS_ECDHE_ECDSA_WITH_AES_256_GCM_SHA384  | Supported SSL ciphers |
| server.ssl.protocol             | TLS                               | SSL protocol to use |
| server.ssl.enabled-protocols    | TLSv1.2                           | Enabled SSL protocols |

Management REST API module uses `database-properties` configuration from the [proxy parameters](#32-proxy-parameters-proxy),
with some additional limitations on configurability (see details in proxy chapter).

## 4 Central Server System Parameters

The system parameters described in this chapter are used by the X-Road central server, except for the parameters *ocspFreshnessSeconds* and *timeStampingIntervalSeconds.*

The values of *ocspFreshnessSeconds* and *timeStampingIntervalSeconds* are distributed to the security servers via the global configuration. These parameters determine the interval of calling OCSP responder services and time-stamping services (respectively) by the security servers.

### 4.1 System Parameters in the Configuration File

For instructions on how to change the parameter values, see section [Changing the System Parameter Values in Configuration Files](#changing-the-system-parameter-values-in-configuration-files).

#### 4.1.1 Common parameters: `[common]`

| **Server component** | **Name**                | **Vanilla value**    | **Description**   |
|----------------------|-------------------------|----------------------|-------------------|
| common               | temp-files-path         | /var/tmp/xroad/      | Absolute path to the directory where temporary files are stored. |

#### 4.1.2 Center parameters: `[center]`

| **Name**                | **Vanilla value**                       | **Description**       |
|-------------------------|-----------------------------------------|-----------------------|
| conf-backup-path        | /var/lib/xroad/backup/                  | Absolute path to the directory where configuration backups are stored. |
| database-properties     | /etc/xroad/db.properties                | Absolute path to file where the properties of the database of the central server are stored. |
| external-directory      | externalconf                            | Name of the signed external configuration directory that is distributed to the configuration clients (security servers and/or configuration proxies) of this and federated X-Road instances. |
| generated-conf-dir      | /var/lib/xroad/public                   | Absolute path to the directory where both the private and shared parameter files are created for distribution. |
| internal-directory      | internalconf                            | Name of the signed internal configuration directory that is distributed to the configuration clients (security servers and/or configuration proxies) of this X-Road instance. |
| trusted-anchors-allowed | true                                    | True if federation is allowed for this X-Road instance. |
| minimum-global-configuration-version | 2                          | The minimum supported global configuration version on the central server. This parameter is used if the central server needs to generate multiple versions of global configuration. Note that the support for global configuration V1 has been dropped in X-Road 6.20.0 and since that version the minimum value for this parameter is 2. |
| auto-approve-auth-cert-reg-requests | false                       | True if automatic approval of auth cert registration requests is enabled for this X-Road instance. Automatic approval is applied to existing members only. |
| auto-approve-client-reg-requests | false                          | True if automatic approval of client registration requests is enabled for this X-Road instance. Automatic approval is applied to existing members only. In addition, automatic approval is applied only if the client registration request has been signed by the member owning the subsystem to be registered as a security server client. |
| auto-approve-owner-change-requests | false                        | True if automatic approval of owner change requests is enabled for this X-Road instance. Automatic approval is applied to existing members only. |
| ha-node-name            |                                         | Central server HA node name. See [IG-CSHA](#Ref_IG-CSHA) before modifying this parameter. |

#### 4.1.3 Signer parameters: `[signer]`

| **Name**                | **Vanilla value**                      | **Description** |
|-------------------------|----------------------------------------|-----------------|
| ocsp-response-retrieval-active | false <br/> _(see Description for more information)_ | This property is used as an override to deactivate periodic OCSP-response retrieval for components that don't need that functionality, but still use signer. <br/><br/> Values: <br/> `false` - OCSP-response retrieval jobs are never scheduled <br/> `true` - periodic OCSP-response retrieval is active based on ocspFetchInterval. **Note that if the entire property is missing, it is interpreted as true.** <br/><br/>  This property is delivered as an override and only for the components where the OCSP-response retrieval jobs need to be deactivated. The property is missing for components that require OCSP-response retrieval to be activated. |
| ocsp-cache-path                | /var/cache/xroad                | Absolute path to the directory where the cached OCSP responses are stored. |
| enforce-token-pin-policy       | false                           | Controls enforcing the token pin policy. When set to true, software token pin is required to be at least 10 ASCII characters from at least tree character classes (lowercase letters, uppercase letters, digits, special characters). (since version 6.7.7) |

### 4.2 System Parameters in the Database

This section describes the system parameters used by the X-Road central server. For instructions on how to change the parameter values, see section [Changing the System Parameter Values in the Central Server Database](#changing-the-system-parameter-values-in-the-central-server-database).

| **Name**                    | **Value type** | **Vanilla value**                        | **Description**         |
|-----------------------------|----------------|------------------------------------------|-------------------------|
| confExpireIntervalSeconds   | integer        | 600                                      | Time in seconds of the validity of the configuration after creation. |
| confHashAlgoUri             | string         | http://www.w3.org/2001/04/xmlenc#sha512  | URI of the algorithm used for calculating the hash values of the global configuration files.<br/>Possible values are<br/>http://www.w3.org/2001/04/xmlenc#sha256,<br/>http://www.w3.org/2001/04/xmlenc#sha512. |
| confSignDigestAlgoId        | string         | SHA-512                                  | Identifier of the digest algorithm used for signing the global configuration.<br/>Possible values are<br/>-   SHA-256,<br/>-   SHA-384,<br/>-   SHA-512. |
| confSignCertHashAlgoUri     | string         | http://www.w3.org/2001/04/xmlenc#sha512  | URI of the algorithm used for calculating the hash value of the certificate used to sign the global configuration.<br/>Possible values are<br/>http://www.w3.org/2001/04/xmlenc\#sha256,<br/>http://www.w3.org/2001/04/xmlenc\#sha512. |
| ocspFreshnessSeconds        | integer        | 3600                                     | Defines the validity period (in seconds) for the OCSP responses retrieved from the OCSP responders. OCSP responses older than the validity period are considered expired and cannot be used for certificate verification. |
| timeStampingIntervalSeconds | integer        | 60                                       | Defines the interval of time-stamping service calls. Interval in seconds after which message log records must be timestamped. The interval must be between 60 and 86400 seconds. **Note: this value must be less than *ocspFreshnessSeconds.*** |

### 4.3 Global Configuration Generation Interval Parameter

The global configuration generation interval parameter regulates the timing for global configuration generation. Global configuration generation is invoked by the Cron daemon [[CRONMAN](#Ref_CRONMAN)]. The parameter is located at following file:

	/etc/cron.d/xroad-center

The file is deployed during X-Road installation and by default has following content (see exact cron specifications) \[[CRONHOW](#Ref_CRONHOW)\]:

	#!/bin/sh
	* * * * * xroad curl http://127.0.0.1:8084/managementservice/gen_conf 2>1 >/dev/null;

The parameter regulating the timing of global configuration generation is the cron expression at the start of the last line (\* \* \* \* \*), which means that global configuration generation is invoked every minute by default.

## 5 Configuration Proxy System Parameters

This chapter describes the system parameters used by the X-Road configuration proxy.

### 5.1 Configuration proxy module parameters: `[configuration-proxy]`

| **Name**                       | **Vanilla value**                       | **Description**    |
|--------------------------------|-----------------------------------------|--------------------|
| address                        | 0.0.0.0                                 | The public IP or NAT address which is accessed for downloading the distributed global configuration. |
| configuration-path             | /etc/xroad/configurationproxy/          | Absolute path to the directory containing the configuration files of the configuration proxy instance. |
| generated-conf-path            | /var/lib/xroad/public                   | Absolute path to the public web server directory where the global configuration files that this configuration proxy generates are be placed for distribution. |
| signature-digest-algorithm-id  | SHA-512                                 | ID of the digest algorithm the configuration proxy uses when computing global configuration signatures.<br/>The possible values are<br/>-   SHA-256,<br/>-   SHA-384,<br/>-   SHA-512. |
| hash-algorithm-uri             | http://www.w3.org/2001/04/xmlenc#sha512 | URI that identifies the algorithm the configuration proxy uses when calculating hash values for the global configuration files.<br/>The possible values are<br/>http://www.w3.org/2001/04/xmlenc#sha256,<br/>http://www.w3.org/2001/04/xmlenc#sha512 |
| download-script                | /usr/share/xroad/scripts/download\_instance\_configuration.sh | Absolute path to the location of the script that initializes the global configuration download procedure. |
| minimum-global-configuration-version | 2                                 | The minimum supported global configuration version on the configuration proxy. This parameter is used if the configuration proxy needs to distribute multiple versions of global configuration. Note that the support for global configuration V1 has been dropped in X-Road 6.20.0 and since that version the minimum value for this parameter is 2. |

### 5.2 Signer parameters: `[signer]`

| **Name**                       | **Vanilla value**                       | **Description** |
|--------------------------------|-----------------------------------------|-----------------|
| ocsp-response-retrieval-active | false <br/> _(see Description for more information)_ | This property is used as an override to deactivate periodic OCSP-response retrieval for components that don't need that functionality, but still use signer. <br/><br/> Values: <br/> `false` - OCSP-response retrieval jobs are never scheduled <br/> `true` - periodic OCSP-response retrieval is active based on ocspFetchInterval. **Note that if the entire property is missing, it is interpreted as true.** <br/><br/>  This property is delivered as an override and only for the components where the OCSP-response retrieval jobs need to be deactivated. The property is missing for components that require OCSP-response retrieval to be activated. |
| ocsp-cache-path                | /var/cache/xroad                        | Absolute path to the directory where the cached OCSP responses are stored. |
| enforce-token-pin-policy       | false                                   | Controls enforcing the token pin policy. When set to true, software token pin is required to be at least 10 ASCII characters from at least tree character classes (lowercase letters, uppercase letters, digits, special characters). (since version 6.7.7) |

<a id="Ref_note1"></a>[1] Default value for proxy.client-tls-ciphers.
>TLS_ECDHE_RSA_WITH_AES_128_GCM_SHA256,
TLS_ECDHE_RSA_WITH_AES_128_CBC_SHA256,
TLS_ECDHE_RSA_WITH_AES_256_GCM_SHA384,
TLS_ECDHE_RSA_WITH_AES_256_CBC_SHA384,
TLS_DHE_RSA_WITH_AES_128_GCM_SHA256,
TLS_DHE_RSA_WITH_AES_128_CBC_SHA256,
TLS_DHE_RSA_WITH_AES_256_CBC_SHA256,
TLS_DHE_RSA_WITH_AES_256_GCM_SHA384

<a id="Ref_note2"></a>[2] Default value for proxy.xroad-tls-ciphers.
>TLS_ECDHE_RSA_WITH_AES_256_CBC_SHA384,
TLS_DHE_RSA_WITH_AES_256_CBC_SHA256

> (see [*https://docs.oracle.com/javase/8/docs/technotes/guides/security/SunProviders.html#SunJSSEProvider*](https://docs.oracle.com/javase/8/docs/technotes/guides/security/SunProviders.html#SunJSSEProvider) for possible values)
>
> Note. OpenJDK 8 on RHEL 7 supports ECDHE key agreement protocol starting from RHEL 7.3. In RHEL 7 versions prior to RHEL 7.3 only DHE cipher suites are supported.<|MERGE_RESOLUTION|>--- conflicted
+++ resolved
@@ -60,15 +60,10 @@
 | 26.11.2019 | 2.48     | Add proxy serverconf caching parameters | Jarkko Hyöty |
 | 05.12.2019 | 2.49     | Fix broken link in Table of Contents | Tapio Jaakkola | 
 | 11.12.2019 | 2.50     | Added new Central Server parameter *ha-node-name* | Jarkko Hyöty |
-<<<<<<< HEAD
-| 03.04.2020 | 2.51     | Removed proxy parameter allow-get-wsdl-request. | Petteri Kivimäki |
-| 12.04.2020 | 2.52     | Updated *connector-host* property EE-package value. | Petteri Kivimäki |
-| 30.04.2020 | 2.53     | Added new parameter *enforce-certificate-validity-period-check* | Märten Soo |
-=======
 | 01.04.2020 | 2.51     | Added new management REST API parameters *key-management-api-whitelist* and *regular-api-whitelist* | Janne Mattila |
 | 03.04.2020 | 2.52     | Removed proxy parameter allow-get-wsdl-request. | Petteri Kivimäki |
 | 12.04.2020 | 2.53     | Updated *connector-host* property EE-package value. | Petteri Kivimäki |
->>>>>>> 4b18a661
+| 30.04.2020 | 2.54     | Added new parameter *enforce-certificate-validity-period-check* | Märten Soo |
 
 ## Table of Contents
 
