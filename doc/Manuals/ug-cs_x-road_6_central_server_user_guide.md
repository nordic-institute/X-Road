--- conflicted
+++ resolved
@@ -1,6 +1,6 @@
 # X-Road: Central Server User Guide <!-- omit in toc --> 
 
-Version: 2.36
+Version: 2.37
 Doc. ID: UG-CS
 
 ## Version history <!-- omit in toc --> 
@@ -61,11 +61,8 @@
 | 11.07.2023 | 2.33    | Minor updates                                                                                                                                                                                                                                                                                                                                                                                                                           | Petteri Kivimäki    |
 | 20.11.2023 | 2.34    | Security server address change management request                                                                                                                                                                                                                                                                                                                                                                                       | Justas Samuolis     |
 | 09.12.2023 | 2.35    | Minor updates                                                                                                                                                                                                                                                                                                                                                                                                                           | Petteri Kivimäki    |
-<<<<<<< HEAD
-| 12.12.2023 | 2.36    | Add a reference to LDAP configuration in Security Server guide                                                                                                                                                                                                                                                                                                                                                                          | Ričardas Bučiūnas   |
-=======
 | 09.12.2023 | 2.36    | Management service TLS certificate                                                                                                                                                                                                                                                                                                                                                                                                      | Eneli Reimets       |
->>>>>>> 96a71c5d
+| 12.12.2023 | 2.37    | Add a reference to LDAP configuration in Security Server guide                                                                                                                                                                                                                                                                                                                                                                          | Ričardas Bučiūnas   |
 ## Table of Contents <!-- omit in toc --> 
 <!-- toc -->
 
