--- conflicted
+++ resolved
@@ -4,11 +4,7 @@
 
 # X-Road: Central Server User Guide <!-- omit in toc --> 
 
-<<<<<<< HEAD
-Version: 2.27  
-=======
-Version: 2.27
->>>>>>> 7392f8cb
+Version: 2.28
 Doc. ID: UG-CS
 
 ## Version history <!-- omit in toc --> 
@@ -60,12 +56,8 @@
 | 19.05.2023 | 2.24    | New Central Server updates                                                                                                                                                                                                                                                                                                                                                                                                              | Eneli Reimets       |
 | 01.06.2023 | 2.25    | Update references                                                                                                                                                                                                                                                                                                                                                                                                                       | Petteri Kivimäki    |
 | 31.05.2023 | 2.26    | Added 3.3 API key considerations in High-Availability setup  paragraph                                                                                                                                                                                                                                                                                                                                                                  | Ričardas Bučiūnas   |
-<<<<<<< HEAD
-| 02.06.2023 | 2.27    | Added security hardening paragraph                                                                                                                                                                                                                                                                                                                                                                                                      | Ričardas Bučiūnas   |
-=======
 | 05.06.2023 | 2.27    | Update HA cluster status endpoint path                                                                                                                                                                                                                                                                                                                                                                                                  | Andres Rosenthal    |
-
->>>>>>> 7392f8cb
+| 02.06.2023 | 2.28    | Added security hardening paragraph                                                                                                                                                                                                                                                                                                                                                                                                      | Ričardas Bučiūnas   |
 
 ## Table of Contents <!-- omit in toc --> 
 <!-- toc -->
