# SECURITY SERVER USER GUIDE <!-- omit in toc -->

**X-ROAD 7**

<<<<<<< HEAD
Version: 2.90  
=======
Version: 2.91  
>>>>>>> 19bef667
Doc. ID: UG-SS

---


## Version history <!-- omit in toc -->

| Date       | Version | Description                                                                                                                                                                                                                                                                                                                                                                                                 | Author               |
|------------|---------|-------------------------------------------------------------------------------------------------------------------------------------------------------------------------------------------------------------------------------------------------------------------------------------------------------------------------------------------------------------------------------------------------------------|----------------------|
| 05.09.2014 | 0.1     | Initial draft                                                                                                                                                                                                                                                                                                                                                                                               |                      |
| 24.09.2014 | 0.2     | Translation to English                                                                                                                                                                                                                                                                                                                                                                                      |                      |
| 10.10.2014 | 0.3     | Update                                                                                                                                                                                                                                                                                                                                                                                                      |                      |
| 14.10.2014 | 0.4     | Title page, header, footer added                                                                                                                                                                                                                                                                                                                                                                            |                      |
| 16.10.2014 | 0.5     | Minor corrections done                                                                                                                                                                                                                                                                                                                                                                                      |                      |
| 12.11.2014 | 0.6     | Asynchronous messages section removed. Global Configuration distributors section replaced with Configuration Anchor section ([10.2](#102-managing-the-configuration-anchor)). Added Logback information (Chapter [16](#17-logs-and-system-services)). A note added about the order of timestamping services (Section [10.3](#103-managing-the-timestamping-services)).                                      |                      |
| 1.12.2014  | 1.0     | Minor corrections done                                                                                                                                                                                                                                                                                                                                                                                      |                      |
| 19.01.2015 | 1.1     | License information added                                                                                                                                                                                                                                                                                                                                                                                   |                      |
| 27.01.2015 | 1.2     | Minor corrections done                                                                                                                                                                                                                                                                                                                                                                                      |                      |
| 30.04.2015 | 1.3     | "sdsb" changed to "xroad"                                                                                                                                                                                                                                                                                                                                                                                   |                      |
| 29.05.2015 | 1.4     | Message Log chapter added (Chapter [11](#11-message-log))                                                                                                                                                                                                                                                                                                                                                   |                      |
| 30.06.2015 | 1.5     | Minor corrections done                                                                                                                                                                                                                                                                                                                                                                                      |                      |
| 3.07.2015  | 1.6     | Audit Log chapter added (Chapter [12](#12-audit-log))                                                                                                                                                                                                                                                                                                                                                       |                      |
| 7.09.2015  | 1.7     | Message Log – how to use remote database (Section [11.3](#113-using-a-remote-database))                                                                                                                                                                                                                                                                                                                     |                      |
| 14.09.2015 | 1.8     | Reference to the audit log events added                                                                                                                                                                                                                                                                                                                                                                     |                      |
| 18.09.2015 | 1.9     | Minor corrections done                                                                                                                                                                                                                                                                                                                                                                                      |                      |
| 21.09.2015 | 2.0     | References fixed                                                                                                                                                                                                                                                                                                                                                                                            |                      |
| 07.10.2015 | 2.1     | Default value of the parameter *acceptable-timestamp-failure-period* set to 14400                                                                                                                                                                                                                                                                                                                           |                      |
| 14.10.2015 | 2.2     | Instructions for using an external database for the message log corrected                                                                                                                                                                                                                                                                                                                                   |                      |
| 05.11.2015 | 2.3     | Updates related to backup and restore (Chapter [13](#13-back-up-and-restore))                                                                                                                                                                                                                                                                                                                               |                      |
| 30.11.2015 | 2.4     | X-Road concepts updated (Section [1.2](#12-x-road-concepts)). Security server registration updated (Chapter [3](#3-security-server-registration)). Security server clients updated (Chapter [4](#4-security-server-clients)); only subsystems (and not members) can be registered as Security Server clients and have services or access rights configured. Cross-references fixed. Editorial changes made. |                      |
| 09.12.2015 | 2.5     | Security server client deletion updated (Section [4.5.2](#452-deleting-a-client)). Editorial changes made.                                                                                                                                                                                                                                                                                                  |                      |
| 14.12.2015 | 2.6     | Message log updated (Chapter [11](#11-message-log))                                                                                                                                                                                                                                                                                                                                                         |                      |
| 14.01.2016 | 2.7     | Logs updated (Chapter [16](#17-logs-and-system-services))                                                                                                                                                                                                                                                                                                                                                   |                      |
| 08.02.2016 | 2.8     | Corrections in chapter [16](#17-logs-and-system-services)                                                                                                                                                                                                                                                                                                                                                   |                      |
| 20.05.2016 | 2.9     | Merged changes from xtee6-doc repo. Added Chapter [14](#14-diagnostics) Diagnostics and updated content of [10.4](#104-changing-the-internal-tls-key-and-certificate) Changing the Internal TLS Key and Certificate.                                                                                                                                                                                        |                      |
| 29.11.2016 | 2.10    | User Management updated (Chapter [2](#2-user-management)). XTE-297: Internal Servers tab is displayed to Security Server owner (Chapter [9](#9-communication-with-the-client-information-systems)).                                                                                                                                                                                                         |                      |
| 19.12.2016 | 2.11    | Added Chapter [15](#15-operational-monitoring) Operational Monitoring                                                                                                                                                                                                                                                                                                                                       |                      |
| 20.12.2016 | 2.12    | Minor corrections in Chapter [15](#15-operational-monitoring)                                                                                                                                                                                                                                                                                                                                               |                      |
| 22.12.2016 | 2.13    | Corrections in Chapter [15.2.5](#1525-configuring-an-external-operational-monitoring-daemon-and-the-corresponding-security-server)                                                                                                                                                                                                                                                                          |                      |
| 04.01.2016 | 2.14    | Corrections in Chapter [15.2.5](#1525-configuring-an-external-operational-monitoring-daemon-and-the-corresponding-security-server)                                                                                                                                                                                                                                                                          |                      |
| 20.02.2017 | 2.15    | Converted to Github flavoured Markdown, added license text, adjusted tables for better output in PDF                                                                                                                                                                                                                                                                                                        | Toomas Mölder        |
| 16.03.2017 | 2.16    | Added observer role to Chapters [2.1](#21-user-roles) and [2.2](#22-managing-the-users)                                                                                                                                                                                                                                                                                                                     | Tatu Repo            |
| 15.06.2017 | 2.17    | Added [Chapter 17](#18-federation) on federation                                                                                                                                                                                                                                                                                                                                                            | Olli Lindgren        |
| 25.09.2017 | 2.18    | Added chapter [16 Environmental Monitoring](#16-environmental-monitoring)                                                                                                                                                                                                                                                                                                                                   | Tomi Tolvanen        |
| 17.10.2017 | 2.19    | Added section [16.3 Limiting environmental monitoring remote data set](#163-limiting-environmental-monitoring-remote-data-set)                                                                                                                                                                                                                                                                              | Joni Laurila         |
| 05.03.2018 | 2.20    | Added terms and abbreviations reference, document links, moved concepts to terms and abbreviations.                                                                                                                                                                                                                                                                                                         | Tatu Repo            |
| 10.04.2018 | 2.21    | Update internal server certificate documentation.                                                                                                                                                                                                                                                                                                                                                           | Jarkko Hyöty         |
| 25.05.2018 | 2.22    | Update system parameters documentation.                                                                                                                                                                                                                                                                                                                                                                     | Jarkko Hyöty         |
| 15.11.2018 | 2.23    | Minor updates for Ubuntu 18.04                                                                                                                                                                                                                                                                                                                                                                              | Jarkko Hyöty         |
| 06.02.2019 | 2.24    | Minor updates on Security Server client registration in Chapters [4.3](#43-configuring-a-signing-key-and-certificate-for-a-security-server-client) and [4.4](#44-registering-a-security-server-client-in-the-x-road-governing-authority).                                                                                                                                                                   | Petteri Kivimäki     |
| 15.03.2019 | 2.25    | Update documentation to cover REST service usage in chapter [6]                                                                                                                                                                                                                                                                                                                                             | Jarkko Hyöty         |
| 26.03.2019 | 2.26    | Added chapter on API keys [19](#19-management-rest-api)                                                                                                                                                                                                                                                                                                                                                     | Janne Mattila        |
| 16.04.2019 | 2.27    | Minor updates regarding REST services in chapter [6]                                                                                                                                                                                                                                                                                                                                                        | Petteri Kivimäki     |
| 30.06.2019 | 2.28    | Update the default connection type from HTTP to HTTPS in chapter [9]                                                                                                                                                                                                                                                                                                                                        | Petteri Kivimäki     |
| 01.07.2019 | 2.29    | Changing the Security Server Owner chapter added (Chapter [3.4](#34-changing-the-security-server-owner))                                                                                                                                                                                                                                                                                                    | Petteri Kivimäki     |
| 14.08.2019 | 2.30    | Added automatic backups                                                                                                                                                                                                                                                                                                                                                                                     | Ilkka Seppälä        |
| 29.09.2019 | 2.31    | Added chapter [19.3](#193-correlation-id-http-header) on REST API correlation id                                                                                                                                                                                                                                                                                                                            | Janne Mattila        |
| 30.09.2019 | 2.32    | Added remote database migration guide                                                                                                                                                                                                                                                                                                                                                                       | Ilkka Seppälä        |
| 15.10.2019 | 2.33    | Updated REST services in chapter [6]                                                                                                                                                                                                                                                                                                                                                                        | Ilkka Seppälä        |
| 04.11.2019 | 2.34    | Added information about REST API request rate and size limits                                                                                                                                                                                                                                                                                                                                               | Janne Mattila        |
| 07.11.2019 | 2.35    | Add more information about service descriptions to chapter [6]                                                                                                                                                                                                                                                                                                                                              | Ilkka Seppälä        |
| 05.12.2019 | 2.36    | Add information about timestamping failover capabilities in chapter [10.3](#103-managing-the-timestamping-services)                                                                                                                                                                                                                                                                                         | Petteri Kivimäki     |
| 24.02.2020 | 2.37    | Updated notes about key caching after changing internal TLS key and certificate [10.4](#104-changing-the-internal-tls-key-and-certificate)                                                                                                                                                                                                                                                                  | Caro Hautamäki       |
| 26.03.2020 | 2.38    | Added chapter on updating API keys [19.1.3](#1913-updating-api-keys)                                                                                                                                                                                                                                                                                                                                        | Petteri Kivimäki     |
| 30.03.2020 | 2.39    | Added description of pre-restore backups                                                                                                                                                                                                                                                                                                                                                                    | Ilkka Seppälä        |
| 01.04.2020 | 2.40    | Added notes about IP whitelists for REST API                                                                                                                                                                                                                                                                                                                                                                | Janne Mattila        |
| 03.06.2020 | 2.41    | Updated audit logging description                                                                                                                                                                                                                                                                                                                                                                           | Janne Mattila        |
| 05.06.2020 | 2.42    | Added chapter about validation errors [19.4](#194-validation-errors)                                                                                                                                                                                                                                                                                                                                        | Caro Hautamäki       |
| 25.06.2020 | 2.43    | Update environmental and operational monitoring JMXMP details                                                                                                                                                                                                                                                                                                                                               | Petteri Kivimäki     |
| 08.07.2020 | 2.44    | Update chapter on access rights [7](#7-access-rights)                                                                                                                                                                                                                                                                                                                                                       | Petteri Kivimäki     |
| 30.07.2020 | 2.45    | Added mention about proxy_ui_api.log to [17 Logs and System Services](#17-logs-and-system-services)                                                                                                                                                                                                                                                                                                         | Janne Mattila        |
| 10.08.2020 | 2.46    | Added mention about unit start rate limits to [17.1 System Services](#171-system-services)                                                                                                                                                                                                                                                                                                                  | Janne Mattila        |
| 21.09.2020 | 2.47    | Added a validation error example to [19.4 Validation errors](#194-validation-errors)                                                                                                                                                                                                                                                                                                                        | Caro Hautamäki       |
| 29.09.2020 | 2.48    | Update chapters [3](#3-security-server-registration), [4](#4-security-server-clients), [6](#6-x-road-services), [7](#7-access-rights), [8](#8-local-access-right-groups) and [13](#13-back-up-and-restore) to match the new management API                                                                                                                                                                  | Tapio Jaakkola       |
| 30.09.2020 | 2.49    | Update chapters [3](#3-security-server-registration), [5](#5-security-tokens-keys-and-certificates), [9](#9-communication-with-the-client-information-systems), [10](#10-system-parameters), [14](#14-diagnostics) and [17](#17-logs-and-system-services) to match the new management API                                                                                                                   | Caro Hautamäki       |
| 10.10.2020 | 2.50    | Corrections in Chapter [19 Management REST API](#19-management-rest-api)                                                                                                                                                                                                                                                                                                                                    | Janne Mattila        |
| 13.10.2020 | 2.51    | Added a section about the warning responses [19.5 Warning responses](#195-warning-responses)                                                                                                                                                                                                                                                                                                                | Caro Hautamäki       |
| 15.10.2020 | 2.52    | Added chapter [2.3 Managing API Keys](#23-managing-api-keys)                                                                                                                                                                                                                                                                                                                                                | Caro Hautamäki       |
| 22.10.2020 | 2.53    | Added reference to management REST API's OpenAPI description                                                                                                                                                                                                                                                                                                                                                | Petteri Kivimäki     |
| 01.12.2020 | 2.54    | Added endpoint for getting one API key to [19.1.2 Listing API keys](#1912-listing-api-keys)                                                                                                                                                                                                                                                                                                                 | Janne Mattila        |
| 25.02.2020 | 2.55    | Added information to find X-Road ID from conf backup file in chapter [13.2 Restore from the Command Line](#132-restore-from-the-command-line)                                                                                                                                                                                                                                                               | Karl Talumäe         |
| 31.05.2021 | 2.56    | Added information about backup archive contents and encryption                                                                                                                                                                                                                                                                                                                                              | Andres Allkivi       |
| 23.06.2021 | 2.57    | Fix incorrect link in Chapter [3.1](#31-configuring-the-signing-key-and-certificate-for-the-security-server-owner)                                                                                                                                                                                                                                                                                          | Petteri Kivimäki     |
| 11.08.2021 | 2.58    | Minor updates to backup archive contents and encryption                                                                                                                                                                                                                                                                                                                                                     | Petteri Kivimäki     |
| 13.08.2021 | 2.59    | Add documentation about message log archive grouping and encryption                                                                                                                                                                                                                                                                                                                                         | Jarkko Hyöty         |
| 25.08.2021 | 2.60    | Update X-Road references from version 6 to 7                                                                                                                                                                                                                                                                                                                                                                | Caro Hautamäki       |
| 31.08.2021 | 2.61    | Describe new messagelog and message archive functionality                                                                                                                                                                                                                                                                                                                                                   | Ilkka Seppälä        |
| 13.09.2021 | 2.62    | Added a new chapter about custom command line arguments [21](#21-adding-command-line-arguments)                                                                                                                                                                                                                                                                                                             | Caro Hautamäki       |
| 22.09.2021 | 2.63    | Update backup encryption instructions                                                                                                                                                                                                                                                                                                                                                                       | Jarkko Hyöty         |
| 05.10.2021 | 2.64    | Moved the chapter about command line arguments to the system parameters document                                                                                                                                                                                                                                                                                                                            | Caro Hautamäki       |
| 24.11.2021 | 2.65    | Updated anchors to match correct sections                                                                                                                                                                                                                                                                                                                                                                   | Raido Kaju           |
| 30.11.2021 | 2.66    | Added chapter about configuring account lockouts                                                                                                                                                                                                                                                                                                                                                            | Caro Hautamäki       |
| 09.12.2021 | 2.67    | Added instructions for ensuring user account security                                                                                                                                                                                                                                                                                                                                                       | Ilkka Seppälä        |
| 09.12.2021 | 2.68    | Updated chapter [22](#22-additional-security-hardening) and added information about password policies                                                                                                                                                                                                                                                                                                       | Caro Hautamäki       |
| 13.04.2022 | 2.69    | Updated max loggable body size parameter name to correct one                                                                                                                                                                                                                                                                                                                                                | Raido Kaju           |
| 03.05.2022 | 2.70    | Minor updates to system services                                                                                                                                                                                                                                                                                                                                                                            | Petteri Kivimäki     |
| 17.05.2022 | 2.71    | Updates to Diagnostics section, minor updates to backup encryption, message log database encryption and archive encryption and grouping                                                                                                                                                                                                                                                                     | Petteri Kivimäki     |
| 13.07.2022 | 2.72    | Updated chapter [21](#21-adding-command-line-arguments) and added `XROAD_MESSAGELOG_ARCHIVER_PARAMS` argument                                                                                                                                                                                                                                                                                               | Petteri Kivimäki     |
| 09.01.2023 | 2.73    | Improved chapter [9](#9-communication-with-information-systems)                                                                                                                                                                                                                                                                                                                                             | Andres Rosenthal     |
| 30.01.2023 | 2.74    | Updated chapter [13.3 Automatic Backups](#133-automatic-backups) to reflect recent configuration changes.                                                                                                                                                                                                                                                                                                   | Ričardas Bučiūnas    |
| 01.06.2023 | 2.75    | Update references                                                                                                                                                                                                                                                                                                                                                                                           | Petteri Kivimäki     |
| 31.05.2023 | 2.76    | Updated chapter [19.1.5 API key caching](#1915-api-key-caching) with additional configuration suggestions.                                                                                                                                                                                                                                                                                                  | Ričardas Bučiūnas    |
| 11.07.2023 | 2.77    | Minor updates                                                                                                                                                                                                                                                                                                                                                                                               | Petteri Kivimäki     |
| 12.07.2023 | 2.78    | Removed deprecated request.sizelimit.* and ratelimit.requests.* parameters                                                                                                                                                                                                                                                                                                                                  | Justas Samuolis      |
| 20.11.2023 | 2.79    | Added Security Server address change chapter                                                                                                                                                                                                                                                                                                                                                                | Justas Samuolis      |
| 08.12.2023 | 2.80    | Add a chapter about configuring a minimum required client Security Server version                                                                                                                                                                                                                                                                                                                           | Petteri Kivimäki     |
| 11.12.2023 | 2.81    | Add a chapter about LDAP over PAM configuration                                                                                                                                                                                                                                                                                                                                                             | Ričardas Bučiūnas    |
| 08.12.2023 | 2.82    | Disabled client state                                                                                                                                                                                                                                                                                                                                                                                       | Madis Loitmaa        |
| 26.03.2024 | 2.83    | Passing additional parameters to psql                                                                                                                                                                                                                                                                                                                                                                       | Ovidijus Narkevicius |
| 09.06.2024 | 2.84    | Acme related updates                                                                                                                                                                                                                                                                                                                                                                                        | Mikk-Erik Bachmann   |
| 12.06.2024 | 2.85    | Acme related updates                                                                                                                                                                                                                                                                                                                                                                                        | Petteri Kivimäki     |
| 16.09.2024 | 2.86    | Acme automatic renewal related updates                                                                                                                                                                                                                                                                                                                                                                      | Mikk-Erik Bachmann   |
| 28.10.2024 | 2.87    | Minor updates to remote database migration                                                                                                                                                                                                                                                                                                                                                                  | Eneli Reimets        |
| 08.11.2024 | 2.88    | Add EC key support for authentication and signing certificates                                                                                                                                                                                                                                                                                                                                              | Ovidijus Narkevicius |
| 17.12.2024 | 2.89    | Acme related updates                                                                                                                                                                                                                                                                                                                                                                                        | Mikk-Erik Bachmann   |
| 07.01.2025 | 2.90    | Updated references                                                                                                                                                                                                                                                                                                                                                                                          | Petteri Kivimäki     |
<<<<<<< HEAD
=======
| 15.01.2025 | 2.91    | Minor updates                                                                                                                                                                                                                                                                                                                                                                                               | Petteri Kivimäki     |
>>>>>>> 19bef667

## Table of Contents <!-- omit in toc -->

<!-- toc -->
<!-- vim-markdown-toc GFM -->

- [License](#license)
- [1 Introduction](#1-introduction)
  - [1.1 The X-Road Security Server](#11-the-x-road-security-server)
  - [1.2 Terms and abbreviations](#12-terms-and-abbreviations)
  - [1.3 References](#13-references)
- [2 User Management](#2-user-management)
  - [2.1 User Roles](#21-user-roles)
  - [2.2 Managing the Users](#22-managing-the-users)
    - [2.2.1 Adding and Removing Users](#221-adding-and-removing-users)
  - [2.3 LDAP user authentication](#23-ldap-user-authentication)
    - [2.3.1 Setting up LDAP User Authentication for X-Road Security Server using SSSD](#231-setting-up-ldap-user-authentication-for-x-road-security-server-using-sssd)
  - [2.4 Managing API Keys](#24-managing-api-keys)
    - [2.4.1 Creating a new API key](#241-creating-a-new-api-key)
    - [2.4.2 Editing the roles of an API key](#242-editing-the-roles-of-an-api-key)
    - [2.4.3 Revoking an API key](#243-revoking-an-api-key)
- [3 Security Server Registration](#3-security-server-registration)
  - [3.1 Configuring the Signing Key and Certificate for the Security Server Owner](#31-configuring-the-signing-key-and-certificate-for-the-security-server-owner)
    - [3.1.1 Generating a Signing Key and Certificate Signing Request](#311-generating-a-signing-key-and-certificate-signing-request)
    - [3.1.2 Importing a Certificate from the Local File System](#312-importing-a-certificate-from-the-local-file-system)
    - [3.1.3 Importing a Certificate from a Security Token](#313-importing-a-certificate-from-a-security-token)
  - [3.2 Configuring the Authentication Key and Certificate for the Security Server](#32-configuring-the-authentication-key-and-certificate-for-the-security-server)
    - [3.2.1 Generating an Authentication Key](#321-generating-an-authentication-key)
    - [3.2.2 Generating a Certificate Signing Request for an Authentication Key](#322-generating-a-certificate-signing-request-for-an-authentication-key)
    - [3.2.3 Importing an Authentication Certificate from the Local File System](#323-importing-an-authentication-certificate-from-the-local-file-system)
  - [3.3 Registering the Security Server in the X-Road Governing Authority](#33-registering-the-security-server-in-the-x-road-governing-authority)
    - [3.3.1 Registering an Authentication Certificate](#331-registering-an-authentication-certificate)
  - [3.4 Changing the Security Server Owner](#34-changing-the-security-server-owner)
- [4 Security Server Clients](#4-security-server-clients)
  - [4.1 Security Server Client States](#41-security-server-client-states)
  - [4.2 Adding a Security Server Client](#42-adding-a-security-server-client)
  - [4.3 Adding a Security Server Member Subsystem](#43-adding-a-security-server-member-subsystem)
  - [4.4 Configuring a Signing Key and Certificate for a Security Server Client](#44-configuring-a-signing-key-and-certificate-for-a-security-server-client)
  - [4.5 Registering a Security Server Client in the X-Road Governing Authority](#45-registering-a-security-server-client-in-the-x-road-governing-authority)
    - [4.5.1 Registering a Security Server Client](#451-registering-a-security-server-client)
  - [4.6 Deleting a Client from the Security Server](#46-deleting-a-client-from-the-security-server)
    - [4.6.1 Unregistering a Client](#461-unregistering-a-client)
    - [4.6.2 Deleting a Client](#462-deleting-a-client)
  - [4.7 Disabling Client Subsystem Temporarily](#47-disabling-client-subsystem-temporarily)
    - [4.7.1 Disabling Client Subsystem](#471-disabling-client-subsystem)
    - [4.7.2 Enabling Client Subsystem](#472-enabling-client-subsystem)
- [5 Security Tokens, Keys, and Certificates](#5-security-tokens-keys-and-certificates)
  - [5.1 Availability States of Security Tokens](#51-availability-states-of-security-tokens)
  - [5.2 Registration States of Certificates](#52-registration-states-of-certificates)
    - [5.2.1 Registration States of the Signing Certificate](#521-registration-states-of-the-signing-certificate)
    - [5.2.2 Registration States of the Authentication Certificate](#522-registration-states-of-the-authentication-certificate)
  - [5.3 Validity States of Certificates](#53-validity-states-of-certificates)
  - [5.4 Activating and Disabling the Certificates](#54-activating-and-disabling-the-certificates)
  - [5.5 Configuring and Registering an Authentication key and Certificate](#55-configuring-and-registering-an-authentication-key-and-certificate)
  - [5.6 Deleting a Certificate](#56-deleting-a-certificate)
    - [5.6.1 Unregistering an Authentication Certificate](#561-unregistering-an-authentication-certificate)
    - [5.6.2 Deleting a Certificate or a certificate Signing Request notice](#562-deleting-a-certificate-or-a-certificate-signing-request-notice)
  - [5.7 Deleting a Key](#57-deleting-a-key)
- [6 X-Road Services](#6-x-road-services)
  - [6.1 Adding a service description](#61-adding-a-service-description)
    - [6.1.1 SOAP](#611-soap)
    - [6.1.2 REST](#612-rest)
  - [6.2 Refreshing a service description](#62-refreshing-a-service-description)
  - [6.3 Enabling and Disabling a service description](#63-enabling-and-disabling-a-service-description)
  - [6.4 Changing the Address of a service description](#64-changing-the-address-of-a-service-description)
  - [6.5 Deleting a service description](#65-deleting-a-service-description)
  - [6.6 Changing the Parameters of a Service](#66-changing-the-parameters-of-a-service)
  - [6.7 Managing REST Endpoints](#67-managing-rest-endpoints)
  - [6.8 Configuring a Minimum Required Client Security Server Version](#68-configuring-a-minimum-required-client-security-server-version)
- [7 Access Rights](#7-access-rights)
  - [7.1 Changing the Access Rights of a Service](#71-changing-the-access-rights-of-a-service)
  - [7.2 Adding a Service Client](#72-adding-a-service-client)
  - [7.3 Changing the Access Rights of a Service Client](#73-changing-the-access-rights-of-a-service-client)
- [8 Local Access Right Groups](#8-local-access-right-groups)
  - [8.1 Adding a Local Group](#81-adding-a-local-group)
  - [8.2 Displaying and Changing the Members of a Local Group](#82-displaying-and-changing-the-members-of-a-local-group)
  - [8.3 Changing the description of a Local Group](#83-changing-the-description-of-a-local-group)
  - [8.4 Deleting a Local Group](#84-deleting-a-local-group)
- [9 Communication with Information Systems](#9-communication-with-information-systems)
  - [9.1 Communication with Service Consumer Information Systems](#91-communication-with-service-consumer-information-systems)
  - [9.2 Communication with Service Provider Information Systems](#92-communication-with-service-provider-information-systems)
  - [9.3 Managing Information System TLS Certificates](#93-managing-information-system-tls-certificates)
- [10 System Parameters](#10-system-parameters)
  - [10.1 Managing the Security Server address](#101-managing-the-security-server-address)
  - [10.2 Managing the Configuration Anchor](#102-managing-the-configuration-anchor)
  - [10.3 Managing the Timestamping Services](#103-managing-the-timestamping-services)
  - [10.4 Changing the Internal TLS Key and Certificate](#104-changing-the-internal-tls-key-and-certificate)
  - [10.5 Approved Certificate Authorities](#105-approved-certificate-authorities)
- [11 Message Log](#11-message-log)
  - [11.1 Changing the Configuration of the Message Log](#111-changing-the-configuration-of-the-message-log)
    - [11.1.1 Common Parameters](#1111-common-parameters)
    - [11.1.2 Logging Parameters](#1112-logging-parameters)
    - [11.1.3 Message Log Encryption](#1113-message-log-encryption)
    - [11.1.4 Timestamping Parameters](#1114-timestamping-parameters)
    - [11.1.5 Archiving Parameters](#1115-archiving-parameters)
    - [11.1.6 Archive Files](#1116-archive-files)
    - [11.1.7 Archive Encryption and Grouping](#1117-archive-encryption-and-grouping)
  - [11.2 Transferring the Archive Files from the Security Server](#112-transferring-the-archive-files-from-the-security-server)
  - [11.3 Using a Remote Database](#113-using-a-remote-database)
- [12 Audit Log](#12-audit-log)
  - [12.1 Changing the Configuration of the Audit Log](#121-changing-the-configuration-of-the-audit-log)
  - [12.2 Archiving the Audit Log](#122-archiving-the-audit-log)
- [13 Back up and restore](#13-back-up-and-restore)
  - [13.1 Back up and Restore in the User Interface](#131-back-up-and-restore-in-the-user-interface)
  - [13.2 Restore from the Command Line](#132-restore-from-the-command-line)
  - [13.3 Automatic Backups](#133-automatic-backups)
  - [13.4 Backup Encryption Configuration](#134-backup-encryption-configuration)
  - [13.5 Verifying Backup Archive Consistency](#135-verifying-backup-archive-consistency)
- [14 Diagnostics](#14-diagnostics)
  - [14.1 Examine Security Server services status information](#141-examine-security-server-services-status-information)
  - [14.2 Examine Security Server Java version information](#142-examine-security-server-java-version-information)
  - [14.3 Examine Security Server encryption status information](#143-examine-security-server-encryption-status-information)
- [15 Operational Monitoring](#15-operational-monitoring)
  - [15.1 Operational Monitoring Buffer](#151-operational-monitoring-buffer)
    - [15.1.1 Stopping the Collecting of Operational Data](#1511-stopping-the-collecting-of-operational-data)
  - [15.2 Operational Monitoring Daemon](#152-operational-monitoring-daemon)
    - [15.2.1 Configuring the Health Statistics Period](#1521-configuring-the-health-statistics-period)
    - [15.2.2 Configuring the Parameters Related to Database Cleanup](#1522-configuring-the-parameters-related-to-database-cleanup)
    - [15.2.3 Configuring the Parameters related to the HTTP Endpoint of the Operational Monitoring Daemon](#1523-configuring-the-parameters-related-to-the-http-endpoint-of-the-operational-monitoring-daemon)
    - [15.2.4 Installing an External Operational Monitoring Daemon](#1524-installing-an-external-operational-monitoring-daemon)
    - [15.2.5 Configuring an External Operational Monitoring Daemon and the Corresponding Security Server](#1525-configuring-an-external-operational-monitoring-daemon-and-the-corresponding-security-server)
    - [15.2.6 Monitoring Health Data over JMXMP](#1526-monitoring-health-data-over-jmxmp)
- [16 Environmental Monitoring](#16-environmental-monitoring)
  - [16.1 Usage via SOAP API](#161-usage-via-soap-api)
  - [16.2 Usage via JMX API](#162-usage-via-jmx-api)
  - [16.3 Limiting environmental monitoring remote data set](#163-limiting-environmental-monitoring-remote-data-set)
- [17 Logs and System Services](#17-logs-and-system-services)
  - [17.1 System Services](#171-system-services)
  - [17.2 Logging configuration](#172-logging-configuration)
  - [17.3 Fault Detail UUID](#173-fault-detail-uuid)
- [18 Federation](#18-federation)
- [19 Management REST API](#19-management-rest-api)
  - [19.1 API key management operations](#191-api-key-management-operations)
    - [19.1.1 Creating new API keys](#1911-creating-new-api-keys)
    - [19.1.2 Listing API keys](#1912-listing-api-keys)
    - [19.1.3 Updating API keys](#1913-updating-api-keys)
    - [19.1.4 Revoking API keys](#1914-revoking-api-keys)
    - [19.1.5 API key caching](#1915-api-key-caching)
  - [19.2 Executing REST calls](#192-executing-rest-calls)
  - [19.3 Correlation ID HTTP header](#193-correlation-id-http-header)
  - [19.4 Validation errors](#194-validation-errors)
  - [19.5 Warning responses](#195-warning-responses)
- [20 Migrating to Remote Database Host](#20-migrating-to-remote-database-host)
- [21 Adding command line arguments](#21-adding-command-line-arguments)
- [22 Additional Security Hardening](#22-additional-security-hardening)
- [23 Passing additional parameters to psql](#23-passing-additional-parameters-to-psql)
- [24 Configuring ACME](#24-configuring-acme)
- [25 Migrating to EC Based Authentication and Signing Certificates](#25-migrating-to-ec-based-authentication-and-signing-certificates)
  - [25.1 Steps to Enable EC Based Certificates](#251-Steps-to-enable-EC-based-certificates)
  - [25.2 Backwards Compatibility](#252-Backwards-compatibility)

<!-- vim-markdown-toc -->
<!-- tocstop -->

## License

This document is licensed under the Creative Commons Attribution-ShareAlike 3.0 Unported License. To view a copy of this license, visit http://creativecommons.org/licenses/by-sa/3.0/

## 1 Introduction

This document describes the management and maintenance of an X-Road version 7 Security Server.


### 1.1 The X-Road Security Server

The main function of a Security Server is to mediate requests in a way that preserves their evidential value.

The Security Server is connected to the public Internet from one side and to the information system within the organization's internal network from the other side. In a sense, the Security Server can be seen as a specialized application-level firewall that supports the SOAP and REST protocols; hence, it should be set up in parallel with the organization's firewall, which mediates other protocols.

The Security Server is equipped with the functionality needed to secure the message exchange between a client and a service provider.

-   Messages transmitted over the public Internet are secured using digital signatures and encryption.

-   The service provider's Security Server applies access control to incoming messages, thus ensuring that only those users that have signed an appropriate agreement with the service provider can access the data.

To increase the availability of the entire system, the service user's and service provider's Security Servers can be set up in a redundant configuration as follows.

-   One service user can use multiple Security Servers in parallel to perform requests.

-   If a service provider connects multiple Security Servers to the network to provide the same services, the requests are load-balanced between the Security Servers.

-   If one of the service provider's Security Servers goes offline, the requests are automatically redirected to other available Security Servers.

The Security Server also depends on a Central Server, which provides the global configuration.

### 1.2 Terms and abbreviations

See X-Road terms and abbreviations documentation \[[TA-TERMS](#Ref_TERMS)\].

### 1.3 References

1. <a id="Ref_ASiC" class="anchor"></a>\[ASiC\] ETSI TS 102 918, Electronic Signatures and Infrastructures (ESI); Associated Signature Containers (ASiC)

2. <a id="Ref_CRON" class="anchor"></a>\[CRON\] Quartz Scheduler CRON expression,  
    <http://www.quartz-scheduler.org/documentation/quartz-2.3.0/tutorials/tutorial-lesson-06.html>

3. <a id="Ref_INI" class="anchor"></a>\[INI\] INI file,  
    <http://en.wikipedia.org/wiki/INI_file>

4. <a id="Ref_JDBC" class="anchor"></a>\[JDBC\] Connecting to the Database,   
    <https://jdbc.postgresql.org/documentation/use/#connecting-to-the-database>

5. <a id="Ref_JSON" class="anchor"></a>\[JSON\] Introducing JSON,  
    <http://json.org/>

6. <a id="Ref_PR-MESS" class="anchor"></a>\[PR-MESS\] X-Road: Message Protocol v4.0. Document ID: [PR-MESS](../Protocols/pr-mess_x-road_message_protocol.md)

7. <a id="Ref_SPEC-AL" class="anchor"></a>\[SPEC-AL\] X-Road: Audit log events. Document ID: [SPEC-AL](https://github.com/nordic-institute/X-Road/blob/master/doc/Architecture/spec-al_x-road_audit_log_events.md)

8. <a id="Ref_PR-OPMON" class="anchor"></a>\[PR-OPMON\] X-Road: Operational Monitoring Protocol. Document ID: [PR-OPMON](../OperationalMonitoring/Protocols/pr-opmon_x-road_operational_monitoring_protocol_Y-1096-2.md)

9. <a id="Ref_PR-OPMONJMX" class="anchor"></a>\[PR-OPMONJMX\] X-Road: Operational Monitoring JMX Protocol. Document ID: [PR-OPMONJMX](../OperationalMonitoring/Protocols/pr-opmonjmx_x-road_operational_monitoring_jmx_protocol_Y-1096-3.md)

10. <a id="Ref_UG-OPMONSYSPAR" class="anchor"></a>\[UG-OPMONSYSPAR\] X-Road: Operational Monitoring System Parameters. Document ID: [PR-OPMONSYSPAR](../OperationalMonitoring/Manuals/ug-opmonsyspar_x-road_operational_monitoring_system_parameters_Y-1099-1.md)

11. <a id="Ref_IG-SS" class="anchor"></a>\[IG-SS\] X-Road: Security Server Installation Guide. Document ID: [IG-SS](ig-ss_x-road_v6_security_server_installation_guide.md)

12. <a id="Ref_JMX" class="anchor"></a>\[JMX\] Monitoring and Management Using JMX Technology,  
    <http://docs.oracle.com/javase/8/docs/technotes/guides/management/agent.html>

13. <a id="Ref_ZABBIX-GATEWAY" class="anchor"></a>\[ZABBIX-GATEWAY\] Zabbix Java Gateway,  
    <https://www.zabbix.com/documentation/3.0/manual/concepts/java>

14. <a id="Ref_ZABBIX-JMX" class="anchor"></a>\[ZABBIX-JMX\] Zabbix JMX Monitoring,  
    <https://www.zabbix.com/documentation/3.0/manual/config/items/itemtypes/jmx_monitoring>

15. <a id="Ref_ZABBIX-API" class="anchor"></a>\[ZABBIX-API\] Zabbix API,  
    <https://www.zabbix.com/documentation/3.0/manual/api>

16. <a id="Ref_ARC-ENVMON" class="anchor"></a>\[ARC-ENVMON\] X-Road: Environmental Monitoring Architecture. Document ID: [ARC-ENVMON](../EnvironmentalMonitoring/Monitoring-architecture.md).

17. <a id="Ref_PR-ENVMONMES" class="anchor"></a>\[PR-ENVMONMES\] X-Road: Environmental Monitoring Messages. Document ID: [PR-ENVMONMES](../EnvironmentalMonitoring/Monitoring-messages.md).

18. <a id="Ref_MONITORING_XSD" class="anchor"></a>\[MONITORING_XSD\] X-Road XML schema for monitoring extension. [monitoring.xsd](../../src/addons/proxymonitor/common/src/main/resources/monitoring.xsd).

19. <a id="Ref_TERMS" class="anchor"></a>\[TA-TERMS\] X-Road Terms and Abbreviations. Document ID: [TA-TERMS](../terms_x-road_docs.md).

20. <a id="Ref_PR-META" class="anchor"></a>\[PR-META\] X-Road: Service Metadata Protocol. Document ID: [PR-META](../Protocols/pr-meta_x-road_service_metadata_protocol.md).

21. <a id="Ref_PR-MREST" class="anchor"></a>\[PR-MREST\] X-Road: Service Metadata Protocol for REST. Document ID: [PR-MREST](../Protocols/pr-mrest_x-road_service_metadata_protocol_for_rest.md).

22. <a id="Ref_UG-SYSPAR" class="anchor"></a>\[UG-SYSPAR\] X-Road: System Parameters User Guide. Document ID: [UG-SYSPAR](../Manuals/ug-syspar_x-road_v6_system_parameters.md).

23. <a id="Ref_REST_UI-API" class="anchor"></a>\[REST_UI-API\] X-Road Security Server Admin API OpenAPI Specification, <https://github.com/nordic-institute/X-Road/blob/develop/src/security-server/openapi-model/src/main/resources/META-INF/openapi-definition.yaml>.

24. <a id="Ref_GnuPG" class="anchor"></a>\[GnuPG\] The GNU Privacy Guard, <https://gnupg.org>.

25. <a id="Ref_UG-SIGDOC" class="anchor"></a>\[UG-SIGDOC\] X-Road: Signed Document Download and Verification Manual. Document ID: [UG-SIGDOC](../Manuals/ug-sigdoc_x-road_signed_document_download_and_verification_manual.md).

26. <a id="Ref_ACME" class="anchor"></a>\[ACME\] RFC8555: Automatic Certificate Management Environment (ACME), <https://datatracker.ietf.org/doc/html/rfc8555>

27. <a id="Ref_ACME-ARI" class="anchor"></a>\[ACME-ARI\] draft-ietf-acme-ari-05:  Automated Certificate Management Environment (ACME) Renewal Information (ARI) Extension , <https://datatracker.ietf.org/doc/draft-ietf-acme-ari/>

## 2 User Management


### 2.1 User Roles

Security servers support the following user roles:

-   <a id="xroad-security-officer" class="anchor"></a>**Security Officer** (`xroad-security-officer`) is responsible for the application of the security policy and security requirements, including the management of key settings, keys, and certificates.

-   <a id="xroad-registration-officer" class="anchor"></a>**Registration Officer** (`xroad-registration-officer`) is responsible for the registration and removal of Security Server clients.

-   <a id="xroad-service-administrator" class="anchor"></a>**Service Administrator** (`xroad-service-administrator`) manages the data of and access rights to services

-   <a id="xroad-system-administrator" class="anchor"></a>**System Administrator** (`xroad-system-administrator`) is responsible for the installation, configuration, and maintenance of the Security Server.

-   <a id="xroad-securityserver-observer" class="anchor"></a>**Security Server Observer** (`xroad-securityserver-observer`) can view the status of the Security Server without having access rights to edit the configuration. This role can be used to offer users read-only access to the Security Server admin user interface.

One user can have multiple roles and multiple users can be in the same role. Each role has a corresponding system group, created upon the installation of the system.

Henceforth each applicable section of the guide indicates, which user role is required to perform a particular action. For example:

**Access rights:** [Security Officer](#xroad-security-officer)

If the logged-in user does not have a permission to carry out a particular task, the button that would initiate the action is hidden (and neither is it possible to run the task using its corresponding keyboard combinations or mouse actions). Only the permitted data and actions are visible and available to the user.


### 2.2 Managing the Users

User management is carried out on the command line in root user permissions.

#### 2.2.1 Adding and Removing Users

To add a new user, enter the command:

    adduser username

To grant permissions to the user you created, add it to the corresponding system groups, for example:

    adduser username xroad-security-officer
    adduser username xroad-registration-officer
    adduser username xroad-service-administrator
    adduser username xroad-system-administrator
    adduser username xroad-securityserver-observer

To remove user permission, remove the user from the corresponding system group, for example:

    deluser username xroad-security-officer

Modified user permissions are applied only after a user does a new login.

To remove a user, enter:

    deluser username

### 2.3 LDAP user authentication

X-Road leverages PAM (Pluggable Authentication Modules) for user authentication, which facilitates LDAP integration.

**Prerequisites:**
- The LDAP server is properly configured and operational.
- The LDAP server is reachable from the Security Server.

#### 2.3.1 Setting up LDAP User Authentication for X-Road Security Server using SSSD

To configure LDAP user authentication on the X-Road Security Server using SSSD, follow these steps:

1. **Install the SSSD Package**:
   - On Ubuntu systems, use the following command:
      ```shell
      sudo apt-get -y install sssd sssd-ldap
      ```
    - On RHEL systems, use the following command:
      ```shell
      sudo yum install -y sssd sssd-ldap
      ```

2. **Configure SSSD**:
    - Create and edit the `/etc/sssd/sssd.conf` file to set up the connection to your LDAP server with the following configurations:
        - `[sssd]`
        - `services = nss, pam`
        - `domains = LDAP`
        - `[domain/LDAP]`
        - `id_provider = ldap`
        - `auth_provider = ldap`
        - `chpass_provider = ldap`
        - `ldap_uri = ldap://<LDAP_SERVER_IP_OR_DNS>/`
        - `ldap_search_base = dc=example,dc=com`
        - `ldap_default_bind_dn = cn=admin,dc=example,dc=com`
        - `ldap_default_authtok_type = password`
        - `ldap_default_authtok = <BIND_PASSWORD>`
        - Ensure that the file permissions are secure:
          ```shell
          sudo chmod 600 /etc/sssd/sssd.conf
          ```
    - Replace placeholders like `<LDAP_SERVER_IP_OR_DNS>`, `<BIND_PASSWORD>`, authentication parameters, etc., with actual values specific to your LDAP setup.

3. **Modify NSS Configuration**:
    - Update the `/etc/nsswitch.conf` file to include SSSD as a source for user and group information:
      ```conf
      passwd:         sss files
      group:          sss files
      shadow:         sss files
      ```
   Note: This step is typically automated by the installation process.

4. **Map LDAP Groups to X-Road Roles** (Optional):
    - If LDAP groups do not align with X-Road's requirements, you can map them accordingly in the `/etc/xroad/conf.d/local.ini` file:
      ```ini
      [proxy-ui-api.complementary-user-role-mappings]
      XROAD_SECURITY_OFFICER=ldap_group1,ldap_group2
      XROAD_SERVICE_ADMINISTRATOR=ldap_group3,ldap_group4
      ```
    - Replace `ldap_group1`, `ldap_group2`, etc., with actual LDAP group names that correspond to X-Road roles.

5. **Enable and Start SSSD Service**:
    - Enable and start the SSSD service to apply the changes:
      ```shell
      sudo systemctl enable sssd
      sudo systemctl start sssd
      ```

6. **Restart X-Road Services**:
    - Restart the `xroad-proxy-ui` service to apply the changes:
      ```shell
      sudo systemctl restart xroad-proxy-ui
      ```

### 2.4 Managing API Keys

API keys are used to authenticate API calls to Security Server's management REST API. API keys are associated with roles that define the permissions granted to the API key. If the API key is lost, it can be revoked.

#### 2.4.1 Creating a new API key

**Access rights**

-   All activities: [System Administrator](#xroad-system-administrator)

1.  In the **Navigation tabs**, select **KEYS AND CERTIFICATES**.

2.  In the opening view, select **API KEYS** tab.

3.  In the opening view, click **CREATE API KEY**. In the wizard that opens

    1. Select the roles you want to be associated with the API key. Click **NEXT**.

    2. Click **CREATE KEY**. The API key, API key id and assigned roles will be displayed in the view. **The API key will only be displayed this once so save it in a secure location**.

    3. Click **FINISH**.

#### 2.4.2 Editing the roles of an API key

**Access rights**

-   All activities: [System Administrator](#xroad-system-administrator)

1.  In the **Navigation tabs**, select **KEYS AND CERTIFICATES**.

2.  In the opening view, select **API KEYS** tab.

3.  In the opening view, in the API key list, locate the API key you want to edit and click **Edit** at the end of the API key row. In the popup that opens

    1. Select the roles you want to be associated with the API key. Click **SAVE**.

#### 2.4.3 Revoking an API key

**Access rights**

-   All activities: [System Administrator](#xroad-system-administrator)

1.  In the **Navigation tabs**, select **KEYS AND CERTIFICATES**.

2.  In the opening view, select **API KEYS** tab.

3.  In the opening view, in the API key list, locate the API key you want to revoke and click **Revoke Key** at the end of the API key row. In the dialog that opens click **YES**.


## 3 Security Server Registration

To use a Security Server for mediating (exchanging) messages, the Security Server and its owner must be certified by a certification service provider approved by the X-Road governing authority, and the Security Server has to be registered in the X-Road governing authority.


### 3.1 Configuring the Signing Key and Certificate for the Security Server Owner

The signing keys used by the Security Servers for signing X-Road messages can be stored on software or hardware based (a Hardware Security Module or a smartcard) security tokens, according to the security policy of the X-Road instance.

Depending on the certification policy, the signing keys are generated either in the Security Server or by the certification service provider. Sections [3.1.1](#311-generating-a-signing-key-and-certificate-signing-request) and [3.1.2](#312-importing-a-certificate-from-the-local-file-system) describe the actions necessary to configure the signing key and certificate in case the key is generated in the Security Server. Section [3.1.3](#313-importing-a-certificate-from-a-security-token) describes the importing of the signing key and certificate in case the key is generated by the certification service provider.

The **background colors** of the devices, keys and certificate are explained in Section [5.1](#51-availability-states-of-security-tokens).


#### 3.1.1 Generating a Signing Key and Certificate Signing Request

**Access rights:**

-   All activities: [Security Officer](#xroad-security-officer)

-   All activities except logging into the key device: [Registration Officer](#xroad-registration-officer)

-   Logging in to the key device: [System Administrator](#xroad-system-administrator)

To generate a Signing key and a Certificate Signing Request, follow these steps.

1.  In the **Navigation tabs**, select **KEYS AND CERTIFICATES**.

2.  If you are using a hardware security token, ensure that the device is connected to the Security Server. The device information must be displayed in the **SIGN AND AUTH KEYS** table.

3.  To log in to the token, click **LOG IN** on the token's row in the table and enter the PIN code. Once the correct PIN is entered, the **LOG IN** button changes to **LOG OUT**.

4.  To generate a signing key and CSR for it, expand the token's information by clicking the caret next to the token name and click **ADD KEY**. In the wizard that opens

    1. Define a label for the newly created signing key (not mandatory) and click **NEXT**.

    2. In the dialog page that opens

       1. Select the certificate usage policy from the **Usage** drop down list (SIGNING for signing certificates)

       2. Select the X-Road member the certificate will be issued for from the **Client** drop-down list

       3. Select the issuer of the certificate from the **Certification Service** drop-down list

       4. Select the format of the certificate signing request (PEM or DER) from the **CSR Format** drop-down list, according to the certification service provider's requirements

       5. Click **CONTINUE**

    3. In the dialog that opens

       1. Review the certificate owner's information that will be included in the CSR and fill in the empty fields, if needed

       2. Click **GENERATE CSR**

       3. Click **DONE**

After the generation of the CSR, a "Request" record is added under the key's row in the table, indicating that a certificate signing request has been created for this key. The record is added even if the request file was not saved to the local file system.

**To certify the signing key, transmit the certificate signing request to the approved certification service provider and accept the signing certificate created from the certificate signing request.**


#### 3.1.2 Importing a Certificate from the Local File System

**Access rights:** [Security Officer](#xroad-security-officer), [Registration Officer](#xroad-registration-officer)

To import the signing certificate to the Security Server, follow these steps.

1.  In the **Navigation tabs**, select **KEYS AND CERTIFICATES**.

2.  Show more details about a token by clicking the caret next to the token name.

3.  Click **IMPORT CERT.**.

4.  Locate the certificate file from the local file system and click **OK**. After importing the certificate, the "Request" record under the signing key's row is replaced with the information from the imported certificate. By default, the signing certificate is imported in the "Registered" state.


#### 3.1.3 Importing a Certificate from a Security Token

**Access rights:** [Security Officer](#xroad-security-officer), [Registration Officer](#xroad-registration-officer)

To import a certificate from a security token, follow these steps.

1.  In the **Navigation tabs**, select **KEYS AND CERTIFICATES**.

2.  Show more details about a token by clicking the caret next to the token name.

3.  Make sure that a key device containing the signing key and the signing certificate is connected to the Security Server. The device and the keys and certificates stored on the device must be displayed in the **SIGN AND AUTH KEYS** view.

4.  To log in to the security token, click **LOG IN** on the token's row in the table and enter the PIN. Once the correct PIN is entered, the **LOG IN** button changes to **LOG OUT**.

5.  Click the **Import** button on the row of the certificate. By default, the certificate is imported in the "Registered" state.

#### 3.1.4 Ordering the Signing Certificate from the ACME server

If an approved CA supports ACME, then an alternative to creating the CSR, sending it to be signed by the CA by some outside means and later importing it manually, is to order the certificate from the ACME server of the CA. In this case all these steps are done automatically. To do this:

1. Start the same way as in Section [3.1.1](#331-registering-an-authentication-certificate)

2. In step 4.ii.d choose a **Certification Service** that supports ACME.

3. Some Certification Services require their ACME Server account to be bound to an external account for added security. If that is the case, the chosen **Client** in step 4.ii.b needs to have external accounts credentials configured in `/etc/xroad/conf.d/acme.yml` (more info on how to configure ACME can be found in section [24. Configuring ACME](#24-configuring-acme)).

4. In step 4.iii make sure the **SAN** field has the correct DNS name. This is used by the ACME server to check that the member owns the domain the certificate is ordered for.

5. Press the **Order certificate** button. This will generate the CSR similarly to the **Generate CSR** button and also order the certificate from the ACME Server. When the order is successful, then certificate is returned and imported to the new key automatically.

Signing Certificate can also be ordered with an already existing CSR. For that follow these steps.

1. On the **Navigation tabs**, select **Keys and Certificates**

2. Show more details about a token by clicking the caret next to the token name.

3. On the row of the desired signing key, click **Order Certificate**. This link is only shown if the CSR has been generated beforehand and there are Certificate Authorities available that support ACME and use the same Certificate Profile that the CSR was created with.

4. In the dialog that opens select the issuer of the certificate from the **Certification Service** drop-down list.

5. Click **Order**. When the order succeeds, the certificate is downloaded and imported to the chosen key automatically.


### 3.2 Configuring the Authentication Key and Certificate for the Security Server

The **background colors** of the devices, keys and certificate are explained in Section [5.1](#51-availability-states-of-security-tokens).


#### 3.2.1 Generating an Authentication Key

**Access rights**

-   All activities: [Security Officer](#xroad-security-officer)

-   Logging in to the key device: [System Administrator](#xroad-system-administrator)

**The Security Server's authentication keys can only be generated on software security tokens.**

1.  In the **Navigation tabs**, select **KEYS AND CERTIFICATES**.

2.  To log in to the software token, click **LOG IN** on the token's row in the table and enter the token's PIN code. Once the correct PIN is entered, the **LOG IN** button changes to **LOG OUT**.

3.  Show more details about the token by clicking the caret next to the token name.

4.  To generate an authentication key and CSR for it, click the **ADD KEY** button below the token row. In the wizard that opens

    1. Define a label for the newly created authentication key (not mandatory) and click **NEXT**.

    2. In the dialog page that opens

       1. Select the certificate usage policy from the **Usage** drop down list (AUTHENTICATION for authentication certificates)

       2. Select the issuer of the certificate from the **Certification Service** drop-down list

       3. Select the format of the certificate signing request (PEM or DER) from the **CSR Format** drop-down list, according to the certification service provider's requirements

       4. Click **CONTINUE**

    3. In the dialog that opens

       1. Review the certificate owner's information that will be included in the CSR and fill in the empty fields, if needed

       2. Click **GENERATE CSR**

       3. Click **DONE**


#### 3.2.2 Generating a Certificate Signing Request for an Authentication Key

**Access rights:** [Security Officer](#xroad-security-officer)

To generate a certificate signing request (CSR) for the authentication key, follow these steps.

1.  In the **Navigation tabs**, select **KEYS AND CERTIFICATES**.

2.  Show more details about a token by clicking the caret next to the token name.

3.  On the row of the desired key, click **Generate CSR**. In the dialog that opens

    2.1  Select the certificate usage policy from the **Usage** drop down list (AUTH for authentication certificates);

    2.2  select the issuer of the certificate from the **Certification Service** drop-down list;

    2.3  select the format of the certificate signing request (PEM or DER), according to the certification service provider's requirements

    2.4  click **CONTINUE**;

3.  In the form that opens, review the information that will be included in the CSR and fill in the empty fields, if needed.

4.  Click **GENERATE CSR** to complete the generation of the CSR and save the prompted file to the local file system.

    1. Or click **ORDER CERTIFICATE** to also use the CSR to immediately make an order to the ACME server if the chosen Certification Service supports it.

5. Click **DONE**

After the generation of the CSR, a "Request" record is added under the key's row in the table, indicating that a certificate signing request has been created for this key. The record is added even if the request file was not saved to the local file system. (In case of a successful ACME order, the certificate will also be imported to the Security Server and be shown under the key's row instead of the CSR.)

**To certify the authentication key, transmit the certificate signing request to the approved certification service provider and accept the authentication certificate created from the certificate signing request.**


#### 3.2.3 Importing an Authentication Certificate from the Local File System

**Access rights:** [Security Officer](#xroad-security-officer)

To import the authentication certificate to the Security Server, follow these steps.

1.  In the **Navigation tabs**, select Keys and Certificates.

2.  Show more details about a token by clicking the caret next to the token name.

3.  Click **Import certificate**.

4.  Locate the certificate file from the local file system and click **OK**. After importing the certificate, the "Request" record under the authentication key's row is replaced with the information from the imported certificate. By default, the certificate is imported in the "Saved" (see Section [5.2.2](#522-registration-states-of-the-authentication-certificate)) and "Disabled" states (see Section [5.3](#53-validity-states-of-certificates)).


#### 3.2.4 Ordering the Authentication Certificate from the ACME server

If an approved CA supports ACME, then an alternative to creating the CSR, sending it to be signed by the CA by some outside means and later importing it manually, is to order the certificate from the ACME server of the CA. In this case all these steps are done automatically. To do this:

1. Start the same way as in Section [3.2.1](#321-generating-an-authentication-key) or [3.2.2](#322-generating-a-certificate-signing-request-for-an-authentication-key).

2. Choose a **Certification Service** that supports ACME.

3. Some Certification Services require their ACME Server account to be bound an external account for added security. If that is the case, the Security Server owner needs to have external accounts credentials configured in `/etc/xroad/conf.d/acme.yml` (more info on how to configure ACME can be found in section [24. Configuring ACME](#24-configuring-acme)).

4. On the CSR fields page make sure the **CN** field (and **SAN** if present) field has the correct DNS name. This is used by the ACME server to check that the member owns the domain the certificate is ordered for.

5. Press the **Order certificate** button. This will generate the CSR similarly to the **Generate CSR** button and also order the certificate from the ACME Server. When the order is successful, then certificate is returned and imported to the new key automatically.

Authentication Certificate can also be ordered with an already existing CSR. For that follow these steps.

1. On the **Navigation tabs**, select **Keys and Certificates**

2. Show more details about a token by clicking the caret next to the token name.

3. On the row of the desired authentication key, click **Order Certificate**. This link is only shown if the CSR has been generated beforehand and there are Certificate Authorities available that support ACME and use the same Certificate Profile that the CSR was created with.

4. In the dialog that opens select the issuer of the certificate from the **Certification Service** drop-down list.

5. Click **Order**. When the order succeeds, the certificate is downloaded and imported to the chosen key automatically.

### 3.3 Registering the Security Server in the X-Road Governing Authority

To register the Security Server in the X-Road governing authority, the following actions must be completed.

-   The authentication certificate registration request must be submitted from the Security Server (see [3.3.1](#331-registering-an-authentication-certificate)).

-   A request for registering the Security Server must be submitted to the X-Road governing authority according to the organizational procedures of the X-Road instance.

-   The registration request must be approved by the X-Road governing authority.


#### 3.3.1 Registering an Authentication Certificate

**Access rights:** [Security Officer](#xroad-security-officer)

The Security Server's registration request is signed in the Security Server with the server owner's signing key and the server's authentication key. Therefore, ensure that the corresponding certificates are imported to the Security Server and are in a usable state (the tokens holding the keys are in logged in state and the OCSP status of the certificates is "good").

To submit an authentication certificate registration request, follow these steps.

1.  In the **Navigation tabs**, select **KEYS AND CERTIFICATES**.

2.  Show more details about a token by clicking the caret next to the token name.

3.  Click **Register** at the end of the desired certificate row. Note that the certificate must be in "Saved" state.

4.  In the dialog that opens, enter the Security Server's public DNS name or its external IP address and click **ADD**.

On submitting the request, the message "Certificate registration request successful" is displayed, and the authentication certificate's state is set to "Registration in process".

After the X-Road governing authority has accepted the registration, the registration state of the authentication certificate is set to "Registered" and the registration process is completed.

**Note:** If the registration request is rejected by the X-Road governing authority, no automatic notification is sent to the Security Server administrator and the authentication certificate remains in the "Registration in process" state on the Security Server. The X-Road governing authority must notify the Security Server administrator about the rejection of the request through an external channel, e.g., email.

After a rejected authentication certificate registration request, complete the following steps to send a new authentication certificate registration request:

1.  Unregister the authentication certificate (see [5.6.1](#561-unregistering-an-authentication-certificate)).
2.  Delete the authentication certificate (see [5.6.2](#562-deleting-a-certificate-or-a-certificate-signing-request-notice)).
3.  Import an authentication certificate from the local file system (see [3.2.3](#323-importing-an-authentication-certificate-from-the-local-file-system)).
4.  Register the authentication certificate (see [3.3.1](#331-registering-an-authentication-certificate)).

### 3.4 Changing the Security Server Owner

**Access rights:** [Registration Officer](#xroad-registration-officer)

To change the Security Server owner, two registered Owner members must be available. If a registered member is already available, jump directly to step 3.

To add a new member and change it to Owner member, the following actions must be completed.

1.  Add a new Owner member to the Security Server

    1.1 On the **CLIENTS** view, select **ADD MEMBER**.

    1.2 In the opening wizard, Select the new Owner member from the list of Security Server clients

    1.3 Add the selected member

    Note: Signing Key and Certificate must be configured for the new Owner member. If needed, the wizard will automatically show the dedicated steps for Key and Certificate configuration to collect the needed information.

2.  Register the new member

    2.1 On the **CLIENTS** view, locate the new member in the Clients list and click **Register** in the corresponding row

    2.2 In the opening dialog, click **Register**. A registeration request is sent to the X-Road Governing Authority

    Note: Once the request is approved, the new member appears as "Registered" - it can be set as Owner member.

3.  Request a change of the Security Server owner

    3.1 On the **CLIENTS** view, locate the new member and click its name to open the member's detail view

    3.2 In the detail view, click **MAKE OWNER**

    1.3 In the opening dialog, click **MAKE OWNER**. An owner change request is sent to the X-Road Governing Authority

Once the owner change request is approved, the new member will be automatically shown as the Security Server Owner member.

- A new member must be added to the Security Server (see [4.2](#42-adding-a-security-server-client)). If needed, specify the token on which the member is configured

- If not yet available, a Signing Key and Certificate must be configured for the new member (see [4.4](#44-configuring-a-signing-key-and-certificate-for-a-security-server-client)).

- The new member must be registered in the X-Road Governing Authority (see [4.5](#45-registering-a-security-server-client-in-the-x-road-governing-authority)).

- The Security Server owner change request must be submitted from the Security Server. To submit an owner change request follow these steps.

  1. In the **Member Detail view** click **MAKE OWNER**.

  2. Click **MAKE OWNER** to submit a change request.

- The change request is sent to the X-Road governing authority according to the organizational procedures of the X-Road instance.

- Once the owner change request is approved by the X-Road governing authority, the member will automatically become the Owner Member.

- New Authentication Key and Certificate should be configured for the new Security Server owner (see [3.2](#32-configuring-the-authentication-key-and-certificate-for-the-security-server)).

## 4 Security Server Clients

**Important: to use or provide X-Road services, a Security Server client needs to be certified by a certification service provider approved by the X-Road governing authority, and the association between the client and the Security Server used by the client must be registered at the X-Road governing authority.**

**This section does not address managing the owner to a Security Server.** The owner's information has been already added to the Security Server upon the installation, and registered upon the Security Server's registration. The owner's registration status can be looked up by selecting **CLIENTS** on the main menu. In the list the item with text "(Owner)" after the name is Security Server's owner. Before the registration of the Security Server, the owner is in the "Saved" state and after the completion of the registration process, in the "Registered" state.

The registration of the Security Server's owner does not extend to the owner's subsystems. The subsystems must be registered as individual clients.


### 4.1 Security Server Client States

The Security Server distinguishes between the following client states.

![](img/ug-ss_saved.svg) **Saved** – the client's information has been entered and saved into the Security Server's configuration (see [4.2](#42-adding-a-security-server-client)), but the association between the client and the Security Server is not registered in the X-Road governing authority. (If the association is registered in the Central Server prior to the entry of data, the client will move to the "Registered" state upon data entry.) From this state, the client can move to the following states:

-   "Registration in progress", if a registration request for the client is submitted from the Security Server (see [4.5.1](#451-registering-a-security-server-client));

-   "Deleted", if the client's information is deleted from the Security Server configuration (see [4.6.2](#462-deleting-a-client)).

![](img/ug-ss_registration_in_progress.svg) **Registration in progress** – a registration request for the client is submitted from the Security Server to the Central Server, but the association between the client and the Security Server is not yet approved by the X-Road governing authority. From this state, the client can move to the following states:

-   "Registered", if the association between the client and the Security Server is approved by the X-Road governing authority (see [4.4.1](#441-registering-a-security-server-client));

-   "Deletion in progress", if a client deletion request is submitted from the Security Server (see [4.6.1](#461-unregistering-a-client)).

![](img/ug-ss_registered.svg) **Registered** – the association between the client and the Security Server has been approved in the X-Road governing authority. In this state, the client can provide and use X-Road services (assuming all other prerequisites are fulfilled). From this state, the client can move to the following states:

-   "Global error", if the association between the client and the Security Server has been revoked by the X-Road governing authority;

-   "Deletion in progress", if a client deletion request is submitted from the Security Server (see [4.6.1](#461-unregistering-a-client)).

-   "Disabling in progress", if a client disabling request is submitted from the Security Server (see [4.7.1](#471-disabling-client-substystem))

![](img/ug-ss_disabled.svg) **Disabled** - The association between the client and the Security server is disabled temporarily (see [4.7](#47-disabling-client-subsystem-temporarily)). From this state the client can move to the following states:

- "Enabling in progress", if client enabling request is submitted from the Security Server (see [4.7.2](#472-enabling-client-subsystem))
- "Deletion in progress", if a client deletion request is submitted from the Security Server (see [4.6.1](#461-unregistering-a-client)).

![](img/ug-ss_disabling_in_progress.svg) **Disabling in progress** - a request is made from Security Server to disable client subsystem temporarily, but it has not propagated yet through global configuration. Once the configuration is propagated, client enters the "Disabled" state.

![](img/ug-ss_enabling_in_progress.svg)  **Enabling in progress** - a request is made from Security Server to enable client subsystem, but it has not propagated yet through global configuration. Once the configuration is propagated, client returns to "Registered" state.

![](img/ug-ss_global_error.svg) **Global error** – the association between the client and the Security Server has been revoked in the Central Server. From this state, the client can move to the following states:

-   "Registered", if the association between the client and the Security Server has been restored in the Central Server (e.g., the association between the client and the Security Server was lost due to an error);

-   "Deleted", if the client's information is deleted from the Security Server's configuration (see [4.6.2](#452-deleting-a-client)).

![](img/ug-ss_deletion_in_progress.svg) **Deletion in progress** – a client deletion request has been submitted from the Security Server. From this state, the client can move to the following state:

-   "Deleted", if the client's information is deleted from the Security Server's configuration (see [4.6.2](#452-deleting-a-client)).

**Deleted** – the client's information has been deleted from the Security Server's configuration.


### 4.2 Adding a Security Server Client

**Access rights:** [Registration Officer](#xroad-registration-officer)

Follow these steps.

1.  In the **CLIENTS** view, click **ADD CLIENT**.

2.  In the wizard that opens

    1. Client details page: Select an existing client from the Global list by pressing **SELECT CLIENT** or specify the details of the Client to be added manually and click **NEXT**

    2. Token page: Select the token where you want to add the SIGN key for the new Client. Click **NEXT**

    3. Sign key page: Define a label (optional) for the newly created SIGN key and click **NEXT**

    4. CSR details page: Select the Certification Authority (CA) that will issue the certificate in **Certification Service** field and format of the certificate signing request according to the CA's requirements in the **CSR Format** field. Click **NEXT**.

    5. Generate CSR page: Fill in empty CSR fields as needed (like **Organization Name (O)** and **Subject Alternative Name (SAN)**) that are based on the certificate profile that the chosen CA uses, and click **NEXT**

       1. If the CA supports it, an ACME certificate order can be made with the generated CSR by checking the "**Order certificate from ACME Server with the generated CSR and import the returned certificate to the token.**" checkbox.

    6. Finish page: click **SUBMIT** and the new client will be added to the Clients list and the new key and CSR (or certificate in case of ACME) will appear in the Keys and Certificates view.

The new client is added to the list of Security Server clients in the "Saved" state.

### 4.3 Adding a Security Server Member Subsystem

**Access rights:** [Registration Officer](#xroad-registration-officer)

Follow these steps.

1.  In the **CLIENTS** view in the client list, locate the X-Road member you want to add a subsystem to and click **Add Subsystem** at the end of the row.

2.  In the wizard that opens

    2.1. Select an existing subsystem from the Global list by pressing **SELECT SUBSYSTEM** or specify the **Subsystem Code** manually

    2.2. If you wish to register the new subsystem immediately, check the **Register subsystem** checkbox and then click **ADD SUBSYSTEM**.

    (2.3.) If you checked the **Register subsystem** checkbox, a popup will appear asking whether you wish to register the subsystem immediately. In the popup, click **YES**.

The new subsystem is added to the list of Security Server clients in the "Saved" state.

### 4.4 Configuring a Signing Key and Certificate for a Security Server Client

A signing key and certificate must be configured for the Security Server client to sign messages exchanged over the X-Road. In addition, a signing key and certificate are required for registering a Security Server client.

Certificates are not issued to subsystems; therefore, the certificate of the subsystem's owner (that is, an X-Road member) is used for the subsystem.

All particular X-Road member's subsystems that are registered in the same Security Server use the same signing certificate for signing messages. Hence, if the Security Server already contains the member's signing certificate, it is not necessary to configure a new signing key and/or certificate when adding a subsystem of that member.

The process of configuring the signing key and certificate for a Security Server client is the same as for the Security Server owner. The process is described in Section [3.1](#31-configuring-the-signing-key-and-certificate-for-the-security-server-owner).


### 4.5 Registering a Security Server Client in the X-Road Governing Authority

To register a Security Server client in the X-Road governing authority, the following actions must be completed.

-   A signing key and certificate must be configured for the member that owns the subsystem to be registered as a the Security Server client (see [4.4](#44-configuring-a-signing-key-and-certificate-for-a-security-server-client)).

-   The Security Server client registration request must be submitted from the Security Server (see [4.5.1](#451-registering-a-security-server-client)).

-   A request for registering the client must be submitted to the X-Road governing authority according to the organizational procedures of the X-Road instance.

-   The registration request must be approved by the X-Road governing authority.


#### 4.5.1 Registering a Security Server Client

**Access rights:** [Registration Officer](#xroad-registration-officer)

To submit a client registration request follow these steps.

1.  In the **CLIENTS** view.

2.  Click **Register** button on the row that contains the client you wish to register.

3.  Click **YES** to submit the request.

On submitting the request, the message "Request sent" is displayed, and the client's state is set to "Registration in process".

After the X-Road governing authority has accepted the registration, the state of the client is set to "Registered" and the registration process is completed.

**Note:** If the registration request is rejected by the X-Road governing authority, no automatic notification is sent to the Security Server administrator and the client remains in the "Registration in process" state on the Security Server. The X-Road governing authority must notify the Security Server administrator about the rejection of the request through an external channel, e.g., email.

After a rejected client registration request, complete the following steps to send a new client registration request:

1.  Unregister the client (see [4.6.1](#461-unregistering-a-client)).
2.  Delete the client (see [4.6.2](#462-deleting-a-client)).
3.  Add a client (see [4.2](#42-adding-a-security-server-client)) or a subsystem (see [4.3](#43-adding-a-security-server-member-subsystem)).
4.  Register the client (see [4.5.1](#451-registering-a-security-server-client)).

### 4.6 Deleting a Client from the Security Server

If a client is deleted from the Security Server, all the information related to the client is deleted from the server as well – that is, the WSDLs, services, access rights, and, if necessary, the certificates.

When one of the clients is deleted, it is not advisable to delete the signing certificate if the certificate is used by other clients registered to the Security Server, e.g., other subsystems belonging the same X-Road member as the deleted subsystem.

A client registered or submitted for registration in the X-Road governing authority (indicated by the "Registered", "Registration in progress" or "Disabled" state) must be unregistered before it can be deleted. The unregistering event sends a Security Server client deletion request from the Security Server to the Central Server.


#### 4.6.1 Unregistering a Client

**Access rights:** [Registration Officer](#xroad-registration-officer)

To unregister a client, follow these steps.

1.  In the **CLIENTS** view click the name of client that you wish to remove from the server

2.  In the window that opens, click **UNREGISTER** and then click **YES**. The Security Server automatically sends a client deletion request to the X-Road Central Server, upon the receipt of which the association between the Security Server and the client is revoked.

3.  Next, a notification is displayed about unregistering client. Now the client is moved to the "Deletion in progress" state, wherein the client cannot mediate messages and cannot be registered again in the X-Road governing authority.

**Note:** It is possible to unregister a registered client from the Central Server without sending a deletion request through the Security Server. In this case, the Security Server's administrator responsible for the client must transmit a request containing information about the client to be unregistered to the Central Server's administrator. If the client has been deleted from the Central Server without a prior deletion request from the Security Server, the client is shown in the "Global error" state in the Security Server.


#### 4.6.2 Deleting a Client

**Access rights:** [Registration Officer](#xroad-registration-officer)

A Security Server client can be deleted if its state is "Saved", "Global error" or "Deletion in progress". Clients that are in states "Registered" or "Registration in progress" need to be unregistered before they can be deleted (see Section [4.6.1](#461-unregistering-a-client)).

To delete a client, follow these steps.

1.  In the **CLIENTS** view click the name of the client you wish to remove from the Security Server.

2.  In the window that opens, click **DELETE** and then click **YES**. If there are no users for the signature key nor for the certificate associated then an option is presented to delete the client's certificates. To delete the certificates, click **YES** again.


### 4.7 Disabling Client Subsystem Temporarily

Security Server client subsystem in "Registered" state may be disabled temporarily for maintenance purposes.

When client subsystem is disabled in Security Server it first enters "Disabling in progress" state. Once the state change is propagated through the global configuration, client subsystem enters the "Disabled" state.

Client subsystem in "Disabled" state may be enabled again. When it is enabled in the Security Server it first enters "Enabling in progress" state.

Subsystem can use and provide X-Road services only in "Registered" state. Subsystem cannot be used while in "Disabled", "Disabling in progress" or "Enabling in progress" states.

#### 4.7.1 Disabling Client Subsystem

**Access rights:** [Registration Officer](#xroad-registration-officer)

Security Server client subsystem can be disabled only in "Registered" state.

To disable client subsystem, follow these steps.

1.  In the **CLIENTS** view click the name of the client you wish to disable.

2.  In the window that opens, click **DISABLE** and then click **YES** in the confirmation dialog.

#### 4.7.2 Enabling Client Subsystem

**Access rights:** [Registration Officer](#xroad-registration-officer)

Security Server client subsystem can be enabled only in "Disabled" state.

To enable client subsystem, follow these steps.

1.  In the **CLIENTS** view click the name of the client you wish to enable.

2.  In the window that opens, click **ENABLE** and then click **YES** in the confirmation dialog.


## 5 Security Tokens, Keys, and Certificates


### 5.1 Availability States of Security Tokens

**Notice that the colors were introduced in version 6.25.0**

To display the availability of tokens, the following colors and labels are used in the "Keys and Certificates" view.

-   **Red** text and a label **Not saved** – the token is available to the Security Server, but it's information has not been saved to the Security Server configuration. For example, a smartcard could be connected to the server, but the certificates on the smartcard may not have been imported to the server. The user cannot interact with the token or it's content.

-   **Red** text and a label **Blocked** – the token is available to the Security Server and it's information has been saved to the Security Server's configuration but the token is unavailable. The user cannot interact with the token or it's content.

-   **Gray** text and a label **Inactive** – the token is not available for the Security Server. The user cannot interact with the token or it's content.

-   **Black** text and a **LOG IN** button – the token is logged out. The user must log in the token before interacting the content.

-   **Black** text and a **LOG OUT** button – the token is logged in. The user can interact with the token and it's content.

**Caution:** The key device's and key's information is automatically saved to the configuration when a certificate associated with either of them is imported to the Security Server, or when a certificate signing request is generated for the key. Similarly, the key device's and key's information is deleted from the Security Server configuration automatically upon the deletion of the last associated certificate and/or certificate signing request.


### 5.2 Registration States of Certificates

Registration states indicate if and how a certificate can be used in the X-Road system. In the "Keys and Certificates" view, a certificate's registration states (except "Deleted"  for certificates stored on soft token key) are displayed in the "Status" column.


#### 5.2.1 Registration States of the Signing Certificate

A Security Server signing certificate can be in one of the following registration states.

-   **Registered** – the certificate has been imported to the Security Server and saved to its configuration. A signing certificate in a "Registered" state can be used for signing X-Road messages.

-   **Deleted** – the certificate has been deleted from the server configuration. If the certificate is in the "Deleted" state and stored on a soft token key, the certificate will not be displayed in the table. If the certificate is in the "Deleted" state and stored on a hardware key device connected to the Security Server, the certificate status will be displayed with a **red circle** and a text **ONLY IN TOKEN**.


#### 5.2.2 Registration States of the Authentication Certificate

A Security Server authentication certificate can be in one of the following registration states.

**Saved** – the certificate has been imported to the Security Server and saved to its configuration, but the certificate has not been submitted for registration. From this state, the certificate can move to the following states:

-   "Registration in progress", if the authentication certificate registration request is sent from the Security Server to the Central Server (see [3.3.1](#331-registering-an-authentication-certificate));

-   "Deleted", if the authentication certificate's information is deleted from the Security Server configuration (see Section [5.6](#56-deleting-a-certificate)). Notice that after the certificate is deleted, it will not be displayed in the table anymore.

**Registration in progress** – an authentication certificate registration request has been created and sent to the Central Server, but the association between the certificate and the Security Server has not yet been approved. From this state, the certificate can move to the following states:

-   "Registered", if the association between the authentication certificate and the Security Server is approved by the X-Road governing authority (see [3.3](#33-registering-the-security-server-in-the-x-road-governing-authority));

-   "Deletion in progress", if the certificate deletion request has been submitted to the Central Server (see [5.6.1](#561-unregistering-an-authentication-certificate)). The user can force this state transition even if the sending of the authentication certificate deletion request fails.

**Registered** – the association between the authentication certificate and the Security Server has been approved in the Central Server. An authentication certificate in this state can be used to establish a secure data exchange channel for exchanging X-Road messages. From this state, the certificate can move to the following states:

-   "Global error", if the association between the authentication certificate and the Security Server has been revoked in the Central Server;

-   "Deletion in progress", if the certificate deletion request has been transmitted to the Central Server (see [5.6.1](#561-unregistering-an-authentication-certificate)). The user can force this state transition even if the sending of the authentication certificate deletion request fails.

**Global error** – the association between the authentication certificate and the Security Server has been revoked in the Central Server. From this state, the certificate can move to the following states:

-   "Registered", if the association between the authentication certificate and the Security Server has been restored in the Central Server (e.g., the association between the client and the Security Server was lost due to an error);

-   "Deleted", if the authentication certificate's information is deleted from the Security Server configuration (see [5.6](#56-deleting-a-certificate)). Notice that after the certificate is deleted, it will not be displayed in the table anymore.

**Deletion in progress** – an authentication certificate registration request has been created for the certificate and sent to the Central Server. From this state, the certificate can be deleted. If the certificate has been deleted from the Security Server configuration, it will not be displayed in the table anymore.


### 5.3 Validity States of Certificates

Validity states indicate if and how a certificate can be used independent of the X-Road system. In the "Keys and Certificates" view, the certificate's validity states are displayed in the "OCSP" column. Validity states (except "Disabled") are displayed for certificates that are in the "Registered" registration state.

A Security Server certificate can be in one of the following validity states.

-   **Unknown** (validity information missing) – the certificate does not have a valid OCSP response (the OCSP response validity period is set by the X-Road governing authority) or the last OCSP response was either "unknown" (the responder doesn't know about the certificate being requested) or an error.

-   **Suspended** – the last OCSP response about the certificate was "suspended".

-   **Good** (valid) – the last OCSP response about the certificate was "good". Only certificates in the "good" (valid) state can be used to sign messages or establish a connection between Security Servers.

-   **Expired** – the certificate's validity end date has passed. The certificate is not active and OCSP queries are not performed about it.

-   **Revoked** – the last OCSP response about the certificate was "revoked". The certificate is not active and OCSP queries are not performed about it.

-   **Disabled** – the user has marked the certificate as disabled. The certificate is not active and OCSP queries are not performed about it.


### 5.4 Activating and Disabling the Certificates

**Access rights**

-   For authentication certificates: [Security Officer](#xroad-security-officer)

-   For signing certificates: [Security Officer](#xroad-security-officer), [Registration Officer](#xroad-registration-officer)

Disabled certificates are not used for signing messages or for establishing secure channels between Security Servers (authentication). If a certificate is disabled, its status in the "OCSP" column in the "Keys and Certificates" table is "Disabled".

To activate or disable a certificate, follow these steps.

1.  In the **Navigation tabs**, select **KEYS AND CERTIFICATES**.

2.  Show more details about a token by clicking the caret next to the token name.

3.  To activate a certificate, click on the desired certificate's name.

    3.1 In the opening **Certificate** dialog, click **Activate**. To deactivate a certificate, click **DISABLE** in the **Certificate** dialog.


### 5.5 Configuring and Registering an Authentication key and Certificate

A Security server can have multiple authentication keys and certificates (e.g., during authentication key change).

The process of configuring another authentication key and certificate is described in Section [3.2](#32-configuring-the-authentication-key-and-certificate-for-the-security-server).

The process of registering an authentication certificate is described in Section [3.3.1](#331-registering-an-authentication-certificate).


### 5.6 Deleting a Certificate

An authentication certificate registered or submitted for registration in the X-Road governing authority (indicated by the "Registered" or "Registration in progress" state) must be unregistered before it can be deleted. The unregistering event sends an authentication certificate deletion request from the Security Server to the Central Server.


#### 5.6.1 Unregistering an Authentication Certificate

**Access rights:** [Security Officer](#xroad-security-officer)

To unregister an authentication certificate, follow these steps.

1.  In the **Navigation tabs**, select **KEYS AND CERTIFICATES**.

2.  Show more details about a token by clicking the caret next to the token name.

3.  Click on an authentication certificate that is in the state "Registered" or "Registration in progress".

    3.1 In the opening **Certificate** dialog, click **UNREGISTER**.

    Next, an authentication certificate deletion request is automatically sent to the X-Road Central Server, upon the receipt of which the associated authentication certificate is deleted from the Central Server. If the request was successfully sent, the message "Certificate unregistration request sent successfully" is displayed and the authentication certificate is moved to the "Deletion in progress" state.

A registered authentication certificate can be deleted from the Central Server without sending a deletion request through the Security Server. In this case, the Security Server's administrator must transmit a request containing information about the authentication certificate to be deleted to the Central Server's administrator. If the authentication certificate has been deleted from the Central Server without a deletion request from the Security Server, the certificate is shown in the "Global error" state in the Security Server.


#### 5.6.2 Deleting a Certificate or a certificate Signing Request notice

**Access rights**

-   For authentication certificates: [Security Officer](#xroad-security-officer)

-   For signing certificates: [Security Officer](#xroad-security-officer), [Registration Officer](#xroad-registration-officer)

An authentication certificate saved in the system configuration can be deleted if its state is "Saved", "Global error" or "Deletion in progress". The signing certificate and request notices can always be deleted from the system configuration.

**If a certificate is stored on a hardware security token, then the deletion works on two levels:**

-   if the certificate is saved in the server configuration, then the deletion **deletes the certificate from server configuration**, but not from the security token;

-   if the certificate is not saved in the server configuration (certificate's status has a red circle and status is "STORED IN TOKEN"), then the deletion deletes the certificate from the security token (assuming the token supports this operation).

**To delete a certificate, follow these steps.**

1.  In the **Navigation tabs**, select **KEYS AND CERTIFICATES**.

2.  Show more details about a token by clicking the caret next to the token name.

3.  Click on the certificate that you want to delete.

    3.1 In the opening **Certificate** dialog, click **DELETE**. Confirm the deletion by clicking **YES**.

**To delete a certificate signing request notice (CSR), follow these steps.**

1.  In the **Navigation tabs**, select **KEYS AND CERTIFICATES**.

2.  Show more details about a token by clicking the caret next to the token name.

3.  At the end of the desired CSR row click **Delete CSR**. Confirm the deletion by clicking **YES**.

### 5.7 Deleting a Key

**Warning:** Deleting a key from the server configuration also deletes all certificates (and certificate signing request notices) associated with the key.

**Access rights**

-   For authentication keys: [Security Officer](#xroad-security-officer)

-   For signing keys: [Security Officer](#xroad-security-officer), [Registration Officer](#xroad-registration-officer)

-   For keys without a role: [Security Officer](#xroad-security-officer), [Registration Officer](#xroad-registration-officer)

To delete a key, follow these steps.

1.  In the **Navigation tabs**, select **KEYS AND CERTIFICATES**.

2.  Show more details about a token by clicking the caret next to the token name.

3.  Click on the desired Key.

    3.1 In the opening **Key** dialog, click **DELETE**. Confirm the deletion of the key (and its associated certificates) by clicking **YES**.


## 6 X-Road Services

X-Road supports both SOAP and REST services. The services are managed on two levels:

-   the addition, deletion, and deactivation of services is carried out on the WSDL / REST API / OpenAPI 3 level;

-   the service address, internal network connection method, and the service timeout values are configured at the service level for SOAP services and at the API level for REST / OpenAPI 3 services. In addition, for SOAP / WSDL, it is easy to extend the configuration of one service to all the other services.


### 6.1 Adding a service description

**Access rights:** [Service Administrator](#xroad-service-administrator)

#### 6.1.1 SOAP

When a new WSDL file is added, the Security Server reads service information from it and displays the information in the table of services. The service code, title and address are read from the WSDL.

**To add a WSDL**, follow these steps.

1.  Navigate to **CLIENTS** tab, click the name of the client for which you wish to add WSDL to and click the **SERVICES** tab.

3.  Click **ADD WSDL**, enter the WSDL address in the dialog that opens and click **ADD**. Once the window is closed, the WSDL and the information about the services it contains are added to the client. By default, the WSDL is added in disabled state (see [6.3](#63-enabling-and-disabling-a-service-description)).

**To see a list of services contained in the WSDL**

-   click the caret next to the WSDL service url to expand the list.

#### 6.1.2 REST

After a new REST service is added, the Security Server displays text "REST" and url for that service.

**To add a REST service**, follow these steps.

1.  Navigate to **CLIENTS** tab, click the name of the client for which you wish to add REST service to and click the **SERVICES** tab.

3.  Click **ADD REST**. Select whether the URL type is "REST API Base Path" or "OpenAPI 3 Description". Enter the url and service code in the window that opens and click **ADD**.

4.  Once the window is closed, the url and the service code are added to the service list. If the added URL type was OpenAPI 3 description, the service description is parsed and endpoints are added under the service. By default, the REST service is added in disabled state (see [6.3](#63-enabling-and-disabling-a-service-description)).

**To see the service details under the REST service**

-   click the caret on the REST service description row to expand the service details.

### 6.2 Refreshing a service description

**Access rights:** [Service Administrator](#xroad-service-administrator)

Upon refreshing, the Security Server reloads the service description file from the service description URL to the Security Server and checks the service information in the reloaded file against existing services. If the composition of services in the new service description has changed compared to the current version, a warning is displayed and you can either continue with the refresh or cancel.

To refresh the service description, follow these steps.

1.  Navigate to **CLIENTS** tab, click the name of the client containing service you wish to refresh and click the **SERVICES** tab.

2.  Click the arrow symbol in front of the WSDL or REST to be refreshed and click the **Refresh** button.

3.  If the new service description contains changes compared to the current service description in the Security Server, a warning is displayed. To proceed with the refresh, click **CONTINUE**.

When the service description is refreshed, the existing services' settings are not overwritten.


### 6.3 Enabling and Disabling a service description

**Access rights:** [Service Administrator](#xroad-service-administrator)

A disabled service description is displayed in the services' list with a disabled switch icon on the same row.

Services described by a disabled service description cannot be accessed by the service clients – if an attempt is made to access the service, an error message is returned, containing the information entered by the Security Server's administrator when the service description was disabled.

If a service description is enabled, the services described there become accessible to users. Therefore it is necessary to ensure that before enabling the service description, the parameters of all its services are correctly configured (see [6.6](#66-changing-the-parameters-of-a-service)).

To **enable** or **disable** a service description, follow these steps.

1.  Navigate to **CLIENTS** tab, click the name of the client containing service you wish to view and click the **SERVICES** tab.

2. Click the switch icon on the same row with service WSDL or REST service you wish to enable or disable

(3.) If the service was disabled a popup will appear. In the popup, enter a Disable notice which is shown to clients who try to access any of the services in the service description, and click **OK**.


### 6.4 Changing the Address of a service description

**Access rights:** [Service Administrator](#xroad-service-administrator)

To change the service description address, follow these steps.

1.  Navigate to **CLIENTS** tab, click the name of the client containing service you wish to view and click the **SERVICES** tab.

2. Click the link text containing the type of the service and its url in paranthesis

3.  In the dialog that opens you can edit the URL for all types of services and for REST services the service code can also be changed. Click **SAVE**. The service information updates accordingly (see section [6.2](#62-refreshing-a-service-description)).


### 6.5 Deleting a service description

**Access rights:** [Service Administrator](#xroad-service-administrator)

When a service description is deleted, all information related to the services described in the service description, including access rights, are deleted.

To delete a service description, follow these steps.

1.  Navigate to **CLIENTS** tab, click the name of the client containing service you wish to view and click the **SERVICES** tab.

2. Click the link text containing the type of the service and its url in paranthesis.

3. Click **DELETE** and confirm the deletion by clicking **YES** in the dialog that opens.

### 6.6 Changing the Parameters of a Service

**Access rights:** [Service Administrator](#xroad-service-administrator)

Service parameters are

-   "Service URL" – the URL where requests targeted at the service are directed;

-   "Timeout (s)" – the maximum duration of a request to the database, in seconds;

-   "Verify TLS certificate" – toggles the verification of the certificate when a TLS connection is established. This option is used for two different scenarios:
    -   Between Security Server and service endpoint.
    -   Between Security Server and service description URL, when metaservices getWsdl or getOpenAPI are used for this subsystem and service. See \[[PR-META](#Ref_PR-META)\] and \[[PR-MREST](#Ref_PR-MREST)\].

To change service parameters, follow these steps.

1.  Navigate to **CLIENTS** tab, click the name of the client containing service you wish to view and click the **SERVICES** tab.

2.  Click the arrow symbol in front of a REST or WSDL service and in the list that is displayed click the service code which you wish to edit.

3.  In the view that opens, configure the service parameters. To apply the selected parameter to all services described in the same service description, select the checkbox adjacent to this parameter in the **Apply to All in WSDL** column. To apply the configured parameters, click **SAVE**.


### 6.7 Managing REST Endpoints

**Access rights:** [Service Administrator](#xroad-service-administrator)

REST type service descriptions can contain API endpoints. The purpose of the endpoints is more fine-grained access control. More about that in chapter [7 Access Rights](#7-access-rights).

When URL type of the REST service is an OpenAPI 3 description, endpoints are parsed from the service description automatically. These endpoints cannot be manually updated or deleted. Additionally manual endpoints can be added as needed. When URL type is REST API base path, all the endpoints need to be created manually. Manually created endpoints can also be edited and deleted as needed.

To create API endpoint manually, follow these steps

1.  Navigate to **CLIENTS** tab, click the name of the client containing service you wish to view and click the **SERVICES** tab.

2.  Click the arrow symbol in front of a REST service and click the service code that is displayed.

3.  Click the **ENDPOINTS** tab and in the following view click **ADD ENDPOINTS**.

4.  In the dialog that opens fill in the HTTP Request method and path for the endpoint and click **ADD**

### 6.8 Configuring a Minimum Required Client Security Server Version

Service providers can configure a minimum required X-Road software version for client Security Servers. It means that client Security Servers older than the configured version cannot access the services.

Service providers can configure the required minimum version in the `/etc/xroad/conf.d/local.ini` configuration file using the `proxy.server-min-supported-client-version` system property. For example:

```
[proxy]
server-min-supported-client-version=7.0.0
```

The property has no value by default, meaning a minimum version hasn't been set. Instead, when the value is set, all the minor and patch versions starting from the configured version are approved.

## 7 Access Rights

Access rights can be granted to the following access right subjects.

-   **An X-Road member's subsystem.**

-   **A global access rights group.** Global groups are created in the X-Road governing authority. If a group is granted an access right, it extends to all group members.

-   **A local access rights group.** To simplify access rights management, each client in the Security Server can create local access rights groups (see section [8](#8-local-access-right-groups)). If a group is granted an access right, it extends to all group members.

There are two options for managing access rights in a Security Server.

-   Service-based access rights management – if a single service needs to be opened/closed to multiple service clients (see [7.1](#71-changing-the-access-rights-of-a-service)).

-   Service client-based access rights management – if a single service client needs multiple services opened/closed (see [7.2](#72-adding-a-service-client)).

It is possible to define access rights on two levels for REST services:

-   REST service level
-   endpoint level

In general, a REST service usually has multiple endpoints. When access rights are defined on the service level, they apply to all the endpoints of the REST service. Instead, defining access rights on the endpoint level gives access to specific endpoint(s) only. The service level access rights support both service-based and service client-based access rights management. The endpoint level access rights support only service based access rights management.


### 7.1 Changing the Access Rights of a Service

**Access rights:** [Service Administrator](#xroad-service-administrator)

To change the access rights to a **service**, follow these steps.

1.  Navigate to **CLIENTS** tab, click the name of the client containing service you wish to view and click the **SERVICES** tab.

2.  Click the arrow symbol in front of a service and click the service code that is displayed.

3.  In the window that opens, the access rights table displays information about all X-Road subsystems and groups that have access to the selected service.

4.  To add one or more access right subjects to the service, click **ADD SUBJECTS**. The subject search window appears. You can search among    all subsystems and global groups registered in the X-Road governing authority and among the Security Server client's local groups. Fill in optional filters for subjects and click **SEARCH**. Select one or more subjects from the list and click **ADD SELECTED**.

5.  To remove service access rights subjects, click **Remove** button on the respective row in the access rights table. To clear the access rights list (that is, remove all subjects), click **REMOVE ALL**.

To change access rights to an **endpoint**, follow there steps.

1.  Navigate to **CLIENTS** tab, click the name of the client containing service you wish to view and click the **SERVICES** tab.

2.  Click the arrow symbol in front of a REST service and click the service code that is displayed.

3.  Click the **ENDPOINTS** tab and in the following views endpoints list click **Access Rights** on the respective row of an endpoint.

4.  To add one or more access right subjects to the endpoint, click **ADD SUBJECTS**. The subject search window appears. You can search among all subsystems and global groups registered in the X-Road governing authority and among the Security Server client's local groups. Fill in optional filters for subjects and click **SEARCH**. Select one or more subjects from the list and click **ADD SELECTED**.

5. To remove endpoint access rights subjects, click **Remove** button on the respective row in the access rights table and click **YES** in the confirmation dialog. To clear the access rights list (that is, remove all subjects), click **REMOVE ALL** and click **YES** in the confirmation dialog.


### 7.2 Adding a Service Client

**Access rights:** [Service Administrator](#xroad-service-administrator)

The service client view (**CLIENTS** -&gt; **SERVICE CLIENTS**) displays all the service level access rights subjects of the services mediated by this Security Server client. In other words, if an X-Road subsystem or group has been granted a service level access right to a service of this client, then the subject is shown in this view. Subjects that have been granted an endpoint level access right to a REST service, are not shown in the view.

To add a service client, follow these steps.

1.  Navigate to **CLIENTS** tab, click the name of the client containing service you wish to view and click the **SERVICE CLIENTS** tab.

2.  Click **ADD SUBJECT**. In the following wizard that opens

    1. Select a subject (a subsystem, or a local or global group) to which you want to grant access rights to and click **NEXT**

    2. Select service(s) whose access rights you want to grant to the selected subject. Click **ADD SELECTED** to grant access rights to the selected services to this subject. Note that access rights to REST API endpoints can not be added using this view, those need to be added on **SERVICES** tab as described in [7.1](#71-changing-the-access-rights-of-a-service).

The subject is added to the list of service clients, after which the service clients view is displayed.


### 7.3 Changing the Access Rights of a Service Client

**Access rights:** [Service Administrator](#xroad-service-administrator)

To change the service client's access rights, follow these steps.

1.  Navigate to **CLIENTS** tab, click the name of the client containing service you wish to view and click the **SERVICE CLIENTS** tab.

2.  In the view that opens click the name of a subject (a subsystem, or a local or global group) whose access rights you want to change

3.  In the window that opens, a list of services opened in the Security Server to the selected subject is displayed.

    - To add access rights to a service client, start by clicking **ADD SERVICE**. In the window that opens, select the service(s) that you wish to grant to the subject and click **ADD**. Note that access rights to REST API endpoints can not be added using this view, those need to be added on **SERVICES** tab as described in [7.1](#71-changing-the-access-rights-of-a-service).

    - To remove a single access right to a service from the service client click **Remove** button on the corresponding row and click **YES** in the confirmation dialog.

    - To remove all access rights to a service from the service client click **REMOVE ALL** and click **YES** in the confirmation dialog.

    - Removing service level access rights from the service client also removes all REST API endpoint level access rights to the endpoints of the service. In other words, removing access rights from the service client removes all access rights to a service and its endpoints.


## 8 Local Access Right Groups

A local access rights group can be created for a Security Server client in order to facilitate the management of service access rights for a group of X-Road subsystems that use the same services. The access rights granted for a group apply for all the members of the group. Local groups are client-based, that is, a local group can only be used to manage the service access rights of one Security Server client in one Security Server.


### 8.1 Adding a Local Group

**Access rights:** [Service Administrator](#xroad-service-administrator)

To create a local group for a Security Server client, follow these steps.

1.  Navigate to **CLIENTS** tab, click the name of the client and click the **LOCAL GROUPS** tab. In the view that opens, a list of the client's local groups is displayed.

2.  To create a new group, click **ADD GROUP**. In the view that opens, enter the code and description for the new group and click **ADD**.


### 8.2 Displaying and Changing the Members of a Local Group

**Access rights:** [Service Administrator](#xroad-service-administrator)

To **view the members** of a local group, follow these steps.

1.  Navigate to **CLIENTS** tab, click the name of the client and click the **LOCAL GROUPS** tab.

2.  In the view that opens click the code of the group you wish to edit.

To **add one or more members** to a local group, follow these steps in the group's detail view.

1.  Click **ADD MEMBERS**.

2.  In the window that opens add optional filters to your members search and click **SEARCH**. Select the subsystems that you wish to add to the group and click **ADD SELECTED**.

To **remove members** from a local group, click **Remove** on the corresponding row on group you wish to be deleted in the group's detail view and then click **YES** in the confirmation dialog. To remove all group members from the group, click **REMOVE ALL** and then click **YES** in the confirmation dialog.


### 8.3 Changing the description of a Local Group

**Access rights:** [Service Administrator](#xroad-service-administrator)

To change the description of a local group, follow these steps.

1.  Navigate to **CLIENTS** tab, click the name of the client and click the **LOCAL GROUPS** tab.

2.  In the view that opens click the code of the group you wish to edit.

3.  In the group´s detail view change the description. The description is saved when the input field loses focus.


### 8.4 Deleting a Local Group

**Access rights:** [Service Administrator](#xroad-service-administrator)

**Warning:** When a local group is deleted, all the group members' access rights, which were granted through belonging to the group, are revoked.

To delete a local group, follow these steps.

1.  Navigate to **CLIENTS** tab, click the name of the client and click the **LOCAL GROUPS** tab.

2.  In the view that opens click the code of the group you wish to delete.

3.  In the group detail view, click **DELETE** and confirm the deletion by clicking **YES** in the dialog that opens.


## 9 Communication with Information Systems

**Access rights:** [Registration Officer](#xroad-registration-officer), [Service Administrator](#xroad-service-administrator)


### 9.1 Communication with Service Consumer Information Systems

A Security Server can be configured to require either the HTTP, HTTPS, or HTTPS with Client Authentication (i.e. HTTP over mTLS) protocol from the consumer role information systems for communication.

- HTTP protocol should be used if the consumer information system and the Security Server communicate in a private network segment where no other computers are connected to. Furthermore, the information system must not allow interactive log-in.


- HTTPS NOAUTH - a.k.a plain HTTPS protocol should be used if it is not possible to provide a separate network segment for the communication between the information system and the Security Server. In that case, cryptographic methods are used to protect their communication against potential eavesdropping and interception.


- HTTPS - a.k.a. HTTPS with Client Authentication protocol (**default for new clients**) should be used to protect against unauthorised communication in addition to potential eavesdropping and interception. Before HTTPS can be used, internal TLS certificates must be created for the information systems and uploaded to the Security Server.

**By default the connection type for all the Security Server clients is set to HTTPS to prevent unauthorised use of the clients.**

**It is strongly recommended to keep the connection type of the Security Server owner as HTTPS to prevent Security Server clients from making operational monitoring data requests as a Security Server owner.**

To set the connection method for information systems in the **service consumer role**, follow these steps:

1. In the **Navigation tabs**, select **CLIENTS**, select a Security Server owner or a client from the table

2. In the view that opens, select the **INTERNAL SERVERS** tab

3. On the **Connection type** drop-down, select the connection method between HTTP, HTTPS NOAUTH or HTTPS. The changes will be saved immediately on selecting the new method and a "Connection type updated" message is displayed.


   **Note:** If the HTTP connection method is selected, but the information system connects to the Security Server over HTTPS, then the connection is accepted, but the client's internal TLS certificate is not verified (same behavior as with HTTPS NOAUTH).

   **Note:** If HTTPS NOAUTH method is selected keep in mind that the consumer information system must trust the Security Server's TLS certificate. This can be achieved by exporting Security Server's internal TLS certificate into information system's truststore (see section [9.3](#93-managing-information-system-tls-certificates)).

   **Note:** If HTTPS method is selected then additionally the client information system's TLS certificate must be trusted. In order to accomplish that the certificate must be added into Security Server's **Information System TLS certificate** list (see section [9.3](#93-managing-information-system-tls-certificates)).

Depending on the configured connection method, the request URL for information system is **`http://SECURITYSERVER/`** or **`https://SECURITYSERVER/`**. When making the request, the address `SECURITYSERVER` must be replaced with the actual address of the Security Server.

### 9.2 Communication with Service Provider Information Systems


The connection method for information systems in the **service provider role** is determined by the protocol in the URL. To change the connection method, follow these steps.

1.  In the **Navigation tabs**, select **CLIENTS**, select a Security Server owner or a client from the table.

2.  In the view that opens, select the **SERVICES** tab.

3.  Click the caret next to the desired service description to show all services related to it.

4.  Click on a service code in the table.

5.  In the view that opens, change the protocol (a.k.a. scheme) part in the Service URL to either **http://** or **https://**.

- HTTP – the service/adapter URL begins with "**http:**//...".

- HTTPS – the service/adapter URL begins with "**https**://".
  - If **Verify TLS certificate** checkbox is left unchecked it means that service provider information system's TLS certificate is not verified and trusted by default.
  - If **Verify TLS certificate** checkbox is checked it means that service provider information system's TLS certificate is verified. In order to make the information system's TLS certificate trusted, it must be added into Security Server's **Information System TLS certificate** list (see section [9.3](#93-managing-information-system-tls-certificates)).
  - When the service provider information system needs to verify the Security Server's internal TLS certificate, the certificate must be first exported and then imported into the service provider information system's truststore (see section [9.3](#93-managing-information-system-tls-certificates)).

### 9.3 Managing Information System TLS Certificates

To add an internal TLS certificate for a Security Server owner or Security Server client (for HTTPS connections), follow these steps.

1.  In the **Navigation tabs**, select **CLIENTS**, select a Security Server owner or a client from the table

2.  In the view that opens, select the **INTERNAL SERVERS** tab

3.  To add a certificate, click **ADD** in the **Information System TLS certificate** section, select a certificate file from the local file system and click **OK**. The certificate fingerprint appears in the "Information System TLS certificate" table.

To display the detailed information of an internal TLS certificate, follow these steps.

1.  In the **Navigation tabs**, select **CLIENTS**, select a Security Server owner or a client from the table

2.  In the view that opens, select the **INTERNAL SERVERS** tab

3.  Click on a certificate in the "Information System TLS certificate".

To delete an internal TLS certificate, follow these steps.

1.  In the **Navigation tabs**, select **CLIENTS**, select a Security Server owner or a client from the table

2.  In the view that opens, select the **INTERNAL SERVERS** tab

3.  Click on a certificate in the "Information System TLS certificate".

4. In the **Certificate** view that opens, click **DELETE**. Confirm deletion by clicking **YES**.

To export the Security Server's internal TLS certificate, follow these steps.

1.  In the **Navigation tabs**, select **CLIENTS**, select a Security Server owner or a client from the table

2.  In the view that opens, select the **INTERNAL SERVERS** tab

2.  Click **Export** at the end of a certificate row in the "Security Server certificate" table and save the prompted file to the local file system.


## 10 System Parameters

The Security Server system parameters are:

-   **Security Server address.** The Security Server address.

-   **Configuration anchor's information.** The configuration anchor contains data that is used to periodically download signed configuration from the Central Server and to verify the signature of the downloaded configuration.

-   **Timestamping service information.** Timestamping is used to preserve the evidential value of messages exchanged over X-Road.

-   **Approved Certificate Authorities.** A read-only list of approved certificate authorities (defined in the global configuration). The Security Server trusts authentication and signing certificates signed by the listed authorities.

-   **The internal TLS key and certificate.** The internal TLS certificate is used to establish a TLS connection with the Security Server client's information system if the "HTTPS" connection method is chosen for the client's servers.

### 10.1 Managing the Security Server address

**Access rights:** System Administrator](#xroad-system-administrator)

To change the Security Server address, follow these steps.

1. In the **Navigation tabs**, select **SETTINGS**.

2. In the opening view select **SYSTEM PARAMETERS** tab.

3. In the **Security Server** section, click **EDIT** at the end of a row.

4. Enter the new Security Server address and click **SAVE**.

*Note*: The updated Security Server address will come into effect after the global configuration refresh.

### 10.2 Managing the Configuration Anchor

**Access rights**

-   For uploading the configuration anchor: [Security Officer](#xroad-security-officer)

-   For downloading the configuration anchor: [Security Officer](#xroad-security-officer), [System Administrator](#xroad-system-administrator)

To upload the configuration anchor, follow these steps.

1.  In the **Navigation tabs**, select **SETTINGS**.

2.  In the opening view select **SYSTEM PARAMETERS** tab.

3.  In the **Configuration Anchor** section, click **UPLOAD**.

4.  Find the anchor file from the local file system and click **Open**.

5.  Ensure that the anchor file you are uploading is valid by comparing the hash value of the uploaded file with the hash value of the currently valid anchor published by the X-Road governing authority. If the hash values match, confirm the upload by clicking **CONFIRM**.

To download the configuration anchor, follow these steps.

1.  In the **Navigation tabs**, select **SETTINGS**.

2.  In the opening view select **SYSTEM PARAMETERS** tab.

3.  On the **Configuration Anchor** section, click **DOWNLOAD** and save the prompted file.


### 10.3 Managing the Timestamping Services

**Access rights:** [Security Officer](#xroad-security-officer)

To add a timestamping service, follow these steps.

1.  In the **Navigation tabs**, select **SETTINGS**.

2.  In the opening view select **SYSTEM PARAMETERS** tab.

3.  In the **Timestamping Services** section, click **ADD**.

4.  In the dialog that opens, select a service and click **ADD**.

To delete a timestamping service, follow these steps.

1.  In the **Navigation tabs**, select **SETTINGS**.

2.  In the opening view select **SYSTEM PARAMETERS** tab.

3.  In the **Timestamping Services** section, click **DELETE** at the end of the row of the service you wish to delete.

*Note*: If more than one timestamping service is configured, the Security Server will try to get a timestamp from the topmost service in the table, moving down to the next service if the try was unsuccessful. The failover covers both connection and timestamp response verification issues. For example, Security Server is not able to establish a connection to a timestamping service because of a misconfigured firewall, or verification of a timestamp response fails because of the sign certificate of the timestamping service is changed.


### 10.4 Changing the Internal TLS Key and Certificate

**Access rights:** [Security Officer](#xroad-security-officer), [System Administrator](#xroad-system-administrator)

_To change the Security Server's internal TLS key and certificate_, follow these steps.

1. On the **Navigation tabs**, select **Keys and Certificates**

2. In the opening view, select **SECURITY SERVER TLS KEY** tab

3. In the opening view, click **GENERATE KEY** and in the dialog that opens, click **CONFIRM**.

   The Security Server generates a key used for communication with the client information systems, and the corresponding self-signed certificate. The Security Server's certificate fingerprint will also change. The Security Server's domain name is saved to the certificate's **Common Name** field, and the internal IP address to the **subjectAltName** extension field.

_To generate a new certificate request_, follow these steps.

1. On the **Navigation tabs**, select **KEYS AND CERTIFICATES**

2. In the opening view, select **SECURITY SERVER TLS KEY** tab

3. In the "TLS Key and Certificate" section, at the end of the key row, click **Generate CSR**

4. In the opening view, input the **Distinguished Name** and click **GENERATE CSR**. Save the certificate request file to the local file system and click **DONE**.

   The Security Server generates a certificate request using the current key and the provided **Distinguished Name**.

_To import a new TLS certificate_, follow these steps.

1. On the **Navigation tabs**, select **KEYS AND CERTIFICATES**

2. In the opening view, select **SECURITY SERVER TLS KEY** tab

3. In the opening view, click **IMPORT CERT.** and point to the file to be imported.

   The imported certificate must be in PEM-format to be accepted. Certificate chains are supported; concatenate possible intermediate certificate(s) to the server certificate before importing the file.

_To export the Security Server's internal TLS certificate_, follow these steps.

1. On the **Navigation tabs**, select **KEYS AND CERTIFICATES**

2. In the opening view, select **SECURITY SERVER TLS KEY** tab

3. In the opening view, click **EXPORT CERT.** and save the prompted file to the local file system.

   Note that only the internal server certificate is exported, not the possible intermediate certificates.

_To view the detailed information of the Security Server's internal TLS certificate_, follow these steps.

1. On the **Navigation tabs**, select **Keys and Certificates**

2. In the opening view, select **SECURITY SERVER TLS KEY** tab

3. In the "TLS Key and Certificate" section, click on the certificate hash.

### 10.5 Approved Certificate Authorities

_To list the approved certificate authorities_, follow these steps.

1.  In the **Navigation tabs**, select **SETTINGS**.

2.  In the opening view select **SYSTEM PARAMETERS** tab. Approved certificate authorities are listed in the "Approved Certificate Authorities" section.

Lists approved certificate authorities. The listing contains the following information:

* CA certificate subject distinguished name. Top-level CAs are **emphasized**.
* OCSP response status (not applicable to top-level CAs, shown as N/A). See [5.3 Validity States of Certificates](#53-validity-states-of-certificates) for explanation, with the following exceptions:
  * Disabled status is not used
  * Additional status "not available" if the OCSP response is not available at all, e.g. due to an error.
* Certificate expiration date.

## 11 Message Log

The purpose of the message log is to provide means to prove the reception of a regular request or response message to a third party. The Security Server supports three options for configuring message log:

- Full logging
  - The whole message including both message body and metadata is logged. The log records can be verified afterwards and they can be used as evidence.
- Metadata logging
  - Only metadata is logged while message body is not logged. Verifying the log records afterwards is not possible and they cannot be used as evidence.
- No message logging
  - Message logging is fully disabled, neither message body nor metadata is logged. No log records are generated.

Full logging and metadata logging can be configured on Security Server and subsystem level. When the Security Server level configuration is used, the same configuration is applied to all the subsystems. Instead, when the subsystem level configuration is used, the configuration is applied to specific subsystems only. In addition, combining the Security Server and subsystem level configurations is also possible, e.g., set metadata logging on the Security Server level and enable full logging for specific subsystems only. Instead, message logging is fully disabled on a Security Server level. Therefore, a subsystem that requires full or metadata logging should not be registered on the same Security Server with a subsystem that requires fully disabling message logging.

Regardless of how logging is configured, messages exchanged between Security Servers are always signed and encrypted. Also, when full logging or metadata logging is enabled, the Security Server produces a signed and timestamped document (Associated Signature Container [ASiC]) for regular requests and responses.

Message log data is stored to the database of the Security Server during message exchange. When storing messages to the database, the message body can be optionally encrypted, but by default the encryption is switched off. According to the configuration ([11.1.4 Timestamping Parameters](#1114-timestamping-parameters)), the timestamping of the signatures of the exchanged messages is either synchronous to the message exchange process or is done asynchronously using the time period set by the X-Road governing agency. In case message logging is fully disabled, timestamping doesn't occur at all.

In case of synchronous timestamping, the timestamping is an integral part of the message exchange process (one timestamp is taken for the request and another for the response). If the timestamping fails, the message exchange fails as well and the Security Server responds with an error message.

In case of asynchronous timestamping, all the messages (maximum limit is determined in the configuration, see [11.1.4 Timestamping Parameters](#1114-timestamping-parameters)) stored in the message log since the last periodical timestamping event are timestamped with a single (batch) timestamp. By default, the Security Server uses asynchronous timestamping for better performance and availability.

The Security Server periodically composes signed (and timestamped) documents from the (optionally encrypted) message log data and archives them in the local file system. Archive files are ZIP containers containing one or more signed documents and a special linking information file for additional integrity verification purpose. Message log archive encryption and grouping can be enabled and configured separately. By default, both are disabled. Message grouping can be configured by member or subsystem. By default, all archive files go to the same default group. Grouping and encryption are enabled/disabled on a Security Server level - they are either enabled or disabled for all the members and subsystems. It's not possible to enable/disable neither of them for selected members or subsystems only.

### 11.1 Changing the Configuration of the Message Log

Configuration parameters are defined in INI files \[[INI](#Ref_INI)\], where each section contains the parameters for a particular Security Server component. The default message log configuration is located in the file

    /etc/xroad/conf.d/addons/message-log.ini

In order to override default values, create or edit the file

    /etc/xroad/conf.d/local.ini

Create the `[message-log]` section (if not present) in the file. Below the start of the section, list the values of the parameters, one per line.

For example, to configure the parameters `archive-path` and `archive-max-filesize`, the following lines must be added to the configuration file:

    [message-log]
    archive-path=/my/archive/path/
    archive-max-filesize=67108864


#### 11.1.1 Common Parameters

1.  `hash-algo-id` – the hash algorithm that is used for hashing in the message log. Possible choices are `SHA-256`, `SHA-384`, `SHA-512`. Defaults to `SHA-512`.

#### 11.1.2 Logging Parameters

1.  `message-body-logging` - if set to true, the messages are logged in their original form. If false, the message body is emptied of its contents.

2.  `enabled-body-logging-local-producer-subsystems` - when message-body-logging is set to false, this field contains the overrides for the local producer subsystems.

3.  `enabled-body-logging-remote-producer-subsystems` - when message-body-logging is set to false, this field contains the overrides for the remote producer subsystems.

4.  `disabled-body-logging-local-producer-subsystems` - when message-body-logging is set to true, this field contains the overrides for the local producer subsystems.

5.  `disabled-body-logging-remote-producer-subsystems` - when message-body-logging is set to true, this field contains the overrides for the remote producer subsystems.

6.  `max-loggable-message-body-size` - the maximum REST message body size that will be written to the messagelog.

7.  `truncated-body-allowed` - if the REST message body size exceeds the max-loggable-message-body-size truncate the body (true) or reject the message (false)

8.  `messagelog-encryption-enabled` - if set to true, the message bodies are written to the database in an encrypted format

9.  `messagelog-keystore` - path to the messagelog keystore

10.  `messagelog-keystore-password` - messagelog keystore password

11.  `messagelog-key-id` - messagelog keystore key id


#### 11.1.3 Message Log Encryption

The message bodies can be encrypted (`messagelog-encryption-enabled = true`) when stored to the database. By default, the encryption is disabled. Also, the encryption is fully transparent to all the external interfaces, e.g., the signed document download service. The encryption is symmetric, the used cipher is AES-CTR, and the encryption is performed using Java code.

In the message log database, there are two separate columns for plaintext (`message`) and encrypted (`ciphermessage`) message body. The message body is always stored in one of the two columns depending on the configuration. Instead, the other column that is not used is left empty. When message log database encryption is enabled/disabled, the change doesn't affect already existing records in the database. For example, when message log database encryption is enabled, all the records created after the configuration change will be encrypted and stored in the `ciphermessage` column. Instead, all the records stored before the change will remain in plaintext in the `message` column.

When encryption is switched on, the implementation expects to find the keystore in the location pointed by `messagelog-keystore`. The keystore should contain an encryption key with the identifier/alias specified in `messagelog-key-id`. The keystore password is specified in `messagelog-keystore-password`.

For example, add the following to `/etc/xroad/conf.d/local.ini`:

```ini
[message-log]
messagelog-encryption-enabled=true
messagelog-keystore=/etc/xroad/messagelog/messagelog.p12
messagelog-keystore-password=somepassword
messagelog-key-id=key1
```

Create the password store and import a key:

```bash
keytool -keystore /etc/xroad/messagelog/messagelog.p12 -storetype pkcs12 -importpassword -alias key1
```

Finally, restart `xroad-proxy` service.

To view the encrypted messages at some later stage, use the ASIC web service documented in \[[UG-SIGDOC](#Ref_UG-SIGDOC)\]. The web service performs automatic decryption, where needed.


#### 11.1.4 Timestamping Parameters

1.  `timestamp-immediately` – if set to true, the timestamps are created synchronously with the message exchange, i.e., one timestamp is created for a request and another for a response. This is a security policy to guarantee the timestamp at the time of logging the message, but if the timestamping fails, the message exchange fails as well, and if load to the Security Server increases, then the load to the timestamping service increases as well. The value of this parameter defaults to false for better performance and availability. In case the value of the parameter is false then the timestamping is performed as a periodic background process (the time period is determined in the X-Road governing agency and propagated to the Security Servers by global configuration) and signatures stored during the time period (see parameter `timestamp-records-limit`) are timestamped in one batch.

2.  `timestamp-records-limit` – maximum number of signed messages that can be timestamped in one batch. The message exchanging load (messages per minute) and the timestamping interval of the Security Server must be taken into account when changing the default value of this parameter. Do not modify this parameter without a good reason. Defaults to `10000`.

3.  `acceptable-timestamp-failure-period` – time period in seconds, for how long the asynchronous timestamping is allowed to fail before message exchange between Security Servers is stopped. Set to `0` to disable this check. Defaults to `14400`.


#### 11.1.5 Archiving Parameters

1. `keep-records-for` – time in days for which to keep timestamped and archived records in the database. Defaults to `30`.
2. `archive-max-filesize` – maximum size for archived files in bytes. Reaching the maximum value triggers the file rotation. Defaults to `33554432` (32 MB).
3. `archive-interval` – time interval as Cron expression \[[CRON](#Ref_CRON)\] for archiving timestamped records. Defaults to `0 0 0/6 1/1 * ? *` (fire every 6 hours).
4. `archive-path` – the directory where the timestamped log records are archived. Defaults to `/var/lib/xroad/`.
5. `clean-interval` – time interval as Cron expression \[[CRON](#Ref_CRON)\] for cleaning archived records from the database. Defaults to `0 0 0/12 1/1 * ? *` (fire every 12 hours).
6. `archive-transfer-command` – the command executed after the (periodic) archiving process. This enables one to configure an external script to transfer archive files automatically from the Security Server. Defaults to no operation.
7. `archive-grouping` - archive file grouping; `none` (default), by `member` or, by `subsystem`.
8.  `archive-encryption-enabled` - archive file encryption enabled: false (default) or true.
9.  `archive-gpg-home-directory` - GPG home directory for archive file signing and encryption keyring (default `/etc/xroad/gpghome`).
10. `archive-encryption-keys-config` - Configuration file for member gpg keys.
11. `archive-default-encryption-key` - Default archive encryption key id.


#### 11.1.6 Archive Files

Archive files (ZIP containers) are located in the directory specified by the configuration parameter `archive-path`. File names are in the format `mlog[-grouping]-X-Y-Z.zip[.gpg]`, where X is the timestamp (UTC time in the format `YYYYMMDDHHmmss`) of the first message log record, Y is the timestamp of the last message log record (records are processed in chronological order) and Z is the first 16 characters of the last linking info digest entry. If grouping is enabled, [-grouping] is a (possibly truncated and filename safe) member identifier. If encryption is enabled, the `[.gpg]` suffix is added. Creating archive files is deterministic -- given the same input (grouping, message records, previous archive linking info digest), the output (file name and contents) is the same after possible encryption is removed.

The most basic example of an archive file name when the encryption and grouping are switched off:

    mlog-20210901100858-20210901100905-95b1f27097524105.zip

When the archive encryption switched on:

    mlog-20210901101923-20210901101926-95b1f27097524105.zip.gpg

Switching on archive grouping by member produces the following:

    mlog-INSTANCE_CLASS_CODE-20210901102251-20210901102254-95b1f27097524105.zip.gpg

Finally, switching to archive grouping by subsystem gives:

    mlog-INSTANCE_CLASS_CODE_CONSUMERSUBSYSTEM-20210901102521-20210901102524-95b1f27097524105.zip.gpg
    mlog-INSTANCE_CLASS_CODE_PROVIDERSUBSYSTEM-20210901102521-20210901102524-b1f27097524105ac.zip.gpg


#### 11.1.7 Archive Encryption and Grouping

Archive files can be encrypted (when `archive-encryption-enabled = true`) using GnuPG ("gpg") which implements the OpenPGP (RFC 4880) specification. Please see e.g. [RFC 4880](https://www.ietf.org/rfc/rfc4880.txt) and [GnuPG](https://gnupg.org/) for more infomation. The encryption is enabled/disabled on a Security Server level - it's not possible to enable/disable it for specific subsystems only.

By default, the produced archive files contain messages from all the Security Server's members, but it's possible to group the archives by member or by subsystem if needed. The grouping is controlled by the setting `archive-grouping`. The grouping is enabled/disabled on a Security Server level - it is either enabled or disabled for all the members and subsystems.

Message log archive encryption and grouping can be configured separately. For example, the archives can be encrypted but not grouped (or vice versa). By default, both features are disabled.

When encryption is enabled, the archiving process expects to find a GnuPG keyring containing the server signing keypair in `archive-gpg-home-directory` (by default `/etc/xroad/gpghome`). When the default value is used the server signing keypair is the same as the backup signing and encryption keypair. This keypair is used to sign the generated archive files, and as a fallback encryption key if no other keys are configured.

The `archive-default-encryption-key` can be used to override the default encryption key id, which is used when `archive-grouping` is `none` or no member gpg key is defined. Changing this parameter requires restarting the xroad-addon-messagelog service.

In case `archive-grouping` is `member` or `subsystem`, gpg keys defined in file `archive-encryption-keys-config` are used (if no key is defined for the member, the default encryption key is used). This file maps member identifiers to gpg key identifiers and has the following format:
```
# This is a comment (ignored)
# One mapping per line (leading, trailing, and around `=` white space is ignored)
<member identifier> = <key id>

# Escaping (applies only to the member identifier):
## Member: test/member=class/\=code
   test/member\=class/\\=code = ABCD....
## Member #42/CLASS/#123 has two keys:
   \#42/CLASS/\#123 = ABCD....
   \#42/CLASS/\#123 = EF12....
```
* There can be several mappings (keys) per member (one mapping per line)
* Lines _starting with_ `#` are ignored
* Escaping special characters in the _member identifier_ part:
  * `=` is written as `\=` (a literal `\=` becomes `\\=`)
  * `#` is written as `\#` (a literal `\#` becomes `\\#`)

Warning. The archiving process fails if a required key is not present in the gpg keyring. Therefore, it is important to verify that the mappings are correct.

**Configuration example**

Generate a keypair for encryption with defaults and no expiration and export the public key:
```bash
gpg [--homedir <member gpghome>] --quick-generate-key INSTANCE/memberClass/memberCode default default never
gpg [--homedir <member gpghome>] --export INSTANCE/memberClass/memberCode >INSTANCE-memberClass-memberCode.pgp
```

Import the public key to the gpg keyring in `archive-gpg-home-directory` and take note of the key id.
```bash
gpg --homedir <archive-gpg-home-directory> --import INSTANCE-memberClass-memberCode.pgp
```

Edit the key and add ultimate trust.
```bash
gpg --homedir <archive-gpg-home-directory> --edit-key <key id>
```

At the `gpg>` prompt, type `trust`, then type `5` for ultimate trust, then `y` to confirm, then `quit`.

Add the mapping to `archive-encryption-keys-config` file (mappings can be edited without restarting X-Road services), e.g.:
```bash
INSTANCE/memberClass/memberCode = 96F20FF6578A5EF90DFBA18D8C003019508B5637
```

Add the mapping file location (`archive-encryption-keys-config`) and grouping level (`archive-grouping`) to `/etc/xroad/conf.d/local.ini` file (editing the file requires restarting X-Road services), e.g.:
```bash
[message-log]
archive-encryption-enabled = true
archive-grouping = member
archive-encryption-keys-config = /etc/xroad/messagelog/archive-encryption-mapping.ini
```

To decrypt the encrypted archives, use the following syntax:
```bash
gpg [--homedir <gpghome>] --decrypt <archive name> --output <output file name>
```

### 11.2 Transferring the Archive Files from the Security Server

In order to save hard disk space, it is recommended to transfer archive files periodically from the Security Server (manually or automatically) to an external location.

The message log package provides a helper script `/usr/share/xroad/scripts/archive-http-transporter.sh` for transferring archive files. This script uses the HTTP/HTTPS protocol (the POST method, the form name is file) to transfer archive files to an archiving server.

Usage of the script:

| Options:          | &nbsp;                                                                                                                                 |
|-------------------|----------------------------------------------------------------------------------------------------------------------------------------|
| `-d, --dir DIR`   | Archive directory. Defaults to '/var/lib/xroad'                                                                                        |
| `-r, --remove`    | Remove successfully transported files form the archive directory.                                                                      |
| `-k, --key KEY`   | Private key file name in PEM format (TLS). Defaults to '/etc/xroad/ssl/internal.key'                                                   |
| `-c, --cert CERT` | Client certificate file in PEM format (TLS). Defaults to '/etc/xroad/ssl/internal.crt'                                                 |
| `-cacert FILE`    | CA certificate file to verify the peer (TLS). The file may contain multiple CA certificates. The certificate(s) must be in PEM format. |
| `-h, --help`      | This help text.                                                                                                                        |

The archive file has been successfully transferred when the archiving server returns the HTTP status code `200`.

Override the configuration parameter archive-transfer-command (create or edit the file `etc/xroad/conf.d/local.ini`) to set up a transferring script. For example:

    [message-log]
    archive-transfer-command=/usr/share/xroad/scripts/archive-http-transporter.sh -r http://my-archiving-server/cgi-bin/upload

The message log package contains the CGI script `/usr/share/doc/xroad-addon-messagelog/archive-server/demo-upload.pl` for a demo archiving server for the purpose of testing or development.


### 11.3 Using a Remote Database

The message log database can be located outside of the Security Server. The following guide describes how to configure and populate a remote database schema for the message log. It is assumed that access to the database from the Security Server has been configured. For detailed information about the configuration of database connections, refer to \[[JDBC](#Ref_JDBC)\].

1.  Create a database user at remote database host:

        postgres@db_host:~$ createuser -P messagelog_user
        Enter password for new role: <messagelog_password>
        Enter it again: <messagelog_password>

2.  Create a database owned by the message log user at remote database host:

        postgres@db_host:~$ createdb messagelog_dbname -O messagelog_user -E UTF-8

3.  Verify connectivity from Security Server to the remote database:

        user@security_server:~$ psql -h db_host -U messagelog_user messagelog_dbname
        Password for user messagelog_user: <messagelog_password>
        psql (9.3.9)
        SSL connection (cipher: DHE-RSA-AES256-GCM-SHA384, bits: 256)
        Type "help" for help.
        messagelog_dbname=>

4.  Stop xroad-proxy service for reconfiguration:

        root@security_server:~# service xroad-proxy stop

5.  Configure the database connection parameters to achieve encrypted connections, in `/etc/xroad/db.properties`:

        messagelog.hibernate.jdbc.use_streams_for_binary = true
        messagelog.hibernate.dialect = ee.ria.xroad.common.db.CustomPostgreSQLDialect
        messagelog.hibernate.connection.driver_class = org.postgresql.Driver
        messagelog.hibernate.connection.url = jdbc:postgresql://db_host:5432/messagelog_dbname?ssl=true&sslfactory=org.postgresql.ssl.NonValidatingFactory
        messagelog.hibernate.connection.username = messagelog_user
        messagelog.hibernate.connection.password = messagelog_password

6.  Populate database schema by reinstalling messagelog addon package and start xroad-proxy

    Ubuntu: `apt-get install --reinstall xroad-addon-messagelog`  
    RHEL: `yum reinstall xroad-addon-messagelog`

    `service xroad-proxy start`

## 12 Audit Log

The Security Server keeps an audit log. The audit log events are generated by the user interface and the management REST API when the user changes the system's state or configuration. The user actions are logged regardless of whether the outcome was a success or a failure. The complete list of the audit log events is described in \[[SPEC-AL](#Ref_SPEC-AL)\].

Actions that change the system state or configuration but are not carried out using the user interface or the management REST API are not logged (for example, X-Road software installation and upgrade, user creation and permission granting, and changing the configuration files).

An audit log record contains correlation-id, which can be used to link the record to other log messages about the same request.

An audit log record also contains:

-   the description of the user action,

-   the date and time of the event,

-   the username of the user performing the action

-   the authentication type used for this request (Session, ApiKey or HttpBasicPam)
    - `Session` – session based authentication (web application)
    - `ApiKey` - direct API call using API key authentication
    - `HttpBasicPam` – HTTP basic authentication with PAM login (for api key management API operations)

-   the API url for this request, and

-   the data related to the event.

For example, registering a new client in the Security Server produces the following log record:

  `2020-06-03T11:00:51+00:00 my-security-server-host correlation-id: [24b47d04dc6e1c49] INFO  [X-Road Proxy Admin REST API] 2020-06-03T11:00:51.944Z - {"event":"Register client","user":"admin1","auth":"Session","url":"/api/v1/clients/LXD:GOV:M1:audit-test/register","data":{"clientIdentifier":{"xRoadInstance":"LXD","memberClass":"GOV","memberCode":"M1","subsystemCode":"audit-test","clientStatus":"registration in progress"}}}`

The event is present in JSON \[[JSON](#Ref_JSON)\] format, in order to ensure machine processability.
The field event represents the description of the event, the field user represents the user name of the performer, and the field data represents data related with the event.
Field auth represents the authentication type, and url represents the API url.
The failed action event record contains additional fields reason for the error message, and boolean warning to document whether failure was due to an unhandled warning.
For example:

  `2020-06-03T10:57:46+00:00 my-security-server-host correlation-id: [49458d51a0bbe9ed] INFO  [X-Road Proxy Admin REST API] 2020-06-03T10:57:46.417Z - {"event":"Log in to token failed","user":"admin1","reason":"org.niis.xroad.restapi.service.TokenService$PinIncorrectException: Signer.PinIncorrect: PIN incorrect","warning":false,"auth":"Session","url":"/api/v1/tokens/0/login","data":{"tokenId":"0","tokenSerialNumber":null,"tokenFriendlyName":"softToken-0"}}`

By default, audit log is located in the file

    /var/log/xroad/audit.log


### 12.1 Changing the Configuration of the Audit Log

The X-Road software writes the audit log to the *syslog* (*rsyslog*) using UDP interface (default port is 514). Corresponding configuration is located in the file

    /etc/rsyslog.d/90-udp.conf

The audit log records are written with level INFO and facility LOCAL0. By default, log records of that level and facility are saved to the X-Road audit log file

    /var/log/xroad/audit.log

The default behavior can be changed by editing the *rsyslog* configuration file

    /etc/rsyslog.d/40-xroad.conf

Restart the *rsyslog* service to apply the changes made to the configuration file

    service rsyslog restart

The audit log is rotated monthly by *logrotate*. To configure the audit log rotation, edit the *logrotate* configuration file

    /etc/logrotate.d/xroad-proxy


### 12.2 Archiving the Audit Log

In order to save hard disk space and avoid loss of the audit log records during Security Server crash, it is recommended to archive the audit log files periodically to an external storage or a log server.

The X-Road software does not offer special tools for archiving the audit log. The `rsyslog` can be configured to redirect the audit log to an external location.


## 13 Back up and restore

It is possible to back up and later restore Security Server configuration. A backup archive file contains the
following configuration:

- copy of serverconf database
- user modifiable configuration files
- keys and certificates
  - Security Server's auth key and certificate
  - members' sign keys and certificates (that are stored in soft token)
  - Security Server's internal TLS key and certificate
  - Security Server's UI key and certificate
- database credentials

Notice that starting from X-Road v7.0, the backup archive file no longer contains the local override file `/etc/xroad/services/local.conf`, but instead `/etc/xroad/services/local.properties` file will be included.

**N.B.** Message log database encryption keys, and message log archives encryption and signing keys are included in the backups only if they are stored under the `/etc/xroad` directory. However, they should not be stored in the `/etc/xroad/gpghome` subdirectory since it is excluded from the backups.

Backups contain sensitive information that must be kept secret (for example, private keys and database credentials).
In other words, leaking this information could easily lead to full compromise of Security Server. Therefore, it is
highly recommended that backup archives are encrypted and stored securely. Should the information still leak for whatever
reason the Security Server should be considered as compromised and reinstalled from scratch.

Security server backups are signed and optionally encrypted. The GNU Privacy Guard [GnuPG] is used for encryption and signing.
Security server's backup encryption key is generated during Security Server initialisation. In addition to the
automatically generated backup encryption key, additional public keys can be used to encrypt backups.

### 13.1 Back up and Restore in the User Interface

**Access rights:** [System Administrator](#xroad-system-administrator)

The backup and restore view can be accessed from the **Navigation tabs** by selecting **Back Up and Restore**.

To **back up configuration**, follow these steps.

1.  Navigate to **SETTINGS** tab and in the view that opens click **BACKUP AND RESTORE** tab.

2.  Click **BACK UP CONFIG.**

3.  The configuration backup file appears in the list of configuration backup files.

4.  To save the configuration backup file to the local file system, click **DOWNLOAD** on the configuration file's row.

To **restore configuration**, follow these steps.

1.  Click **Restore** on the appropriate row in the list of configuration backup files and click **YES**.

2.  A popup notification shows after the restore whether the restoring was successful or not.

If something goes wrong while restoring the configuration it is possible to revert back to the old configuration.
Security Server stores so called pre-restore configuration automatically to `/var/lib/xroad/conf_prerestore_backup.tar`. Either move it to `/var/lib/xroad/backup/` folder and utilize the user interface to restore it or use the command line interaface described in the next chapter.

To **delete a configuration backup file**, click **Delete** on the appropriate row in the configuration backup file list and then click **YES**.

To **upload a configuration backup file** from the local file system to the Security Server, click **UPLOAD BACKUP**,
select a file and click **YES**. The uploaded configuration file appears in the list of configuration files. Bear in mind
that only files signed with current Security Server encryption key can be restored via user interface. All other archives
can be restored only from command line.

As long as original keypair is intact no additional steps are needed even when backup encryption is turned on.

### 13.2 Restore from the Command Line

To restore configuration from the command line, the following data must be available:

-   The X-Road ID of the Security Server

To find the X-Road ID of the Security Server, the following command can be used:

    cat /etc/xroad/gpghome/openpgp-revocs.d/<file-name>.rev | grep uid

It is expected that the restore command is run by the xroad user.

In order to restore configuration, the following command should be used:

    /usr/share/xroad/scripts/restore_xroad_proxy_configuration.sh \
    -s <Security Server ID> -f <path + filename> [-P -N]

For example (all on one line):

    /usr/share/xroad/scripts/restore_xroad_proxy_configuration.sh \
    -s AA/GOV/TS1OWNER/TS1 \
    –f /var/lib/xroad/backup/conf_backup_20140703-110438.gpg

In case original backup encryption and signing key is lost additional parameters can be specified to skip decryption and/or
signature verification. Use `-P` command line switch when backup archive is already decrypted externally and `-N` switch to
skip checking archive signature.

If a backup is restored on a new uninitialized (the initial configuration hasn't been completed) Security Server, the
Security Server's gpg key must be manually created before restoring the backup:

    /usr/share/xroad/scripts/generate_gpg_keypair.sh /etc/xroad/gpghome <Security Server ID>

If it is absolutely necessary to restore the system from a backup made on a different Security Server, the forced mode
of the restore command can be used with the –F option together with unencrypted backup archive flags. For example (all on one line):

    /usr/share/xroad/scripts/restore_xroad_proxy_configuration.sh \
    -F -P –f /var/lib/xroad/backup/conf_backup_20140703-110438.tar

In case backup archives were encrypted they have to be first unencrypted in external safe environment and then securely
transported to Security Server filesystem.

### 13.3 Automatic Backups

By default the Security Server backs up its configuration automatically once every day. Backups older than 30 days are
automatically removed from the server. If needed, backup removal policies can be adjusted by editing the
`/etc/cron.d/xroad-proxy` file.

Automatic backup schedule can be adjusted  in the file `/etc/xroad/conf.d/local.ini`,
in the `[configuration-client]` section (add or edit this section).

```ini
[configuration-client]
proxy-configuration-backup-cron=0 15 3 * * ?
```

**Note:** In cases where automatic backup is not required (ex: extensions which rely on configuration-client)
it is suggested to disable it by using cron expression that will never trigger. For example `* * * * * ? 2099`

### 13.4 Backup Encryption Configuration

Backups are always signed, but backup encryption is initially turned off. To turn encryption on, please override the
default configuration in the file `/etc/xroad/conf.d/local.ini`, in the `[proxy]` section (add or edit this section).

```ini
[proxy]

backup-encryption-enabled = true
backup-encryption-keyids = <keyid1>, <keyid2>, ...
```

To turn backup encryption on, change the `backup-encryption-enabled` property to true. Additional
encryption keys can be imported in the `/etc/xroad/gpghome` keyring and key identifiers listed using the `backup-encryption-keyids` parameter. It is recommended to set up at least one additional key, otherwise the backups will be unusable in case Security Servers private key is lost. It is up to Security Servers administrator to check that keys used are sufficiently strong, there are no automatic checks.

Warning. All keys listed in `backup-encryption-keyids` must be present in the gpg keyring or backup fails.

Additional keys for backup encryption should be generated and stored outside Security Server in a secure environment.
After gpg keypair has been generated, public key can be exported to a file (backupadmin@example.org is the name of the
key being exported) using this command:

    gpg --output backupadmin.publickey --armor --export backupadmin@example.org

Resulting file `backupadmin.publickey` should be moved to Security Server and imported to backup gpg keyring. Administrator should make sure that the key has not been changed during transfer, for example by validating the key fingerprint.

Private keys corresponding to additional backup encryption public keys must be handled safely and kept in secret. Any of
them can be used to decrypt backups and thus mount attacks on the Security Servers.

**Configuration example**

Generate a keypair for encryption with defaults and no expiration and export the public key:
```bash
gpg [--homedir <admin gpghome>] --quick-generate-key backupadmin@example.org default default never
gpg [--homedir <admin gpghome>] --export backupadmin@example.org >backupadmin@example.org.pgp
```

Import the public key to the gpg keyring in `/etc/xroad/gpghome` directory and take note of the key id.
```bash
gpg --homedir /etc/xroad/gpghome --import backupadmin@example.org.pgp
```

Edit the key and add ultimate trust.
```bash
gpg --homedir /etc/xroad/gpghome/ --edit-key <key id>
```

At the `gpg>` prompt, type `trust`, then type `5` for ultimate trust, then `y` to confirm, then `quit`.

Add the key id to `/etc/xroad/conf.d/local.ini` file (editing the file requires restarting X-Road services), e.g.:
```bash
[proxy]
backup-encryption-enabled = true
backup-encryption-keyids = 96F20FF6578A5EF90DFBA18D8C003019508B5637
```

To decrypt the encrypted backups, use the following syntax:

```bash
gpg --homedir /etc/xroad/gpghome --decrypt <backup name> --output <output file name>
```

### 13.5 Verifying Backup Archive Consistency

During restore Security Server verifies consistency of backup archives automatically, archives are not checked during upload.
Also, it is possible to verify the consistency of the archives externally. For verifying the consistency externally,
Security Server's public key is needed. When backups are encrypted, then a private key for decrypting archive is also needed.
GPG uses "sign then encrypt" scheme, so it is not possible to verify encrypted archives without decrypting them.

Automatic backup verification is only possible when original Security Server keypair is available. Should keypair on the
Security Server be lost for whatever reason, automatic verification is no longer possible. Therefore, it is recommended
to export backup encryption public key and import it into separate secure environment. If backups are encrypted,
Security Server public key should be imported to keyrings holding additional encryption keys, so that backups can be
decrypted and verified in these separate environments.

To export Security Servers backup encryption public key use the following command:

    gpg --homedir /etc/xroad/gpghome --armor --output server-public-key.gpg --export <instanceIdentifier>/<memberClass>/<memberCode>/<serverCode>

where `<instanceIdentifier>/<memberClass>/<memberCode>/<serverCode>` is the Security Server id,
for example, `AA/GOV/TS1OWNER/TS1`.

Resulting file (`server-public-key.gpg`) should then be exported from Security Server and imported to GPG keystore used
for backup archive consistency verification.

## 14 Diagnostics

**Access rights:** [System Administrator](#xroad-system-administrator)

Click on **DIAGNOSTICS** in the **Navigation tabs**.

On the Diagnostics page you can view the status information of:

- Security Server services;
    - global configuration client;
    - timestamping operation;
    - downloading OCSP responses from the OCSP-responder;
- Security Server Java version;
- Security Server encryption configuration;
    - backup encryption;
    - message log archive encryption and grouping;
    - message log database encryption.

### 14.1 Examine Security Server services status information

Security server services status information covers the following services:

| Service              | Status           | Message        | Previous Update                                        | Next Update                                                      |
|----------------------|------------------|----------------|--------------------------------------------------------|------------------------------------------------------------------|
| Global configuration | Green/yellow/red | Status message | The time of the global configuration client's last run | The estimated time of the global configuration client's next run |
| Timestamping         | Green/yellow/red | Status message | The time of the last timestamping operation            | Not used                                                         |
| OCSP-responders      | Green/yellow/red | Status message | The time of the last contact with the OCSP-responder   | The latest possible time for the next OCSP-refresh               |

To refresh the service statuses, refresh the page.

The status colors indicate the following:
- **Red indicator** – service cannot be contacted or is not operational
- **Yellow indicator** – service has been contacted but is yet to have been used to verify its status
- **Green indicator** – service has been successfully contacted and used to verify it is operational

The status message offers more detailed information on the current status.

If a section of the diagnostics view appears empty, it means that there either is no configured service available or that checking the service status has failed. If sections are empty, try refreshing the diagnostics view or check the service configuration.

### 14.2 Examine Security Server Java version information

Security server Java version information provides the following details:

| Column                     | Description                                           |
|----------------------------|-------------------------------------------------------|
| Status                     | Green/red                                             |
| Message                    | Status message                                        |
| Vendor name                | Vendor name of Java that the Security Server is using |
| Java version               | Java version number that the Security Server is using |
| Earliest supported version | Earliest supported Java version number                |
| Latest supported version   | Latest supported Java version number                  |

To refresh the status, refresh the page.

The status colors indicate the following:
- **Red indicator** – Security Server's java version number isn't supported
- **Green indicator** – Security Server's java version number is supported

### 14.3 Examine Security Server encryption status information

**Backup encryption status**

The status shows is the backup encryption `enabled` or `disabled`. The Configured key ID list contains all the additional encryption keys that are present in the configuration. If the list is empty, only the system generated default encryption key is used. When the backup encryption is `disabled`, the list is always empty.

The status colors indicate the following:
- **Red indicator** – there's an error with checking the backup encryption status
- **Yellow indicator** – backup encryption is disabled
- **Green indicator** – backup encryption is enabled

**Message log archive encryption status**

The status shows is the message log archive encryption `enabled` or `disabled`. The Grouping rule shows the grouping level (`NONE`, `MEMBER`, `SUBSYSTEM`) of the message log archives.

The list of Member Identifier / Key ID pairs includes a list of members using the Security Server and the encryption key(s) associated with the member when the grouping level is `MEMBER` or `SUBSYSTEM`. When the grouping level is `NONE`, the list is always empty. If no member-specific key is associated with a member, there's a warning icon in the Key ID column. If the Key ID is missing and there's only the warning icon in the Key ID column, the member is using the system generated default encryption key. Instead, if the warning icon is after the Key ID, the member is using the user generated default encryption key (defined using the `archive-default-encryption-key` property). It's strongly recommended to use user generated member-specific encryption keys.

Each member can have multiple member-specific encryption keys configured. If multiple keys are configured for a single member, the key IDs are presented as a comma separated list.

The status colors indicate the following:
- **Red indicator** – there's an error with checking the message log archive encryption status
- **Yellow indicator** – message log archive encryption is disabled
- **Green indicator** – message log archive encryption is enabled
-
**Message log database encryption status**

The status shows is the message log database encryption `enabled` or `disabled`.

The status colors indicate the following:
- **Red indicator** – there's an error with checking the message log database encryption status
- **Yellow indicator** – message log database encryption is disabled
- **Green indicator** – message log database encryption is enabled

## 15 Operational Monitoring

**Operational monitoring data** contains data about request exchange (such as the ID-s of the client and the service, various attributes of the message read from the message header, request and response timestamps, SOAP sizes etc.) of the X-Road Security Server(s).

**The operational monitoring daemon** collects and shares operational monitoring data of the X-Road Security Server(s) as part of request exchange, shares this data, calculates and shares health statistics (the timestamps and number of successful/unsuccessful requests, various metrics of the duration and the SOAP message size of the requests, etc.). The data fields that are stored and shared are described in \[[PR-OPMON](#Ref_PR-OPMON)\].

The Security Server caches operational monitoring data in the **operational monitoring buffer**. One operational data record is created for each request during the message exchange. Security server forwards operational data cached in the operational monitoring buffer to the operational monitoring daemon. Successfully forwarded records are removed from the operational monitoring buffer.

The operational monitoring daemon makes operational and health data available to the owner of the Security Server, regular clients and the central monitoring client via the Security Server. Local health data are available for external monitoring systems (e.g. Zabbix) over the JMXMP interface described in \[[PR-OPMONJMX](#Ref_PR-OPMONJMX)\].

The owner of the Security Server and the central monitoring client are able to query the records of all clients. For a regular client, only the records associated with that client are available. The internal IP of the Security Server is included in the response only for the owner of the Security Server and central monitoring client.

**NOTE:** All the commands in the following sections must be carried out using root permissions.


### 15.1 Operational Monitoring Buffer

In general, the operational monitoring buffer is an internal component of the Security Server and thus being not directly used by the end user.

The configuration parameters available for configuring the operational monitoring buffer have been documented in \[[UG-OPMONSYSPAR](#Ref_UG-OPMONSYSPAR)\].

The default values of the parameters have been chosen to be sufficient under expected average load using the minimum hardware recommended.

All overrides to the default configuration values must be made in the file `/etc/xroad/conf.d/local.ini`, in the `[op-monitor-buffer]` section.


#### 15.1.1 Stopping the Collecting of Operational Data

If, for any reason, operational data should not be collected and forwarded to the operational monitoring daemon, the parameter size can be set to 0:

    [op-monitor-buffer]
    size = 0

After the configuration change, the xroad-proxy service must be restarted:

    service xroad-proxy restart

In addition, the operational monitoring daemon should be stopped:

    service xroad-opmonitor stop

For the service to stay stopped after reboot the following command should be run:

    echo manual > /etc/init/xroad-opmonitor.override


### 15.2 Operational Monitoring Daemon

The configuration parameters available for configuring the operational monitoring daemon have been documented in \[[UG-OPMONSYSPAR](#Ref_UG-OPMONSYSPAR)\].

Similarly to the operational monitoring buffer, the default values of the parameters have been chosen to be sufficient under expected average load using the minimum recommended hardware.

All overrides to the default configuration values must be made in the file `/etc/xroad/conf.d/local.ini`, in the `[op-monitor]` section.

In the following sections, some parameters are described which may be required to be changed more likely.


#### 15.2.1 Configuring the Health Statistics Period

By default, health statistics are provided for a period of 600 seconds (10 minutes). This means that if no request exchange has taken place for 10 minutes, all the statistical metrics are reset. Please refer to \[[PR-OPMON](#Ref_PR-OPMON)\] for a detailed overview of the health metrics available.

To change the health statistics period, the value of the parameter health-statistics-period-seconds should be set or edited in the `[op-monitor]`
section of the file `/etc/xroad/conf.d/local.ini`.


#### 15.2.2 Configuring the Parameters Related to Database Cleanup

Depending on the load and resources of the system, it may be necessary to change the interval of the removal of old database records.

The following parameters must be placed in the `[op-monitor]` section of the file `/etc/xroad/conf.d/local.ini`.

The parameter `keep-records-for-days` should be edited, for instance if the disk fills up before cleanup occurs, or alternatively, if the default period of 7 days is too short. The parameter `clean-interval` (a Cron expression \[[CRON](#Ref_CRON)\]) defines how often the system checks whether cleanup should be done. If the default period of 12 hours is too long or short it should be edited according to your needs.


#### 15.2.3 Configuring the Parameters related to the HTTP Endpoint of the Operational Monitoring Daemon

For configuring the endpoint of the operational monitoring daemon, the following parameters are available in the `[op-monitor]` section of the configuration:

**host** – listening host of the daemon (by default the value is set to *localhost*).

**port** – listening port (by default the value is set to *2080*).

**scheme** – connection type (by default the value is set to *HTTP*).

If any of these values are changed, both the proxy and the operational monitoring daemon services must be restarted:

    service xroad-proxy restart
    service xroad-opmonitor restart


#### 15.2.4 Installing an External Operational Monitoring Daemon

Technically, the operational monitoring daemon can be installed on a separate host from the Security Server. It is possible to configure several Security Servers to use that external operational monitoring daemon, but this setup is correct *only* if the Security Servers are identical clones installed behind a load balancer.

**NOTE:** The setup of clustered Security Servers is not officially supported yet and has been implemented for future compatibility.

**NOTE:** It is **strongly advised** to use HTTPS for requests between a Security Server and the associated external operational monitoring daemon.

For running a separate operational monitoring daemon, the xroad-opmonitor package must be installed. Please refer to \[[IG-SS](#Ref_IG-SS)\] for general instructions on obtaining X-Road packages.

As a result of installation, the following services will be running:

    xroad-confclient
    xroad-signer
    xroad-opmonitor


#### 15.2.5 Configuring an External Operational Monitoring Daemon and the Corresponding Security Server

To make a Security Server communicate with an external operational monitoring daemon, it is necessary to configure both the daemon and the Security Server.

By default, the operational monitoring daemon listens on localhost. To make the daemon available to Security Servers on other hosts, the listening address must be set to the IP address that is relevant in the particular network, as described in the previous section.

As advised, the scheme parameter should be set to "https". For communication over HTTPS, the Security Server and the operational monitoring daemon must know each other's TLS certificates to enable the Security Server to authenticate to the monitoring daemon successfully.

**NOTE:** If an external operational monitoring daemon is used, the host, scheme (and optionally, port) parameters must be changed at both hosts.

The internal TLS certificate of the Security Server is used for authenticating the Security Server to the operational monitoring daemon. This certificate has been generated beforehand, during the installation process of the Security Server, and is available in PEM format in the file `/etc/xroad/ssl/internal.crt`. Please refer to Section [10.4](#104-changing-the-internal-tls-key-and-certificate) for the instructions on exporting the internal TLS certificate from UI. The file must be copied to the host running the operational monitoring daemon. The system user xroad must have permissions to read this file.

In the configuration of the external daemon, the corresponding path must be set in `/etc/xroad/conf.d/local.ini`:

    [op-monitor]
    client-tls-certificate = <path/to/security/server/internal/cert>

Next, a TLS key and the corresponding certificate must be generated on the host of the external monitoring daemon as well, using the command

    generate-opmonitor-certificate

The script will prompt you for standard fields for input to TLS certificates and its output (key files and the certificate) will be generated to the directory `/etc/xroad/ssl`.

The generated certificate, in the file `opmonitor.crt`, must be copied to the corresponding Security Server. The system user `xroad` must have permissions to read this file. Its path at the Security Server must be written to the configuration (note the name of the section, although it is the proxy service that will read the configuration):

    [op-monitor]
    tls-certificate = <path/to/external/daemon/tls/cert>

For the external operational daemon to be used, the proxy service at the Security Server must be restarted:

    service xroad-proxy restart

In addition, on the host running the corresponding Security Server, the operational monitoring daemon must be stopped:

    service xroad-opmonitor stop

For the service to stay stopped after reboot the following command should be run:

    echo manual > /etc/init/xroad-opmonitor.override

The configuration anchor (renamed as `configuration-anchor.xml`) file must be manually copied into the directory `/etc/xroad` of the external monitoring daemon in order for configuration client to be able to download the global configuration (by default configuration download interval is 60 seconds). The system user xroad must have permissions to read this file.


#### 15.2.6 Monitoring Health Data over JMXMP

The operational monitoring daemon makes health data available over the JMXMP protocol. The Zabbix monitoring software can be configured to gather that data periodically, using its built in JMX interface type.

By default, the operational monitoring daemon JMXMP is disabled. JMXMP must be enabled for external tools such as Zabbix to be able to access the data. Please refer to the documentation at \[[JMX](#Ref_JMX)\] for instructions on configuring access to the JMX interface of the operational monitoring daemon.

For Zabbix to be able to gather data over JMX, the Zabbix Java gateway must be installed. See \[[ZABBIX-GATEWAY](#Ref_ZABBIX-GATEWAY)\] for instructions.

The JMX interface must be configured to each host item in Zabbix, for which health data needs to be obtained. See \[[ZABBIX-JMX](#Ref_ZABBIX-JMX)\] for instructions.

Please refer to \[[PR-OPMONJMX](#Ref_PR-OPMONJMX)\] for a specification of the names and attributes of the JMX objects exposed by the operational monitoring daemon.

The xroad-opmonitor package comes with sample host data that can be imported to Zabbix, containing a JMX interface, applications related to sample services and health data items under these services. Also, a script is provided for importing health data related applications and items to several hosts using the Zabbix API. Please find the example files in the directory `/usr/share/doc/xroad-opmonitor/examples/zabbix/`. Please refer to \[[ZABBIX-API](#Ref_ZABBIX-API)\] for information on the Zabbix API.


## 16 Environmental Monitoring

Environmental monitoring provides details of the Security Servers such as operating system, memory, disk space, CPU load, running processes and installed packages, etc.


### 16.1 Usage via SOAP API

Environmental monitoring provides SOAP API via X-Road message protocol extension. SOAP messages are described in \[[PR-ENVMONMES](#Ref_PR-ENVMONMES)\].

Monitoring extension schema is defined in \[[MONITORING_XSD](#Ref_MONITORING_XSD)\].


### 16.2 Usage via JMX API

Environmental monitoring provides also a standard JMX endpoint which can be accessed with any JMX client (for example Java's jconsole application). See \[[ARC-ENVMON](#Ref_ARC-ENVMON)\] for details.

JMX is disabled on default. JMX is enabled by adding standard JMX-related options to the executable java process as in example by \[[ZABBIX-JMX](#Ref_ZABBIX-JMX)\].

### 16.3 Limiting environmental monitoring remote data set

It is possibility to limit what allowed non-owners can request via environmental monotiring data request by changing monitor-env limit-remote-data-set parameter. By changing flag to be true non-owners who are allowed to query environmental monitoring data will get only certificate, operating system and xroad version information. This parameters is set by default false. Security server owner will always get full data set as requested.

## 17 Logs and System Services

**To read logs**, a user must have root user's rights or belong to the `xroad` and/or `adm` system group.


### 17.1 System Services

The most important system services of a Security Server are as follows.

| **Service**              | **Purpose**                                             | **Log**                                                                             |
|--------------------------|---------------------------------------------------------|-------------------------------------------------------------------------------------|
| `xroad-addon-messagelog` | Message log archiving and cleaning of the message logs  | `/var/log/xroad/messagelog-archiver.log`                                            |
| `xroad-confclient`       | Client process for the global configuration distributor | `/var/log/xroad/configuration_client.log`                                           |
| `xroad-proxy`            | Message exchanger                                       | `/var/log/xroad/proxy.log`                                                          |
| `xroad-signer`           | Manager process for key settings                        | `/var/log/xroad/signer.log`                                                         |
| `xroad-proxy-ui-api`     | Management UI and REST API                              | `/var/log/xroad/proxy_ui_api.log` and <br/>`/var/log/xroad/proxy_ui_api_access.log` |
| `xroad-monitor`          | Environmental monitoring                                | `/var/log/xroad/monitor.log`                                                        |
| `xroad-opmonitor`        | Operational monitoring                                  | `/var/log/xroad/op-monitor.log`                                                     |

System services are managed through the *systemd* facility.

**To start a service**, issue the following command as a `root` user:

    service <service> start

**To stop a service**, enter:

    service <service> stop

Services use the [default unit start rate limits](https://www.freedesktop.org/software/systemd/man/systemd-system.conf.html#DefaultStartLimitIntervalSec=).
An exception to this is `xroad-proxy-ui-api`, which uses a longer start rate limit ([5 starts / 40 seconds](https://github.com/nordic-institute/X-Road/blob/master/src/packages/src/xroad/ubuntu/generic/xroad-proxy-ui-api.service#L5-6))
to prevent infinite restart-loop in some specific error situations.

### 17.2 Logging configuration

For logging, the **Logback** system is used. Logback configuration files are stored in the directory `/etc/xroad/conf.d/`.

Default settings for logging are the following:

-   logging level: INFO;

-   rolling policy: whenever the file size reaches 100 MB.


### 17.3 Fault Detail UUID

In case a Security Server encounters an error condition during the message exchange, the Security Server returns a SOAP Fault message \[[PR-MESS](#Ref_PR-MESS)\] containing a UUID (a universally unique identifier, e.g. `1328e974-4fe5-412c-a4c4-f1ac36f20b14`) as the fault detail to the service client's information system. The UUID can be used to find the details of the occurred error from the `xroad-proxy` log.

## 18 Federation

Federation allows Security Servers of two different X-Road instances to exchange messages with each other. The instances
are federated at the Central Server level. After this, Security Servers can be configured to opt-in to the federation.
By default, federation is disabled and configuration data for other X-Road instances will not be downloaded.

The federation can be allowed for all X-Road instances that the Central Server offers, or a list of specific
(comma-separated) instances. The default is to allow none. The values are case-insensitive.

To override the default value, edit the file `/etc/xroad/conf.d/local.ini` and add or change the value of the system
parameter `allowed-federations` for the server component `configuration-client`. To restore the default, either remove
the system parameter entirely or set the value to `none`. X-Road services `xroad-confclient` and `xroad-proxy` need to
be restarted (in that order) for any setting changes to take effect.

Below are some examples for `/etc/xroad/conf.d/local.ini`.

To allow federation with all offered X-Road instances:
```ini
[configuration-client]
allowed-federations=all
```

To allow federation with specific instances `xe-test` and `ee-test`:
```ini
[configuration-client]
allowed-federations=xe-test,ee-test
```

To disable federation, just remove the `allowed-federations` system parameter entirely or use:
```ini
[configuration-client]
allowed-federations=none
```

Please note that if the keyword `all` is present in the comma-separated list, it will override the single allowed
instances. The keyword `none` will override all other values. This means that the following setting will allow all
federations:
```ini
[configuration-client]
allowed-federations=xe-test, all, ee-test
```
And the following will allow none:
```ini
[configuration-client]
allowed-federations=xe-test, all, none, ee-test
```

## 19 Management REST API

Security server has a REST API that can be used to do all the same server configuration operations that can be done
using the web UI.

Management REST API is protected with an API key based authentication. To execute REST calls, API keys need to be created.

REST API is protected by TLS. Since server uses self signed certificate, the caller needs to accept this (for example
with `curl` you might use `--insecure` or `-k` option).

Requests sent to REST API have a *limit for maximum size*. If a too large request is sent
to REST API, it will not be processed, and http status 413 Payload too large will be returned.
There is a different limit for binary file uploads, and for other requests.

Limits are
- 10MB for file uploads
- 50KB for other requests

REST API is also *rate limited*. Rate limits apply per each calling IP. If the number of calls
from one IP address exceeds the limit, endpoints return http status 429 Too Many Requests.

Limits are
- 600 requests per minute
- 20 requests per second

If the default limits are too restricting (or too loose), they can be overridden with [proxy-ui-api](ug-syspar_x-road_v6_system_parameters.md#39-management-rest-api-parameters-proxy-ui-api) parameters:
- `request-sizelimit-regular`
- `request-sizelimit-binary-upload`
- `rate-limit-requests-per-second`
- `rate-limit-requests-per-minute`

Size limit parameters support formats from Formats from [DataSize](https://docs.spring.io/spring/docs/current/javadoc-api/org/springframework/util/unit/DataSize.html),
for example `5MB`.

### 19.1 API key management operations

**Access rights:** [System Administrator](#xroad-system-administrator)

An API key is linked to a role or roles, and grants access to the operations that are allowed for that role/roles.
Separate REST endpoints exist for API key management.
API key management endpoints are authenticated to with [HTTP basic authentication](https://en.wikipedia.org/wiki/Basic_access_authentication) (username and password)
or with session authentication (for admin web application).
Basic authentication access is limited to localhost by default, but this can
be changed using System Parameters \[[UG-SYSPAR](#Ref_UG-SYSPAR)\].

#### 19.1.1 Creating new API keys

A new API key is created with a `POST` request to `/api/v1/api-keys`. Message body must contain the roles to be
associated with the key. Server responds with data that contains the actual API key. After this point the key
cannot be retrieved, as it is not stored in plaintext.

```bash
curl -X POST -u <user>:<password> https://localhost:4000/api/v1/api-keys --data '["XROAD_SECURITYSERVER_OBSERVER","XROAD_REGISTRATION_OFFICER"]' --header "Content-Type: application/json" -k
{
  "roles": [
    "XROAD_REGISTRATION_OFFICER",
    "XROAD_SECURITYSERVER_OBSERVER"
  ],
  "id": 61,
  "key": "23bc57cd-b1ba-4702-9657-8d53e335c843"
}

```

In this example the created key was `23bc57cd-b1ba-4702-9657-8d53e335c843`.

#### 19.1.2 Listing API keys

Existing API keys can be listed with a `GET` request to `/api/v1/api-keys`. This lists all keys, regardless of who has created them.

```bash
curl -X GET -u <user>:<password> https://localhost:4000/api/v1/api-keys -k
[
  {
    "id": 59,
    "roles": [
      "XROAD_REGISTRATION_OFFICER",
      "XROAD_SECURITYSERVER_OBSERVER",
      "XROAD_SERVICE_ADMINISTRATOR"
    ]
  },
  {
    "id": 60,
...

```

You can also retrieve a single API key with a `GET` request to `/api/v1/api-keys/{id}`.

```bash
curl -X GET -u <user>:<password> https://localhost:4000/api/v1/api-keys/59 -k
{
  "id": 59,
  "roles": [
    "XROAD_REGISTRATION_OFFICER",
    "XROAD_SECURITYSERVER_OBSERVER",
    "XROAD_SERVICE_ADMINISTRATOR"
  ]
}

```

#### 19.1.3 Updating API keys

An existing API key is updated with a `PUT` request to `/api/v1/api-keys/{id}`. Message body must contain the roles to be
associated with the key. Server responds with data that contains the key id and roles associated with the key.

```bash
curl -X PUT -u <user>:<password> https://localhost:4000/api/v1/api-keys/60 --data '["XROAD_SECURITYSERVER_OBSERVER","XROAD_REGISTRATION_OFFICER"]' --header "Content-Type: application/json" -k
{
  "id": 60,
  "roles": [
    "XROAD_REGISTRATION_OFFICER",
    "XROAD_SECURITYSERVER_OBSERVER"
  ]
}

```

#### 19.1.4 Revoking API keys

An API key can be revoked with a `DELETE` request to `/api/v1/api-keys/{id}`. Server responds with `HTTP 200` if
revocation was successful and `HTTP 404` if key did not exist.

```bash
curl -X DELETE -u <user>:<password> https://localhost:4000/api/v1/api-keys/60  -k

```

#### 19.1.5 API key caching

API keys are cached in memory, which is typically not a problem in standard Security Server configurations.
However, if you have multiple Security Servers configured to share the same `serverconf` database
and use multiple nodes to access the REST API and execute API key management operations, the caches of different nodes can become out of sync.

For instance, revoking an API key from `node 1` may not be recognized by `node 2`, which can still grant access to REST API endpoints with the revoked API key. To address this issue, there are a few potential solutions:

- **Option A:** Consider decreasing [time-to-live](ug-syspar_x-road_v6_system_parameters.md#39-management-rest-api-parameters-proxy-ui-api) value for API key cache from the default of **60 seconds** to a more lenient value. Doing so will reduce the risk of stale values being returned, thus improving security.
- **Option B:** Direct all REST API operations to the same Security Server node.
- **Option C:** Always restart REST API modules when API key operations are executed.
- **Option D:** Disable Api key cache. (See [proxy-ui-api parameters](ug-syspar_x-road_v6_system_parameters.md#39-management-rest-api-parameters-proxy-ui-api) for more details). This option will degrade API throughput and should only be used when other options do not work.

### 19.2 Executing REST calls

**Access rights:** Depends on the API.

Once a valid API key has been created, it is used by providing an `Authorization: X-Road-ApiKey token=<api key>` HTTP
header in the REST calls. For example

```bash
curl --header "Authorization: X-Road-ApiKey token=ff6f55a8-cc63-4e83-aa4c-55f99dc77bbf" "https://localhost:4000/api/v1/clients" -k
[
  {
    "id": "XRD2:GOV:999:foobar",
    "member_name": Foo Name,
    "member_class": "GOV",
    "member_code": "999",
    "subsystem_code": "SUBS_1",
    "status": "saved
...
```

The available APIs are documented in OpenAPI specification \[[REST_UI-API](#Ref_REST_UI-API)\]. Access rights for different APIs follow the same rules
as the corresponding UI operations.
Access to regular APIs is allowed from all IP addresses by default, but this can
be changed using System Parameters \[[UG-SYSPAR](#Ref_UG-SYSPAR)\].

### 19.3 Correlation ID HTTP header

The REST API endpoints return an **x-road-ui-correlation-id** HTTP header. This header is also logged in `proxy_ui_api.log`, so it
can be used to find the log messages related to a specific API call.

The correlation ID header is returned for all requests, both successful and failed ones.

For example, these log messages are related to an API call with correlation ID `3d5f193102435242`:
```
2019-08-26 13:16:23,611 [https-jsse-nio-4000-exec-10] correlation-id:[3d5f193102435242] DEBUG o.s.s.w.c.HttpSessionSecurityContextRepository - The HttpSession is currently null, and the HttpSessionSecurityContextRepository is prohibited from creating an HttpSession (because the allowSessionCreation property is false) - SecurityContext thus not stored for next request
2019-08-26 13:16:23,611 [https-jsse-nio-4000-exec-10] correlation-id:[3d5f193102435242] WARN  o.s.w.s.m.m.a.ExceptionHandlerExceptionResolver - Resolved [org.niis.xroad.restapi.exceptions.ConflictException: local group with code koodi6 already added]
2019-08-26 13:16:23,611 [https-jsse-nio-4000-exec-10] correlation-id:[3d5f193102435242] DEBUG o.s.s.w.a.ExceptionTranslationFilter - Chain processed normally
```

### 19.4 Validation errors

An error response from the REST API can include validation errors if an unsupported parameter was provided with the request.
When

Example request and response of adding a new subsystem with illegal characters:
```
POST https://ss1:4100/api/v1/clients

Request body:
{
  "client": {
    "member_class": "ORG",
    "member_code": "0/1234",
    "subsystem_code": "Subsystem%Code"
  },
  "ignore_warnings": false
}

Response body:
{
  "error": {
    "code": "validation_failure",
    "validation_errors": {
      "clientAdd.client.memberCode": [
        "NoForwardslashes"
      ],
      "clientAdd.client.subsystemCode": [
        "NoPercents"
      ]
    }
  },
  "status": 400
}
```

In addition to the validation messages declared in [Java Validation API](https://javaee.github.io/javaee-spec/javadocs/javax/validation/constraints/package-summary.html), the following validation errors are possible:

| Error              | Explanation                                                                                                                 |
|--------------------|-----------------------------------------------------------------------------------------------------------------------------|
| `NoControlChars`   | The provided string contains [ISO control characters](https://en.wikipedia.org/wiki/Control_character) or zero-width spaces |
| `NoColons`         | The provided string contains colons `:`                                                                                     |
| `NoSemicolons`     | The provided string contains semicolons `;`                                                                                 |
| `NoForwardslashes` | The provided string contains slashes `/`                                                                                    |
| `NoBackslashes`    | The provided string contains backslashes `\`                                                                                |
| `NoPercents`       | The provided string contains percent symbol `%`                                                                             |

### 19.5 Warning responses

Error response from the Management API can include additional warnings that you can ignore if seen necessary. The warnings can be ignored by your decision, by executing the same operation with `ignore_warnings` boolean parameter set to `true`. *Always consider the warning before making the decision to ignore it.*

An example case:
1. Client executes a REST request, without `ignore_warnings` parameter, to backend.
2. Backend notices warnings and responds with error message that contains the warnings. Nothing is updated at this point.
3. Client determines if warnings can be ignored.
4. If the warnings can be ignored, client resends the REST request, but with `ignore_warnings` parameter set to `true`.
5. Backend ignores the warnings and executes the operation.

Error response with warnings always contains the error code `warnings_detected`.

Like errors, warnings contain an identifier (code) and possibly some metadata.

Warning example when trying to register a WSDL that produces non-fatal validation warnings:
```json
{
  "status": 400,
  "error": {
    "code": "warnings_detected"
  },
  "warnings": [
    {
      "code": "wsdl_validation_warnings",
      "metadata": [
        "WSDLValidator Error : Summary: Failures: 0, Warnings: 1 <<< WARNING! Operation 'someService' in PortType: {http://test.x-road.global/some-service}someService.servicePortType has no output message"
      ]
    }
  ]
}
```

Note that when you are using the admin UI and you encounter warnings, you will always be provided with a popup window with a `CONTINUE` button in it. When you click the `CONTINUE` button in the popup, the request is sent again but this time warnings will be ignored.

## 20 Migrating to Remote Database Host

Since version `6.22.0` Security Server supports using remote databases. In case you have an already running Security Server with local database, it is possible to migrate it to use remote database host instead. The instructions for this process are listed below.

1. Shutdown X-Road processes.

    ```bash
    systemctl stop "xroad*"
    ```

2. Dump the local databases to be migrated. You can find the passwords of users `serverconf_admin`, `messagelog_admin` and `opmonitor_admin` in `/etc/xroad.properties`.Notice that the versions of the local PostgreSQL client and remote PostgreSQL server must match. Also take into account that on a busy system the messagelog database can be quite large and therefore dump and restore can take considerable amount of time and disk space. Notice that the versions of the local PostgreSQL client and remote PostgreSQL server must match.

    ```bash
    pg_dump -F t -h 127.0.0.1 -p 5432 -U serverconf_admin -f serverconf.dat serverconf
    pg_dump -F t -h 127.0.0.1 -p 5432 -U messagelog_admin -f messagelog.dat messagelog
    pg_dump -F t -h 127.0.0.1 -p 5432 -U opmonitor_admin -f op-monitor.dat op-monitor
    ```

3. Shut down and mask local `postgresql` so it won't start when `xroad-proxy` starts.

    ```bash
    systemctl stop postgresql
    systemctl mask postgresql
    ```

4. Connect to the remote database server as the superuser `postgres` and create roles, databases and access permissions as follows.

    **serverconf** (required)
    ```bash
    psql -h <remote-db-url> -p <remote-db-port> -U postgres
    CREATE DATABASE serverconf ENCODING 'UTF8';
    REVOKE ALL ON DATABASE serverconf FROM PUBLIC;
    CREATE ROLE serverconf_admin LOGIN PASSWORD '<serverconf_admin password>';
    GRANT serverconf_admin to <superuser>;
    GRANT CREATE,TEMPORARY,CONNECT ON DATABASE serverconf TO serverconf_admin;
    \c serverconf
    CREATE EXTENSION hstore;
    CREATE SCHEMA serverconf AUTHORIZATION serverconf_admin;
    REVOKE ALL ON SCHEMA public FROM PUBLIC;
    GRANT USAGE ON SCHEMA public to serverconf_admin;
    CREATE ROLE serverconf LOGIN PASSWORD '<serverconf password>';
    GRANT serverconf to <superuser>;
    GRANT TEMPORARY,CONNECT ON DATABASE serverconf TO serverconf;
    GRANT USAGE ON SCHEMA public to serverconf;
    GRANT USAGE ON SCHEMA serverconf TO serverconf;
    GRANT SELECT,UPDATE,INSERT,DELETE ON ALL TABLES IN SCHEMA serverconf TO serverconf;
    GRANT SELECT,UPDATE ON ALL SEQUENCES IN SCHEMA serverconf TO serverconf;
    GRANT EXECUTE ON ALL FUNCTIONS IN SCHEMA serverconf to serverconf;
    ```

    **messagelog** (required by xroad-addon-messagelog)
    ```bash
    psql -h <remote-db-url> -p <remote-db-port> -U postgres
    CREATE DATABASE messagelog ENCODING 'UTF8';
    REVOKE ALL ON DATABASE messagelog FROM PUBLIC;
    CREATE ROLE messagelog_admin LOGIN PASSWORD '<messagelog_admin password>';
    GRANT messagelog_admin to <superuser>;
    GRANT CREATE,TEMPORARY,CONNECT ON DATABASE messagelog TO messagelog_admin;
    \c messagelog
    CREATE SCHEMA messagelog AUTHORIZATION messagelog_admin;
    REVOKE ALL ON SCHEMA public FROM PUBLIC;
    GRANT USAGE ON SCHEMA public to messagelog_admin;
    CREATE ROLE messagelog LOGIN PASSWORD '<messagelog password>';
    GRANT messagelog to <superuser>;
    GRANT TEMPORARY,CONNECT ON DATABASE messagelog TO messagelog;
    GRANT USAGE ON SCHEMA public to messagelog;
    GRANT USAGE ON SCHEMA messagelog TO messagelog;
    GRANT SELECT,UPDATE,INSERT,DELETE ON ALL TABLES IN SCHEMA messagelog TO messagelog;
    GRANT SELECT,UPDATE ON ALL SEQUENCES IN SCHEMA messagelog TO messagelog;
    GRANT EXECUTE ON ALL FUNCTIONS IN SCHEMA messagelog to messagelog;
    ```

    **op-monitor** (optional, required by xroad-opmonitor)

    If operational monitoring is going to be installed, run additionally the following commands. Again, the database and role names can be customized to suit your environment.

    ```bash
    psql -h <remote-db-url> -p <remote-db-port> -U postgres
    CREATE DATABASE "op-monitor" ENCODING 'UTF8';
    REVOKE ALL ON DATABASE "op-monitor" FROM PUBLIC;
    CREATE ROLE opmonitor_admin LOGIN PASSWORD '<opmonitor_admin password>';
    GRANT opmonitor_admin to <superuser>;
    GRANT CREATE,TEMPORARY,CONNECT ON DATABASE "op-monitor" TO opmonitor_admin;
    \c "op-monitor"
    CREATE SCHEMA opmonitor AUTHORIZATION opmonitor_admin;
    REVOKE ALL ON SCHEMA public FROM PUBLIC;
    GRANT USAGE ON SCHEMA public to opmonitor_admin;
    CREATE ROLE opmonitor LOGIN PASSWORD '<opmonitor password>';
    GRANT opmonitor to <superuser>;
    GRANT TEMPORARY,CONNECT ON DATABASE "op-monitor" TO opmonitor;
    GRANT USAGE ON SCHEMA public to opmonitor;
    GRANT USAGE ON SCHEMA opmonitor TO opmonitor;
    GRANT SELECT,UPDATE,INSERT,DELETE ON ALL TABLES IN SCHEMA opmonitor TO opmonitor;
    GRANT SELECT,UPDATE ON ALL SEQUENCES IN SCHEMA opmonitor TO opmonitor;
    GRANT EXECUTE ON ALL FUNCTIONS IN SCHEMA opmonitor to opmonitor;
    ```

5. Restore the database dumps on the remote database host.

    ```bash
    pg_restore -h <remote-db-url> -p <remote-db-port> -U serverconf_admin -O -n serverconf -1 -d serverconf serverconf.dat
    pg_restore -h <remote-db-url> -p <remote-db-port> -U messagelog_admin -O -n messagelog -1 -d messagelog messagelog.dat
    pg_restore -h <remote-db-url> -p <remote-db-port> -U opmonitor_admin -O -n opmonitor -1 -d op-monitor op-monitor.dat
    ```

6. Create properties file `/etc/xroad.properties` containing the superuser password.

    ```bash
    sudo touch /etc/xroad.properties
    sudo chown root:root /etc/xroad.properties
    sudo chmod 600 /etc/xroad.properties
    ```

7. Edit `/etc/xroad.properties`.

    ```properties
    serverconf.database.admin_user = serverconf_admin
    serverconf.database.admin_password = <serverconf_admin password>
    messagelog.database.admin_user = messagelog_admin
    messagelog.database.admin_password = messagelog_admin password>
    op-monitor.database.admin_user = opmonitor_admin
    op-monitor.database.admin_password = <opmonitor_admin password>
    ```

8. Update `/etc/xroad/db.properties` contents with correct database host URLs and passwords.

    ```properties
    serverconf.hibernate.connection.url = jdbc:postgresql://<database host>:<port>/serverconf
    serverconf.hibernate.connection.username = serverconf
    serverconf.hibernate.connection.password = <serverconf password>
    serverconf.hibernate.hikari.dataSource.currentSchema = serverconf,public

    messagelog.hibernate.connection.url = jdbc:postgresql://<database host>:<port>/messagelog
    messagelog.hibernate.connection.username = messagelog
    messagelog.hibernate.connection.password = <messagelog password>
    messagelog.hibernate.hikari.dataSource.currentSchema = messagelog,public

    op-monitor.hibernate.connection.url = jdbc:postgresql://<database host>:<port>/op-monitor
    op-monitor.hibernate.connection.username = opmonitor
    op-monitor.hibernate.connection.password = <opmonitor password>
    op-monitor.hibernate.hikari.dataSource.currentSchema = opmonitor,public
    ```

9. Start again the X-Road services.

    ```bash
    systemctl start "xroad*"
    ```

## 21 Adding command line arguments

If you need to add command line arguments for the Security Server, for example if you wish to increase Java's maximum heap size, you can do it with the properties file `/etc/xroad/services/local.properties`. The file is also included in the backup archive file when taking a backup of the Security Server's configuration.

Example of `/etc/xroad/services/local.properties` with modifications that override the default Java memory parameters:

```properties
XROAD_PROXY_PARAMS=-Xms150m -Xmx1024m
```

All possible properties to adjust in this file are:
```
XROAD_SIGNER_PARAMS
XROAD_ADDON_PARAMS
XROAD_CONFCLIENT_PARAMS
XROAD_CONFPROXY_PARAMS
XROAD_JETTY_PARAMS
XROAD_MESSAGELOG_ARCHIVER_PARAMS
XROAD_MONITOR_PARAMS
XROAD_OPMON_PARAMS
XROAD_PROXY_PARAMS
XROAD_PROXY_UI_API_PARAMS
XROAD_SIGNER_CONSOLE_PARAMS
```

## 22 Additional Security Hardening

For the guidelines on security hardening, please refer to [UG-SEC](ug-sec_x_road_security_hardening.md).

## 23 Passing additional parameters to psql

By default any scripts(for example backup/restore) that uses `psql` utility tries to parse `/etc/xroad/db.properties` file for database related configurations like: database name, user, password, host, port. If the file is not found, the script may use default values which will point to local database. When such behaviour doesn't cover the requirements, it is possible to pass additional configurations to `psql` utility using environment variables from file.

First step to pass additional configurations is to create `db_libpq.env` file in `/etc/xroad/` folder if it isn't created yet. It may also require adjustments of access rights to file.

Example of file contents:

```bash
export PGSSLMODE="verify-full"
export PGSSLCERT="/etc/xroad/ssl/internal.crt"
export PGSSLKEY="/etc/xroad/ssl/internal.key"
export PGSSLROOTCERT="/etc/xroad/ssl/root.crt"
#export PGTARGETSESSIONATTRS="read-write"
```

This example shows how SSL configurations for _psql_ could look like. List of possible environment variables can be found in [Postgres documentation](https://www.postgresql.org/docs/current/libpq-envars.html).

Some of the variables like `PGOPTIONS`, `PGDATABASE`, `PGUSER`, `PGPASSWORD` are already used by scripts(created and initialized with values from `/etc/xroad/db.properties` file) so adding same variables to `db_libpq.env` won't have any effect on script behaviour.

In case it is needed to pass additional flags to internally initialized `PGOPTIONS` variable, then `PGOPTIONS_EXTRA` variable can be used. It will be appended to `PGOPTIONS` variable.

## 24 Configuring ACME

Automated Certificate Management Environment \[[ACME](#Ref_ACME)\] protocol enables automated certificate management of the authentication and sign certificates on the Security Server. The Security Server supports automating the certificate request process, but the process has to be initiated manually when applying for a certificate for the first time. Also, activating the received certificates is a manual task.

The ACME protocol can be used only if the Certificate Authority (CA) issuing the certificates supports it and the X-Road operator has enabled the use of the protocol on the Central Server. Therefore, also the communication between the CA's ACME server and the Security Server is disabled by default. In addition, some member-specific configuration is required on the Security Server.

**Automatic certificate renewal**

Authentication and sign certificates issued by a CA that supports ACME can be automatically renewed. Automatic renewal is enabled by default, but the Security Server administrator can turn it off.

The Security Server runs an automatic renewal job periodically and tries to renew certificates ready for renewal. If the server supports the ACME ARI extension (\[[ACME-ARI](#Ref_ACME-ARI)\]), the time when a certificate is ready for renewal is determined by the ACME server. Otherwise, the time is defined by the `proxy-ui-api.acme-renewal-time-before-expiration-date` system property. The default value of the property is 14 days, which means that the Security Server starts trying to renew a certificate 14 days before it expires. The renewal job configuration can be managed by the `proxy-ui-api.acme-renewal-*` configuration properties.

The renewal status of ACME supported certificates can be seen on the Keys and certificates page:
* **"N/A"** - certificate is not `REGISTERED` or not issued by ACME supported CA and therefore, it is ignored by the automatic certificate renewal job.
* **"Renewal in progress"** - Renewal has started, but is not yet finished. Once the new certificate is registered and enabled, this certificate can be removed.
* **"Renewal error:"** followed by an error message - indicates that the last renewal attempt has failed, also showing the reason for the failure.
* **"Next planned renewal on"** followed by a date - indicates when the next renewal should happen. Note that this date might change in the future when the information is received from the ACME Server.

**E-mail notifications**

The Security Server supports sending email notifications on ACME-related events. Notifications are sent in case of authentication and sign certificate renewal success and failure and authentication certificate registration success. The notifications can be turned on and off separately with [system paramaters](ug-syspar_x-road_v6_system_parameters.md#39-management-rest-api-parameters-proxy-ui-api).

The member's e-mail address defined in the `mail.yml` configuration file is used as the recipient. The same email address is also used as a member-specific contact information when a certificate is ordered from the ACME Server.

For the e-mail notifications to work, an external mail server needs to be configured beforehand in the `/etc/xroad/conf.d/mail.yml` configuration file. The configuration include:

* **host** - host name used to connect to the mail server.
* **port** - port number used to connect to the mail server.
* **username** - used for authentication to the mail server.
* **password** - used for authentication to the mail server.
* **use-ssl-tls** - if "true", then full `ssl/tls` protocol is used for connection. If "false" or missing, then `starttls` protocol is used instead.

The **host**, **port**, **username** and **password** properties are mandatory. The mail server configuration status can be viewed in the Diagnostics page. If the Diagnostics page shows that the configuration is incomplete, it means that at least one of required configuration properties is missing. Instead, if all the required configuration are in-place, a test email can be sent from the Diagnostics page.

**Enable connections from the ACME server**

The Security Server has a `[proxy-ui-api]` parameter [acme-challenge-port-enabled](ug-syspar_x-road_v6_system_parameters.md#39-management-rest-api-parameters-proxy-ui-api) that defines whether the Security Server listens to incoming ACME challenge requests on port 80. The default value for this parameter is `false` which means that  the Security Server does not listen on port 80. The parameter can be changed by following the [System Parameters guide](ug-syspar_x-road_v6_system_parameters.md#21-changing-the-system-parameter-values-in-configuration-files).

**Member-specific configuration**

Although the main ACME-related configuration is managed on the Central Server and distributed to the Security Servers over the Global Configuration, in order to use the ACME standard, some of the member-specific configurations have to be set on the Security Server side as well. These configurations go in the file `acme.yml`, that is in the configurations folder on the file system (default `/etc/xroad/conf.d`). An example file is added by the installer when installing or upgrading X-Road to version 7.5. The configurations to be added are:

1. Credentials (kid and hmac secret) for external account binding. Some CAs require these for added security. They tie the X-Road member to an external account on the Certificate Authority's side and so need to be acquired externally from the CA.
2. `account-keystore-password` -  a password of the ACME Server account PKCS #12 keystore that is populated automatically by the Security Server, when communicating with the ACME Server.

There are currently two ways to let the ACME server know which type of certificate to return (the chosen CA also needs to support them). The first one, which sends profile ids for authentication and signing certificates in http header, does not require any further configuration on the Security Server side. The second one uses certificate type specific external account credentials. For the authentication certificate add "**auth-**" prefix to the external account binding credentials property names in the `/etc/xroad/conf.d/acme.yml` file. For the signing certificate add the prefix "**sign-**".

Example of the `/etc/xroad/conf.d/acme.yml` file contents (can be found from `/etc/xroad/conf.d/acme.example.yml`):

```yaml
# Example acme.yml file that has properties related to Automatic Certificate Management Environment (ACME)
# that is used to automate acquiring certificates from Certificate Authorities. To use this file
# remove '.example' form the file name and replace with correct values as needed or create a new file named 'acme.yml'.

# ACME external account binding credentials grouped by Certification Authorities(CA-s) and Members,
# where CAs have their name as key and should be surrounded by quotation marks to allow spaces.
# For Members the key is the Member ID in the form <instance_id>:<member_class>:<member_code> and
# should also be surrounded by quotation marks to allow for ':'. They have two properties: kid and mac-key, which should be
# acquired externally from the CA. If the CA supports kid-based certificate type selection, then credentials starting
# with the prefix "auth-" can be used to order authentication certificate and credentials starting with "sign-" can
# be used to order signing certificates.
# Property mac-key-base64-encoded should be true if the provided mac-keys are encoded in base64.
eab-credentials:
  certificate-authorities:
    'Example Root CA':
      mac-key-base64-encoded: true
      members:
        'EU:COM:1234567-8':
          auth-kid: key_2
          auth-mac-key: YXV0aGVudGljYXRpb25zZWNyZXRtYWNrZXk=
          sign-kid: key_3
          sign-mac-key: c2VjcmV0X21hY19rZXlfZm9yX3NpZ25pbmc=
    'Some Other CA':
      mac-key-base64-encoded: false
      members:
        'EU:GOV:9090909-1':
          kid: kid123
          mac-key: goodlongsecretwordthatisnotshort

# This is a password of the ACME Server account PKCS #12 keystore that is populated automatically by the Security Server.
# Keystore is at /etc/xroad/ssl/acme.p12
account-keystore-password: acmep12Password1234

```

## 25 Migrating to EC Based Authentication and Signing Certificates

### 25.1 Steps to Enable EC Based Certificates

Since version 7.6.0 Security Server supports ECDSA based authentication and signing keys. By default, both authentication and signing keys use the RSA algorithm as in previous versions. The EC algorithm can be enabled separately for authentication and/or signing keys so migration can be done in a gradual way. The instructions on how to start using EC based keys are listed below.

1. Update the configuration to use EC based keys. This can be done by updating the configuration file `/etc/xroad/conf.d/local.ini` and adding the following lines:

```ini
[proxy-ui-api]
authentication-key-algorithm = EC
signing-key-algorithm = EC
```

2. Restart the `xroad-proxy-ui-api` service to apply the changes made to the configuration file.
3. - Follow the instructions in Section [3.1](#31-configuring-the-signing-key-and-certificate-for-the-security-server-owner) to create new Signing certificate, which will be using EC algorithm now.
   - Follow the instructions in Section [3.2](#32-configuring-the-authentication-key-and-certificate-for-the-security-server) to create new Authentication certificate, which will be using EC algorithm now.

### 25.2 Backwards Compatibility

EC based keys are supported starting from X-Road version 7.6.0 (=> 7.6.0). If an X-Road instance contains Security Servers prior to version 7.6.0 (< 7.6.0), then:
A Security Server prior to version 7.6.0 (< 7.6.0) is able to verify requests signed with EC keys from a Security Server version 7.6.0 or later (=> 7.6.0).
If a Security Server prior to version 7.6.0 (< 7.6.0) makes a request to a Security Server version 7.6.0 or later (=> 7.6.0), which uses EC based authentication certificate, then "TLS handshake failed" error may occur. To fix this without upgrading the older Security Server, update the Security Server's `xroad-tls-ciphers` property to include EC compatible TLS cipher, e.g.: `TLS_ECDHE_ECDSA_WITH_AES_256_CBC_SHA384`, please see [UG-SYSPAR](../Manuals/ug-syspar_x-road_v6_system_parameters.md) for details.<|MERGE_RESOLUTION|>--- conflicted
+++ resolved
@@ -2,11 +2,7 @@
 
 **X-ROAD 7**
 
-<<<<<<< HEAD
-Version: 2.90  
-=======
 Version: 2.91  
->>>>>>> 19bef667
 Doc. ID: UG-SS
 
 ---
@@ -123,10 +119,7 @@
 | 08.11.2024 | 2.88    | Add EC key support for authentication and signing certificates                                                                                                                                                                                                                                                                                                                                              | Ovidijus Narkevicius |
 | 17.12.2024 | 2.89    | Acme related updates                                                                                                                                                                                                                                                                                                                                                                                        | Mikk-Erik Bachmann   |
 | 07.01.2025 | 2.90    | Updated references                                                                                                                                                                                                                                                                                                                                                                                          | Petteri Kivimäki     |
-<<<<<<< HEAD
-=======
 | 15.01.2025 | 2.91    | Minor updates                                                                                                                                                                                                                                                                                                                                                                                               | Petteri Kivimäki     |
->>>>>>> 19bef667
 
 ## Table of Contents <!-- omit in toc -->
 
