--- conflicted
+++ resolved
@@ -6,7 +6,7 @@
 
 **X-ROAD 7**
 
-Version: 2.67 
+Version: 2.68 
 Doc. ID: UG-SS
 
 ---
@@ -98,153 +98,15 @@
  22.09.2021 | 2.63    | Update backup encryption instructions | Jarkko Hyöty
  05.10.2021 | 2.64    | Moved the chapter about command line arguments to the system parameters document | Caro Hautamäki
  24.11.2021 | 2.65    | Updated anchors to match correct sections | Raido Kaju
-<<<<<<< HEAD
- 30.11.2021 | 2.66    | Added chapter about configuring account lockouts [22](#22-configuring-account-lockout)  | Caro Hautamäki
+ 30.11.2021 | 2.66    | Added chapter about configuring account lockouts | Caro Hautamäki
  09.12.2021 | 2.67    | Added instructions for ensuring user account security | Ilkka Seppälä
-=======
- 30.11.2021 | 2.66    | Added chapter about configuring account lockouts [22](#22-additional-security-hardening)  | Caro Hautamäki
- 09.12.2021 | 2.67    | Updated chapter [22](#22-additional-security-hardening) and added information about password policies  | Caro Hautamäki
->>>>>>> 684f4359
+ 09.12.2021 | 2.68    | Updated chapter [22](#22-additional-security-hardening) and added information about password policies  | Caro Hautamäki
 
 ## Table of Contents <!-- omit in toc -->
 
 <!-- toc -->
 <!-- vim-markdown-toc GFM -->
 
-<<<<<<< HEAD
-- [License](#license)
-- [1 Introduction](#1-introduction)
-  - [1.1 The X-Road Security Server](#11-the-x-road-security-server)
-  - [1.2 Terms and abbreviations](#12-terms-and-abbreviations)
-  - [1.3 References](#13-references)
-- [2 User Management](#2-user-management)
-  - [2.1 User Roles](#21-user-roles)
-  - [2.2 Managing the Users](#22-managing-the-users)
-    - [2.2.1 Adding and Removing Users](#221-adding-and-removing-users)
-    - [2.2.2 Ensuring User Account Security](#222-ensuring-user-account-security)
-  - [2.3 Managing API Keys](#23-managing-api-keys)
-    - [2.3.1 Creating a new API key](#231-creating-a-new-api-key)
-    - [2.3.2 Editing the roles of an API key](#232-editing-the-roles-of-an-api-key)
-    - [2.3.3 Revoking an API key](#233-revoking-an-api-key)
-- [3 Security Server Registration](#3-security-server-registration)
-  - [3.1 Configuring the Signing Key and Certificate for the Security Server Owner](#31-configuring-the-signing-key-and-certificate-for-the-security-server-owner)
-    - [3.1.1 Generating a Signing Key and Certificate Signing Request](#311-generating-a-signing-key-and-certificate-signing-request)
-    - [3.1.2 Importing a Certificate from the Local File System](#312-importing-a-certificate-from-the-local-file-system)
-    - [3.1.3 Importing a Certificate from a Security Token](#313-importing-a-certificate-from-a-security-token)
-  - [3.2 Configuring the Authentication Key and Certificate for the Security Server](#32-configuring-the-authentication-key-and-certificate-for-the-security-server)
-    - [3.2.1 Generating an Authentication Key](#321-generating-an-authentication-key)
-    - [3.2.2 Generating a Certificate Signing Request for an Authentication Key](#322-generating-a-certificate-signing-request-for-an-authentication-key)
-    - [3.2.3 Importing an Authentication Certificate from the Local File System](#323-importing-an-authentication-certificate-from-the-local-file-system)
-  - [3.3 Registering the Security Server in the X-Road Governing Authority](#33-registering-the-security-server-in-the-x-road-governing-authority)
-    - [3.3.1 Registering an Authentication Certificate](#331-registering-an-authentication-certificate)
-  - [3.4 Changing the Security Server Owner](#34-changing-the-security-server-owner)
-- [4 Security Server Clients](#4-security-server-clients)
-  - [4.1 Security Server Client States](#41-security-server-client-states)
-  - [4.2 Adding a Security Server Client](#42-adding-a-security-server-client)
-  - [4.3 Adding a Security Server Member Subsystem](#43-adding-a-security-server-member-subsystem)
-  - [4.4 Configuring a Signing Key and Certificate for a Security Server Client](#44-configuring-a-signing-key-and-certificate-for-a-security-server-client)
-  - [4.5 Registering a Security Server Client in the X-Road Governing Authority](#45-registering-a-security-server-client-in-the-x-road-governing-authority)
-    - [4.5.1 Registering a Security Server Client](#451-registering-a-security-server-client)
-  - [4.6 Deleting a Client from the Security Server](#46-deleting-a-client-from-the-security-server)
-    - [4.6.1 Unregistering a Client](#461-unregistering-a-client)
-    - [4.6.2 Deleting a Client](#462-deleting-a-client)
-- [5 Security Tokens, Keys, and Certificates](#5-security-tokens-keys-and-certificates)
-  - [5.1 Availability States of Security Tokens](#51-availability-states-of-security-tokens)
-  - [5.2 Registration States of Certificates](#52-registration-states-of-certificates)
-    - [5.2.1 Registration States of the Signing Certificate](#521-registration-states-of-the-signing-certificate)
-    - [5.2.2 Registration States of the Authentication Certificate](#522-registration-states-of-the-authentication-certificate)
-  - [5.3 Validity States of Certificates](#53-validity-states-of-certificates)
-  - [5.4 Activating and Disabling the Certificates](#54-activating-and-disabling-the-certificates)
-  - [5.5 Configuring and Registering an Authentication key and Certificate](#55-configuring-and-registering-an-authentication-key-and-certificate)
-  - [5.6 Deleting a Certificate](#56-deleting-a-certificate)
-    - [5.6.1 Unregistering an Authentication Certificate](#561-unregistering-an-authentication-certificate)
-    - [5.6.2 Deleting a Certificate or a certificate Signing Request notice](#562-deleting-a-certificate-or-a-certificate-signing-request-notice)
-  - [5.7 Deleting a Key](#57-deleting-a-key)
-- [6 X-Road Services](#6-x-road-services)
-  - [6.1 Adding a service description](#61-adding-a-service-description)
-    - [6.1.1 SOAP](#611-soap)
-    - [6.1.2 REST](#612-rest)
-  - [6.2 Refreshing a service description](#62-refreshing-a-service-description)
-  - [6.3 Enabling and Disabling a service description](#63-enabling-and-disabling-a-service-description)
-  - [6.4 Changing the Address of a service description](#64-changing-the-address-of-a-service-description)
-  - [6.5 Deleting a service description](#65-deleting-a-service-description)
-  - [6.6 Changing the Parameters of a Service](#66-changing-the-parameters-of-a-service)
-  - [6.7 Managing REST Endpoints](#67-managing-rest-endpoints)
-- [7 Access Rights](#7-access-rights)
-  - [7.1 Changing the Access Rights of a Service](#71-changing-the-access-rights-of-a-service)
-  - [7.2 Adding a Service Client](#72-adding-a-service-client)
-  - [7.3 Changing the Access Rights of a Service Client](#73-changing-the-access-rights-of-a-service-client)
-- [8 Local Access Right Groups](#8-local-access-right-groups)
-  - [8.1 Adding a Local Group](#81-adding-a-local-group)
-  - [8.2 Displaying and Changing the Members of a Local Group](#82-displaying-and-changing-the-members-of-a-local-group)
-  - [8.3 Changing the description of a Local Group](#83-changing-the-description-of-a-local-group)
-  - [8.4 Deleting a Local Group](#84-deleting-a-local-group)
-- [9 Communication with the Client Information Systems](#9-communication-with-the-client-information-systems)
-- [10 System Parameters](#10-system-parameters)
-  - [10.1 Managing the Configuration Anchor](#101-managing-the-configuration-anchor)
-  - [10.2 Managing the Timestamping Services](#102-managing-the-timestamping-services)
-  - [10.3 Changing the Internal TLS Key and Certificate](#103-changing-the-internal-tls-key-and-certificate)
-  - [10.4 Approved Certificate Authorities](#104-approved-certificate-authorities)
-- [11 Message Log](#11-message-log)
-  - [11.1 Changing the Configuration of the Message Log](#111-changing-the-configuration-of-the-message-log)
-    - [11.1.1 Common Parameters](#1111-common-parameters)
-    - [11.1.2 Logging Parameters](#1112-logging-parameters)
-    - [11.1.3 Messagelog Encryption](#1113-messagelog-encryption)
-    - [11.1.4 Timestamping Parameters](#1114-timestamping-parameters)
-    - [11.1.5 Archiving Parameters](#1115-archiving-parameters)
-    - [11.1.6 Archive Files](#1116-archive-files)
-    - [11.1.7 Archive Encryption and Grouping](#1117-archive-encryption-and-grouping)
-  - [11.2 Transferring the Archive Files from the Security Server](#112-transferring-the-archive-files-from-the-security-server)
-  - [11.3 Using a Remote Database](#113-using-a-remote-database)
-- [12 Audit Log](#12-audit-log)
-  - [12.1 Changing the Configuration of the Audit Log](#121-changing-the-configuration-of-the-audit-log)
-  - [12.2 Archiving the Audit Log](#122-archiving-the-audit-log)
-- [13 Back up and restore](#13-back-up-and-restore)
-  - [13.1 Back up and Restore in the User Interface](#131-back-up-and-restore-in-the-user-interface)
-  - [13.2 Restore from the Command Line](#132-restore-from-the-command-line)
-  - [13.3 Automatic Backups](#133-automatic-backups)
-  - [13.4 Backup Encryption Configuration](#134-backup-encryption-configuration)
-  - [13.5 Verifying Backup Archive Consistency](#135-verifying-backup-archive-consistency)
-- [14 Diagnostics](#14-diagnostics)
-  - [14.1 Examine security server services status information](#141-examine-security-server-services-status-information)
-- [15 Operational Monitoring](#15-operational-monitoring)
-  - [15.1 Operational Monitoring Buffer](#151-operational-monitoring-buffer)
-    - [15.1.1 Stopping the Collecting of Operational Data](#1511-stopping-the-collecting-of-operational-data)
-  - [15.2 Operational Monitoring Daemon](#152-operational-monitoring-daemon)
-    - [15.2.1 Configuring the Health Statistics Period](#1521-configuring-the-health-statistics-period)
-    - [15.2.2 Configuring the Parameters Related to Database Cleanup](#1522-configuring-the-parameters-related-to-database-cleanup)
-    - [15.2.3 Configuring the Parameters related to the HTTP Endpoint of the Operational Monitoring Daemon](#1523-configuring-the-parameters-related-to-the-http-endpoint-of-the-operational-monitoring-daemon)
-    - [15.2.4 Installing an External Operational Monitoring Daemon](#1524-installing-an-external-operational-monitoring-daemon)
-    - [15.2.5 Configuring an External Operational Monitoring Daemon and the Corresponding Security Server](#1525-configuring-an-external-operational-monitoring-daemon-and-the-corresponding-security-server)
-    - [15.2.6 Monitoring Health Data over JMXMP](#1526-monitoring-health-data-over-jmxmp)
-- [16 Environmental Monitoring](#16-environmental-monitoring)
-  - [16.1 Usage via SOAP API](#161-usage-via-soap-api)
-  - [16.2 Usage via JMX API](#162-usage-via-jmx-api)
-  - [16.3 Limiting environmental monitoring remote data set](#163-limiting-environmental-monitoring-remote-data-set)
-- [17 Logs and System Services](#17-logs-and-system-services)
-  - [17.1 System Services](#171-system-services)
-  - [17.2 Logging configuration](#172-logging-configuration)
-  - [17.3 Fault Detail UUID](#173-fault-detail-uuid)
-- [18 Federation](#18-federation)
-- [19 Management REST API](#19-management-rest-api)
-  - [19.1 API key management operations](#191-api-key-management-operations)
-    - [19.1.1 Creating new API keys](#1911-creating-new-api-keys)
-    - [19.1.2 Listing API keys](#1912-listing-api-keys)
-    - [19.1.3 Updating API keys](#1913-updating-api-keys)
-    - [19.1.4 Revoking API keys](#1914-revoking-api-keys)
-    - [19.1.5 API key caching](#1915-api-key-caching)
-  - [19.2 Executing REST calls](#192-executing-rest-calls)
-  - [19.3 Correlation ID HTTP header](#193-correlation-id-http-header)
-  - [19.4 Validation errors](#194-validation-errors)
-  - [19.5 Warning responses](#195-warning-responses)
-- [20 Migrating to Remote Database Host](#20-migrating-to-remote-database-host)
-- [21 Adding command line arguments](#21-adding-command-line-arguments)
-- [22 Configuring account lockout](#22-configuring-account-lockout)
-  - [22.1 Considerations and risks](#221-considerations-and-risks)
-  - [22.2 Account lockout examples](#222-account-lockout-examples)
-    - [22.2.1 Example on Ubuntu](#2221-example-on-ubuntu)
-    - [22.2.2 Example on RHEL](#2222-example-on-rhel)
-=======
 * [License](#license)
 * [1 Introduction](#1-introduction)
   * [1.1 The X-Road Security Server](#11-the-x-road-security-server)
@@ -253,6 +115,7 @@
 * [2 User Management](#2-user-management)
   * [2.1 User Roles](#21-user-roles)
   * [2.2 Managing the Users](#22-managing-the-users)
+    * [2.2.1 Adding and Removing Users](#221-adding-and-removing-users)
   * [2.3 Managing API Keys](#23-managing-api-keys)
     * [2.3.1 Creating a new API key](#231-creating-a-new-api-key)
     * [2.3.2 Editing the roles of an API key](#232-editing-the-roles-of-an-api-key)
@@ -375,8 +238,9 @@
     * [22.1.1 Considerations and risks](#2211-considerations-and-risks)
     * [22.1.2 Account lockout examples](#2212-account-lockout-examples)
   * [22.2 Configuring password policies](#222-configuring-password-policies)
-    * [22.2.1 Considerations and risks](#2221-considerations-and-risks))
->>>>>>> 684f4359
+    * [22.2.1 Considerations and risks](#2221-considerations-and-risks)
+  * [22.3 Ensuring User Account Security](#223-ensuring-user-account-security)
+
 <!-- vim-markdown-toc -->
 <!-- tocstop -->
 
@@ -529,41 +393,6 @@
 To remove a user, enter:
 
     deluser username
-
-#### 2.2.2 Ensuring User Account Security
-
-Users of the web application are created by creating operating-system-level users. This means that a user can access the web application and the underlying operating system with the same credentials. Therefore, if user accounts in the web application were compromised,
-the attacker could use those credentials to log into the server via SSH if credential-based logging in is not disabled.
-
-To harden the user account security, make sure that users are not allowed to access the server via SSH by default. The users needing SSH access are granted those rights separately.
-
-Create a user group in which users are allowed to connect to the server via SSH while all other users are denied. Add the following line to `/etc/ssh/sshd_config`:
-
-    AllowGroups <group_to_allow>
-
-Restart the SSH service:
-
-    sudo systemctl restart sshd
-
-It is also recommended to disable SSH password login and allow key-based authentication only. Before this modification, add users' public keys to the server. Edit `/etc/ssh/sshd_config` and add the following lines:
-
-    ChallengeResponseAuthentication no
-    PasswordAuthentication no
-    UsePAM no
-
-Restart the SSH service once again:
-
-    sudo systemctl restart sshd
-
-In addition, the users should be prevented from logging in to the system. This can be achieved by issuing the following command on Ubuntu:
-
-    usermod -s /bin/false user
-
-On RHEL, the corresponding command is:
-
-    usermod -s /sbin/nologin user
-
-The system administrator should also implement a monitoring and alerting system regarding anomalous logins.
 
 ### 2.3 Managing API Keys
 
@@ -3015,4 +2844,37 @@
 
 #### 22.2.1 Considerations and risks
 
-In a strong password, it is advisable to have at least 16 characters at minimum. You can also add complexity requirements, such as numbers and special characters, but these requirements can make the passwords more difficult for users to remember. Further additional measures could be to add commonly known passwords into a blocklist.+In a strong password, it is advisable to have at least 16 characters at minimum. You can also add complexity requirements, such as numbers and special characters, but these requirements can make the passwords more difficult for users to remember. Further additional measures could be to add commonly known passwords into a blocklist.
+
+### 22.3 Ensuring User Account Security
+
+Users of the web application are created by creating operating-system-level users. This means that a user can access the web application and the underlying operating system with the same credentials. Therefore, if user accounts in the web application were compromised, the attacker could use those credentials to log into the server via SSH if credential-based logging in is not disabled.
+
+To harden the user account security, make sure that users are not allowed to access the server via SSH by default. The users needing SSH access are granted those rights separately.
+
+Create a user group in which users are allowed to connect to the server via SSH while all other users are denied. Add the following line to `/etc/ssh/sshd_config`:
+
+    AllowGroups <group_to_allow>
+
+Restart the SSH service:
+
+    sudo systemctl restart sshd
+
+It is also recommended to disable SSH password login and allow key-based authentication only. Before this modification, add users' public keys to the server. Edit `/etc/ssh/sshd_config` and add the following lines:
+
+    ChallengeResponseAuthentication no
+    PasswordAuthentication no
+
+Restart the SSH service once again:
+
+    sudo systemctl restart sshd
+
+In addition, the users should be prevented from logging in to the system. This can be achieved by issuing the following command on Ubuntu:
+
+    usermod -s /bin/false user
+
+On RHEL, the corresponding command is:
+
+    usermod -s /sbin/nologin user
+
+The system administrator should also implement a monitoring and alerting system regarding anomalous logins.