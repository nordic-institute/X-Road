--- conflicted
+++ resolved
@@ -6,11 +6,7 @@
 
 **X-ROAD 6**
 
-<<<<<<< HEAD
-Version: 2.26
-=======
-Version: 2.26  
->>>>>>> 280feeba
+Version: 2.27
 Doc. ID: UG-SS
 
 ---
@@ -61,13 +57,9 @@
  25.05.2018 | 2.22    | Update system parameters documentation. | Jarkko Hyöty
  15.11.2018 | 2.23    | Minor updates for Ubuntu 18.04 | Jarkko Hyöty
  06.02.2019 | 2.24    | Minor updates on security server client registration in Chapters [4.3](#43-configuring-a-signing-key-and-certificate-for-a-security-server-client) and [4.4](#44-registering-a-security-server-client-in-the-x-road-governing-authority). | Petteri Kivimäki
-<<<<<<< HEAD
- 15.03.2019 | 2.25    | Update documentation to cover REST service usage in chapter [6]
+ 15.03.2019 | 2.25    | Update documentation to cover REST service usage in chapter [6] | Jarkko Hyöty
  26.03.2019 | 2.26    | Added chapter on API keys [19](#19-management-rest-apis) | Janne Mattila
-=======
- 15.03.2019 | 2.25    | Update documentation to cover REST service usage in chapter [6] | Jarkko Hyöty
- 16.04.2019 | 2.26    | Minor updates regarding REST services in chapter [6] | Petteri Kivimäki
->>>>>>> 280feeba
+ 16.04.2019 | 2.27    | Minor updates regarding REST services in chapter [6] | Petteri Kivimäki
 
 ## Table of Contents
 
