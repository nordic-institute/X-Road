
| ![European Union / European Regional Development Fund / Investing in your future](img/eu_rdf_75_en.png "Documents that are tagged with EU/SF logos must keep the logos until 1.1.2022, if it has not stated otherwise in the documentation. If new documentation is created  using EU/SF resources the logos must be tagged appropriately so that the deadline for logos could be found.") |
| -------------------------: |

# Security Server Installation Guide for Ubuntu

**X-ROAD 6**

<<<<<<< HEAD
Version: 2.16  
=======
Version: 2.15.1  
>>>>>>> fa1a4da5
Doc. ID: IG-SS

---


## Version history

 Date       | Version | Description                                                     | Author
 ---------- | ------- | --------------------------------------------------------------- | --------------------
 01.12.2014 | 1.0     | Initial version                                                 |
 19.01.2015 | 1.1     | License information added                                       |
 18.03.2015 | 1.2     | Meta-package for security server added. Legacy securelog module removed |
 02.04.2015 | 1.3     | “sdsb” change to “xroad”                                        |
 27.05.2015 | 1.4     | Some typos fixed                                                |
 30.06.2015 | 1.5     | Minor corrections done                                          |
 06.07.2015 | 1.6     | New repository address                                          |
 18.09.2015 | 1.7     | Reference data in [3.2](#32-reference-data) updated                                   |
 18.09.2015 | 2.0     | Editorial changes made                                          |
 13.10.2015 | 2.1     | Editorial changes made                                          |
 10.12.2015 | 2.2     | Updated the installing of the support for hardware tokens ([2.7](#27-installing-the-support-for-hardware-tokens)) |
 17.12.2015 | 2.3     | Added *xroad-addon-wsdlvalidator* package                       |
 19.05.2016 | 2.4     | Merged changes from xtee6-doc repo. Updated table [2.2](#22-reference-data) with p 1.12, added chapter [2.8](#28-installing-support-for-monitoring) and updated [3.2](#32-reference-data). |
 30.09.2016 | 2.5     | Added chapter „[Different versions of xroad-\* package after successful upgrade](#45-different-versions-of-xroad--packages-after-successful-upgrade)“. |
 07.12.2016 | 2.6     | Added operational data monitoring packages. 2 GB RAM -&gt; 3 GB RAM |
 23.02.2017 | 2.7     | Converted to Github flavoured Markdown, added license text, adjusted tables for better output in PDF | Toomas Mölder
 13.04.2017 | 2.8     | Added token ID formatting                                       | Cybernetica AS
 25.08.2017 | 2.9     | Update environmental monitoring installation information | Ilkka Seppälä
 15.09.2017 | 2.10    | Added package with configuration specific to Estonia xroad-securityserver-ee | Cybernetica AS
 05.03.2018 | 2.11    | Added terms and abbreviations reference and document links | Tatu Repo
 10.04.2018 | 2.12    | Updated chapter "[Installing the Support for Hardware Tokens](#27-installing-the-support-for-hardware-tokens)" with configurable parameters described in the configuration file 'devices.ini' | Cybernetica AS
 14.10.2018 | 2.13    | Update package repository address | Petteri Kivimäki
 25.10.2018 | 2.14    | Add RHEL7 as supported platform, update section 2.2 Reference data | Petteri Kivimäki
 15.11.2018 | 2.15    | Add Ubuntu 18 installation instructions | Jarkko Hyöty
<<<<<<< HEAD
 28.01.2018 | 2.16    | Update port 2080 documentation | Petteri Kivimäki
  
=======
 26.09.2019 | 2.15.1  | Update Ubuntu 14 installation instructions | Jarkko Hyöty

>>>>>>> fa1a4da5
## Table of Contents

<!-- toc -->

- [License](#license)
- [1 Introduction](#1-introduction)
  * [1.1 Target Audience](#11-target-audience)
  * [1.2 Terms and abbreviations](#12-terms-and-abbreviations)
  * [1.3 References](#13-references)
- [2 Installation](#2-installation)
  * [2.1 Supported Platforms](#21-supported-platforms)
  * [2.2 Reference Data](#22-reference-data)
  * [2.3 Requirements for the Security Server](#23-requirements-for-the-security-server)
  * [2.4 Preparing OS](#24-preparing-os)
  * [2.5 Installation](#25-installation)
  * [2.6 Post-Installation Checks](#26-post-installation-checks)
  * [2.7 Installing the Support for Hardware Tokens](#27-installing-the-support-for-hardware-tokens)
  * [2.8 Installing the Support for Environmental Monitoring](#28-installing-the-support-for-environmental-monitoring)
- [3 Security Server Initial Configuration](#3-security-server-initial-configuration)
  * [3.1 Prerequisites](#31-prerequisites)
  * [3.2 Reference Data](#32-reference-data)
  * [3.3 Configuration](#33-configuration)
- [4 Installation Error handling](#4-installation-error-handling)
  * [4.1 Cannot Set LC\_ALL to Default Locale](#41-cannot-set-lc_all-to-default-locale)
  * [4.2 PostgreSQL Is Not UTF8 Compatible](#42-postgresql-is-not-utf8-compatible)
  * [4.3 Could Not Create Default Cluster](#43-could-not-create-default-cluster)
  * [4.4 Is Postgres Running On Port 5432?](#44-is-postgres-running-on-port-5432)
  * [4.5 Different versions of xroad-\* packages after successful upgrade](#45-different-versions-of-xroad--packages-after-successful-upgrade)

<!-- tocstop -->

## License

This document is licensed under the Creative Commons Attribution-ShareAlike 3.0 Unported License. To view a copy of this license, visit http://creativecommons.org/licenses/by-sa/3.0/

## 1 Introduction


### 1.1 Target Audience

The intended audience of this Installation Guide are X-Road Security server system administrators responsible for installing and using X-Road software. The daily operation and maintenance of the security server is covered by its User Guide \[[UG-SS](#Ref_UG-SS)\].

The document is intended for readers with a moderate knowledge of Linux server management, computer networks, and the X-Road working principles.

### 1.2 Terms and abbreviations

See X-Road terms and abbreviations documentation \[[TA-TERMS](#Ref_TERMS)\].

### 1.3 References

1.  <a id="Ref_UG-SS" class="anchor"></a>\[UG-SS\] Cybernetica AS. X-Road 6. Security Server User Guide. Document ID: [UG-SS](ug-ss_x-road_6_security_server_user_guide.md)

2.  <a id="Ref_TERMS" class="anchor"></a>\[TA-TERMS\] X-Road Terms and Abbreviations. Document ID: [TA-TERMS](../terms_x-road_docs.md).

## 2 Installation


### 2.1 Supported Platforms

The security server runs on the following platforms:

* Ubuntu Server 14.04 and 18.04 Long-Term Support (LTS) operating system on a 64-bit platform. The security server software is distributed as .deb packages through the official X-Road repository at https://artifactory.niis.org/xroad-release-deb/
* Red Hat Enterprise Linux 7.3 (RHEL7) or newer operating system. See [IG-SS-RHEL7](ig-ss_x-road_v6_security_server_installation_guide_for_rhel7.md) for more information.

The software can be installed both on physical and virtualized hardware (of the latter, Xen and Oracle VirtualBox have been tested).


### 2.2 Reference Data

*Note*: The information in empty cells should be determined before the server’s installation, by the person performing the installation.

**Caution**: Data necessary for the functioning of the operating system is not included.


 **Ref** |                                        | **Explanation**
 ------ | --------------------------------------- | ----------------------------------------------------------
 1.0    | Ubuntu 14.04 or 18.04, 64-bit<br>3 GB RAM, 3 GB free disk space | Minimum requirements
 1.1    | https://artifactory.niis.org/xroad-release-deb               | X-Road package repository
 1.2    | https://artifactory.niis.org/api/gpg/key/public | The repository key
 1.3    |                                         | Account name in the user interface
 1.4    | TCP 5500                                | Port for inbound connections (from the external network to the security server)<br> Message exchange between security servers
 &nbsp; | TCP 5577                                | Port for inbound connections (from the external network to the security server)<br> Querying of OCSP responses between security servers
 &nbsp; | TCP 9011                                | Port for inbound connections (from the external network to the security server)<br> Operational data monitoring daemon JMX listening port
 &nbsp; | TCP 9999                                | Port for inbound connections (from the external network to the security server)<br> Environmental monitoring daemon JMX listening port
 1.5  | TCP 5500                                  | Ports for outbound connections (from the security server to the external network)<br> Message exchange between security servers
 &nbsp; | TCP 5577                                | Ports for outbound connections (from the security server to the external network)<br> Querying of OCSP responses between security servers
 &nbsp; | TCP 4001                                | Ports for outbound connections (from the security server to the external network)<br> Communication with the central server
 &nbsp; | TCP 2080                                | Ports for outbound connections (from the security server to the internal network)<br> Message exchange between security server and operational data monitoring daemon (by default on localhost)
 &nbsp; | TCP 80                                  | Ports for outbound connections (from the security server to the external network)<br> Downloading global configuration
 &nbsp; | TCP 80,443                              | Ports for outbound connections (from the security server to the external network)<br> Most common OCSP and time-stamping services
 1.6  | TCP 4000                                  | User interface (local network)
 1.7  | TCP 80                                    | Information system access points (in the local network)<br> Connections from information systems
 &nbsp; | TCP 443                                 | Information system access points (in the local network)<br> Connections from information systems
 1.8  |                                           | Security server internal IP address(es) and hostname(s)
 1.9  |                                           | Security server public IP address, NAT address
 1.10 | &lt;by default, the server’s IP addresses and names are added to the certificate’s Distinguished Name (DN) field&gt; | Information about the user interface TLS certificate
 1.11 | &lt;by default, the server’s IP addresses and names are added to the certificate’s Distinguished Name (DN) field&gt; | Information about the services TLS certificate


### 2.3 Requirements for the Security Server

Minimum recommended hardware parameters:

-   the server’s hardware (motherboard, CPU, network interface cards, storage system) must be supported by Ubuntu in general;

-   a 64-bit dual-core Intel, AMD or compatible CPU; AES instruction set support is highly recommended;

-   3 GB RAM;

-   a 100 Mbps network interface card;

-   if necessary, interfaces for the use of hardware tokens.

Requirements to software and settings:

-   an installed and configured Ubuntu 14.04 or 18.04 LTS x86-64 operating system;

-   if the security server is separated from other networks by a firewall and/or NAT, the necessary connections to and from the security server are allowed (**reference data: 1.4; 1.5; 1.6; 1.7**). The enabling of auxiliary services which are necessary for the functioning and management of the operating system (such as DNS, NTP, and SSH) stay outside the scope of this guide;

-   if the security server has a private IP address, a corresponding NAT record must be created in the firewall (**reference data: 1.9**).


### 2.4 Preparing OS

-   Add system user (**reference data: 1.3**) whom all roles in the user interface are granted to. Add a new user with the command

        sudo adduser <username>

    User roles are discussed in detail in X-Road Security Server User Guide \[[UG-SS](#Ref_UG-SS)\].

-   Set the operating system locale. Add following line to the `/etc/environment` file.

        LC_ALL=en_US.UTF-8

-   Ensure that the locale is available

        sudo locale-gen en_US.UTF-8


### 2.5 Installation

To install the X-Road security server software on *Ubuntu* operating system, follow these steps.

1.  Add the X-Road repository’s signing key to the list of trusted keys (**reference data: 1.2**):

        curl https://artifactory.niis.org/api/gpg/key/public | sudo apt-key add -

2.  Add X-Road package repository (**reference data: 1.1**)

        sudo apt-add-repository -y "deb https://artifactory.niis.org/xroad-release-deb $(lsb_release -sc)-current main"

    *Only Ubuntu 14.04 (trusty)*: Add OpenJDK repository

        sudo apt-add-repository -y ppa:openjdk-r/ppa

3.  Issue the following commands to install the security server packages (use package xroad-securityserver-ee to include configuration specific to Estonia; use package xroad-securityserver-fi to include configuration specific to Finland):

        sudo apt-get update
        sudo apt-get install xroad-securityserver

Upon the first installation of the packages, the system asks for the following information.

-   Account name for the user who will be granted the rights to perform all activities in the user interface (**reference data: 1.3**).

-   The Distinguished Name of the owner of the **user interface’s** self-signed TLS certificate (*Subject DN*) and its alternative names (*subjectAltName*) (**reference data: 1.8; 1.10**). The certificate is used for securing connections to the user interface.
    The name and IP addresses detected from the operating system are suggested as default values.

    -   The *Subject DN* must be entered in the format:

            /CN=server.domain.tld

    -   All IP addresses and domain names in use must be entered as alternative names in the format:

            IP:1.2.3.4,IP:4.3.2.1,DNS:servername,DNS:servername2.domain.tld

-   The Distinguished Name of the owner of the TLS certificate that is used for securing the HTTPS access point of information systems (**reference data: 1.8; 1.11**).
    The name and IP addresses detected from the system are suggested as default values.

    -   The *Subject DN* must be entered in the format:

            /CN=server.domain.tld

    -   All IP addresses and domain names in use must be entered as alternative names in the format:

            IP:1.2.3.4,IP:4.3.2.1,DNS:servername,DNS:servername2.domain.tld

The meta-package `xroad-securityserver` also installs metaservices module `xroad-addon-metaservices`, messagelog module `xroad-addon-messagelog` and WSDL validator module `xroad-addon-wsdlvalidator`. The meta-package `xroad-securityserver-ee` installs operational data monitoring module `xroad-addon-opmonitoring`.


### 2.6 Post-Installation Checks

The installation is successful if system services are started and the user interface is responding.

-   Ensure from the command line that X-Road services are in the `running` state (example output follows):

    - Ubuntu 14.04
        ```
        sudo initctl list | grep "^xroad-"

        xroad-jetty start/running, process 19796
        xroad-confclient start/running, process 19563
        xroad-signer start/running, process 19393
        xroad-monitor start/running, process 20669
        xroad-proxy start/running, process 19580
        ```

    - Ubuntu 18.04
        ```
        sudo systemctl list-units "xroad*"

        UNIT                     LOAD   ACTIVE SUB     DESCRIPTION
        xroad-confclient.service loaded active running X-Road confclient
        xroad-jetty.service      loaded active running X-Road Jetty server
        xroad-monitor.service    loaded active running X-Road Monitor
        xroad-proxy.service      loaded active running X-Road Proxy
        xroad-signer.service     loaded active running X-Road signer
        ```

-   Ensure that the security server user interface at https://SECURITYSERVER:4000/ (**reference data: 1.8; 1.6**) can be opened in a Web browser. To log in, use the account name chosen during the installation (**reference data: 1.3**). While the user interface is still starting up, the Web browser may display the “502 Bad Gateway” error.


### 2.7 Installing the Support for Hardware Tokens

To configure support for hardware security tokens (smartcard, USB token, Hardware Security Module), act as follows.

1.  Install the hardware token support module using the following command:

        sudo apt-get install xroad-addon-hwtokens

2.  Install and configure a PKCS\#11 driver for the hardware token according to the manufacturer's instructions.

3.  Add the path to the PKCS\#11 driver to the file `/etc/xroad/devices.ini` (as described in the example given in the file).

4.  After installing and configuring the driver, the `xroad-signer` service must be restarted:

        sudo service xroad-signer restart

If you are running a high availability (HA) hardware token setup (such as a cluster with replicated tokens) then you may need to constrain the token identifier format such that the token replicas can be seen as the same token. The token identifier format can be changed in `/etc/xroad/devices.ini` via the `token_id_format` property (default value: `{moduleType}{slotIndex}{serialNumber}{label}`). Removing certain parts of the identifier will allow the HA setup to work correctly when one of the tokens goes down and is replaced by a replica. For example, if the token replicas are reported to be on different slots the `{slotIndex}` part should be removed from the identifier format.

Depending on the hardware token there may be a need for more additional configuration. All possible configurable parameters in the `/etc/xroad/devices.ini` are described in the next table.

Parameter   | Type    | Default Value | Explanation
----------- | ------- |-------------- | ---------------------------------------
*enabled*     | BOOLEAN | *true* | Indicates whether this device is enabled.
*library*     | STRING  |      | The path to the pkcs#11 library of the device driver.
*library_cant_create_os_threads* | BOOLEAN | *false* | Indicates whether application threads, which are executing calls to the pkcs#11 library, may not use native operating system calls to spawn new threads (in other words, the library’s code may not create its own threads). 
*os_locking_ok* | BOOLEAN | *false* | Indicates whether the pkcs#11 library may use the native operation system threading model for locking.
*sign_verify_pin* | BOOLEAN | *false* | Indicates whether the PIN should be entered per signing operation.
*token_id_format* | STRING | *{moduleType}{slotIndex}{serialNumber}{label}* | Specifies the identifier format used to uniquely identify a token. In certain high availability setups may need be constrained to support replicated tokens (eg. by removing the slot index part which may be diffirent for the token replicas).
*sign_mechanism*  | STRING | *CKM_RSA_PKCS* | Specifies the signing mechanism. Supported values: *CKM_RSA_PKCS*, *CKM_RSA_PKCS_PSS*.
*pub_key_attribute_encrypt*  | BOOLEAN | *true* | Indicates whether public key can be used for encryption.
*pub_key_attribute_verify* | BOOLEAN | *true* | Indicates whether public key can be used for verification.
*pub_key_attribute_wrap* | BOOLEAN | | Indicates whether public key can be used for wrapping other keys.
*pub_key_attribute_allowed_mechanisms* | STRING LIST | | Specifies public key allowed mechanisms. Supported values: *CKM_RSA_PKCS*, *CKM_SHA256_RSA_PKCS*, *CKM_SHA384_RSA_PKCS*, *CKM_SHA512_RSA_PKCS*, and *CKM_RSA_PKCS_PSS*, *CKM_SHA256_RSA_PKCS_PSS*, *CKM_SHA384_RSA_PKCS_PSS*, *CKM_SHA512_RSA_PKCS_PSS*.
*priv_key_attribute_sensitive* | BOOLEAN | *true* | Indicates whether private key is sensitive.
*priv_key_attribute_decrypt* | BOOLEAN | *true* | Indicates whether private key can be used for encryption.
*priv_key_attribute_sign* | BOOLEAN | *true* | Indicates whether private key can be used for signing.
*priv_key_attribute_unwrap* | BOOLEAN | | Indicates whether private key can be used for unwrapping wrapped keys.
*priv_key_attribute_allowed_mechanisms* | STRING LIST | | Specifies private key allowed mechanisms. Supported values: *CKM_RSA_PKCS*, *CKM_SHA256_RSA_PKCS*, *CKM_SHA384_RSA_PKCS*, *CKM_SHA512_RSA_PKCS*, and *CKM_RSA_PKCS_PSS*, *CKM_SHA256_RSA_PKCS_PSS*, *CKM_SHA384_RSA_PKCS_PSS*, *CKM_SHA512_RSA_PKCS_PSS*.

**Note 1:** Only parameter *library* is mandatory, all the others are optional.  
**Note 2:** The item separator of the type STRING LIST is ",".


### 2.8 Installing the Support for Environmental Monitoring

The support for environmental monitoring functionality on a security server is provided by package xroad-monitor that is installed by default. The package installs and starts the `xroad-monitor` process that will gather and make available the monitoring information.


## 3 Security Server Initial Configuration

During the security server initial configuration, the server’s X-Road membership information and the software token’s PIN are set.


### 3.1 Prerequisites

Configuring the security server assumes that the security server owner is a member of the X-Road.


### 3.2 Reference Data

ATTENTION: Reference items 2.1 - 2.3 in the reference data are provided to the security server owner by the X-Road central’s administrator.

The security server code and the software token’s PIN will be determined during the installation at the latest, by the person performing the installation.

 Ref  |                                                   | Explanation
 ---- | ------------------------------------------------- | --------------------------------------------------
 2.1  | &lt;global configuration anchor file&gt; or &lt;URL&gt; | Global configuration anchor file
 2.2  | E.g.<br>GOV - government<br> COM - commercial     | Member class of the security server's owner
 2.3  | &lt;security server owner register code&gt;       | Member code of the security server's owner
 2.4  | &lt;choose security server identificator name&gt; | Security server's code
 2.5  | &lt;choose PIN for software token&gt;             | Software token’s PIN


### 3.3 Configuration

To perform the initial configuration, open the address

    https://SECURITYSERVER:4000/

in a Web browser (**reference data: 1.8; 1.6**). To log in, use the account name chosen during the installation (**reference data: 1.3).**

Upon first log-in, the system asks for the following information.

-   The global configuration anchor file (**reference data: 2.1**).

    **Please verify anchor hash value with the published value.**

If the configuration is successfully downloaded, the system asks for the following information.

-   The security server owner’s member class (**reference data: 2.2**).

-   The security server owner’s member code (**reference data: 2.3**).
    If the member class and member code are correctly entered, the system displays the security server owner’s name as registered in the X-Road center.

-   Security server code (**reference data: 2.4**), which is chosen by the security server administrator and which has to be unique across all the security servers belonging to the same X-Road member.

-   Software token’s PIN (**reference data: 2.5**). The PIN will be used to protect the keys stored in the software token. The PIN must be stored in a secure place, because it will be no longer possible to use or recover the private keys in the token once the PIN has been lost.


## 4 Installation Error handling


### 4.1 Cannot Set LC\_ALL to Default Locale

If running the locale command results in the error message

    locale: Cannot set LC_ALL to default locale: No such file or directory,

then the support for this particular language has not been installed. To install it, run the command (the example uses the English language):

    sudo apt-get install language-pack-en

Then, to update the system’s locale files, run the following commands (the example uses the US locale):

    sudo locale-gen en_US.UTF-8
    sudo update-locale en_US.UTF-8

Set operating system locale. Add following line to `/etc/environment` file:

    LC_ALL=en_US.UTF-8

After updating the system’s locale settings, it is recommended to restart the operating system.


### 4.2 PostgreSQL Is Not UTF8 Compatible

If the security server installation is aborted with the error message

    postgreSQL is not UTF8 compatible,

then the PostgreSQL package is installed with a wrong locale. One way to resolve it is to remove the data store created upon the PostgreSQL installation and recreate it with the correct encoding.

**WARNING**: All data in the database will be erased!

    sudo pg_dropcluster --stop 9.3 main
    LC_ALL="en_US.UTF-8" sudo pg_createcluster --start 9.3 main

To complete the interrupted installation, run the command

    sudo apt-get -f install


### 4.3 Could Not Create Default Cluster

If the following error message is displayed during PostgreSQL installation:

    Error: The locale requested by the environment is invalid.
    Error: could not create default cluster. Please create it manually with pg_createcluster 9.3 main –start,

use the following command to create the PostgreSQL data cluster:

    LC_ALL="en_US.UTF-8" sudo pg_createcluster --start 9.3 main

The interrupted installation can be finished using

    sudo apt-get -f install


### 4.4 Is Postgres Running On Port 5432?

If the following error message appears during installation

    Is postgres running on port 5432 ?
    Aborting installation! please fix issues and rerun with apt-get -f install,

check if any of the following errors occurred during the installation of PostgreSQL.

-   Error installing the data cluster. Refer to section [“Could not create default cluster”](#43-could-not-create-default-cluster).

-   The PostgreSQL data cluster installed during the installation of the security server is not configured to listen on port 5432. To verify and configure the listening port, edit the PostgreSQL configuration file in `/etc/postgresql/9.3/main/postgresql.conf`. If you change the listening port, the postgresql service must be restarted.

The interrupted installation can be finished using

    sudo apt-get -f install


### 4.5 Different versions of xroad-\* packages after successful upgrade

Sometimes, after using `sudo apt-get upgrade` command, some of the packages are not upgraded. In the following example `xroad-securityserver` package version is still 6.8.3 although other packages are upgraded to 6.8.5:

    # sudo dpkg -l | grep xroad-
    ii xroad-addon-messagelog 6.8.5.20160929134539gitfe60f90
    ii xroad-addon-metaservices 6.8.5.20160929134539gitfe60f90
    ii xroad-addon-wsdlvalidator 6.8.5.20160929134539gitfe60f90
    ii xroad-common 6.8.5.20160929134539gitfe60f90
    ii xroad-jetty9 6.8.5.20160929134539gitfe60f90
    ii xroad-proxy 6.8.5.20160929134539gitfe60f90
    ii xroad-securityserver 6.8.3-3-201605131138

`apt-get upgrade` command doesn’t install new packages - in this particular case new packages `xroad-monitor` and `xroad-addon-proxymonitor` installation is needed for upgrade of `xroad-securityserver` package.

To be sure that packages are installed correctly please use `sudo apt upgrade` or `sudo apt full-upgrade` commands.
<|MERGE_RESOLUTION|>--- conflicted
+++ resolved
@@ -6,11 +6,7 @@
 
 **X-ROAD 6**
 
-<<<<<<< HEAD
-Version: 2.16  
-=======
-Version: 2.15.1  
->>>>>>> fa1a4da5
+Version: 2.16.1  
 Doc. ID: IG-SS
 
 ---
@@ -44,13 +40,9 @@
  14.10.2018 | 2.13    | Update package repository address | Petteri Kivimäki
  25.10.2018 | 2.14    | Add RHEL7 as supported platform, update section 2.2 Reference data | Petteri Kivimäki
  15.11.2018 | 2.15    | Add Ubuntu 18 installation instructions | Jarkko Hyöty
-<<<<<<< HEAD
  28.01.2018 | 2.16    | Update port 2080 documentation | Petteri Kivimäki
-  
-=======
- 26.09.2019 | 2.15.1  | Update Ubuntu 14 installation instructions | Jarkko Hyöty
-
->>>>>>> fa1a4da5
+ 26.09.2019 | 2.16.1  | Update Ubuntu 14 installation instructions | Jarkko Hyöty
+   
 ## Table of Contents
 
 <!-- toc -->
