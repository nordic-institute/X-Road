# Security Server Installation Guide for Ubuntu <!-- omit in toc -->

**X-ROAD 7**

Version: 2.53  
Doc. ID: IG-SS

---

## Version history <!-- omit in toc -->

| Date       | Version | Description                                                                                                                                                                                                          | Author             |
|------------|---------|----------------------------------------------------------------------------------------------------------------------------------------------------------------------------------------------------------------------|--------------------|
| 01.12.2014 | 1.0     | Initial version                                                                                                                                                                                                      |                    |
| 19.01.2015 | 1.1     | License information added                                                                                                                                                                                            |                    |
| 18.03.2015 | 1.2     | Meta-package for Security Server added. Legacy securelog module removed                                                                                                                                              |                    |
| 02.04.2015 | 1.3     | “sdsb” change to “xroad”                                                                                                                                                                                             |                    |
| 27.05.2015 | 1.4     | Some typos fixed                                                                                                                                                                                                     |                    |
| 30.06.2015 | 1.5     | Minor corrections done                                                                                                                                                                                               |                    |
| 06.07.2015 | 1.6     | New repository address                                                                                                                                                                                               |                    |
| 18.09.2015 | 1.7     | Reference data in [3.2](#32-reference-data) updated                                                                                                                                                                  |                    |
| 18.09.2015 | 2.0     | Editorial changes made                                                                                                                                                                                               |                    |
| 13.10.2015 | 2.1     | Editorial changes made                                                                                                                                                                                               |                    |
| 10.12.2015 | 2.2     | Updated the installing of the support for hardware tokens ([2.7](#27-installing-the-support-for-hardware-tokens))                                                                                                    |                    |
| 17.12.2015 | 2.3     | Added *xroad-addon-wsdlvalidator* package                                                                                                                                                                            |                    |
| 19.05.2016 | 2.4     | Merged changes from xtee6-doc repo. Updated table [2.2](#22-reference-data) with p 1.12, added chapter [2.8](#28-installing-support-for-monitoring) and updated [3.2](#32-reference-data).                           |                    |
| 30.09.2016 | 2.5     | Added chapter „[Different versions of xroad-\* package after successful upgrade](#45-different-versions-of-xroad--packages-after-successful-upgrade)“.                                                               |                    |
| 07.12.2016 | 2.6     | Added operational data monitoring packages. 2 GB RAM -&gt; 3 GB RAM                                                                                                                                                  |                    |
| 23.02.2017 | 2.7     | Converted to Github flavoured Markdown, added license text, adjusted tables for better output in PDF                                                                                                                 | Toomas Mölder      |
| 13.04.2017 | 2.8     | Added token ID formatting                                                                                                                                                                                            | Cybernetica AS     |
| 25.08.2017 | 2.9     | Update environmental monitoring installation information                                                                                                                                                             | Ilkka Seppälä      |
| 15.09.2017 | 2.10    | Added package with configuration specific to Estonia xroad-securityserver-ee                                                                                                                                         | Cybernetica AS     |
| 05.03.2018 | 2.11    | Added terms and abbreviations reference and document links                                                                                                                                                           | Tatu Repo          |
| 10.04.2018 | 2.12    | Updated chapter "[Installing the Support for Hardware Tokens](#27-installing-the-support-for-hardware-tokens)" with configurable parameters described in the configuration file 'devices.ini'                        | Cybernetica AS     |
| 14.10.2018 | 2.13    | Update package repository address                                                                                                                                                                                    | Petteri Kivimäki   |
| 25.10.2018 | 2.14    | Add RHEL7 as supported platform, update section 2.2 Reference data                                                                                                                                                   | Petteri Kivimäki   |
| 15.11.2018 | 2.15    | Add Ubuntu 18 installation instructions                                                                                                                                                                              | Jarkko Hyöty       |
| 28.01.2018 | 2.16    | Update port 2080 documentation                                                                                                                                                                                       | Petteri Kivimäki   |
| 30.05.2019 | 2.17    | Added package installation instructions on chapter "[2.4 Preparing OS](#24-preparing-os)"                                                                                                                            | Raul Martinez      |
| 11.09.2019 | 2.18    | Remove Ubuntu 14.04 from supported platforms                                                                                                                                                                         | Jarkko Hyöty       |
| 20.09.2019 | 2.19    | Add instructions for using remote databases                                                                                                                                                                          | Ilkka Seppälä      |
| 12.04.2020 | 2.20    | Add note about the default value of the *connector-host* property in the EE-package                                                                                                                                  | Petteri Kivimäki   |
| 29.04.2020 | 2.21    | Add instructions how to use remote database located in Microsoft Azure                                                                                                                                               | Ilkka Seppälä      |
| 12.06.2020 | 2.22    | Update reference data regarding JMX listening ports                                                                                                                                                                  | Petteri Kivimäki   |
| 24.06.2020 | 2.23    | Add repository sign key details in section [2.2 Reference data](#22-reference-data)                                                                                                                                  | Petteri Kivimäki   |
| 24.06.2020 | 2.24    | Remove environmental and operational monitoring daemon JMX listening ports from section [2.2 Reference data](#22-reference-data)                                                                                     | Petteri Kivimäki   |
| 09.08.2020 | 2.25    | Update ports information in section [2.2 Reference data](#22-reference-data), add section [2.2.1 Network Diagram](#221-network-diagram)                                                                              | Petteri Kivimäki   |
| 17.08.2020 | 2.26    | Update for RHEL 8.                                                                                                                                                                                                   | Jarkko Hyöty       |
| 08.09.2020 | 2.27    | Fix minimum RAM requirement.                                                                                                                                                                                         | Ilkka Seppälä      |
| 16.09.2020 | 2.28    | Describe deployment options and database customization options.                                                                                                                                                      | Ilkka Seppälä      |
| 29.09.2020 | 2.29    | Add instructions for creating database structure and roles manually.                                                                                                                                                 | Ilkka Seppälä      |
| 19.01.2021 | 2.30    | Add instructions for using an alternative Java distribution.                                                                                                                                                         | Jarkko Hyöty       |
| 04.02.2021 | 2.31    | Minor updates.                                                                                                                                                                                                       | Ilkka Seppälä      |
| 13.04.2021 | 2.32    | Update minimum requirements in section [2.2 Reference data](#22-reference-data)                                                                                                                                      | Petteri Kivimäki   |
| 16.04.2021 | 2.33    | Update remote database installation instructions                                                                                                                                                                     | Jarkko Hyöty       |
| 18.05.2021 | 2.34    | Update error handling section                                                                                                                                                                                        | Ilkka Seppälä      |
| 02.06.2021 | 2.35    | Add backup encryption information                                                                                                                                                                                    | Andres Allkivi     |
| 01.07.2021 | 2.36    | Update 3rd party key server                                                                                                                                                                                          | Petteri Kivimäki   |
| 11.08.2021 | 2.37    | Minor updates                                                                                                                                                                                                        | Petteri Kivimäki   |
| 18.08.2021 | 2.38    | Minor updates to Annex D                                                                                                                                                                                             | Ilkka Seppälä      |
| 25.08.2021 | 2.39    | Update X-Road references from version 6 to 7                                                                                                                                                                         | Caro Hautamäki     |
| 26.08.2021 | 2.40    | Add instructions how to disable the messagelog addon before installing, add section [2.7 Disable the Messagelog Addon before Installation (optional)](#27-disable-the-messagelog-addon-before-installation-optional) | Caro Hautamäki     |
| 03.08.2021 | 2.41    | Minor fixes                                                                                                                                                                                                          | Ilkka Seppälä      |
| 06.09.2021 | 2.42    | Update list of running services                                                                                                                                                                                      | Jarkko Hyöty       |
| 26.09.2022 | 2.43    | Remove Ubuntu 18.04 support                                                                                                                                                                                          | Andres Rosenthal   |
| 23.05.2023 | 2.44    | Minor backup encryption configuration fixes                                                                                                                                                                          | Eneli Reimets      |
| 01.06.2023 | 2.45    | Update references                                                                                                                                                                                                    | Petteri Kivimäki   |
| 20.11.2023 | 2.46    | Update firewall configuration documentation                                                                                                                                                                          | Taavi Meinberg     |
| 27.11.2023 | 2.47    | Updated default proxy client http(s) ports                                                                                                                                                                           | Mikk-Erik Bachmann |
| 19.12.2023 | 2.48    | Add RHEL 9 as supported platform                                                                                                                                                                                     | Justas Samuolis    |
| 02.01.2024 | 2.49    | Loopback ports added                                                                                                                                                                                                 | Justas Samuolis    |
| 26.04.2024 | 2.50    | Ubuntu 24.04 support                                                                                                                                                                                                 | Madis Loitmaa      |
| 12.06.2024 | 2.51    | Add ACME server to the network diagram, add a section about enabling ACME support                                                                                                                                    | Petteri Kivimäki   |
| 25.06.2024 | 2.52    | Add global configuration download port 443 to the network diagram                                                                                                                                                    | Petteri Kivimäki   |
<<<<<<< HEAD
| 26.08.2024 | 2.53    | Signer and Configuration client admin port removed                                                                                                                                                                   | Justas Samuolis    |
=======
| 24.09.2024 | 2.53    | Add mail server to the network diagram                                                                                                                                                                               | Mikk-Erik Bachmann |
>>>>>>> 1025141e

## License

This document is licensed under the Creative Commons Attribution-ShareAlike 3.0 Unported License. To view a copy of this license, visit http://creativecommons.org/licenses/by-sa/3.0/

## Table of Contents <!-- omit in toc -->

<!-- toc -->
<!-- vim-markdown-toc GFM -->

- [License](#license)
- [1 Introduction](#1-introduction)
  - [1.1 Target Audience](#11-target-audience)
  - [1.2 Terms and abbreviations](#12-terms-and-abbreviations)
  - [1.3 References](#13-references)
- [2 Installation](#2-installation)
  - [2.1 Prerequisites to Installation](#21-prerequisites-to-installation)
  - [2.2 Reference Data](#22-reference-data)
    - [2.2.1 Network Diagram](#221-network-diagram)
  - [2.3 Requirements for the Security Server](#23-requirements-for-the-security-server)
  - [2.4 Preparing OS](#24-preparing-os)
  - [2.5 Setup Package Repository](#25-setup-package-repository)
  - [2.6 Remote Database Setup (optional)](#26-remote-database-setup-optional)
  - [2.7 Disable the Messagelog Addon before Installation (optional)](#27-disable-the-messagelog-addon-before-installation-optional)
  - [2.8 Security Server Installation](#28-security-server-installation)
  - [2.9 Post-Installation Checks](#29-post-installation-checks)
  - [2.10 Installing the Support for Hardware Tokens](#210-installing-the-support-for-hardware-tokens)
  - [2.11 Installing the Support for Environmental Monitoring](#211-installing-the-support-for-environmental-monitoring)
- [3 Security Server Initial Configuration](#3-security-server-initial-configuration)
  - [3.1 Prerequisites](#31-prerequisites)
  - [3.2 Reference Data](#32-reference-data)
  - [3.3 Configuration](#33-configuration)
  - [3.4 Configuring Firewall](#34-configuring-firewall)
    - [3.4.1 Accepting Connections](#341-accepting-connections)
  - [3.5 Configuring Configuration Backup Encryption](#35-configuring-configuration-backup-encryption)
  - [3.6 Enabling ACME Support](#36-enabling-acme-support)
- [4 Installation Error handling](#4-installation-error-handling)
  - [4.1 Cannot Set LC\_ALL to Default Locale](#41-cannot-set-lc_all-to-default-locale)
  - [4.2 PostgreSQL Is Not UTF8 Compatible](#42-postgresql-is-not-utf8-compatible)
  - [4.3 Could Not Create Default Cluster](#43-could-not-create-default-cluster)
  - [4.4 Is Postgres Running On Port 5432?](#44-is-postgres-running-on-port-5432)
  - [4.5 Different versions of xroad-\* packages after successful upgrade](#45-different-versions-of-xroad--packages-after-successful-upgrade)
  - [4.6 ERROR: Upgrade supported from version X.Y.Z or newer](#46-error-upgrade-supported-from-version-xyz-or-newer)
- [Annex A Security Server Default Database Properties](#annex-a-security-server-default-database-properties)
- [Annex B Default Database Users](#annex-b-default-database-users)
- [Annex C Deployment Options](#annex-c-deployment-options)
  - [C.1 General](#c1-general)
  - [C.2 Local Database](#c2-local-database)
  - [C.3 Remote Database](#c3-remote-database)
  - [C.4 High Availability Setup](#c4-high-availability-setup)
  - [C.5 Load Balancing Setup](#c5-load-balancing-setup)
  - [C.6 Summary](#c6-summary)
- [Annex D Create Database Structure Manually](#annex-d-create-database-structure-manually)

<!-- vim-markdown-toc -->
<!-- tocstop -->

## 1 Introduction


### 1.1 Target Audience

The intended audience of this Installation Guide are X-Road Security server system administrators responsible for installing and using X-Road software. The daily operation and maintenance of the Security Server is covered by its User Guide \[[UG-SS](#Ref_UG-SS)\].

The document is intended for readers with a moderate knowledge of Linux server management, computer networks, and the X-Road working principles.


### 1.2 Terms and abbreviations

See X-Road terms and abbreviations documentation \[[TA-TERMS](#Ref_TERMS)\].


### 1.3 References

1. <a id="Ref_UG-SS" class="anchor"></a>\[UG-SS\] X-Road 7. Security Server User Guide. Document ID: [UG-SS](ug-ss_x-road_6_security_server_user_guide.md)

2. <a id="Ref_TERMS" class="anchor"></a>\[TA-TERMS\] X-Road Terms and Abbreviations. Document ID: [TA-TERMS](../terms_x-road_docs.md)

3. <a name="Ref_UG-SYSPAR" class="anchor"></a>\[UG-SYSPAR\] X-Road: System Parameters User Guide. Document ID:
[UG-SYSPAR](ug-syspar_x-road_v6_system_parameters.md)

4. <a name="Ref_IG-XLB" class="anchor"></a>\[IG-XLB\] X-Road: External Load Balancer Installation Guide. Document ID:
[IG-XLB](LoadBalancing/ig-xlb_x-road_external_load_balancer_installation_guide.md)

## 2 Installation


### 2.1 Prerequisites to Installation

There are multiple alternatives how the Security Server can be deployed. The options are described in [Annex C Deployment Options](#annex-c-deployment-options).

The Security Server is officially supported on the following platforms:

* Ubuntu Server 20.04, 22.04 or 24.04 Long-Term Support (LTS) operating system on a x86-64 platform.
* Red Hat Enterprise Linux (RHEL) 7, 8, 9 (x86-64). See [IG-SS-RHEL](ig-ss_x-road_v6_security_server_installation_guide_for_rhel.md) for more information.

The software can be installed both on physical and virtualized hardware (of the latter, Xen and Oracle VirtualBox have been tested).


### 2.2 Reference Data

*Note*: The information in empty cells should be determined before the server’s installation, by the person performing the installation.

**Caution**: Data necessary for the functioning of the operating system is not included.


| **Ref** |                                                                                                                     | **Explanation**                                                                                                                                                                                                                                                                            |
|---------|---------------------------------------------------------------------------------------------------------------------|--------------------------------------------------------------------------------------------------------------------------------------------------------------------------------------------------------------------------------------------------------------------------------------------|
| 1.0     | Ubuntu 20.04, 22.04 or 24.04 (x86-64)<br>3 GB RAM, 3 GB free disk space                                             | Minimum requirements without the `monitoring` and `op-monitoring` add-ons. With the add-ons minimum of 4 GB of RAM is required.                                                                                                                                                            |
| 1.1     | https://artifactory.niis.org/xroad-release-deb                                                                      | X-Road package repository                                                                                                                                                                                                                                                                  |
| 1.2     | https://artifactory.niis.org/api/gpg/key/public                                                                     | The repository key.<br /><br />Hash: `935CC5E7FA5397B171749F80D6E3973B`<br  />Fingerprint: `A01B FE41 B9D8 EAF4 872F  A3F1 FB0D 532C 10F6 EC5B`<br  />3rd party key server: [Ubuntu key server](https://keyserver.ubuntu.com/pks/lookup?search=0xfb0d532c10f6ec5b&fingerprint=on&op=index) |
| 1.3     |                                                                                                                     | Account name in the user interface                                                                                                                                                                                                                                                         |
| 1.4     | **Inbound ports from external network**                                                                             | Ports for inbound connections from the external network to the Security Server                                                                                                                                                                                                             |
| &nbsp;  | TCP 80                                                                                                              | Incoming ACME challenge requests from ACME Servers                                                                                                                                                                                                                                         |
| &nbsp;  | TCP 5500                                                                                                            | Message exchange between Security Servers                                                                                                                                                                                                                                                  |
| &nbsp;  | TCP 5577                                                                                                            | Querying of OCSP responses between Security Servers                                                                                                                                                                                                                                        |
| 1.5     | **Outbound ports to external network**                                                                              | Ports for outbound connections from the Security Server to the external network                                                                                                                                                                                                            |
| &nbsp;  | TCP 5500                                                                                                            | Message exchange between Security Servers                                                                                                                                                                                                                                                  |
| &nbsp;  | TCP 5577                                                                                                            | Querying of OCSP responses between Security Servers                                                                                                                                                                                                                                        |
| &nbsp;  | TCP 4001                                                                                                            | Communication with the Central Server                                                                                                                                                                                                                                                      |
| &nbsp;  | TCP 80,443                                                                                                          | Downloading global configuration from the Central Server                                                                                                                                                                                                                                   |
| &nbsp;  | TCP 80,443                                                                                                          | Most common OCSP and time-stamping services                                                                                                                                                                                                                                                |
| &nbsp;  | TCP 80,443                                                                                                          | Communication with ACME servers                                                                                                                                                                                                                                                            |
| 1.6     | **Inbound ports from internal network**                                                                             | Ports for inbound connections from the internal network to the Security Server                                                                                                                                                                                                             |
| &nbsp;  | TCP 4000                                                                                                            | User interface and management REST API (local network). **Must not be accessible from the internet!**                                                                                                                                                                                      |
| &nbsp;  | TCP 8080, 8443                                                                                                      | Information system access points (in the local network). **Must not be accessible from the external network without strong authentication. If open to the external network, IP filtering is strongly recommended.**                                                                        |
| &nbsp;  | TCP 587                                                                                                             | Communication with the mail server                                                                                                                                                                                                                                                         |
| 1.7     | **Outbound ports to internal network**                                                                              | Ports for inbound connections from the internal network to the Security Server                                                                                                                                                                                                             |
| &nbsp;  | TCP 80, 443, *other*                                                                                                | Producer information system endpoints                                                                                                                                                                                                                                                      |
| &nbsp;  | TCP 2080                                                                                                            | Message exchange between Security Server and operational data monitoring daemon (by default on localhost)                                                                                                                                                                                  |
| 1.8     |                                                                                                                     | Security server internal IP address(es) and hostname(s)                                                                                                                                                                                                                                    |
| 1.9     |                                                                                                                     | Security server public IP address, NAT address                                                                                                                                                                                                                                             |
| 1.10    | &lt;by default, the server’s IP addresses and names are added to the certificate’s Distinguished Name (DN) field&gt; | Information about the user interface TLS certificate                                                                                                                                                                                                                                       |
| 1.11    | &lt;by default, the server’s IP addresses and names are added to the certificate’s Distinguished Name (DN) field&gt; | Information about the services TLS certificate                                                                                                                                                                                                                                             |

#### 2.2.1 Network Diagram

The network diagram below provides an example of a basic Security Server setup. Allowing incoming connections from the Monitoring Security Server on ports 5500/tcp and 5577/tcp is necessary for the X-Road Operator to be able to monitor the ecosystem and provide statistics and support for Members.

![network diagram](img/ig-ss_network_diagram.svg)

The table below lists the required connections between different components.

| **Connection Type** | **Source**                                               | **Target**                                               | **Target Ports** | **Protocol** | **Note**                       |
|---------------------|----------------------------------------------------------|----------------------------------------------------------|------------------|--------------|--------------------------------|
| Out                 | Security Server                                          | Central Server                                           | 80, 443, 4001    | tcp          |                                |
| Out                 | Security Server                                          | Management Security Server                               | 5500, 5577       | tcp          |                                |
| Out                 | Security Server                                          | OCSP Service                                             | 80 / 443         | tcp          |                                |
| Out                 | Security Server                                          | Timestamping Service                                     | 80 / 443         | tcp          |                                |
| Out                 | Security Server                                          | Data Exchange Partner Security Server (Service Producer) | 5500, 5577       | tcp          |                                |
| Out                 | Security Server                                          | Producer Information System                              | 80, 443, other   | tcp          | Target in the internal network |
| Out                 | Security Server                                          | ACME Server                                              | 80 / 443         | tcp          |                                |
| Out                 | Security Server                                          | Mail server                                              | 587              | tcp          |                                |
| In                  | Monitoring Security Server                               | Security Server                                          | 5500, 5577       | tcp          |                                |
| In                  | Data Exchange Partner Security Server (Service Consumer) | Security Server                                          | 5500, 5577       | tcp          |                                |
| In                  | ACME Server                                              | Security Server                                          | 80               | tcp          |                                | 
| In                  | Consumer Information System                              | Security Server                                          | 8080, 8443       | tcp          | Source in the internal network |
| In                  | Admin                                                    | Security Server                                          | 4000             | tcp          | Source in the internal network |

The table below lists the open ports for Security Server components utilizing the _loopback_ interface. A loopback interface is a virtual network interface on a computer, facilitating self-communication for processes and applications. This enables local communication and the ports must be accessible locally.

| **Component**            | **Ports** | **Protocol** | **Note**                |
|--------------------------|-----------|--------------|-------------------------|
| PostgreSQL database      | 5432      | tcp          | Default PostgreSQL port |
| OP Monitoring daemon     | 2080      | tcp          |                         |
| Environmental monitoring | 2552      | tcp          |                         |
| Signer                   | 5560      | tcp          | Signer gRPC port        |
| Proxy                    | 5566      | tcp          | Proxy admin port        |
| Proxy                    | 5567      | tcp          | Proxy gRPC server port  |
| Audit Log                | 514       | udp          |                         |

### 2.3 Requirements for the Security Server

Minimum recommended hardware parameters:

* the server’s hardware (motherboard, CPU, network interface cards, storage system) must be supported by Ubuntu in general;
* a 64-bit dual-core Intel, AMD or compatible CPU; AES instruction set support is highly recommended;
* 4 GB RAM;
* a 100 Mbps network interface card;
* if necessary, interfaces for the use of hardware tokens.

Requirements to software and settings:

* an installed and configured Ubuntu 20.04 LTS, 22.04 or 24.04 LTS x86-64 operating system;
* if the Security Server is separated from other networks by a firewall and/or NAT, the necessary connections to and from the Security Server are allowed (**reference data: 1.4; 1.5; 1.6; 1.7**). The enabling of auxiliary services which are necessary for the functioning and management of the operating system (such as DNS, NTP, and SSH) stay outside the scope of this guide;
* if the Security Server has a private IP address, a corresponding NAT record must be created in the firewall (**reference data: 1.9**).


### 2.4 Preparing OS

* Add an X-Road system administrator user (**reference data: 1.3**) whom all roles in the user interface are granted to. Add a new user with the command

        sudo adduser <username>

    User roles are discussed in detail in X-Road Security Server User Guide \[[UG-SS](#Ref_UG-SS)\]. Do not use the user name `xroad`, it is reserved for the X-Road system user.

* Set the operating system locale. Add following line to the `/etc/environment` file.

        LC_ALL=en_US.UTF-8

* Ensure that the packages `locales` and `software-properties-common` are present

        sudo apt-get install locales software-properties-common

* Ensure that the locale is available

        sudo locale-gen en_US.UTF-8


### 2.5 Setup Package Repository

Add the X-Road repository’s signing key to the list of trusted keys (**reference data: 1.2**):
```bash
curl https://artifactory.niis.org/api/gpg/key/public | sudo apt-key add -
```

Add X-Road package repository (**reference data: 1.1**)
```bash
sudo apt-add-repository -y "deb https://artifactory.niis.org/xroad-release-deb $(lsb_release -sc)-current main"
```

Update package repository metadata:
```bash
sudo apt update
```

If you are installing the default setup with local PostgreSQL database and want to enable the messagelog addon, continue at section 2.8. If you need to customize database properties and e.g. use a remote database or disable the messagelog addon, read on.

### 2.6 Remote Database Setup (optional)

*This is an optional step.* 

Optionally, the Security Server can use a remote database server. To avoid installing the default local PostgreSQL server during Security Server installation, first install the `xroad-database-remote` -package.
```bash
sudo apt install xroad-database-remote
```

For the application level backup and restore feature to work correctly, it is important to verify that the local PostgreSQL client has the same or later major version than the remote database server and, if necessary, install a different version of the `postgresql-client` package (see https://www.postgresql.org/download/linux/ubuntu/)
```bash
psql --version
psql (PostgreSQL) 12.6 (Ubuntu 12.6-0ubuntu0.20.04.1)

psql -h <database host> -U <superuser> -tAc 'show server_version'
10.16 (Ubuntu 10.16-0ubuntu0.18.04.1)
```

The Security Server installer can create the database and users for you, but you need to create a configuration file containing the database administrator credentials. 

For advanced setup, e.g. when using separate servers for the databases, sharing a database with several Security Servers, or if storing the database administrator password on the Security Server is not an option, you can create the database users and structure manually as described in [Annex D Create Database Structure Manually](#annex-d-create-database-structure-manually) and then continue to section 2.7. Otherwise, perform the following steps:

Create the property file:
```bash
sudo touch /etc/xroad.properties
sudo chown root:root /etc/xroad.properties
sudo chmod 600 /etc/xroad.properties
```

Edit `/etc/xroad.properties`. See the example below. Replace parameter values with your own.
```properties
postgres.connection.password = <database superuser password>
postgres.connection.user = <database superuser name, postgres by default>
```
Note. If Microsoft Azure database for PostgreSQL is used, the connection user needs to be in format `username@hostname`.

Before continuing, test that the connection to the database works, e.g.
```bash
psql -h <database host> -U <superuser> -tAc 'show server_version'
```

For additional security, the `postgresql.connection.*` properties can be removed from the `/etc/xroad.properties` file after installation (keep the other properties added by the installer).

### 2.7 Disable the Messagelog Addon before Installation (optional)

It is possible to preconfigure the Security Server installation so that the messagelog addon will be automatically disabled after the installation process is done. This also skips the creation of the messagelog database.

In order to skip messagelog database creation and disable the messagelog addon, run the following command to add a boolean value into the debconf database before installing the Security Server 

```bash
sudo debconf-set-selections <<< 'xroad-addon-messagelog xroad-addon-messagelog/enable-messagelog boolean false'
```

### 2.8 Security Server Installation

Issue the following command to install the Security Server packages (use package `xroad-securityserver-ee` to include configuration specific to Estonia; use package `xroad-securityserver-fi` to include configuration specific to Finland; use package `xroad-securityserver-is` to include configuration specific to Iceland):

```bash
sudo apt install xroad-securityserver
```

Upon the first installation of the packages, the system asks for the following information.

* Account name for the user who will be granted the rights to perform all activities in the user interface (**reference data: 1.3**).
* Database server URL. Locally installed database is suggested as default but remote databases can be used as well. In case remote database is used, one should verify that the version of the local PostgreSQL client matches the version of the remote PostgreSQL server.
* The Distinguished Name of the owner of the **user interface's and management REST API's** self-signed TLS certificate (*Subject DN*) and its alternative names (*subjectAltName*) (**reference data: 1.8; 1.10**). The certificate is used for securing connections to the user interface and to the management REST API.
  The name and IP addresses detected from the operating system are suggested as default values.

  * The *Subject DN* must be entered in the format:

            /CN=server.domain.tld

  * All IP addresses and domain names in use must be entered as alternative names in the format:

            IP:1.2.3.4,IP:4.3.2.1,DNS:servername,DNS:servername2.domain.tld

* The Distinguished Name of the owner of the TLS certificate that is used for securing the HTTPS access point of information systems (**reference data: 1.8; 1.11**).
    The name and IP addresses detected from the system are suggested as default values.

    * The *Subject DN* must be entered in the format:

            /CN=server.domain.tld

    * All IP addresses and domain names in use must be entered as alternative names in the format:

            IP:1.2.3.4,IP:4.3.2.1,DNS:servername,DNS:servername2.domain.tld

The meta-package `xroad-securityserver` also installs metaservices module `xroad-addon-metaservices`, messagelog module `xroad-addon-messagelog` and WSDL validator module `xroad-addon-wsdlvalidator`. The meta-packages `xroad-securityserver-ee`, `xroad-securityserver-fi`, `xroad-securityserver-is`, and `xroad-securityserver-fo` install operational data monitoring module `xroad-addon-opmonitoring`.

**N.B.** In case configuration specific to Estonia (package `xroad-securityserver-ee`) is installed, connections from client applications are restricted to localhost by default. To enable client application connections from external sources, the value of the `connector-host` property must be overridden in the `/etc/xroad/conf.d/local.ini` configuration file. Changing the system parameter values is explained in the System Parameters User Guide \[[UG-SS](#Ref_UG-SS)\].

### 2.9 Post-Installation Checks

The installation is successful if system services are started and the user interface is responding.

* Ensure from the command line that X-Road services are in the `running` state (example output follows):
  ```bash
  sudo systemctl list-units "xroad-*"

  UNIT                           LOAD   ACTIVE SUB     DESCRIPTION
  xroad-addon-messagelog.service loaded active running X-Road Messagelog Archiver
  xroad-base.service             loaded active exited  X-Road initialization
  xroad-confclient.service       loaded active running X-Road confclient
  xroad-monitor.service          loaded active running X-Road Monitor
  xroad-proxy-ui-api.service     loaded active running X-Road Proxy UI REST API
  xroad-proxy.service            loaded active running X-Road Proxy
  xroad-signer.service           loaded active running X-Road signer
  ```
* Ensure that the Security Server user interface at https://SECURITYSERVER:4000/ (**reference data: 1.8; 1.6**) can be opened in a Web browser. To log in, use the account name chosen during the installation (**reference data: 1.3**). While the user interface is still starting up, the Web browser may display a connection refused -error.

### 2.10 Installing the Support for Hardware Tokens

To configure support for hardware security tokens (smartcard, USB token, Hardware Security Module), act as follows.

1.  Install the hardware token support module using the following command:

        sudo apt-get install xroad-addon-hwtokens

2.  Install and configure a PKCS\#11 driver for the hardware token according to the manufacturer's instructions.

3.  Add the path to the PKCS\#11 driver to the file `/etc/xroad/devices.ini` (as described in the example given in the file).

4.  After installing and configuring the driver, the `xroad-signer` service must be restarted:

        sudo systemctl restart xroad-signer

If you are running a high availability (HA) hardware token setup (such as a cluster with replicated tokens) then you may need to constrain the token identifier format such that the token replicas can be seen as the same token. The token identifier format can be changed in `/etc/xroad/devices.ini` via the `token_id_format` property (default value: `{moduleType}{slotIndex}{serialNumber}{label}`). Removing certain parts of the identifier will allow the HA setup to work correctly when one of the tokens goes down and is replaced by a replica. For example, if the token replicas are reported to be on different slots the `{slotIndex}` part should be removed from the identifier format.

Depending on the hardware token there may be a need for more additional configuration. All possible configurable parameters in the `/etc/xroad/devices.ini` are described in the next table.

| Parameter                               | Type        | Default Value                                  | Explanation                                                                                                                                                                                                                                               |
|-----------------------------------------|-------------|------------------------------------------------|-----------------------------------------------------------------------------------------------------------------------------------------------------------------------------------------------------------------------------------------------------------|
| *enabled*                               | BOOLEAN     | *true*                                         | Indicates whether this device is enabled.                                                                                                                                                                                                                 |
| *library*                               | STRING      |                                                | The path to the pkcs#11 library of the device driver.                                                                                                                                                                                                     |
| *library_cant_create_os_threads*        | BOOLEAN     | *false*                                        | Indicates whether application threads, which are executing calls to the pkcs#11 library, may not use native operating system calls to spawn new threads (in other words, the library’s code may not create its own threads).                              |
| *os_locking_ok*                         | BOOLEAN     | *false*                                        | Indicates whether the pkcs#11 library may use the native operation system threading model for locking.                                                                                                                                                    |
| *sign_verify_pin*                       | BOOLEAN     | *false*                                        | Indicates whether the PIN should be entered per signing operation.                                                                                                                                                                                        |
| *token_id_format*                       | STRING      | *{moduleType}{slotIndex}{serialNumber}{label}* | Specifies the identifier format used to uniquely identify a token. In certain high availability setups may need be constrained to support replicated tokens (eg. by removing the slot index part which may be diffirent for the token replicas).          |
| *sign_mechanism*                        | STRING      | *CKM_RSA_PKCS*                                 | Specifies the signing mechanism. Supported values: *CKM_RSA_PKCS*, *CKM_RSA_PKCS_PSS*.                                                                                                                                                                    |
| *pub_key_attribute_encrypt*             | BOOLEAN     | *true*                                         | Indicates whether public key can be used for encryption.                                                                                                                                                                                                  |
| *pub_key_attribute_verify*              | BOOLEAN     | *true*                                         | Indicates whether public key can be used for verification.                                                                                                                                                                                                |
| *pub_key_attribute_wrap*                | BOOLEAN     |                                                | Indicates whether public key can be used for wrapping other keys.                                                                                                                                                                                         |
| *pub_key_attribute_allowed_mechanisms*  | STRING LIST |                                                | Specifies public key allowed mechanisms. Supported values: *CKM_RSA_PKCS*, *CKM_SHA256_RSA_PKCS*, *CKM_SHA384_RSA_PKCS*, *CKM_SHA512_RSA_PKCS*, and *CKM_RSA_PKCS_PSS*, *CKM_SHA256_RSA_PKCS_PSS*, *CKM_SHA384_RSA_PKCS_PSS*, *CKM_SHA512_RSA_PKCS_PSS*.  |
| *priv_key_attribute_sensitive*          | BOOLEAN     | *true*                                         | Indicates whether private key is sensitive.                                                                                                                                                                                                               |
| *priv_key_attribute_decrypt*            | BOOLEAN     | *true*                                         | Indicates whether private key can be used for encryption.                                                                                                                                                                                                 |
| *priv_key_attribute_sign*               | BOOLEAN     | *true*                                         | Indicates whether private key can be used for signing.                                                                                                                                                                                                    |
| *priv_key_attribute_unwrap*             | BOOLEAN     |                                                | Indicates whether private key can be used for unwrapping wrapped keys.                                                                                                                                                                                    |
| *priv_key_attribute_allowed_mechanisms* | STRING LIST |                                                | Specifies private key allowed mechanisms. Supported values: *CKM_RSA_PKCS*, *CKM_SHA256_RSA_PKCS*, *CKM_SHA384_RSA_PKCS*, *CKM_SHA512_RSA_PKCS*, and *CKM_RSA_PKCS_PSS*, *CKM_SHA256_RSA_PKCS_PSS*, *CKM_SHA384_RSA_PKCS_PSS*, *CKM_SHA512_RSA_PKCS_PSS*. |

**Note 1:** Only parameter *library* is mandatory, all the others are optional.
**Note 2:** The item separator of the type STRING LIST is ",".

### 2.11 Installing the Support for Environmental Monitoring

The support for environmental monitoring functionality on a Security Server is provided by package xroad-monitor that is installed by default. The package installs and starts the `xroad-monitor` process that will gather and make available the monitoring information.

## 3 Security Server Initial Configuration

During the Security Server initial configuration, the server’s X-Road membership information and the software token’s PIN are set.


### 3.1 Prerequisites

Configuring the Security Server assumes that the Security Server owner is a member of the X-Road.


### 3.2 Reference Data

ATTENTION: Reference items 2.1 - 2.3 in the reference data are provided to the Security Server owner by the X-Road central’s administrator.

The Security Server code and the software token’s PIN will be determined during the installation at the latest, by the person performing the installation.

| Ref |                                                         | Explanation                                 |
|-----|---------------------------------------------------------|---------------------------------------------|
| 2.1 | &lt;global configuration anchor file&gt; or &lt;URL&gt; | Global configuration anchor file            |
| 2.2 | E.g.<br>GOV - government<br> COM - commercial           | Member class of the Security Server's owner |
| 2.3 | &lt;Security Server owner register code&gt;             | Member code of the Security Server's owner  |
| 2.4 | &lt;choose Security Server identificator name&gt;       | Security server's code                      |
| 2.5 | &lt;choose PIN for software token&gt;                   | Software token’s PIN                        |

### 3.3 Configuration

To perform the initial configuration, open the address

    https://SECURITYSERVER:4000/

in a Web browser (**reference data: 1.8; 1.6**). To log in, use the account name chosen during the installation (**reference data: 1.3).**

Upon first log-in, the system asks for the following information.

* The global configuration anchor file (**reference data: 2.1**).

    **Please verify anchor hash value with the published value.**

If the configuration is successfully downloaded, the system asks for the following information.

* The Security Server owner’s member class (**reference data: 2.2**).
* The Security Server owner’s member code (**reference data: 2.3**).

  If the member class and member code are correctly entered, the system displays the Security Server owner’s name as registered in the X-Road center.

* Security server code (**reference data: 2.4**), which is chosen by the Security Server administrator and which has to be unique across all the Security Servers belonging to the same X-Road member.
* Software token’s PIN (**reference data: 2.5**). The PIN will be used to protect the keys stored in the software token. The PIN must be stored in a secure place, because it will be no longer possible to use or recover the private keys in the token once the PIN has been lost.

### 3.4 Configuring Firewall

It is strongly recommended to protect the Security Server from unwanted access using a firewall (hardware or software based). The firewall can be
applied to both incoming and outgoing connections depending on the security requirements of the environment where the Security Server is deployed. 

**Special attention should be paid with the firewall configuration since incorrect configuration may leave the Security Server vulnerable to exploits and attacks.**
This type of abuse could result in compromised access to the Security Server and the data that is exchanged through it.

It is recommended to allow incoming traffic to specific ports only from explicitly defined sources using IP filtering. Access for ports `8080`, `8443` and `4000`
should be especially defined, as these ports are used for making X-Road queries and accessing the user interface.

When installing the Security Server, it is strongly recommended to look over the list of ports at [2.2 Reference Data](#22-reference-data) and define
firewall access rules for specific hosts based on their descriptions.

#### 3.4.1 Accepting Connections

The Security Server has a special `[proxy]` parameter [connector-host](ug-syspar_x-road_v6_system_parameters.md#32-proxy-parameters-proxy) which determines
the interfaces that the Security Server uses to listen for incoming connections. The default value for this parameter in the default X-Road packages is `0.0.0.0`,
which makes the Security Server accept connections from any server. For country-specific defaults, please refer to the system parameters documentation. 

The parameter can be changed by following the [System Parameters guide](ug-syspar_x-road_v6_system_parameters.md#21-changing-the-system-parameter-values-in-configuration-files).

### 3.5 Configuring Configuration Backup Encryption

It is possible to automatically encrypt Security Server configuration backups. Security server uses The GNU Privacy Guard (https://www.gnupg.org)
for backup encryption and verification. Backups are always signed, but backup encryption is initially turned off.
To turn encryption on, please override the default configuration in the file `/etc/xroad/conf.d/local.ini`, in the `[proxy]` section (add or edit this section).

    [proxy]
    backup-encryption-enabled = true
    backup-encryption-keyids = <keyid1>, <keyid2>, ...

To turn backup encryption on, please change the `backup-encryption-enabled` property value to `true`.
By default, backups are encrypted using Security Server's backup encryption key. Additional encryption keys can be imported in the /etc/xroad/gpghome keyring and key identifiers listed using the backup-encryption-keyids parameter. It is recommended to set up at least one additional key, otherwise the backups will be unusable in case Security Server's private key is lost. It is up to Security Server's administrator to check that keys used are sufficiently strong, there are no automatic checks.

Warning. All keys listed in backup-encryption-keyids must be present in the gpg keyring or backup fails.

All these keys are used to encrypt backups so that ANY of these keys can decrypt the backups. This is useful both for verifying encrypted backups'
consistency and decrypting backups in case Security Server's backup encryption key gets lost for whatever reason.

To externally verify a backup archive's consistency, Security Server's backup encryption public key has to be exported
and imported into external GPG keyring. Note that this can be done only after Security Server has been initialised - the
Security Server backup encryption key is generated during initialisation.

To export Security Server's backup encryption public key use the following command:

    gpg --homedir /etc/xroad/gpghome --armor --output server-public-key.gpg --export AA/GOV/TS1OWNER/TS1

where `AA/GOV/TS1OWNER/TS1` is the Security Server id.

The key can then be moved to an external host and imported to GPG keyring with the following command:

    gpg --homedir /your_gpg_homedir_here --import server-public-key.gpg

### 3.6 Enabling ACME Support

Automated Certificate Management Environment (ACME) protocol enables automated certificate management of the authentication and sign
certificates on the Security Server. More information about the required configuration is available in the [Security Server User Guide](ug-ss_x-road_6_security_server_user_guide.md#24-configuring-acme).

## 4 Installation Error handling


### 4.1 Cannot Set LC\_ALL to Default Locale

If running the locale command results in the error message

    locale: Cannot set LC_ALL to default locale: No such file or directory,

then the support for this particular language has not been installed. To install it, run the command (the example uses the English language):

    sudo apt-get install language-pack-en

Then, to update the system’s locale files, run the following commands (the example uses the US locale):

    sudo locale-gen en_US.UTF-8
    sudo update-locale en_US.UTF-8

Set operating system locale. Add following line to `/etc/environment` file:

    LC_ALL=en_US.UTF-8

After updating the system’s locale settings, it is recommended to restart the operating system.


### 4.2 PostgreSQL Is Not UTF8 Compatible

If the Security Server installation is aborted with the error message

    postgreSQL is not UTF8 compatible,

then the PostgreSQL package is installed with a wrong locale. One way to resolve it is to remove the data store created upon the PostgreSQL installation and recreate it with the correct encoding.

**WARNING**: All data in the database will be erased!

    sudo pg_dropcluster --stop 10 main
    LC_ALL="en_US.UTF-8" sudo pg_createcluster --start 10 main

To complete the interrupted installation, run the command

    sudo apt-get -f install


### 4.3 Could Not Create Default Cluster

If the following error message is displayed during PostgreSQL installation:

    Error: The locale requested by the environment is invalid.
    Error: could not create default cluster. Please create it manually with pg_createcluster 10 main –start,

use the following command to create the PostgreSQL data cluster:

    LC_ALL="en_US.UTF-8" sudo pg_createcluster --start 10 main

The interrupted installation can be finished using

    sudo apt-get -f install


### 4.4 Is Postgres Running On Port 5432?

If the following error message appears during installation

    Is postgres running on port 5432 ?
    Aborting installation! please fix issues and rerun with apt-get -f install,

check if any of the following errors occurred during the installation of PostgreSQL.

* Error installing the data cluster. Refer to section [“Could not create default cluster”](#43-could-not-create-default-cluster).

* The PostgreSQL data cluster installed during the installation of the Security Server is not configured to listen on port 5432. To verify and configure the listening port, edit the PostgreSQL configuration file in `/etc/postgresql/10/main/postgresql.conf`. If you change the listening port, the postgresql service must be restarted.

The interrupted installation can be finished using

    sudo apt-get -f install


### 4.5 Different versions of xroad-\* packages after successful upgrade

Sometimes, after using `sudo apt-get upgrade` command, some of the packages are not upgraded. In the following example `xroad-securityserver` package version is still 6.8.3 although other packages are upgraded to 6.8.5:

    # sudo dpkg -l | grep xroad-
    ii xroad-addon-messagelog 6.8.5.20160929134539gitfe60f90
    ii xroad-addon-metaservices 6.8.5.20160929134539gitfe60f90
    ii xroad-addon-wsdlvalidator 6.8.5.20160929134539gitfe60f90
    ii xroad-common 6.8.5.20160929134539gitfe60f90
    ii xroad-jetty9 6.8.5.20160929134539gitfe60f90
    ii xroad-proxy 6.8.5.20160929134539gitfe60f90
    ii xroad-securityserver 6.8.3-3-201605131138

`apt-get upgrade` command doesn’t install new packages - in this particular case new packages `xroad-monitor` and `xroad-addon-proxymonitor` installation is needed for upgrade of `xroad-securityserver` package.

To be sure that packages are installed correctly please use `sudo apt upgrade` or `sudo apt full-upgrade` commands.

### 4.6 ERROR: Upgrade supported from version X.Y.Z or newer

The following error message may come up during the Security Server upgrade.

`ERROR: Upgrade supported from version X.Y.Z or newer`

Upgrading the packages from the current version to the target version is not supported directly. The fix is to upgrade the Security Server to the target version step by step.

For example, the following Security Server packages are currently installed.

```bash
root@test-ss:~# dpkg -l | grep xroad
ii  xroad-addon-messagelog          7.1.2-1.ubuntu20.04 all          X-Road AddOn: messagelog
ii  xroad-addon-metaservices        7.1.2-1.ubuntu20.04 all          X-Road AddOn: metaservices
ii  xroad-addon-proxymonitor        7.1.2-1.ubuntu20.04 all          X-Road AddOn: proxy monitoring metaservice
ii  xroad-addon-wsdlvalidator       7.1.2-1.ubuntu20.04 all          X-Road AddOn: wsdlvalidator
ii  xroad-base                      7.1.2-1.ubuntu20.04 amd64        X-Road base components
ii  xroad-confclient                7.1.2-1.ubuntu20.04 amd64        X-Road configuration client components
ii  xroad-database-local            7.1.2-1.ubuntu20.04 all          Meta-package for X-Road local database dependencies
ii  xroad-monitor                   7.1.2-1.ubuntu20.04 all          X-Road monitoring service
ii  xroad-proxy                     7.1.2-1.ubuntu20.04 all          X-Road security server
ii  xroad-proxy-ui-api              7.1.2-1.ubuntu20.04 all          X-Road proxy UI REST API
ii  xroad-securityserver            7.1.2-1.ubuntu20.04 all          X-Road security server
ii  xroad-signer                    7.1.2-1.ubuntu20.04 amd64        X-Road signer component
```

The following packages are available in the repository.

```bash
root@test-ss:~# apt-cache madison xroad-securityserver
xroad-securityserver | 7.3.0-1.ubuntu20.04 | https://artifactory.niis.org/xroad-release-deb focal-current/main amd64 Packages
xroad-securityserver | 7.1.2-1.ubuntu20.04 | https://artifactory.niis.org/xroad-release-deb focal-current/main amd64 Packages
```

Now trying to upgrade the Security Server packages directly will produce the following error.

```bash
root@test-ss:~# apt-get upgrade xroad-securityserver
...
Preparing to unpack .../0-xroad-securityserver_7.3.0-1.ubuntu20.04_all.deb ...
ERROR: Upgrade supported from version 7.1.2 or newer.
```

The fix is to upgrade the Security Server in two separate steps. First, upgrade to 7.1.x with the following command.

```bash
apt install xroad-securityserver=7.1.2-1.ubuntu20.04 xroad-proxy=7.1.2-1.ubuntu20.04 xroad-monitor=7.1.2-1.ubuntu20.04 xroad-addon-metaservices=7.1.2-1.ubuntu20.04 xroad-addon-messagelog=7.1.2-1.ubuntu20.04 xroad-addon-proxymonitor=7.1.2-1.ubuntu20.04 xroad-addon-wsdlvalidator=7.1.2-1.ubuntu20.04 xroad-proxy-ui-api=7.1.2-1.ubuntu20.04 xroad-confclient=7.1.2-1.ubuntu20.04 xroad-signer=7.1.2-1.ubuntu20.04 xroad-database-local=7.1.2-1.ubuntu20.04 xroad-base=7.1.2-1.ubuntu20.04
```

An alternative approach to the previous command is to temporarily configure the server to use a repository that contains only the specific version of X-Road software we want to upgrade to. For example, configure the repository as `deb https://artifactory.niis.org/xroad-release-deb focal-7.1.2 main` and then use the `apt update` and `apt upgrade xroad-centralserver` commands.

Finally, we can upgrade to our target version 7.3.x as follows.

```bash
apt upgrade xroad-securityserver
```


## Annex A Security Server Default Database Properties

`/etc/xroad/db.properties`

```properties
# connection.url format: jdbc:postgresql://<hostname>:<port>/<database name>

serverconf.hibernate.connection.url = jdbc:postgresql://127.0.0.1:5432/serverconf
serverconf.hibernate.connection.username = serverconf
serverconf.hibernate.connection.password = <randomly generated password>
serverconf.hibernate.connection.driver_class = org.postgresql.Driver
serverconf.hibernate.dialect = ee.ria.xroad.common.db.CustomPostgreSQLDialect
serverconf.hibernate.hikari.dataSource.currentSchema = serverconf,public
serverconf.hibernate.jdbc.use_streams_for_binary = true

messagelog.hibernate.connection.url = jdbc:postgresql://127.0.0.1:5432/messagelog
messagelog.hibernate.connection.username = messagelog
messagelog.hibernate.connection.password = <randomly generated password>
messagelog.hibernate.connection.driver_class = org.postgresql.Driver
messagelog.hibernate.dialect = ee.ria.xroad.common.db.CustomPostgreSQLDialect
messagelog.hibernate.hikari.dataSource.currentSchema = messagelog,public
messagelog.hibernate.jdbc.use_streams_for_binary = true

op-monitor.hibernate.connection.url = jdbc:postgresql://127.0.0.1:5432/op-monitor
op-monitor.hibernate.connection.username = opmonitor
op-monitor.hibernate.connection.password = <randomly generated password>
op-monitor.hibernate.connection.driver_class = org.postgresql.Driver
op-monitor.hibernate.hikari.dataSource.currentSchema = opmonitor,public
op-monitor.hibernate.jdbc.use_streams_for_binary = true
```


## Annex B Default Database Users

| User             | Database   | Privileges               | Description                                                                              |
| ---------------- | ---------- | ------------------------ | ---------------------------------------------------------------------------------------- |
| serverconf       | serverconf | TEMPORARY,CONNECT        | The database user used to read/write the serverconf database during application runtime. |
| serverconf_admin | serverconf | CREATE,TEMPORARY,CONNECT | The database user used to create/update the serverconf schema.                           |
| messagelog       | messagelog | TEMPORARY,CONNECT        | The database user used to read/write the messagelog database during application runtime. |
| messagelog_admin | messagelog | CREATE,TEMPORARY,CONNECT | The database user used to create/update the messagelog schema.                           |
| opmonitor        | op-monitor | TEMPORARY,CONNECT        | The database user used to read/write the op-monitor database during application runtime. |
| opmonitor_admin  | op-monitor | CREATE,TEMPORARY,CONNECT | The database user used to create/update the op-monitor schema.                           |
| postgres         | ALL        | ALL                      | PostgreSQL database default superuser.                                                   |


## Annex C Deployment Options


### C.1 General

X-Road Security Server has multiple deployment options. The simplest choice is to have a single Security Server with local database. This is usually fine for majority of the cases, but there are multiple reasons to tailor the deployment.


### C.2 Local Database

The simplest deployment option is to use a single Security Server with local database. For development and testing purposes there is rarely need for anything else, but for production the requirements may be stricter.

![Security server with local database](img/ig-ss_local_db.svg)


### C.3 Remote Database

It is possible to use a remote database with Security Server. This option is sometimes used in development and testing when there's need to externalize the database state.

Security server supports a variety of cloud databases including AWS RDS and Azure Database for PostgreSQL. This deployment option is useful when doing development in cloud environment, where use of cloud native database is the first choice.

![Security server with remote database](img/ig-ss_remote_db.svg)


### C.4 High Availability Setup

In production systems it's rarely acceptable to have a single point of failure. Security server supports provider side high availability setup via so called internal load balancing mechanism. The setup works so that the same member / member class / member code / subsystem / service code is configured on multiple Security Servers and X-Road will then route the request to the server that responds the fastest. Note that this deployment option does not provide performance benefits, just redundancy.

![Security server high-availability setup](img/ig-ss_high_availability.svg)


### C.5 Load Balancing Setup

Busy production systems may need scalable performance in addition to high availability. X-Road supports external load balancing mechanism to address both of these problems simultaneously. A load balancer is added in front of a Security Server cluster to route the requests based on selected algorithm. This deployment option is extensively documented in \[[IG-XLB](#Ref_IG-XLB)\].

![Security server load balancing setup](img/ig-ss_load_balancing.svg)


### C.6 Summary

The following table lists a summary of the Security Server deployment options and indicates whether they are aimed for development or production use.

| Deployment              | Dev | Prod |
| ----------------------- | --- | ---- |
| Local database          | x   |      |
| Remote database         | x   |      |
| High-availability Setup |     | x    |
| Load Balancing Setup    |     | x    |

## Annex D Create Database Structure Manually

Depending on installed components, the Security Server uses one to three databases (catalogs):

* _serverconf_ for storing Security Server configuration (required)
* _messagelog_ for storing message records (optional, but installed by default)
* _op-monitor_ for operational monitoring data (optional)

These databases can be hosted on one database server (default setup), or you can use several servers. 

Login to the database server(s) as the superuser (`postgres` by default) to run the commands, e.g.
```bash
psql -h <database host>:<port> -U <superuser> -d postgres
```

Run the following commands to create the necessary database structures.
If necessary, customize the database and role names to suit your environment (e.g when the same database server is shared between several Security Server instances, it is necessary to have separate database names and roles for each server).

**serverconf** (required)

By default, the database, database user, and schema use the same name of `serverconf`, and the admin user is named with `_admin` suffix (e.g. `serverconf_admin`).

```sql
CREATE DATABASE <serverconf_database> ENCODING 'UTF8';
REVOKE ALL ON DATABASE <serverconf_database> FROM PUBLIC;
CREATE ROLE <serverconf_admin_user> LOGIN PASSWORD '<serverconf_admin_user password>';
GRANT <serverconf_admin_user> TO <superuser>;
GRANT CREATE,TEMPORARY,CONNECT ON DATABASE <serverconf_database> TO <serverconf_admin_user>;
\c <serverconf_database>
CREATE EXTENSION hstore;
CREATE SCHEMA <serverconf_schema> AUTHORIZATION <serverconf_admin_user>;
REVOKE ALL ON SCHEMA public FROM PUBLIC;
GRANT USAGE ON SCHEMA public TO <serverconf_admin_user>;
CREATE ROLE <serverconf_database_user> LOGIN PASSWORD '<serverconf_database_user password>';
GRANT <serverconf_database_user> TO <superuser>;
GRANT TEMPORARY,CONNECT ON DATABASE <serverconf_database> TO <serverconf_database_user>;
GRANT USAGE ON SCHEMA public TO <serverconf_database_user>;
GRANT USAGE ON SCHEMA <serverconf_schema> TO <serverconf_database_user>;
GRANT SELECT,UPDATE,INSERT,DELETE ON ALL TABLES IN SCHEMA <serverconf_schema> TO <serverconf_database_user>;
GRANT SELECT,UPDATE ON ALL SEQUENCES IN SCHEMA <serverconf_schema> TO <serverconf_database_user>;
GRANT EXECUTE ON ALL FUNCTIONS IN SCHEMA <serverconf_schema> TO <serverconf_database_user>;
```

**messagelog** (required by xroad-addon-messagelog)

By default, the database, database user, and schema use the same name of `messagelog`, and the admin user is named with `_admin` suffix (e.g. `messagelog_admin`).

```sql
CREATE DATABASE <messagelog_database> ENCODING 'UTF8';
REVOKE ALL ON DATABASE <messagelog_database> FROM PUBLIC;
CREATE ROLE <messagelog_admin_user> LOGIN PASSWORD '<messagelog_admin_user password>';
GRANT <messagelog_admin_user> TO <superuser>;
GRANT CREATE,TEMPORARY,CONNECT ON DATABASE <messagelog_database> TO <messagelog_admin_user>;
\c <messagelog_database>
CREATE SCHEMA <messagelog_schema> AUTHORIZATION <messagelog_admin_user>;
REVOKE ALL ON SCHEMA public FROM PUBLIC;
GRANT USAGE ON SCHEMA public TO <messagelog_admin_user>;
CREATE ROLE <messagelog_database_user> LOGIN PASSWORD '<messagelog_database_user password>';
GRANT <messagelog_database_user> TO <superuser>;
GRANT TEMPORARY,CONNECT ON DATABASE <messagelog_database> TO <messagelog_database_user>;
GRANT USAGE ON SCHEMA public TO <messagelog_database_user>;
GRANT USAGE ON SCHEMA <messagelog_schema> TO <messagelog_database_user>;
GRANT SELECT,UPDATE,INSERT,DELETE ON ALL TABLES IN SCHEMA <messagelog_schema> TO <messagelog_database_user>;
GRANT SELECT,UPDATE ON ALL SEQUENCES IN SCHEMA <messagelog_schema> TO <messagelog_database_user>;
GRANT EXECUTE ON ALL FUNCTIONS IN SCHEMA <messagelog_schema> TO <messagelog_database_user>;
```

**op-monitor** (optional, required by xroad-opmonitor)

If operational monitoring is going to be installed, run additionally the following commands. Again, the database and role names can be customized to suit your environment.
By default, the database is named `op-monitor`, database user and schema both are named `opmonitor`, and the admin user is named with `_admin` suffix (e.g. `opmonitor_admin`).

```sql
CREATE DATABASE <opmonitor_database> ENCODING 'UTF8';
REVOKE ALL ON DATABASE <opmonitor_database> FROM PUBLIC;
CREATE ROLE <opmonitor_admin_user> LOGIN PASSWORD '<opmonitor_admin_user password>';
GRANT <opmonitor_admin_user> TO <superuser>;
GRANT CREATE,TEMPORARY,CONNECT ON DATABASE <opmonitor_database> TO <opmonitor_admin_user>;
\c <opmonitor_database>
CREATE SCHEMA <opmonitor_schema> AUTHORIZATION <opmonitor_admin_user>;
REVOKE ALL ON SCHEMA public FROM PUBLIC;
GRANT USAGE ON SCHEMA public TO <opmonitor_admin_user>;
CREATE ROLE <database_user> LOGIN PASSWORD '<opmonitor_database_user password>';
GRANT <opmonitor_database_user> TO <superuser>;
GRANT TEMPORARY,CONNECT ON DATABASE <opmonitor_database> TO <opmonitor_database_user>;
GRANT USAGE ON SCHEMA public TO <opmonitor_database_user>;
GRANT USAGE ON SCHEMA <opmonitor_schema> TO <opmonitor_database_user>;
GRANT SELECT,UPDATE,INSERT,DELETE ON ALL TABLES IN SCHEMA <opmonitor_schema> TO <opmonitor_database_user>;
GRANT SELECT,UPDATE ON ALL SEQUENCES IN SCHEMA <opmonitor_schema> TO <opmonitor_database_user>;
GRANT EXECUTE ON ALL FUNCTIONS IN SCHEMA <opmonitor_schema> TO <opmonitor_database_user>;
```

Lastly, customize the database connection properties to match the values used when creating the database.

Note. When using Microsoft Azure PostgreSQL, the user names need to be in format `username@hostname` in the properties files.

Create the configuration file `/etc/xroad.properties`.
```bash
sudo touch /etc/xroad.properties
sudo chown root:root /etc/xroad.properties
sudo chmod 600 /etc/xroad.properties
```

Edit `/etc/xroad.properties` and add/update the following properties (if you customized the role names, use your own). The admin users are used to run database migrations during the install and upgrades.
```properties
serverconf.database.admin_user = <serverconf_admin_user>
serverconf.database.admin_password = <serverconf_admin_user password>
messagelog.database.admin_user = <messagelog_admin_user>
messagelog.database.admin_password = <messagelog_admin_user password>
op-monitor.database.admin_user = <opmonitor_admin_user>
op-monitor.database.admin_password = <opmonitor_admin_user password>
```

Create the `/etc/xroad/db.properties` file
```bash
sudo mkdir /etc/xroad
sudo chown xroad:xroad /etc/xroad
sudo chmod 751 /etc/xroad
sudo touch /etc/xroad/db.properties
sudo chmod 0640 /etc/xroad/db.properties
sudo chown xroad:xroad /etc/xroad/db.properties
```

Edit the `/etc/xroad/db.properties` file and add/update the following connection properties (if you customized the database, user, and/or role names, use the customized values).
The database connection url format is `jdbc:postgresql://<database host>:<port>/<database name>`
```properties
serverconf.hibernate.connection.url = jdbc:postgresql://<database host>:<port>/<serverconf_database>
serverconf.hibernate.connection.username = <serverconf_database_user>
serverconf.hibernate.connection.password = <serverconf_database_user password>
serverconf.hibernate.hikari.dataSource.currentSchema = <serverconf_schema>,public

messagelog.hibernate.connection.url = jdbc:postgresql://<database host>:<port>/<messagelog_database>
messagelog.hibernate.connection.username = <messagelog_database_user>
messagelog.hibernate.connection.password = <messagelog_database_user password>
messagelog.hibernate.hikari.dataSource.currentSchema = <messagelog_schema>,public

op-monitor.hibernate.connection.url = jdbc:postgresql://<database host>:<port>/<opmonitor_database>
op-monitor.hibernate.connection.username = <opmonitor_database_user>
op-monitor.hibernate.connection.password = <opmonitor_database_user password>
op-monitor.hibernate.hikari.dataSource.currentSchema = <opmonitor_schema>,public
```<|MERGE_RESOLUTION|>--- conflicted
+++ resolved
@@ -2,7 +2,7 @@
 
 **X-ROAD 7**
 
-Version: 2.53  
+Version: 2.54  
 Doc. ID: IG-SS
 
 ---
@@ -72,11 +72,8 @@
 | 26.04.2024 | 2.50    | Ubuntu 24.04 support                                                                                                                                                                                                 | Madis Loitmaa      |
 | 12.06.2024 | 2.51    | Add ACME server to the network diagram, add a section about enabling ACME support                                                                                                                                    | Petteri Kivimäki   |
 | 25.06.2024 | 2.52    | Add global configuration download port 443 to the network diagram                                                                                                                                                    | Petteri Kivimäki   |
-<<<<<<< HEAD
 | 26.08.2024 | 2.53    | Signer and Configuration client admin port removed                                                                                                                                                                   | Justas Samuolis    |
-=======
-| 24.09.2024 | 2.53    | Add mail server to the network diagram                                                                                                                                                                               | Mikk-Erik Bachmann |
->>>>>>> 1025141e
+| 24.09.2024 | 2.54    | Add mail server to the network diagram                                                                                                                                                                               | Mikk-Erik Bachmann |
 
 ## License
 
