# Security Server Installation Guide for Red Hat Enterprise Linux <!-- omit in toc -->

**X-ROAD 7**

<<<<<<< HEAD
Version: 1.33  
=======
Version: 1.35  
>>>>>>> 99361e1f
Doc. ID: IG-SS-RHEL

---


## Version history <!-- omit in toc -->

| Date       | Version | Description                                                                                                                                                                                                          | Author               |
|------------|---------|----------------------------------------------------------------------------------------------------------------------------------------------------------------------------------------------------------------------|----------------------|
| 25.10.2018 | 1.0     | Initial version                                                                                                                                                                                                      | Petteri Kivimäki     |
| 16.11.2018 | 1.1     | Update link to Ubuntu installation guide                                                                                                                                                                             | Jarkko Hyöty         |
| 28.01.2018 | 1.2     | Update port 2080 documentation                                                                                                                                                                                       | Petteri Kivimäki     |
| 11.09.2019 | 1.3     | Remove Ubuntu 14.04 from supported platforms                                                                                                                                                                         | Jarkko Hyöty         |
| 12.09.2019 | 1.4     | Add instruction for remote database usage                                                                                                                                                                            | Ilkka Seppälä        |
| 10.10.2019 | 1.5     | Add instructions for binding xroad-proxy to ports 80,443                                                                                                                                                             | Jarkko Hyöty         |
| 30.04.2020 | 1.6     | Add instructions how to use remote database located in Microsoft Azure                                                                                                                                               | Ilkka Seppälä        |
| 12.06.2020 | 1.7     | Update reference data regarding JMX listening ports                                                                                                                                                                  | Petteri Kivimäki     |
| 24.06.2020 | 1.8     | Add repository sign key details in section [2.2 Reference data](#22-reference-data)                                                                                                                                  | Petteri Kivimäki     |
| 24.06.2020 | 1.9     | Remove environmental and operational monitoring daemon JMX listening ports from section [2.2 Reference data](#22-reference-data)                                                                                     | Petteri Kivimäki     |
| 09.08.2020 | 1.10    | Update ports information in section [2.2 Reference data](#22-reference-data), add section [2.2.1 Network Diagram](#221-network-diagram)                                                                              | Petteri Kivimäki     |
| 17.08.2020 | 1.11    | Update for RHEL 8. Document id and name changed.                                                                                                                                                                     | Jarkko Hyöty         |
| 16.09.2020 | 1.12    | Describe deployment options and database customization options.                                                                                                                                                      | Ilkka Seppälä        |
| 29.09.2020 | 1.13    | Add instructions for creating database structure and roles manually.                                                                                                                                                 | Ilkka Seppälä        |
| 16.04.2021 | 1.14    | Update remote database installation instructions                                                                                                                                                                     | Jarkko Hyöty         |
| 18.05.2021 | 1.15    | Add error handling section                                                                                                                                                                                           | Ilkka Seppälä        |
| 01.07.2021 | 1.16    | Update 3rd party key server                                                                                                                                                                                          | Petteri Kivimäki     |
| 11.08.2021 | 1.17    | Add backup encryption information                                                                                                                                                                                    | Petteri Kivimäki     |
| 18.08.2021 | 1.18    | Minor updates to Annex D                                                                                                                                                                                             | Ilkka Seppälä        |
| 25.08.2021 | 1.19    | Update X-Road references from version 6 to 7                                                                                                                                                                         | Caro Hautamäki       |
| 26.08.2021 | 1.20    | Add instructions how to disable the messagelog addon before installing, add section [2.7 Disable the Messagelog Addon before Installation (optional)](#27-disable-the-messagelog-addon-before-installation-optional) | Caro Hautamäki       |
| 03.09.2021 | 1.21    | Minor fixes                                                                                                                                                                                                          | Ilkka Seppälä        |
| 06.09.2021 | 1.22    | Update list of running services                                                                                                                                                                                      | Jarkko Hyöty         |
| 23.05.2023 | 1.23    | Minor backup encryption configuration fixes                                                                                                                                                                          | Eneli Reimets        |
| 09.10.2023 | 1.24    | Java 17 installation instructions for RHEL 7                                                                                                                                                                         | Justas Samuolis      |
| 13.12.2023 | 1.25    | Remove Java 17 manual installation instructions for RHEL 8                                                                                                                                                           | Justas Samuolis      |
| 19.12.2023 | 1.26    | Add RHEL 9 as supported platform                                                                                                                                                                                     | Justas Samuolis      |
| 02.01.2024 | 1.27    | Loopback ports added                                                                                                                                                                                                 | Justas Samuolis      |
| 12.06.2024 | 1.28    | Add ACME server to the network diagram, add a section about enabling ACME support                                                                                                                                    | Petteri Kivimäki     |
| 25.06.2024 | 1.29    | Add global configuration download port 443 to the network diagram                                                                                                                                                    | Petteri Kivimäki     |
| 17.07.2024 | 1.30    | Java 21 installation instructions for RHEL 7                                                                                                                                                                         | Ovidijus Narkevičius |
| 16.12.2024 | 1.31    | Instructions to install PostgreSQL packages                                                                                                                                                                          | Justas Samuolis      |
| 14.01.2025 | 1.32    | Adding extra check for remote database setup                                                                                                                                                                         | Eneli Reimets        |
<<<<<<< HEAD
| 06.02.2025 | 1.33    | Setup database connection with SSL certificates                                                                                                                                                                      | Eneli Reimets        |
=======
| 18.02.2025 | 1.33    | Configuring memory allocation fo proxy service                                                                                                                                                                       | Ovidijus Narkevičius |
| 10.03.2025 | 1.34    | Update required connections and other minor updates                                                                                                                                                                  | Petteri Kivimäki     |
| 21.03.2025 | 1.35    | Syntax and styling                                                                                                                                                                                                   | Pauline Dimmek       |
>>>>>>> 99361e1f

## License

This document is licensed under the Creative Commons Attribution-ShareAlike 3.0 Unported License. To view a copy of this license, visit http://creativecommons.org/licenses/by-sa/3.0/


## Table of Contents <!-- omit in toc -->

<!-- toc -->
<!-- vim-markdown-toc GFM -->

- [License](#license)
- [1 Introduction](#1-introduction)
  - [1.1 Target Audience](#11-target-audience)
  - [1.2 Terms and abbreviations](#12-terms-and-abbreviations)
  - [1.3 References](#13-references)
- [2 Installation](#2-installation)
  - [2.1 Prerequisites to Installation](#21-prerequisites-to-installation)
  - [2.2 Reference Data](#22-reference-data)
    - [2.2.1 Network Diagram](#221-network-diagram)
  - [2.3 Requirements for the Security Server](#23-requirements-for-the-security-server)
    - [2.3.1 Installing Java 21](#231-installing-java-21)
  - [2.4 Preparing OS](#24-preparing-os)
  - [2.5 Setup Package Repository](#25-setup-package-repository)
  - [2.6 Database Setup](#26-database-setup)
    - [2.6.1 Local Database Setup](#261-local-database-setup)
    - [2.6.2 Remote Database Setup (optional)](#262-remote-database-setup-optional)
  - [2.7 Disable the Messagelog Addon before Installation (optional)](#27-disable-the-messagelog-addon-before-installation-optional)
  - [2.8 Security Server Installation](#28-security-server-installation)
    - [2.8.1 Start Security Server](#281-start-security-server)
  - [2.9 Post-Installation Checks](#29-post-installation-checks)
  - [2.10 Installing the Support for Hardware Tokens](#210-installing-the-support-for-hardware-tokens)
  - [2.11 Installing the Support for Environmental Monitoring](#211-installing-the-support-for-environmental-monitoring)
- [3 Security Server Initial Configuration](#3-security-server-initial-configuration)
  - [3.1 Prerequisites](#31-prerequisites)
  - [3.2 Reference Data](#32-reference-data)
  - [3.3 Configuration](#33-configuration)
  - [3.4 Configuring Configuration Backup Encryption](#34-configuring-configuration-backup-encryption)
  - [3.5 Enabling ACME Support](#35-enabling-acme-support)
  - [3.6 Configuring the memory allocation for the Proxy Service](#36-configuring-the-memory-allocation-for-the-proxy-service)
- [4 Installation Error handling](#4-installation-error-handling)
  - [4.1 ERROR: Upgrade supported from version X.Y.Z or newer.](#41-error-upgrade-supported-from-version-xyz-or-newer)
- [Annex A Security Server Default Database Properties](#annex-a-security-server-default-database-properties)
- [Annex B Database Users](#annex-b-database-users)
- [Annex C Deployment Options](#annex-c-deployment-options)
  - [C.1 General](#c1-general)
  - [C.2 Local Database](#c2-local-database)
  - [C.3 Remote Database](#c3-remote-database)
  - [C.4 High Availability Setup](#c4-high-availability-setup)
  - [C.5 Load Balancing Setup](#c5-load-balancing-setup)
  - [C.6 Summary](#c6-summary)
- [Annex D Create Database Structure Manually](#annex-d-create-database-structure-manually)

<!-- vim-markdown-toc -->
<!-- tocstop -->


## 1 Introduction


### 1.1 Target Audience

The intended audience of this Installation Guide are X-Road Security Server system administrators responsible for installing and using X-Road software. The daily operation and maintenance of the Security Server is covered by its User Guide \[[UG-SS](#Ref_UG-SS)\].

The document is intended for readers with a moderate knowledge of Linux server management, computer networks, and the X-Road working principles.


### 1.2 Terms and abbreviations

See X-Road terms and abbreviations documentation \[[TA-TERMS](#Ref_TERMS)\].

### 1.3 References

1. <a id="Ref_UG-SS" class="anchor"></a>\[UG-SS\] X-Road 7. Security Server User Guide. Document ID: [UG-SS](ug-ss_x-road_6_security_server_user_guide.md)

2. <a id="Ref_TERMS" class="anchor"></a>\[TA-TERMS\] X-Road Terms and Abbreviations. Document ID: [TA-TERMS](../terms_x-road_docs.md)

## 2 Installation


### 2.1 Prerequisites to Installation

There are multiple alternatives how the Security Server can be deployed. The options are described in [Annex C Deployment Options](#annex-c-deployment-options).

The Security Server runs on the following platforms:

* Red Hat Enterprise Linux (RHEL) versions 8 and 9 on a x86-64 platform.
* Ubuntu Server 22.04 LTS and 24.04 LTS on a x86-64 platform. See [IG-SS](ig-ss_x-road_v6_security_server_installation_guide.md) for more information.

The software can be installed both on physical and virtualized hardware (of the latter, Xen and Oracle VirtualBox have been tested).


### 2.2 Reference Data

*Note*: The information in empty cells should be determined before the server’s installation, by the person performing the installation.

**Caution**: Data necessary for the functioning of the operating system is not included.


| Ref    |                                                                                | Explanation                                                                                                                                                                                                                                                                                |
|--------|--------------------------------------------------------------------------------|--------------------------------------------------------------------------------------------------------------------------------------------------------------------------------------------------------------------------------------------------------------------------------------------|
| 1.0    | RHEL (8.0 or newer; 9.3 or newer), x86-64 CPU, 4 GB RAM, 10 GB free disk space | Minimum requirements                                                                                                                                                                                                                                                                       |
| 1.1    | https://artifactory.niis.org/xroad-release-rpm                                 | X-Road package repository                                                                                                                                                                                                                                                                  |
| 1.2    | https://artifactory.niis.org/api/gpg/key/public                                | The repository key.<br /><br />Hash: `935CC5E7FA5397B171749F80D6E3973B`<br  />Fingerprint: `A01B FE41 B9D8 EAF4 872F  A3F1 FB0D 532C 10F6 EC5B`<br  />3rd party key server: [Ubuntu key server](https://keyserver.ubuntu.com/pks/lookup?search=0xfb0d532c10f6ec5b&fingerprint=on&op=index) |
| 1.3    |                                                                                | Account name in the user interface                                                                                                                                                                                                                                                         |
| 1.4    | **Inbound ports from external network**                                        | Ports for inbound connections from the external network to the Security Server                                                                                                                                                                                                             |
| &nbsp; | TCP 80                                                                         | Incoming ACME challenge requests from ACME servers                                                                                                                                                                                                                                         |
|        | TCP 5500                                                                       | Message exchange between Security Servers                                                                                                                                                                                                                                                  |
|        | TCP 5577                                                                       | Querying of OCSP responses between Security Servers                                                                                                                                                                                                                                        |
| 1.5    | **Outbound ports to external network**                                         | Ports for outbound connections from the Security Server to the external network                                                                                                                                                                                                            |
|        | TCP 5500                                                                       | Message exchange between Security Servers                                                                                                                                                                                                                                                  |
|        | TCP 5577                                                                       | Querying of OCSP responses between Security Servers                                                                                                                                                                                                                                        |
|        | TCP 4001                                                                       | Communication with the Central Server                                                                                                                                                                                                                                                      |
|        | TCP 80,443                                                                     | Downloading global configuration from the Central Server                                                                                                                                                                                                                                   |
|        | TCP 80,443                                                                     | Most common OCSP and time-stamping services                                                                                                                                                                                                                                                |
|        | TCP 80,443                                                                     | Communication with ACME servers                                                                                                                                                                                                                                                            |
|        | TCP 587                                                                        | Communication with mail servers. The mail server may be located in internal or external network                                                                                                                                                                                                                                                           |
| 1.6    | **Inbound ports from internal network**                                        | Ports for inbound connections from the internal network to the Security Server                                                                                                                                                                                                             |
|        | TCP 4000                                                                       | User interface and management REST API (local network). **Must not be accessible from the internet!**                                                                                                                                                                                      |
|        | TCP 8080 (or TCP 80), 8443 (or TCP 443)                                        | Information system access points (in the local network). **Must not be accessible from the external network without strong authentication. If open to the external network, IP filtering is strongly recommended.**                                                                        |
| 1.7    | **Outbound ports to internal network**                                         | Ports for inbound connections from the internal network to the Security Server                                                                                                                                                                                                             |
|        | TCP 80, 443, *other*                                                           | Producer information system endpoints                                                                                                                                                                                                                                                      |
|        | TCP 2080                                                                       | Message exchange between Security Server and operational data monitoring daemon (by default on localhost)                                                                                                                                                                                  |
| 1.8    |                                                                                | Security Server internal IP address(es) and hostname(s)                                                                                                                                                                                                                                    |
| 1.9    |                                                                                | Security Server public IP address, NAT address                                                                                                                                                                                                                                             |

It is strongly recommended to protect the Security Server from unwanted access using a firewall (hardware or software based). The firewall can be applied to both incoming and outgoing connections depending on the security requirements of the environment where the Security Server is deployed. It is recommended to allow incoming traffic to specific ports only from explicitly defined sources using IP filtering. **Special attention should be paid with the firewall configuration since incorrect configuration may leave the Security Server vulnerable to exploits and attacks.**


#### 2.2.1 Network Diagram

The network diagram below provides an example of a basic Security Server setup. Allowing incoming connections from the Monitoring Security Server on ports 5500/tcp and 5577/tcp is necessary for the X-Road Operator to be able to monitor the ecosystem and provide statistics and support for Members.

![network diagram](img/ig-ss_network_diagram.svg)

The table below lists the required connections between different components.

| Connection Type | Source                                                   | Target                                                   | Target Ports   | Protocol | Note                                                                                                                                                                                  |
|-----------------|----------------------------------------------------------|----------------------------------------------------------|----------------|----------|---------------------------------------------------------------------------------------------------------------------------------------------------------------------------------------|
| Out             | Security Server                                          | Central Server                                           | 80, 443, 4001  | tcp      |                                                                                                                                                                                       |
| Out             | Security Server                                          | Management Security Server                               | 5500, 5577     | tcp      |                                                                                                                                                                                       |
| Out             | Security Server                                          | OCSP Service                                             | 80 / 443       | tcp      |                                                                                                                                                                                       |
| Out             | Security Server                                          | Timestamping Service                                     | 80 / 443       | tcp      |                                                                                                                                                                                       |
| Out             | Security Server                                          | Data Exchange Partner Security Server (Service Producer) | 5500, 5577     | tcp      |                                                                                                                                                                                       |
| Out             | Security Server                                          | Producer Information System                              | 80, 443, other | tcp      | Target in the internal network                                                                                                                                                        |
| Out             | Security Server                                          | ACME Server                                              | 80 / 443       | tcp      |                                                                                                                                                                                       |
| Out             | Security Server                                          | Mail server                                              | 587            | tcp      |                                                                                                                                                                                       |
| In              | Monitoring Security Server                               | Security Server                                          | 5500, 5577     | tcp      |                                                                                                                                                                                       |
| In              | Data Exchange Partner Security Server (Service Consumer) | Security Server                                          | 5500, 5577     | tcp      |                                                                                                                                                                                       |
| In              | ACME Server                                              | Security Server                                          | 80             | tcp      |                                                                                                                                                                                       | 
| In              | Consumer Information System                              | Security Server                                          | 8080, 8443     | tcp      | Source in the internal network                                                                                                                                                        |
| In              | Admin                                                    | Security Server                                          | 4000           | tcp      | Source in the internal network                                                                                                                                                        |
| In              | Monitoring system                                        | Security Server                                          | other          | tcp      | Source in the internal network<br />The health check interface is disabled by default and the target port is defined by the Security Server administrator when the feature is enabled |

The table below lists the open ports for Security Server components utilizing the _loopback_ interface. A loopback interface is a virtual network interface on a computer, facilitating self-communication for processes and applications. This enables local communication and the ports must be accessible locally.

| **Component**            | **Ports** | **Protocol** | **Note**                        |
|--------------------------|-----------|--------------|---------------------------------|
| PostgreSQL database      | 5432      | tcp          | Default PostgreSQL port         | 
| OP Monitoring daemon     | 2080      | tcp          |                                 | 
| Environmental monitoring | 2552      | tcp          |                                 | 
| Signer                   | 5559      | tcp          | Signer admin port               | 
| Signer                   | 5560      | tcp          | Signer gRPC port                | 
| Proxy                    | 5566      | tcp          | Proxy admin port                | 
| Proxy                    | 5567      | tcp          | Proxy gRPC server port          | 
| Configuration Client     | 5675      | tcp          | Configuration Client admin port | 
| Audit Log                | 514       | udp          |                                 | 

### 2.3 Requirements for the Security Server

Minimum recommended hardware parameters:

* the server’s hardware (motherboard, CPU, network interface cards, storage system) must be supported by RHEL in general;
* a x86-64 dual-core Intel, AMD or compatible CPU; AES instruction set support is highly recommended;
* 2 CPU;
* 4 GB RAM;
* 10 GB free disk space (OS partition), 20-40 GB free disk space (`/var` partition);
* a 100 Mbps network interface card.

Requirements to software and settings:

* an installed and configured RHEL (8.0 or newer; 9.3 or newer) x86-64 operating system;
* Java 21 should be installed;
* if the Security Server is separated from other networks by a firewall and/or NAT, the necessary connections to and from the Security Server are allowed (**reference data: 1.4; 1.5; 1.6; 1.7**). The enabling of auxiliary services which are necessary for the functioning and management of the operating system (such as DNS, NTP, and SSH) stay outside the scope of this guide;
* if the Security Server has a private IP address, a corresponding NAT record must be created in the firewall (**reference data: 1.9**).

#### 2.3.1 Installing Java 21

Java 21 is a prerequisite for running the Security Server and should be installed prior installing/updating Security Server, however it is not included in default repositories for RHEL 7.
Sample installation steps are provided below.

* Check the current java version:

        java -version

If the current Java version is 21, following steps should be skipped. If not, install Java 21 (OpenJDK):

        sudo yum install openjdk-21-jre-headless

After the installation, verify the current java version:
    
        java -version

The output should contain Java version 21. If it does not, set the default Java version to 21 using *alternatives*:

        sudo alternatives --config java

### 2.4 Preparing OS

* Set the operating system locale. Add following line to the `/etc/environment` file.

        LC_ALL=en_US.UTF-8

* Install `yum-utils`, a collection of utilities that integrate with yum to extend its native features.

        sudo yum install yum-utils


### 2.5 Setup Package Repository

Add X-Road package repository (**reference data: 1.1**) and Extra Packages for Enterprise Linux (EPEL) repository:

  ```bash
  RHEL_MAJOR_VERSION=$(source /etc/os-release;echo ${VERSION_ID%.*})
  sudo yum install https://dl.fedoraproject.org/pub/epel/epel-release-latest-${RHEL_MAJOR_VERSION}.noarch.rpm
  sudo yum-config-manager --add-repo https://artifactory.niis.org/xroad-release-rpm/rhel/${RHEL_MAJOR_VERSION}/current
  ```

The following packages are fetched from EPEL: `crudini`, and `rlwrap`.

Add the X-Road repository’s signing key to the list of trusted keys (**reference data: 1.2**):

  ```bash
  sudo rpm --import https://artifactory.niis.org/api/gpg/key/public
  ```

### 2.6 Database Setup

If you are installing the default setup with local PostgreSQL database, continue at section 2.6.1. If you need to use a remote database, continue at section 2.6.2.

#### 2.6.1 Local Database Setup

When installing the default setup with local database, PostgreSQL packages need to be installed before continuing with X-Road Security Server installation: 

```bash
sudo yum install postgresql-server postgresql-contrib
```

#### 2.6.2 Remote Database Setup (optional)

*This is an optional step.* 

Optionally, the Security Server can use a remote database server. To avoid installing the default local PostgreSQL server during Security Server installation, install the `xroad-database-remote` -package, which will also install the PostgreSQL client and create the `xroad` system user and configuration directories (`/etc/xroad`).
```bash
sudo yum install xroad-database-remote
```

Verify in the remote database server, that PostgreSQL package `postgresql-contrib` was installed before continuing with X-Road Security Server installation:

```bash
sudo yum install postgresql-contrib
```

For the application level backup and restore feature to work correctly, it is important to verify that the local PostgreSQL client has the same or later major version than the remote database server and, if necessary, install a different version of the `postgresql` package (see https://www.postgresql.org/download/linux/redhat/)
```bash
psql --version
psql (PostgreSQL) 10.16

psql -h <database host> -U <superuser> -tAc 'show server_version'
10.16 (Ubuntu 10.16-0ubuntu0.18.04.1)
```

The Security Server installer can create the database and users for you, but you need to create a configuration file containing the database administrator credentials. 

For advanced setup, e.g. when using separate instances for the different databases, sharing a database with several Security Servers, or if storing the database administrator password on the Security Server is not an option, you can create the database users and structure manually as described in [Annex D Create Database Structure Manually](#annex-d-create-database-structure-manually) and then continue to section 2.7.

For setup database connection with SSL certificates, you need to create additional configuration file `db_libpq.env` in `/etc/xroad/` folder, see detail [UG-SS](#Ref_UG-SS) section „Passing additional parameters to psql“.

When the installer creates the database and users, perform the following steps:

Create the property file for database credentials:
```bash
sudo touch /etc/xroad.properties
sudo chown root:root /etc/xroad.properties
sudo chmod 600 /etc/xroad.properties
```

Edit `/etc/xroad.properties`. See the example below. Replace parameter values with your own.
```properties
postgres.connection.password = <database superuser password>
postgres.connection.user = <database superuser name, postgres by default>
```
Note. If Microsoft Azure database for PostgreSQL is used, the connection user needs to be in format `username@hostname`.


For additional security, the `postgresql.connection.*` properties can be removed from the `/etc/xroad.properties` file after installation (keep the other properties added by the installer).


Create the `/etc/xroad/db.properties` file
```bash
sudo touch /etc/xroad/db.properties
sudo chmod 0640 /etc/xroad/db.properties
sudo chown xroad:xroad /etc/xroad/db.properties
```

Add the following properties to the `/etc/xroad/db.properties` file (replace parameters with your own):
```properties
serverconf.hibernate.connection.url = jdbc:postgresql://<database host>:<port>/serverconf
messagelog.hibernate.connection.url = jdbc:postgresql://<database host>:<port>/messagelog
```
If installing the optional xroad-opmonitor component, also add the following line
```properties
op-monitor.hibernate.connection.url = jdbc:postgresql://<database host>:<port>/op-monitor
```

Before continuing, test that the connection to the database works, e.g.
```bash
psql -h <database host> -U <superuser> -tAc 'show server_version'
```

### 2.7 Disable the Messagelog Addon before Installation (optional)

It is possible to preconfigure the Security Server installation so that the messagelog addon will be automatically disabled after the installation process is done. This also skips the creation of the messagelog database.

In order to skip messagelog database creation and disable the messagelog addon, run the following command to create a configuration file before installing the Security Server 

```bash
echo "ENABLE_MESSAGELOG=false" | sudo tee /etc/sysconfig/xroad-addon-messagelog
```

### 2.8 Security Server Installation

Issue the following command to install the Security Server packages (use package `xroad-securityserver-fi` to include configuration specific to Finland; use package `xroad-securityserver-is` to include configuration specific to Iceland; there's no Estonia-specific package for RHEL):

  ```bash
  sudo yum install xroad-securityserver
  ```

The meta-package `xroad-securityserver` also installs metaservices module `xroad-addon-metaservices`, messagelog module `xroad-addon-messagelog` and WSDL validator module `xroad-addon-wsdlvalidator`. The meta-packages `xroad-securityserver-fi`, `xroad-securityserver-is`, and `xroad-securityserver-fo` install operational data monitoring module `xroad-addon-opmonitoring`.

Add system user (**reference data: 1.3**) whom all roles in the user interface are granted to. Add a new user with the command

  ```bash
  sudo xroad-add-admin-user <username>
  ```

User roles are discussed in detail in X-Road Security Server User Guide \[[UG-SS](#Ref_UG-SS)\].

#### 2.8.1 Start Security Server

Once the installation is completed, start the Security Server

  ```bash
  sudo systemctl start xroad-proxy
  ```


### 2.9 Post-Installation Checks

The installation is successful if system services are started and the user interface is responding.

* Ensure from the command line that X-Road services are in the `running` state (example output follows):

  ```bash
  sudo systemctl list-units "xroad-*"

  UNIT                           LOAD   ACTIVE SUB     DESCRIPTION
  xroad-addon-messagelog.service loaded active running X-Road Messagelog Archiver
  xroad-base.service             loaded active exited  X-Road initialization
  xroad-confclient.service       loaded active running X-Road confclient
  xroad-monitor.service          loaded active running X-Road Monitor
  xroad-proxy-ui-api.service     loaded active running X-Road Proxy UI REST API
  xroad-proxy.service            loaded active running X-Road Proxy
  xroad-signer.service           loaded active running X-Road signer
  ```

* Ensure that the Security Server user interface at https://SECURITYSERVER:4000/ (**reference data: 1.8; 1.6**) can be opened in a Web browser. To log in, use the account name chosen during the installation (**reference data: 1.3**). While the user interface is still starting up, the Web browser may display a connection refused -error.

### 2.10 Installing the Support for Hardware Tokens

Hardware security tokens (smartcard, USB token, Hardware Security Module) have not been tested on RHEL. Therefore, support is not provided.

### 2.11 Installing the Support for Environmental Monitoring

The support for environmental monitoring functionality on a Security Server is provided by package xroad-monitor that is installed by default. The package installs and starts the `xroad-monitor` process that will gather and make available the monitoring information.

## 3 Security Server Initial Configuration

During the Security Server initial configuration, the server’s X-Road membership information and the software token’s PIN are set.


### 3.1 Prerequisites

Configuring the Security Server assumes that the Security Server owner is a member of the X-Road.


### 3.2 Reference Data

ATTENTION: Reference items 2.1 - 2.3 in the reference data are provided to the Security Server owner by the X-Road central’s administrator.

The Security Server code and the software token’s PIN will be determined during the installation at the latest, by the person performing the installation.

| Ref |                                                         | Explanation                                 |
|-----|---------------------------------------------------------|---------------------------------------------|
| 2.1 | &lt;global configuration anchor file&gt; or &lt;URL&gt; | Global configuration anchor file            |
| 2.2 | E.g.<br>GOV - government<br> COM - commercial           | Member class of the Security Server's owner |
| 2.3 | &lt;Security Server owner register code&gt;             | Member code of the Security Server's owner  |
| 2.4 | &lt;choose Security Server identificator name&gt;       | Security Server's code                      |
| 2.5 | &lt;choose PIN for software token&gt;                   | Software token’s PIN                        |

### 3.3 Configuration

To perform the initial configuration, open the address

    https://SECURITYSERVER:4000/

in a Web browser (**reference data: 1.8; 1.6**). To log in, use the account name chosen during the installation (**reference data: 1.3).**

Upon first log-in, the system asks for the following information.

* The global configuration anchor file (**reference data: 2.1**).

    **Please verify anchor hash value with the published value.**

If the configuration is successfully downloaded, the system asks for the following information.

* The Security Server owner’s member class (**reference data: 2.2**).
* The Security Server owner’s member code (**reference data: 2.3**).

  If the member class and member code are correctly entered, the system displays the Security Server owner’s name as registered in the X-Road center.

* Security Server code (**reference data: 2.4**), which is chosen by the Security Server administrator and which has to be unique across all the Security Servers belonging to the same X-Road member.
* Software token’s PIN (**reference data: 2.5**). The PIN will be used to protect the keys stored in the software token. The PIN must be stored in a secure place, because it will be no longer possible to use or recover the private keys in the token once the PIN has been lost.

### 3.4 Configuring Configuration Backup Encryption

It is possible to automatically encrypt Security Server configuration backups. Security Server uses The GNU Privacy Guard (https://www.gnupg.org)
for backup encryption and verification. Backups are always signed, but backup encryption is initially turned off.
To turn encryption on, please override the default configuration in the file `/etc/xroad/conf.d/local.ini`, in the `[proxy]` section (add or edit this section).

    [proxy]
    backup-encryption-enabled = true
    backup-encryption-keyids = <keyid1>, <keyid2>, ...

To turn backup encryption on, please change the `backup-encryption-enabled` property value to `true`.
By default, backups are encrypted using Security Server's backup encryption key. Additional encryption keys can be imported in the /etc/xroad/gpghome keyring and key identifiers listed using the backup-encryption-keyids parameter. It is recommended to set up at least one additional key, otherwise the backups will be unusable in case Security Server's private key is lost. It is up to Security Server's administrator to check that keys used are sufficiently strong, there are no automatic checks.

Warning. All keys listed in backup-encryption-keyids must be present in the gpg keyring or backup fails.

All these keys are used to encrypt backups so that ANY of these keys can decrypt the backups. This is useful both for verifying encrypted backups'
consistency and decrypting backups in case Security Server's backup encryption key gets lost for whatever reason.

To externally verify a backup archive's consistency, Security Server's backup encryption public key has to be exported
and imported into external GPG keyring. Note that this can be done only after Security Server has been initialised - the
Security Server backup encryption key is generated during initialisation.

To export Security Server's backup encryption public key use the following command:

    gpg --homedir /etc/xroad/gpghome --armor --output server-public-key.gpg --export AA/GOV/TS1OWNER/TS1

where `AA/GOV/TS1OWNER/TS1` is the Security Server id.

The key can then be moved to an external host and imported to GPG keyring with the following command:

    gpg --homedir /your_gpg_homedir_here --import server-public-key.gpg

### 3.5 Enabling ACME Support

Automated Certificate Management Environment (ACME) protocol enables automated certificate management of the authentication and sign
certificates on the Security Server. More information about the required configuration is available in the [Security Server User Guide](ug-ss_x-road_6_security_server_user_guide.md#24-configuring-acme).

### 3.6 Configuring the memory allocation for the Proxy Service

The memory allocation for the Proxy Service can be configured using helper script `/usr/share/xroad/scripts/proxy_memory_helper.sh`. More information about the usage of this script is available in the [Security Server User Guide](ug-ss_x-road_6_security_server_user_guide.md#211-updating-proxy-services-memory-allocation-command-line-arguments).

## 4 Installation Error handling

### 4.1 ERROR: Upgrade supported from version X.Y.Z or newer.

The following error message may come up during the Security Server upgrade.

`ERROR: Upgrade supported from version X.Y.Z or newer.`

Upgrading the packages from the current version to the target version is not supported directly. The fix is to upgrade the Security Server to the target version step by step.

For example, the following Security Server packages are currently installed.

```bash
[root@rh1 ~]# yum list installed | grep xroad
xroad-addon-messagelog.x86_64      7.0.0-1.el7 @artifactory.niis.org_xroad-release-rpm_rhel_7_current 
xroad-addon-metaservices.x86_64    7.0.0-1.el7 @artifactory.niis.org_xroad-release-rpm_rhel_7_current 
xroad-addon-proxymonitor.x86_64    7.0.0-1.el7 @artifactory.niis.org_xroad-release-rpm_rhel_7_current 
xroad-addon-wsdlvalidator.x86_64   7.0.0-1.el7 @artifactory.niis.org_xroad-release-rpm_rhel_7_current 
xroad-base.x86_64                  7.0.0-1.el7 @artifactory.niis.org_xroad-release-rpm_rhel_7_current 
xroad-confclient.x86_64            7.0.0-1.el7 @artifactory.niis.org_xroad-release-rpm_rhel_7_current 
xroad-database-local.noarch        7.0.0-1.el7 @artifactory.niis.org_xroad-release-rpm_rhel_7_current 
xroad-monitor.x86_64               7.0.0-1.el7 @artifactory.niis.org_xroad-release-rpm_rhel_7_current 
xroad-proxy.x86_64                 7.0.0-1.el7 @artifactory.niis.org_xroad-release-rpm_rhel_7_current 
xroad-proxy-ui-api.x86_64          7.0.0-1.el7 @artifactory.niis.org_xroad-release-rpm_rhel_7_current 
xroad-securityserver.noarch        7.0.0-1.el7 @artifactory.niis.org_xroad-release-rpm_rhel_7_current 
xroad-signer.x86_64                7.0.0-1.el7 @artifactory.niis.org_xroad-release-rpm_rhel_7_current 
```

The following packages are available in the repository.

```bash
[root@rh1 ~]# yum --showduplicates list xroad-securityserver
Installed Packages
xroad-securityserver.noarch                                                                        7.0.0-1.el7                                                                         @artifactory.niis.org_xroad-release-rpm_rhel_7_current
Available Packages
xroad-securityserver.noarch                                                                        7.1.0-1.el7                                                                         artifactory.niis.org_xroad-release-rpm_rhel_7_current
xroad-securityserver.noarch                                                                        7.3.0-1.el7                                                                         artifactory.niis.org_xroad-release-rpm_rhel_7_current
```

Now trying to upgrade the Central Server packages directly will produce the following error.

```bash
[root@rh1 ~]# yum upgrade xroad-securityserver
...
ERROR: Upgrade supported from version 7.1.0 or newer.
error: %pre(xroad-securityserver-7.3.0-1.el7.noarch) scriptlet failed, exit status 1
Error in PREIN scriptlet in rpm package xroad-securityserver-7.3.0-1.el7.noarch
```

The fix is to upgrade the Security Server in two separate steps. First, upgrade to 7.1.x with the following command.

```bash
yum install xroad-securityserver-7.1.0-1.el7 xroad-addon-messagelog-7.1.0-1.el7 xroad-addon-metaservices-7.1.0-1.el7 xroad-addon-proxymonitor-7.1.0-1.el7 xroad-addon-wsdlvalidator-7.1.0-1.el7 xroad-base-7.1.0-1.el7 xroad-confclient-7.1.0-1.el7 xroad-database-local-7.1.0-1.el7 xroad-monitor-7.1.0-1.el7 xroad-proxy-7.1.0-1.el7 xroad-proxy-ui-api-7.1.0-1.el7 xroad-securityserver-7.1.0-1.el7 xroad-signer-7.1.0-1.el7
```

An alternative approach to the previous command is to temporarily configure the server to use a repository that contains only the specific version of X-Road software we want to upgrade to. For example, configure the repository as `https://artifactory.niis.org/xroad-release-rpm/rhel/7/7.1.0` and then use the `yum update xroad-securityserver` command.

Finally, we can upgrade to our target version 7.3.x as follows.

```bash
yum update xroad-securityserver
```

## Annex A Security Server Default Database Properties

`/etc/xroad/db.properties`

```properties
serverconf.hibernate.jdbc.use_streams_for_binary = true
serverconf.hibernate.dialect = ee.ria.xroad.common.db.CustomPostgreSQLDialect
serverconf.hibernate.connection.driver_class = org.postgresql.Driver
serverconf.hibernate.connection.url = jdbc:postgresql://127.0.0.1:5432/serverconf
serverconf.hibernate.hikari.dataSource.currentSchema = serverconf,public
serverconf.hibernate.connection.username = serverconf
serverconf.hibernate.connection.password = <randomly generated password>

messagelog.hibernate.jdbc.use_streams_for_binary = true
messagelog.hibernate.connection.driver_class = org.postgresql.Driver
messagelog.hibernate.connection.url = jdbc:postgresql://127.0.0.1:5432/messagelog
messagelog.hibernate.hikari.dataSource.currentSchema = messagelog,public
messagelog.hibernate.connection.username = messagelog
messagelog.hibernate.connection.password = <randomly generated password>

op-monitor.hibernate.jdbc.use_streams_for_binary = true
op-monitor.hibernate.connection.driver_class = org.postgresql.Driver
op-monitor.hibernate.connection.url = jdbc:postgresql://127.0.0.1:5432/op-monitor
op-monitor.hibernate.hikari.dataSource.currentSchema = opmonitor,public
op-monitor.hibernate.connection.username = opmonitor
op-monitor.hibernate.connection.password = <randomly generated password>
```


## Annex B Database Users

| User             | Database   | Privileges               | Description                                                                              |
|------------------|------------|--------------------------|------------------------------------------------------------------------------------------|
| serverconf       | serverconf | TEMPORARY,CONNECT        | The database user used to read/write the serverconf database during application runtime. |
| serverconf_admin | serverconf | CREATE,TEMPORARY,CONNECT | The database user used to create/update the serverconf schema.                           |
| messagelog       | messagelog | TEMPORARY,CONNECT        | The database user used to read/write the messagelog database during application runtime. |
| messagelog_admin | messagelog | CREATE,TEMPORARY,CONNECT | The database user used to create/update the messagelog schema.                           |
| opmonitor        | op-monitor | TEMPORARY,CONNECT        | The database user used to read/write the op-monitor database during application runtime. |
| opmonitor_admin  | op-monitor | CREATE,TEMPORARY,CONNECT | The database user used to create/update the op-monitor schema.                           |
| postgres         | ALL        | ALL                      | PostgreSQL database default superuser.                                                   |


## Annex C Deployment Options


### C.1 General

X-Road Security Server has multiple deployment options. The simplest choice is to have a single Security Server with local database. This is usually fine for majority of the cases, but there are multiple reasons to tailor the deployment.


### C.2 Local Database

The simplest deployment option is to use a single Security Server with local database. For development and testing purposes there is rarely need for anything else, but for production the requirements may be stricter.

![Security Server with local database](img/ig-ss_local_db.svg)


### C.3 Remote Database

It is possible to use a remote database with Security Server. This option is sometimes used in development and testing when there's need to externalize the database state.

Security Server supports a variety of cloud databases including AWS RDS and Azure Database for PostgreSQL. This deployment option is useful when doing development in cloud environment, where use of cloud native database is the first choice.

![Security Server with remote database](img/ig-ss_remote_db.svg)


### C.4 High Availability Setup

In production systems it's rarely acceptable to have a single point of failure. Security Server supports provider side high availability setup via so called internal load balancing mechanism. The setup works so that the same member / member class / member code / subsystem / service code is configured on multiple Security Servers and X-Road will then route the request to the server that responds the fastest. Note that this deployment option does not provide performance benefits, just redundancy.

![Security Server high-availability setup](img/ig-ss_high_availability.svg)


### C.5 Load Balancing Setup

Busy production systems may need scalable performance in addition to high availability. X-Road supports external load balancing mechanism to address both of these problems simultaneously. A load balancer is added in front of a Security Server cluster to route the requests based on selected algorithm. This deployment option is extensively documented in \[[IG-XLB](#Ref_IG-XLB)\].

![Security Server load balancing setup](img/ig-ss_load_balancing.svg)


### C.6 Summary

The following table lists a summary of the Security Server deployment options and indicates whether they are aimed for development or production use.

| Deployment               | Dev  | Prod  |
|--------------------------|------|-------|
| Local database           | x    |       |
| Remote database          | x    |       |
| High-availability Setup  |      | x     |
| Load Balancing Setup     |      | x     |


## Annex D Create Database Structure Manually

Depending on installed components, the Security Server uses one to three databases (catalogs):

* _serverconf_ for storing Security Server configuration (required)
* _messagelog_ for storing message records (optional, but installed by default)
* _op-monitor_ for operational monitoring data (optional)

These databases can be hosted on one database server (default setup), or you can use several servers. 

Login to the database server(s) as the superuser (`postgres` by default) to run the commands, e.g.
```bash
psql -h <database host>:<port> -U <superuser> -d postgres
```

Verify in the database server, that PostgreSQL package `postgresql-contrib` was installed before running following scripts:

```bash
sudo yum install postgresql-contrib
```

Run the following commands to create the necessary database structures. If necessary, customize the database and role names to suit your environment (e.g when the same database server is shared between several Security Server instances, it is necessary to have separate database names and roles for each server). By default, the database, database user, and schema use the same name (e.g. serverconf), and the admin user is named with \_admin prefix (e.g. serverconf_admin).

**serverconf** (required)
```sql
CREATE DATABASE serverconf ENCODING 'UTF8';
REVOKE ALL ON DATABASE serverconf FROM PUBLIC;
CREATE ROLE serverconf_admin LOGIN PASSWORD '<serverconf_admin password>';
GRANT serverconf_admin to <superuser>;
GRANT CREATE,TEMPORARY,CONNECT ON DATABASE serverconf TO serverconf_admin;
\c serverconf
CREATE EXTENSION hstore;
CREATE SCHEMA serverconf AUTHORIZATION serverconf_admin;
REVOKE ALL ON SCHEMA public FROM PUBLIC;
GRANT USAGE ON SCHEMA public to serverconf_admin;
CREATE ROLE serverconf LOGIN PASSWORD '<serverconf password>';
GRANT serverconf to <superuser>;
GRANT TEMPORARY,CONNECT ON DATABASE serverconf TO serverconf;
GRANT USAGE ON SCHEMA public to serverconf;
```

**messagelog** (required by xroad-addon-messagelog)
```sql
CREATE DATABASE messagelog ENCODING 'UTF8';
REVOKE ALL ON DATABASE messagelog FROM PUBLIC;
CREATE ROLE messagelog_admin LOGIN PASSWORD '<messagelog_admin password>';
GRANT messagelog_admin to <superuser>;
GRANT CREATE,TEMPORARY,CONNECT ON DATABASE messagelog TO messagelog_admin;
\c messagelog
CREATE SCHEMA messagelog AUTHORIZATION messagelog_admin;
REVOKE ALL ON SCHEMA public FROM PUBLIC;
GRANT USAGE ON SCHEMA public to messagelog_admin;
CREATE ROLE messagelog LOGIN PASSWORD '<messagelog password>';
GRANT messagelog to <superuser>;
GRANT TEMPORARY,CONNECT ON DATABASE messagelog TO messagelog;
GRANT USAGE ON SCHEMA public to messagelog;
```

**op-monitor** (optional, required by xroad-opmonitor)

If operational monitoring is going to be installed, run additionally the following commands. Again, the database and role names can be customized to suit your environment.

```sql
CREATE DATABASE "op-monitor" ENCODING 'UTF8';
REVOKE ALL ON DATABASE "op-monitor" FROM PUBLIC;
CREATE ROLE opmonitor_admin LOGIN PASSWORD '<opmonitor_admin password>';
GRANT opmonitor_admin to <superuser>;
GRANT CREATE,TEMPORARY,CONNECT ON DATABASE "op-monitor" TO opmonitor_admin;
\c "op-monitor"
CREATE SCHEMA opmonitor AUTHORIZATION opmonitor_admin;
REVOKE ALL ON SCHEMA public FROM PUBLIC;
GRANT USAGE ON SCHEMA public to opmonitor_admin;
CREATE ROLE opmonitor LOGIN PASSWORD '<opmonitor password>';
GRANT opmonitor to <superuser>;
GRANT TEMPORARY,CONNECT ON DATABASE "op-monitor" TO opmonitor;
GRANT USAGE ON SCHEMA public to opmonitor;
```

Lastly, customize the database connection properties to match the values used when creating the database.

Note. When using Microsoft Azure PostgreSQL, the user names need to be in format `username@hostname` in the properties files.

Create the configuration file `/etc/xroad.properties`.
```bash
sudo touch /etc/xroad.properties
sudo chown root:root /etc/xroad.properties
sudo chmod 600 /etc/xroad.properties
```

Edit `/etc/xroad.properties` and add/update the following properties (if you customized the role names, use your own). The admin users are used to run database migrations during the install and upgrades.
```properties
serverconf.database.admin_user = serverconf_admin
serverconf.database.admin_password = <serverconf_admin password>
op-monitor.database.admin_user = opmonitor_admin
op-monitor.database.admin_password = <opmonitor_admin password>
messagelog.database.admin_user = messagelog_admin
messagelog.database.admin_password = <messagelog_admin password>
```

Create the `/etc/xroad/db.properties` file
```bash
sudo mkdir /etc/xroad
sudo chown xroad:xroad /etc/xroad
sudo chmod 751 /etc/xroad
sudo touch /etc/xroad/db.properties
sudo chmod 0640 /etc/xroad/db.properties
sudo chown xroad:xroad /etc/xroad/db.properties
```

Edit the `/etc/xroad/db.properties` file and add/update the following connection properties (if you customized the database, user, and/or role names, use the customized values).
The database connection url format is `jdbc:postgresql://<database host>:<port>/<database name>`
```properties
serverconf.hibernate.connection.url = jdbc:postgresql://<database host>:<port>/serverconf
serverconf.hibernate.connection.username = serverconf
serverconf.hibernate.connection.password = <serverconf password> 
serverconf.hibernate.hikari.dataSource.currentSchema = serverconf,public

messagelog.hibernate.connection.url = jdbc:postgresql://<database host>:<port>/messagelog
messagelog.hibernate.connection.username = messagelog
messagelog.hibernate.connection.password = <messagelog password>
messagelog.hibernate.hikari.dataSource.currentSchema = messagelog,public

op-monitor.hibernate.connection.url = jdbc:postgresql://<database host>:<port>/op-monitor
op-monitor.hibernate.connection.username = opmonitor
op-monitor.hibernate.connection.password = <opmonitor password>
op-monitor.hibernate.hikari.dataSource.currentSchema = opmonitor,public
```<|MERGE_RESOLUTION|>--- conflicted
+++ resolved
@@ -2,11 +2,7 @@
 
 **X-ROAD 7**
 
-<<<<<<< HEAD
-Version: 1.33  
-=======
-Version: 1.35  
->>>>>>> 99361e1f
+Version: 1.36  
 Doc. ID: IG-SS-RHEL
 
 ---
@@ -49,13 +45,10 @@
 | 17.07.2024 | 1.30    | Java 21 installation instructions for RHEL 7                                                                                                                                                                         | Ovidijus Narkevičius |
 | 16.12.2024 | 1.31    | Instructions to install PostgreSQL packages                                                                                                                                                                          | Justas Samuolis      |
 | 14.01.2025 | 1.32    | Adding extra check for remote database setup                                                                                                                                                                         | Eneli Reimets        |
-<<<<<<< HEAD
-| 06.02.2025 | 1.33    | Setup database connection with SSL certificates                                                                                                                                                                      | Eneli Reimets        |
-=======
 | 18.02.2025 | 1.33    | Configuring memory allocation fo proxy service                                                                                                                                                                       | Ovidijus Narkevičius |
 | 10.03.2025 | 1.34    | Update required connections and other minor updates                                                                                                                                                                  | Petteri Kivimäki     |
 | 21.03.2025 | 1.35    | Syntax and styling                                                                                                                                                                                                   | Pauline Dimmek       |
->>>>>>> 99361e1f
+| 06.02.2025 | 1.36    | Setup database connection with SSL certificates                                                                                                                                                                      | Eneli Reimets        |
 
 ## License
 
