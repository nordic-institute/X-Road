
| ![European Union / European Regional Development Fund / Investing in your future](img/eu_rdf_75_en.png "Documents that are tagged with EU/SF logos must keep the logos until 1.1.2022, if it has not stated otherwise in the documentation. If new documentation is created  using EU/SF resources the logos must be tagged appropriately so that the deadline for logos could be found.") |
| -------------------------: |

# Security Server Installation Guide for Red Hat Enterprise Linux <!-- omit in toc -->

**X-ROAD 6**

Version: 1.18  
Doc. ID: IG-SS-RHEL

---


## Version history <!-- omit in toc -->

 Date       | Version | Description                                                     | Author
 ---------- | ------- | --------------------------------------------------------------- | --------------------
 25.10.2018 | 1.0     | Initial version                                                 | Petteri Kivimäki
 16.11.2018 | 1.1     | Update link to Ubuntu installation guide                        | Jarkko Hyöty
 28.01.2018 | 1.2     | Update port 2080 documentation                                  | Petteri Kivimäki
 11.09.2019 | 1.3     | Remove Ubuntu 14.04 from supported platforms                    | Jarkko Hyöty
 12.09.2019 | 1.4     | Add instruction for remote database usage                       | Ilkka Seppälä
 10.10.2019 | 1.5     | Add instructions for binding xroad-proxy to ports 80,443        | Jarkko Hyöty
 30.04.2020 | 1.6     | Add instructions how to use remote database located in Microsoft Azure        | Ilkka Seppälä
 12.06.2020 | 1.7     | Update reference data regarding JMX listening ports | Petteri Kivimäki
 24.06.2020 | 1.8     | Add repository sign key details in section [2.2 Reference data](#22-reference-data) | Petteri Kivimäki
 24.06.2020 | 1.9     | Remove environmental and operational monitoring daemon JMX listening ports from section [2.2 Reference data](#22-reference-data) | Petteri Kivimäki
 09.08.2020 | 1.10    | Update ports information in section [2.2 Reference data](#22-reference-data), add section [2.2.1 Network Diagram](#221-network-diagram) | Petteri Kivimäki
 17.08.2020 | 1.11    | Update for RHEL 8. Document id and name changed.                | Jarkko Hyöty
 16.09.2020 | 1.12    | Describe deployment options and database customization options. | Ilkka Seppälä
 29.09.2020 | 1.13    | Add instructions for creating database structure and roles manually. | Ilkka Seppälä
 16.04.2021 | 1.14    | Update remote database installation instructions                | Jarkko Hyöty
 18.05.2021 | 1.15    | Add error handling section | Ilkka Seppälä
 01.07.2021 | 1.16    | Update 3rd party key server | Petteri Kivimäki
 11.08.2021 | 1.17    | Add backup encryption information | Petteri Kivimäki
<<<<<<< HEAD
 24.08.2021 | 1.18    | Add instructions how to disable the messagelog addon before installing, add section [2.7 Disable the Messagelog Addon before Installation (optional)](#27-disable-the-messagelog-addon-before-installation-optional) | Caro Hautamäki
=======
 18.08.2021 | 1.18    | Minor updates to Annex D | Ilkka Seppälä
>>>>>>> 1616d4fd

## License

This document is licensed under the Creative Commons Attribution-ShareAlike 3.0 Unported License. To view a copy of this license, visit http://creativecommons.org/licenses/by-sa/3.0/


## Table of Contents <!-- omit in toc -->

<!-- toc -->
<!-- vim-markdown-toc GFM -->

- [License](#license)
- [1 Introduction](#1-introduction)
  - [1.1 Target Audience](#11-target-audience)
  - [1.2 Terms and abbreviations](#12-terms-and-abbreviations)
  - [1.3 References](#13-references)
- [2 Installation](#2-installation)
  - [2.1 Prerequisites to Installation](#21-prerequisites-to-installation)
  - [2.2 Reference Data](#22-reference-data)
    - [2.2.1 Network Diagram](#221-network-diagram)
  - [2.3 Requirements for the Security Server](#23-requirements-for-the-security-server)
  - [2.4 Preparing OS](#24-preparing-os)
  - [2.5 Setup Package Repository](#25-setup-package-repository)
  - [2.6 Remote Database Setup (optional)](#26-remote-database-setup-optional)
  - [2.7 Disable the Messagelog Addon before Installation (optional)](#27-disable-the-messagelog-addon-before-installation-optional)
  - [2.8 Security Server Installation](#28-security-server-installation)
    - [2.8.1 Configure Proxy Ports](#281-configure-proxy-ports)
    - [2.8.2 Start Security Server](#282-start-security-server)
  - [2.9 Post-Installation Checks](#29-post-installation-checks)
  - [2.10 Installing the Support for Hardware Tokens](#210-installing-the-support-for-hardware-tokens)
  - [2.11 Installing the Support for Environmental Monitoring](#211-installing-the-support-for-environmental-monitoring)
- [3 Security Server Initial Configuration](#3-security-server-initial-configuration)
  - [3.1 Prerequisites](#31-prerequisites)
  - [3.2 Reference Data](#32-reference-data)
  - [3.3 Configuration](#33-configuration)
  - [3.4 Configuring configuration backup encryption](#34-configuring-configuration-backup-encryption)
- [4 Installation Error handling](#4-installation-error-handling)
  - [4.1 ERROR: Upgrade supported from version X.Y.Z or newer.](#41-error-upgrade-supported-from-version-xyz-or-newer)
- [Annex A Security Server Default Database Properties](#annex-a-security-server-default-database-properties)
- [Annex B Database Users](#annex-b-database-users)
- [Annex C Deployment Options](#annex-c-deployment-options)
  - [C.1 General](#c1-general)
  - [C.2 Local Database](#c2-local-database)
  - [C.3 Remote Database](#c3-remote-database)
  - [C.4 High Availability Setup](#c4-high-availability-setup)
  - [C.5 Load Balancing Setup](#c5-load-balancing-setup)
  - [C.6 Summary](#c6-summary)
- [Annex D Create Database Structure Manually](#annex-d-create-database-structure-manually)

<!-- vim-markdown-toc -->
<!-- tocstop -->


## 1 Introduction


### 1.1 Target Audience

The intended audience of this Installation Guide are X-Road Security server system administrators responsible for installing and using X-Road software. The daily operation and maintenance of the security server is covered by its User Guide \[[UG-SS](#Ref_UG-SS)\].

The document is intended for readers with a moderate knowledge of Linux server management, computer networks, and the X-Road working principles.


### 1.2 Terms and abbreviations

See X-Road terms and abbreviations documentation \[[TA-TERMS](#Ref_TERMS)\].

### 1.3 References

1.  <a id="Ref_UG-SS" class="anchor"></a>\[UG-SS\] X-Road 6. Security Server User Guide. Document ID: [UG-SS](ug-ss_x-road_6_security_server_user_guide.md)

2.  <a id="Ref_TERMS" class="anchor"></a>\[TA-TERMS\] X-Road Terms and Abbreviations. Document ID: [TA-TERMS](../terms_x-road_docs.md).


## 2 Installation


### 2.1 Prerequisites to Installation

There are multiple alternatives how the security server can be deployed. The options are described in [Annex C Deployment Options](#annex-c-deployment-options).

The security server runs on the following platforms:

* Red Hat Enterprise Linux (RHEL) versions 7 and 8 on a x86-64 platform.
* Ubuntu Server 18.04 on a x86-64 platform. See [IG-SS](ig-ss_x-road_v6_security_server_installation_guide.md) for more information.

The software can be installed both on physical and virtualized hardware (of the latter, Xen and Oracle VirtualBox have been tested).


### 2.2 Reference Data

*Note*: The information in empty cells should be determined before the server’s installation, by the person performing the installation.

**Caution**: Data necessary for the functioning of the operating system is not included.


| Ref     |                           | Explanation |
| ------- | --------------------------| ---------------------------------------------------------- |
| 1.0     | RHEL (7.3 or newer; 8.0 or newer), x86-64 CPU, 4 GB RAM, 10 GB free disk space | Minimum requirements
| 1.1     | https://artifactory.niis.org/xroad-release-rpm  | X-Road package repository
| 1.2     | https://artifactory.niis.org/api/gpg/key/public | The repository key.<br /><br />Hash: `935CC5E7FA5397B171749F80D6E3973B`<br  />Fingerprint: `A01B FE41 B9D8 EAF4 872F  A3F1 FB0D 532C 10F6 EC5B`<br  />3rd party key server: [Ubuntu key server](https://keyserver.ubuntu.com/pks/lookup?search=0xfb0d532c10f6ec5b&fingerprint=on&op=index)
| 1.3     |                                         | Account name in the user interface
| 1.4     | **Inbound ports from external network** | Ports for inbound connections from the external network to the security server
|         | TCP 5500                                | Message exchange between security servers
|         | TCP 5577                                | Querying of OCSP responses between security servers
| 1.5     | **Outbound ports to external network**  | Ports for outbound connections from the security server to the external network
|         | TCP 5500                                | Message exchange between security servers
|         | TCP 5577                                | Querying of OCSP responses between security servers
|         | TCP 4001                                | Communication with the central server
|         | TCP 80                                  | Downloading global configuration from the central server
|         | TCP 80,443                              | Most common OCSP and time-stamping services
| 1.6     | **Inbound ports from internal network** | Ports for inbound connections from the internal network to the security server
|         | TCP 4000                                | User interface and management REST API (local network). **Must not be accessible from the internet!**
|         | TCP 8080 (or TCP 80), 8443 (or TCP 443) | Information system access points (in the local network). **Must not be accessible from the external network without strong authentication. If open to the external network, IP filtering is strongly recommended.**
| 1.7     | **Outbound ports to internal network**  | Ports for inbound connections from the internal network to the security server
|         | TCP 80, 443, *other*                    | Producer information system endpoints
|         | TCP 2080                                | Message exchange between security server and operational data monitoring daemon (by default on localhost)
| 1.8     |                                         | Security server internal IP address(es) and hostname(s)
| 1.9     |                                         | Security server public IP address, NAT address

It is strongly recommended to protect the security server from unwanted access using a firewall (hardware or software based). The firewall can be applied to both incoming and outgoing connections depending on the security requirements of the environment where the security server is deployed. It is recommended to allow incoming traffic to specific ports only from explicitly defined sources using IP filtering. **Special attention should be paid with the firewall configuration since incorrect configuration may leave the security server vulnerable to exploits and attacks.**


#### 2.2.1 Network Diagram

The network diagram below provides an example of a basic Security Server setup. Allowing incoming connections from the Monitoring Security Server on ports 5500/tcp and 5577/tcp is necessary for the X-Road Operator to be able to monitor the ecosystem and provide statistics and support for Members.

![network diagram](img/ig-ss_network_diagram_RHEL.png)

The table below lists the required connections between different components.

| Connection Type | Source | Target | Target Ports | Protocol | Note |
|-----------|------------|-----------|-----------|-----------|-----------|
| Out | Security Server | Central Server | 80, 4001 | tcp | |
| Out | Security Server | Management Security Server | 5500, 5577 | tcp | |
| Out | Security Server | OCSP Service | 80 / 443 | tcp | |
| Out | Security Server | Timestamping Service | 80 / 443 | tcp | |
| Out | Security Server | Data Exchange Partner Security Server (Service Producer) | 5500, 5577 | tcp | |
| Out | Security Server | Producer Information System | 80, 443, other | tcp | Target in the internal network |
| In  | Monitoring Security Server | Security Server | 5500, 5577 | tcp | |
| In  | Data Exchange Partner Security Server (Service Consumer) | Security Server | 5500, 5577 | tcp | |
| In | Consumer Information System | Security Server | 8080, 8443 | tcp | Source in the internal network |
| In | Admin | Security Server | 4000 | tcp | Source in the internal network |


### 2.3 Requirements for the Security Server

Minimum recommended hardware parameters:

* the server’s hardware (motherboard, CPU, network interface cards, storage system) must be supported by RHEL in general;
* a x86-64 dual-core Intel, AMD or compatible CPU; AES instruction set support is highly recommended;
* 2 CPU;
* 4 GB RAM;
* 10 GB free disk space (OS partition), 20-40 GB free disk space (`/var` partition);
* a 100 Mbps network interface card.

Requirements to software and settings:

* an installed and configured RHEL (v7.3 or newer) x86-64 operating system;
* if the security server is separated from other networks by a firewall and/or NAT, the necessary connections to and from the security server are allowed (**reference data: 1.4; 1.5; 1.6; 1.7**). The enabling of auxiliary services which are necessary for the functioning and management of the operating system (such as DNS, NTP, and SSH) stay outside the scope of this guide;
* if the security server has a private IP address, a corresponding NAT record must be created in the firewall (**reference data: 1.9**).


### 2.4 Preparing OS

* Set the operating system locale. Add following line to the `/etc/environment` file.

        LC_ALL=en_US.UTF-8

* Install `yum-utils`, a collection of utilities that integrate with yum to extend its native features.

        sudo yum install yum-utils


### 2.5 Setup Package Repository

Add X-Road package repository (**reference data: 1.1**) and Extra Packages for Enterprise Linux (EPEL) repository:

  ```
  RHEL_MAJOR_VERSION=$(source /etc/os-release;echo ${VERSION_ID%.*})
  sudo yum install https://dl.fedoraproject.org/pub/epel/epel-release-latest-${RHEL_MAJOR_VERSION}.noarch.rpm
  sudo yum-config-manager --add-repo https://artifactory.niis.org/xroad-release-rpm/rhel/${RHEL_MAJOR_VERSION}/current
  ```

The following packages are fetched from EPEL: `crudini`, and `rlwrap`.

Add the X-Road repository’s signing key to the list of trusted keys (**reference data: 1.2**):

  ```
  sudo rpm --import https://artifactory.niis.org/api/gpg/key/public
  ```

If you are installing the default setup with local PostgreSQL database and want to enable the messagelog addon, continue at section 2.8. If you need to customize database properties and e.g. use a remote database or disable the messagelog addon, read on.

### 2.6 Remote Database Setup (optional)

*This is an optional step.* 

Optionally, the security server can use a remote database server. To avoid installing the default local PostgreSQL server during security server installation, install the `xroad-database-remote` -package, which will also install the PostgreSQL client and create the `xroad` system user and configuration directories (`/etc/xroad`).
```
sudo yum install xroad-database-remote
```

For the application level backup and restore feature to work correctly, it is important to verify that the local PostgreSQL client has the same or later major version than the remote database server and, if necessary, install a different version of the `postgresql` package (see https://www.postgresql.org/download/linux/redhat/)
```
psql --version
psql (PostgreSQL) 10.16

psql -h <database host> -U <superuser> -tAc 'show server_version'
10.16 (Ubuntu 10.16-0ubuntu0.18.04.1)
```

The security server installer can create the database and users for you, but you need to create a configuration file containing the database administrator credentials. 

For advanced setup, e.g. when using separate instances for the different databases, sharing a database with several security servers, or if storing the database administrator password on the security server is not an option, you can create the database users and structure manually as described in [Annex D Create Database Structure Manually](#annex-d-create-database-structure-manually) and then continue to section 2.7. Otherwise, perform the following steps:

Create the property file for database credentials:
```
sudo touch /etc/xroad.properties
sudo chown root:root /etc/xroad.properties
sudo chmod 600 /etc/xroad.properties
```

Edit `/etc/xroad.properties`. See the example below. Replace parameter values with your own.
```
postgres.connection.password = <database superuser password>
postgres.connection.user = <database superuser name, postgres by default>
```
Note. If Microsoft Azure database for PostgreSQL is used, the connection user needs to be in format `username@hostname`.


For additional security, the `postgresql.connection.*` properties can be removed from the `/etc/xroad.properties` file after installation (keep the other properties added by the installer).


Create the `/etc/xroad/db.properties` file
```
sudo touch /etc/xroad/db.properties
sudo chmod 0640 /etc/xroad/db.properties
sudo chown xroad:xroad /etc/xroad/db.properties
```

Add the following properties to the `/etc/xroad/db.properties` file (replace parameters with your own):
```
serverconf.hibernate.connection.url = jdbc:postgresql://<database host>:<port>/serverconf
messagelog.hibernate.connection.url = jdbc:postgresql://<database host>:<port>/messagelog
```
If installing the optional xroad-opmonitor component, also add the following line
```
op-monitor.hibernate.connection.url = jdbc:postgresql://<database host>:<port>/op-monitor
```

Before continuing, test that the connection to the database works, e.g.
```
psql -h <database host> -U <superuser> -tAc 'show server_version'
```

### 2.7 Disable the Messagelog Addon before Installation (optional)

It is possible to preconfigure the Security Server installation so that the messagelog addon will be automatically disabled after the installation process is done. This also skips the creation of the messagelog database.

In order to skip messagelog database creation and disable the messagelog addon, run the following command to create a configuration file before installing the Security Server 

```
echo "ENABLE_MESSAGELOG=false" | sudo tee /etc/sysconfig/xroad-addon-messagelog
```

### 2.8 Security Server Installation

Issue the following command to install the security server packages (use package `xroad-securityserver-ee` to include configuration specific to Estonia; use package `xroad-securityserver-fi` to include configuration specific to Finland):

  ```
  sudo yum install xroad-securityserver
  ```

Add system user (**reference data: 1.3**) whom all roles in the user interface are granted to. Add a new user with the command

  ```
  sudo xroad-add-admin-user <username>
  ```

User roles are discussed in detail in X-Road Security Server User Guide \[[UG-SS](#Ref_UG-SS)\].


#### 2.8.1 Configure Proxy Ports

**This is an optional step.** Change `xroad-proxy` to use ports 80 and 443.

By default, `xroad-proxy` listens for consumer information system connections on ports 8080 (HTTP) and 8443 (HTTPS). To use standard HTTP(S) ports 80 and 443, verify that the ports are free, and make the following modifications:

Edit `/etc/xroad/conf.d/local.ini` and add the following properties in the `[proxy]` section:

  ```
  [proxy]
  client-http-port=80
  client-https-port=443
  ```

#### 2.8.2 Start Security Server

Once the installation is completed, start the security server

  ```
  sudo systemctl start xroad-proxy
  ```


### 2.9 Post-Installation Checks

The installation is successful if system services are started and the user interface is responding.

* Ensure from the command line that X-Road services are in the `running` state (example output follows):
  
  ```
  sudo systemctl list-units "xroad-*"

  UNIT                       LOAD   ACTIVE SUB     DESCRIPTION
  xroad-confclient.service   loaded active running X-Road confclient
  xroad-monitor.service      loaded active running X-Road Monitor
  xroad-opmonitor.service    loaded active running X-Road opmonitor daemon
  xroad-proxy-ui-api.service loaded active running X-Road Proxy UI REST API
  xroad-proxy.service        loaded active running X-Road Proxy
  xroad-signer.service       loaded active running X-Road signer
  ```

* Ensure that the security server user interface at https://SECURITYSERVER:4000/ (**reference data: 1.8; 1.6**) can be opened in a Web browser. To log in, use the account name chosen during the installation (**reference data: 1.3**). While the user interface is still starting up, the Web browser may display a connection refused -error.

### 2.10 Installing the Support for Hardware Tokens

Hardware security tokens (smartcard, USB token, Hardware Security Module) have not been tested on RHEL. Therefore, support is not provided.

### 2.11 Installing the Support for Environmental Monitoring

The support for environmental monitoring functionality on a security server is provided by package xroad-monitor that is installed by default. The package installs and starts the `xroad-monitor` process that will gather and make available the monitoring information.

## 3 Security Server Initial Configuration

During the security server initial configuration, the server’s X-Road membership information and the software token’s PIN are set.


### 3.1 Prerequisites

Configuring the security server assumes that the security server owner is a member of the X-Road.


### 3.2 Reference Data

ATTENTION: Reference items 2.1 - 2.3 in the reference data are provided to the security server owner by the X-Road central’s administrator.

The security server code and the software token’s PIN will be determined during the installation at the latest, by the person performing the installation.

 Ref  |                                                   | Explanation
 ---- | ------------------------------------------------- | --------------------------------------------------
 2.1  | &lt;global configuration anchor file&gt; or &lt;URL&gt; | Global configuration anchor file
 2.2  | E.g.<br>GOV - government<br> COM - commercial     | Member class of the security server's owner
 2.3  | &lt;security server owner register code&gt;       | Member code of the security server's owner
 2.4  | &lt;choose security server identificator name&gt; | Security server's code
 2.5  | &lt;choose PIN for software token&gt;             | Software token’s PIN


### 3.3 Configuration

To perform the initial configuration, open the address

    https://SECURITYSERVER:4000/

in a Web browser (**reference data: 1.8; 1.6**). To log in, use the account name chosen during the installation (**reference data: 1.3).**

Upon first log-in, the system asks for the following information.

* The global configuration anchor file (**reference data: 2.1**).

    **Please verify anchor hash value with the published value.**

If the configuration is successfully downloaded, the system asks for the following information.

* The security server owner’s member class (**reference data: 2.2**).
* The security server owner’s member code (**reference data: 2.3**).

  If the member class and member code are correctly entered, the system displays the security server owner’s name as registered in the X-Road center.

* Security server code (**reference data: 2.4**), which is chosen by the security server administrator and which has to be unique across all the security servers belonging to the same X-Road member.
* Software token’s PIN (**reference data: 2.5**). The PIN will be used to protect the keys stored in the software token. The PIN must be stored in a secure place, because it will be no longer possible to use or recover the private keys in the token once the PIN has been lost.

### 3.4 Configuring configuration backup encryption

It is possible to automatically encrypt security server configuration backups. Security server uses The GNU Privacy Guard (https://www.gnupg.org)
for backup encryption and verification. Backups are always signed, but backup encryption is initially turned off.
To turn encryption on, please override the default configuration in the file `/etc/xroad/conf.d/local.ini`, in the `[proxy]` section (add or edit this section).

    [proxy]
    backup-encrypted=true
    backup-public-key-path=/etc/xroad/backupkeys

To turn backup encryption on, please change the `backup-encrypted` property value to `true`.
By default, additional encryption keys are stored in the `/etc/xroad/backupkeys` directory.
The default directory can be changed by modifying the `backup-public-key-path` property value.

By default, backups are encrypted using security server's backup encryption key. Before turning backup encryption on, it
is strongly recommended to copy additional GPG public keys to backup public key folder. All these keys are used to
encrypt backups so that ANY of these keys can decrypt the backups. This is useful both for verifying encrypted backups'
consistency and decrypting backups in case security server's backup encryption key gets lost for whatever reason.
Do not place any other files into backup keys folder, otherwise backing up configuration will fail.

To externally verify a backup archive's consistency, security server's backup encryption public key has to be exported
and imported into external GPG keyring. Note that this can be done only after security server has been initialised - the
security server backup encryption key is generated during initialisation.

To export security server's backup encryption public key use the following command:

    gpg --homedir /etc/xroad/gpghome --armor --output server-public-key.gpg --export AA/GOV/TS1OWNER/TS1

where `AA/GOV/TS1OWNER/TS1` is the security server id.

The key can then be moved to an external host and imported to GPG keyring with the following command:

    gpg --homedir /your_gpg_homedir_here --import server-public-key.gpg

## 4 Installation Error handling

### 4.1 ERROR: Upgrade supported from version X.Y.Z or newer.

The following error message may come up during the security server upgrade.

`ERROR: Upgrade supported from version X.Y.Z or newer.`

Upgrading the packages from the current version to the target version is not supported directly. The fix is to upgrade the security server to the target version step by step.

For example, the following security server packages are currently installed.

```
[root@rh1 ~]# yum list installed | grep xroad
xroad-addon-messagelog.x86_64      7.0.0-1.el7 @artifactory.niis.org_xroad-release-rpm_rhel_7_current 
xroad-addon-metaservices.x86_64    7.0.0-1.el7 @artifactory.niis.org_xroad-release-rpm_rhel_7_current 
xroad-addon-proxymonitor.x86_64    7.0.0-1.el7 @artifactory.niis.org_xroad-release-rpm_rhel_7_current 
xroad-addon-wsdlvalidator.x86_64   7.0.0-1.el7 @artifactory.niis.org_xroad-release-rpm_rhel_7_current 
xroad-base.x86_64                  7.0.0-1.el7 @artifactory.niis.org_xroad-release-rpm_rhel_7_current 
xroad-confclient.x86_64            7.0.0-1.el7 @artifactory.niis.org_xroad-release-rpm_rhel_7_current 
xroad-database-local.noarch        7.0.0-1.el7 @artifactory.niis.org_xroad-release-rpm_rhel_7_current 
xroad-monitor.x86_64               7.0.0-1.el7 @artifactory.niis.org_xroad-release-rpm_rhel_7_current 
xroad-proxy.x86_64                 7.0.0-1.el7 @artifactory.niis.org_xroad-release-rpm_rhel_7_current 
xroad-proxy-ui-api.x86_64          7.0.0-1.el7 @artifactory.niis.org_xroad-release-rpm_rhel_7_current 
xroad-securityserver.noarch        7.0.0-1.el7 @artifactory.niis.org_xroad-release-rpm_rhel_7_current 
xroad-signer.x86_64                7.0.0-1.el7 @artifactory.niis.org_xroad-release-rpm_rhel_7_current 
```

The following packages are available in the repository.

```
[root@rh1 ~]# yum --showduplicates list xroad-securityserver
Installed Packages
xroad-securityserver.noarch                                                                        7.0.0-1.el7                                                                         @artifactory.niis.org_xroad-release-rpm_rhel_7_current
Available Packages
xroad-securityserver.noarch                                                                        7.1.0-1.el7                                                                         artifactory.niis.org_xroad-release-rpm_rhel_7_current
xroad-securityserver.noarch                                                                        7.3.0-1.el7                                                                         artifactory.niis.org_xroad-release-rpm_rhel_7_current
```

Now trying to upgrade the central server packages directly will produce the following error.

```
[root@rh1 ~]# yum upgrade xroad-securityserver
...
ERROR: Upgrade supported from version 7.1.0 or newer.
error: %pre(xroad-securityserver-7.3.0-1.el7.noarch) scriptlet failed, exit status 1
Error in PREIN scriptlet in rpm package xroad-securityserver-7.3.0-1.el7.noarch
```

The fix is to upgrade the security server in two separate steps. First, upgrade to 7.1.x with the following command.

```
yum install xroad-securityserver-7.1.0-1.el7 xroad-addon-messagelog-7.1.0-1.el7 xroad-addon-metaservices-7.1.0-1.el7 xroad-addon-proxymonitor-7.1.0-1.el7 xroad-addon-wsdlvalidator-7.1.0-1.el7 xroad-base-7.1.0-1.el7 xroad-confclient-7.1.0-1.el7 xroad-database-local-7.1.0-1.el7 xroad-monitor-7.1.0-1.el7 xroad-proxy-7.1.0-1.el7 xroad-proxy-ui-api-7.1.0-1.el7 xroad-securityserver-7.1.0-1.el7 xroad-signer-7.1.0-1.el7
```

An alternative approach to the previous command is to temporarily configure the server to use a repository that contains only the specific version of X-Road software we want to upgrade to. For example, configure the repository as `https://artifactory.niis.org/xroad-release-rpm/rhel/7/7.1.0` and then use the `yum update xroad-securityserver` command.

Finally, we can upgrade to our target version 7.3.x as follows.

```
yum update xroad-securityserver
```

## Annex A Security Server Default Database Properties

`/etc/xroad/db.properties`

```
serverconf.hibernate.jdbc.use_streams_for_binary = true
serverconf.hibernate.dialect = ee.ria.xroad.common.db.CustomPostgreSQLDialect
serverconf.hibernate.connection.driver_class = org.postgresql.Driver
serverconf.hibernate.connection.url = jdbc:postgresql://127.0.0.1:5432/serverconf
serverconf.hibernate.hikari.dataSource.currentSchema = serverconf,public
serverconf.hibernate.connection.username = serverconf
serverconf.hibernate.connection.password = <randomly generated password>

messagelog.hibernate.jdbc.use_streams_for_binary = true
messagelog.hibernate.connection.driver_class = org.postgresql.Driver
messagelog.hibernate.connection.url = jdbc:postgresql://127.0.0.1:5432/messagelog
messagelog.hibernate.hikari.dataSource.currentSchema = messagelog,public
messagelog.hibernate.connection.username = messagelog
messagelog.hibernate.connection.password = <randomly generated password>

op-monitor.hibernate.jdbc.use_streams_for_binary = true
op-monitor.hibernate.connection.driver_class = org.postgresql.Driver
op-monitor.hibernate.connection.url = jdbc:postgresql://127.0.0.1:5432/op-monitor
op-monitor.hibernate.hikari.dataSource.currentSchema = opmonitor,public
op-monitor.hibernate.connection.username = opmonitor
op-monitor.hibernate.connection.password = <randomly generated password>
```


## Annex B Database Users

| User             | Database   | Privileges               | Description                                                                              |
| ---------------- | ---------- | ------------------------ | ---------------------------------------------------------------------------------------- |
| serverconf       | serverconf | TEMPORARY,CONNECT        | The database user used to read/write the serverconf database during application runtime. |
| serverconf_admin | serverconf | CREATE,TEMPORARY,CONNECT | The database user used to create/update the serverconf schema.                           |
| messagelog       | messagelog | TEMPORARY,CONNECT        | The database user used to read/write the messagelog database during application runtime. |
| messagelog_admin | messagelog | CREATE,TEMPORARY,CONNECT | The database user used to create/update the messagelog schema.                           |
| opmonitor        | op-monitor | TEMPORARY,CONNECT        | The database user used to read/write the op-monitor database during application runtime. |
| opmonitor_admin  | op-monitor | CREATE,TEMPORARY,CONNECT | The database user used to create/update the op-monitor schema.                           |
| postgres         | ALL        | ALL                      | PostgreSQL database default superuser.                                                   |


## Annex C Deployment Options


### C.1 General

X-Road security server has multiple deployment options. The simplest choice is to have a single security server with local database. This is usually fine for majority of the cases, but there are multiple reasons to tailor the deployment.


### C.2 Local Database

The simplest deployment option is to use a single security server with local database. For development and testing purposes there is rarely need for anything else, but for production the requirements may be stricter.

![Security server with local database](img/ig-ss_local_db.svg)


### C.3 Remote Database

It is possible to use a remote database with security server. This option is sometimes used in development and testing when there's need to externalize the database state.

Security server supports a variety of cloud databases including AWS RDS and Azure Database for PostgreSQL. This deployment option is useful when doing development in cloud environment, where use of cloud native database is the first choice.

![Security server with remote database](img/ig-ss_remote_db.svg)


### C.4 High Availability Setup

In production systems it's rarely acceptable to have a single point of failure. Security server supports provider side high availability setup via so called internal load balancing mechanism. The setup works so that the same member / member class / member code / subsystem / service code is configured on multiple security servers and X-Road will then route the request to the server that responds the fastest. Note that this deployment option does not provide performance benefits, just redundancy.

![Security server high-availability setup](img/ig-ss_high_availability.svg)


### C.5 Load Balancing Setup

Busy production systems may need scalable performance in addition to high availability. X-Road supports external load balancing mechanism to address both of these problems simultaneously. A load balancer is added in front of a security server cluster to route the requests based on selected algorithm. This deployment option is extensively documented in \[[IG-XLB](#Ref_IG-XLB)\].

![Security server load balancing setup](img/ig-ss_load_balancing.svg)


### C.6 Summary

The following table lists a summary of the security server deployment options and indicates whether they are aimed for development or production use.

| Deployment               | Dev  | Prod  |
|--------------------------|------|-------|
| Local database           | x    |       |
| Remote database          | x    |       |
| High-availability Setup  |      | x     |
| Load Balancing Setup     |      | x     |


## Annex D Create Database Structure Manually

Depending on installed components, the security server uses one to three databases (catalogs):

* _serverconf_ for storing security server configuration (required)
* _messagelog_ for storing message records (optional, but installed by default)
* _op-monitor_ for operational monitoring data (optional)

These databases can be hosted on one database server (default setup), or you can use several servers. 

Login to the database server(s) as the superuser (`postgres` by default) to run the commands, e.g.
```
psql -h <database host>:<port> -U <superuser> -d postgres
```

Run the following commands to create the necessary database structures. If necessary, customize the database and role names to suit your environment (e.g when the same database server is shared between several security server instances, it is necessary to have separate database names and roles for each server). By default, the database, database user, and schema use the same name (e.g. serverconf), and the admin user is named with \_admin prefix (e.g. serverconf_admin).

**serverconf** (required)
```
CREATE DATABASE serverconf ENCODING 'UTF8';
REVOKE ALL ON DATABASE serverconf FROM PUBLIC;
CREATE ROLE serverconf_admin LOGIN PASSWORD '<serverconf_admin password>';
GRANT serverconf_admin to <superuser>;
GRANT CREATE,TEMPORARY,CONNECT ON DATABASE serverconf TO serverconf_admin;
\c serverconf
CREATE EXTENSION hstore;
CREATE SCHEMA serverconf AUTHORIZATION serverconf_admin;
REVOKE ALL ON SCHEMA public FROM PUBLIC;
GRANT USAGE ON SCHEMA public to serverconf_admin;
CREATE ROLE serverconf LOGIN PASSWORD '<serverconf password>';
GRANT serverconf to <superuser>;
GRANT TEMPORARY,CONNECT ON DATABASE serverconf TO serverconf;
GRANT USAGE ON SCHEMA public to serverconf;
```

**messagelog** (required by xroad-addon-messagelog)
```
CREATE DATABASE messagelog ENCODING 'UTF8';
REVOKE ALL ON DATABASE messagelog FROM PUBLIC;
CREATE ROLE messagelog_admin LOGIN PASSWORD '<messagelog_admin password>';
GRANT messagelog_admin to <superuser>;
GRANT CREATE,TEMPORARY,CONNECT ON DATABASE messagelog TO messagelog_admin;
\c messagelog
CREATE SCHEMA messagelog AUTHORIZATION messagelog_admin;
REVOKE ALL ON SCHEMA public FROM PUBLIC;
GRANT USAGE ON SCHEMA public to messagelog_admin;
CREATE ROLE messagelog LOGIN PASSWORD '<messagelog password>';
GRANT messagelog to <superuser>;
GRANT TEMPORARY,CONNECT ON DATABASE messagelog TO messagelog;
GRANT USAGE ON SCHEMA public to messagelog;
```

**op-monitor** (optional, required by xroad-opmonitor)

If operational monitoring is going to be installed, run additionally the following commands. Again, the database and role names can be customized to suit your environment.

```
CREATE DATABASE "op-monitor" ENCODING 'UTF8';
REVOKE ALL ON DATABASE "op-monitor" FROM PUBLIC;
CREATE ROLE opmonitor_admin LOGIN PASSWORD '<opmonitor_admin password>';
GRANT opmonitor_admin to <superuser>;
GRANT CREATE,TEMPORARY,CONNECT ON DATABASE "op-monitor" TO opmonitor_admin;
\c "op-monitor"
CREATE SCHEMA opmonitor AUTHORIZATION opmonitor_admin;
REVOKE ALL ON SCHEMA public FROM PUBLIC;
GRANT USAGE ON SCHEMA public to opmonitor_admin;
CREATE ROLE opmonitor LOGIN PASSWORD '<opmonitor password>';
GRANT opmonitor to <superuser>;
GRANT TEMPORARY,CONNECT ON DATABASE "op-monitor" TO opmonitor;
GRANT USAGE ON SCHEMA public to opmonitor;
```

Lastly, customize the database connection properties to match the values used when creating the database.

Note. When using Microsoft Azure PostgreSQL, the user names need to be in format `username@hostname` in the properties files.

Create the configuration file `/etc/xroad.properties`.
```
sudo touch /etc/xroad.properties
sudo chown root:root /etc/xroad.properties
sudo chmod 600 /etc/xroad.properties
```

Edit `/etc/xroad.properties` and add/update the following properties (if you customized the role names, use your own). The admin users are used to run database migrations during the install and upgrades.
```
serverconf.database.admin_user = serverconf_admin
serverconf.database.admin_password = <serverconf_admin password>
op-monitor.database.admin_user = opmonitor_admin
op-monitor.database.admin_password = <opmonitor_admin password>
messagelog.database.admin_user = messagelog_admin
messagelog.database.admin_password = <messagelog_admin password>
```

Create the `/etc/xroad/db.properties` file
```
sudo mkdir /etc/xroad
sudo chown xroad:xroad /etc/xroad
sudo chmod 751 /etc/xroad
sudo touch /etc/xroad/db.properties
sudo chmod 0640 /etc/xroad/db.properties
sudo chown xroad:xroad /etc/xroad/db.properties
```

Edit the `/etc/xroad/db.properties` file and add/update the following connection properties (if you customized the database, user, and/or role names, use the customized values).
The database connection url format is `jdbc:postgresql://<database host>:<port>/<database name>`
```
serverconf.hibernate.connection.url = jdbc:postgresql://<database host>:<port>/serverconf
serverconf.hibernate.connection.username = serverconf
serverconf.hibernate.connection.password = <serverconf password> 
serverconf.hibernate.hikari.dataSource.currentSchema = serverconf,public

messagelog.hibernate.connection.url = jdbc:postgresql://<database host>:<port>/messagelog
messagelog.hibernate.connection.username = messagelog
messagelog.hibernate.connection.password = <messagelog password>
messagelog.hibernate.hikari.dataSource.currentSchema = messagelog,public

op-monitor.hibernate.connection.url = jdbc:postgresql://<database host>:<port>/op-monitor
op-monitor.hibernate.connection.username = opmonitor
op-monitor.hibernate.connection.password = <opmonitor password>
op-monitor.hibernate.hikari.dataSource.currentSchema = opmonitor,public
```<|MERGE_RESOLUTION|>--- conflicted
+++ resolved
@@ -6,7 +6,7 @@
 
 **X-ROAD 6**
 
-Version: 1.18  
+Version: 1.19  
 Doc. ID: IG-SS-RHEL
 
 ---
@@ -34,11 +34,8 @@
  18.05.2021 | 1.15    | Add error handling section | Ilkka Seppälä
  01.07.2021 | 1.16    | Update 3rd party key server | Petteri Kivimäki
  11.08.2021 | 1.17    | Add backup encryption information | Petteri Kivimäki
-<<<<<<< HEAD
- 24.08.2021 | 1.18    | Add instructions how to disable the messagelog addon before installing, add section [2.7 Disable the Messagelog Addon before Installation (optional)](#27-disable-the-messagelog-addon-before-installation-optional) | Caro Hautamäki
-=======
  18.08.2021 | 1.18    | Minor updates to Annex D | Ilkka Seppälä
->>>>>>> 1616d4fd
+ 24.08.2021 | 1.19    | Add instructions how to disable the messagelog addon before installing, add section [2.7 Disable the Messagelog Addon before Installation (optional)](#27-disable-the-messagelog-addon-before-installation-optional) | Caro Hautamäki
 
 ## License
 
