--- conflicted
+++ resolved
@@ -4,14 +4,11 @@
 
  Date       | Version | Description                                                     | Author
  ---------- | ------- | --------------------------------------------------------------- | --------------------
- 05.01.2021 | 1.0     | Initial version                                                 | Alberto Fernandez Lorenzo
-<<<<<<< HEAD
- 11.03.2021 | 1.1     | Add setup examples                                              | Alberto Fernandez Lorenzo
-=======
- 08.03.2021 | 1.1     | Add Horizontal Pod Autoscaler                                   | Alberto Fernandez Lorenzo
- 15.03.2021 | 1.2     | Add IP address options                                          | Alberto Fernandez Lorenzo
-
->>>>>>> 3caffd61
+05.01.2021 | 1.0     | Initial version                                                 | Alberto Fernandez Lorenzo
+08.03.2021 | 1.1     | Add Horizontal Pod Autoscaler                                   | Alberto Fernandez Lorenzo
+11.03.2021 | 1.1     | Add setup examples                                              | Alberto Fernandez Lorenzo
+15.03.2021 | 1.2     | Add IP address options                                          | Alberto Fernandez Lorenzo
+
 ## Table of Contents
 
 * [1 Introduction](#1-introduction)
@@ -61,9 +58,6 @@
   * [6.1 Setup Container Insights on AWS EKS](#61-setup-container-insights-on-aws-eks)
 * [7 Version update](#7-version-update)
 * [8 Message logs and disk space](#8-message-logs-and-disk-space)
-<<<<<<< HEAD
-* [9 Setup example](#9-setup-example)
-=======
 * [9 Horizontal Pod Autoscaler (HPA)](#9-horizontal-pod-autoscaler-hpa)
   * [9.1 Prerequisites](#91-prerequisites)
   * [9.2 Requirements](#92-requirements)
@@ -74,7 +68,7 @@
     * [9.4.3 Deploy HorizontalPodAutoscaler](#943-deploy-horizontalpodautoscaler)
   * [9.5 Autoscale when Pods fails](#95-autoscale-when-pods-fails)
   * [9.6 Installation with default metrics](#96-installation-with-default-metrics)
->>>>>>> 3caffd61
+* [10 Setup example](#10-setup-example)
 
 ## 1 Introduction
 
@@ -1205,71 +1199,6 @@
     aws s3 sync <volume mount path> s3://<bucket name>/path/to/bucket-folder --sse aws:kms --sse-kms-key-id <arn encryption key>
     ```
 
-<<<<<<< HEAD
-
-## 9 Setup example
-The [load_balancer_setup manifest template](/files/load_balancer_setup.yaml) contains all the necessary Kubernetes objects to set up the scenario [2.3 Multiple Pods using a Load Balancer](#23-multiple-pods-using-a-load-balancer). The namespace where the objects are deployed is `sidecar`.
-1. Download the file and search for following variables and replace it with our desired values:
-  + &lt;public key base64&gt; Public key encoding in base64, we can get it by running: `path/to/id_rsa.pub|base64 -w0`.
-  + &lt;private key base64&gt; Private key encoding in base64, we can get it by running: `path/to/id_rsa|base64 -w0`.
-  + &lt;token pin&gt; (**reference data: 1.4**)
-  + &lt;admin user&gt; (**reference data: 1.5**)
-  + &lt;admin password&gt; (**reference data: 1.6**)
-  + &lt;database host&gt; (**reference data: 1.7**)
-  + &lt;database password&gt; (**reference data: 1.9**)
-  + &lt;database port&gt; (**reference data: 1.8**)
-  + &lt;xroad log level&gt; (**reference data: 1.10**)
-  + &lt;xroad dabase name&gt; (**reference data: 1.11**)
-  + &lt;pv-efs-id&gt; (**reference data: 3.11**) In this setup we are using an [4.5.3.2.3 Persistent Volume AWS Elastic File System](#45323-persistent-volume-aws-elastic-file-system)
-  + &lt;version primary&gt; Supported image versions for the primary are: 6.25.0-primary, 6.25.0-primary-fi. Make sure that the image version for the secondary matches the image version for the primary, for example, if you choose the 6.25.0-primary-slim version for the primary, you must choose the 6.25.0-secondary-slim version for the secondary.
-  + &lt;version secondary&gt; Supported image versions for the secondary are: 6.25.0-slim-secondary, 6.25.0-slim-secondary-fi. Make sure that the image version for the secondary matches the image version for the primary, for example, if you choose the 6.25.0-primary-slim version for the primary, you must choose the 6.25.0-secondary-slim version for the secondary.
-
-2. Once the values are replaced, apply the manifest file:
-
-```bash
-kubectl apply -f load_balancer_setup.yaml"
-```
-
-3. Verify that the PersistentVolumeClaim is deployed and bounded:
-```bash
-kubectl get pvc -n sidecar
-
-NAME                 STATUS   VOLUME                  CAPACITY   ACCESS MODES   STORAGECLASS     AGE
-pvc-config-sidecar   Bound    pv-efs-config-sidecar   2Gi        RWX            sidecarstorage   5m38s
-```
-
-4. Verify that the secrets are deployed:
-```bash
-kubectl get secrets -n sidecar
-
-NAME                       TYPE                                  DATA   AGE
-default-token-zgl8g        kubernetes.io/service-account-token   3      6m28s
-secret-sidecar-variables   Opaque                                8      6m27s
-secret-ssh-keys            Opaque                                2      6m28s
-```
-5. Verify that the services are created:
-```bash
-kubectl get services -n sidecar
-
-NAME                                      TYPE           CLUSTER-IP       EXTERNAL-IP                                                               PORT(S)                                        AGE
-balancer-security-server-sidecar          LoadBalancer   10.100.217.185   ab11157602fc14f6e9d217fefcb35f67-1793695323.eu-west-1.elb.amazonaws.com   5500:31086/TCP,5577:30502/TCP,8080:32052/TCP   7m37s
-service-security-server-sidecar-primary   ClusterIP      None             <none>                                                                    <none>                                         7m37s
-
-```
-
-6. Verify that the Primary and Secondary Pods are deployed. The Secondary Pod should remain in the "Not Ready" state until the Primary Pod is configured. If we are using a volume that already has the Primary Pod configuration, the Secondary Pod should switch to the "Ready" state after approximately 3-4 minutes.
-```bash
-kubectl get pods -n sidecar
-
-NAME                                                 READY   STATUS    RESTARTS   AGE
-security-server-sidecar-primary                      1/1     Running   0          8m35s
-security-server-sidecar-secondary-7c844c6b5f-ntkx4   1/1     Running   0          8m34s
-```
-
-7. Delete all the objects by running:
-```bash
-kubectl delete -f load_balancer_setup.yaml"
-=======
 ## 9 Horizontal Pod Autoscaler (HPA)
 
 The Horizontal Pod Autoscaler automatically scales the number of Pods in a replication controller, deployment, replica set based on the observed CPU/Memory utilization or some other custom metrics.
@@ -1518,7 +1447,7 @@
 
 3. If we describe the HPA we should see something similar to this (**reference data 3.1, 4.1**):
 
-    ```bash
+    ```
     kubectl describe hpa -n <namespace name> <hpa name>
 
     Name:                                                  secondary-sidecar-balancer-pod
@@ -1611,5 +1540,67 @@
       target:
         type: Utilization
         averageValue: <hpa averge memory utilization>
->>>>>>> 3caffd61
-```+```
+
+## 10 Setup example
+The [load_balancer_setup manifest template](/files/load_balancer_setup.yaml) contains all the necessary Kubernetes objects to set up the scenario [2.3 Multiple Pods using a Load Balancer](#23-multiple-pods-using-a-load-balancer). The namespace where the objects are deployed is `sidecar`.
+1. Download the file and search for following variables and replace it with our desired values:
+  + &lt;public key base64&gt; Public key encoding in base64, we can get it by running: `path/to/id_rsa.pub|base64 -w0`.
+  + &lt;private key base64&gt; Private key encoding in base64, we can get it by running: `path/to/id_rsa|base64 -w0`.
+  + &lt;token pin&gt; (**reference data: 1.4**)
+  + &lt;admin user&gt; (**reference data: 1.5**)
+  + &lt;admin password&gt; (**reference data: 1.6**)
+  + &lt;database host&gt; (**reference data: 1.7**)
+  + &lt;database password&gt; (**reference data: 1.9**)
+  + &lt;database port&gt; (**reference data: 1.8**)
+  + &lt;xroad log level&gt; (**reference data: 1.10**)
+  + &lt;xroad dabase name&gt; (**reference data: 1.11**)
+  + &lt;pv-efs-id&gt; (**reference data: 3.11**) In this setup we are using an [4.5.3.2.3 Persistent Volume AWS Elastic File System](#45323-persistent-volume-aws-elastic-file-system)
+  + &lt;version primary&gt; Supported image versions for the primary are: 6.25.0-primary, 6.25.0-primary-fi. Make sure that the image version for the secondary matches the image version for the primary, for example, if you choose the 6.25.0-primary-slim version for the primary, you must choose the 6.25.0-secondary-slim version for the secondary.
+  + &lt;version secondary&gt; Supported image versions for the secondary are: 6.25.0-slim-secondary, 6.25.0-slim-secondary-fi. Make sure that the image version for the secondary matches the image version for the primary, for example, if you choose the 6.25.0-primary-slim version for the primary, you must choose the 6.25.0-secondary-slim version for the secondary.
+
+2. Once the values are replaced, apply the manifest file:
+
+```bash
+kubectl apply -f load_balancer_setup.yaml"
+```
+
+3. Verify that the PersistentVolumeClaim is deployed and bounded:
+```bash
+kubectl get pvc -n sidecar
+
+NAME                 STATUS   VOLUME                  CAPACITY   ACCESS MODES   STORAGECLASS     AGE
+pvc-config-sidecar   Bound    pv-efs-config-sidecar   2Gi        RWX            sidecarstorage   5m38s
+```
+
+4. Verify that the secrets are deployed:
+```bash
+kubectl get secrets -n sidecar
+
+NAME                       TYPE                                  DATA   AGE
+default-token-zgl8g        kubernetes.io/service-account-token   3      6m28s
+secret-sidecar-variables   Opaque                                8      6m27s
+secret-ssh-keys            Opaque                                2      6m28s
+```
+5. Verify that the services are created:
+```bash
+kubectl get services -n sidecar
+
+NAME                                      TYPE           CLUSTER-IP       EXTERNAL-IP                                                               PORT(S)                                        AGE
+balancer-security-server-sidecar          LoadBalancer   10.100.217.185   ab11157602fc14f6e9d217fefcb35f67-1793695323.eu-west-1.elb.amazonaws.com   5500:31086/TCP,5577:30502/TCP,8080:32052/TCP   7m37s
+service-security-server-sidecar-primary   ClusterIP      None             <none>                                                                    <none>                                         7m37s
+
+```
+
+6. Verify that the Primary and Secondary Pods are deployed. The Secondary Pod should remain in the "Not Ready" state until the Primary Pod is configured. If we are using a volume that already has the Primary Pod configuration, the Secondary Pod should switch to the "Ready" state after approximately 3-4 minutes.
+```bash
+kubectl get pods -n sidecar
+
+NAME                                                 READY   STATUS    RESTARTS   AGE
+security-server-sidecar-primary                      1/1     Running   0          8m35s
+security-server-sidecar-secondary-7c844c6b5f-ntkx4   1/1     Running   0          8m34s
+```
+
+7. Delete all the objects by running:
+```bash
+kubectl delete -f load_balancer_setup.yaml"