# syntax=docker/dockerfile:1

# internal or external
ARG PACKAGE_SOURCE

FROM ubuntu:24.04 AS base
ENV DEBIAN_FRONTEND=noninteractive

RUN apt-get -qq update \
<<<<<<< HEAD
  && apt-get -qq upgrade \
  && apt-get -qq install --no-install-recommends sudo ca-certificates gnupg supervisor net-tools locales openjdk-21-jre-headless  \
    rlwrap ca-certificates-java crudini adduser expect curl rsyslog dpkg-dev nano \
=======
  && apt-get -qq install --no-install-recommends sudo ca-certificates gnupg supervisor net-tools locales openjdk-21-jre-headless rlwrap ca-certificates-java crudini adduser expect curl rsyslog dpkg-dev \
>>>>>>> 9dbec4a3
  && echo "LC_ALL=en_US.UTF-8" >>/etc/environment \
  && locale-gen en_US.UTF-8 \
  && adduser --quiet --system --uid 998 --home /var/lib/postgresql --no-create-home --shell /bin/bash --group postgres \
  && adduser --quiet --system --uid 999 --home /var/lib/xroad --no-create-home --shell /bin/bash --group xroad \
  && useradd -m xrd -s /usr/sbin/nologin -p '$6$JeOzaeWnLAQSUVuO$GOJ0wUKSVQnOR4I2JgZxdKr.kMO.YGS21SGaAshaYhayv8kSV9WuIFCZHTGAX8WRRTB/2ojuLnJg4kMoyzpcu1' \
  && echo "xroad-center xroad-common/username string xrd" | debconf-set-selections \
  && apt-get -qq install --no-install-recommends postgresql postgresql-contrib \
  && apt-get -qq clean \
  && rm -rf var/lib/apt/lists/*

# Xroad CS from external packages
FROM base AS centralserver-external
ARG DIST=jammy-snapshot
ARG REPO=https://artifactory.niis.org/xroad-snapshot-deb
ARG REPO_KEY=https://artifactory.niis.org/api/gpg/key/public
ARG COMPONENT=main

ADD ["$REPO_KEY","/tmp/repokey.gpg"]
ADD ["${REPO}/dists/${DIST}/Release","/tmp/Release"]
RUN echo "deb $REPO $DIST $COMPONENT" >/etc/apt/sources.list.d/xroad.list \
  && apt-key add '/tmp/repokey.gpg' \
  # Install
  && pg_ctlcluster 16 main start \
  && apt-get -qq update \
  && apt-get -qq install xroad-centralserver xroad-autologin \
  && pg_ctlcluster 16 main stop \
  # Clean up
  && rm -rf /tmp/repo \
  && apt-get remove -qq dpkg-dev && apt-get -qq clean && apt-get -qq autoremove \
  && rm -rf var/lib/apt/lists/*

#Xroad CS from internal packages
FROM base AS centralserver-internal

RUN --mount=type=bind,source=build/packages,target=/tmp/packages \
   cp -r /tmp/packages /tmp/repo \
  && cd /tmp/repo && dpkg-scanpackages -m . > Packages \
  && echo "deb [trusted=yes] file:/tmp/repo /" >/etc/apt/sources.list.d/xroad.list \
  # Install
  && pg_ctlcluster 16 main start \
  && apt-get -qq update \
  && apt-get -qq install xroad-centralserver xroad-autologin \
  && pg_ctlcluster 16 main stop \
  # Clean up
  && rm -rf /tmp/repo \
  && apt-get remove -qq dpkg-dev && apt-get -qq clean && apt-get -qq autoremove \
  && rm -rf var/lib/apt/lists/*

# Build final image
FROM centralserver-${PACKAGE_SOURCE} AS final

RUN { nginx -s stop ||:; } \
  && rm -f /var/run/nginx.pid \
  && rm -rf /tmp/xroad \
  # Back up read-only config (for volume support)
  && mkdir -p /root/etc/xroad \
  && cp -a /etc/xroad /root/etc/ \
  && rm -f /root/etc/xroad/services/local.properties \
     /root/etc/xroad/conf.d/local.ini \
     /root/etc/xroad/devices.ini \
     /root/etc/xroad/db.properties \
  && dpkg-query --showformat='${Version}' --show xroad-center >/root/VERSION \
  && cp /root/VERSION /etc/xroad/VERSION \
  && chmod 0755 /usr/share/xroad/scripts/verify_external_configuration.sh \
  # Clean up
  && rm -rf /tmp/repo \
  && apt-get remove -qq dpkg-dev && apt-get -qq clean && apt-get -qq autoremove \
  && rm -rf var/lib/apt/lists/*

# Setup additional users
ARG USER_PASSWD=secret
RUN useradd xrd-sys && adduser xrd-sys xroad-system-administrator && sh -c "echo 'xrd-sys:$USER_PASSWD' | chpasswd"

COPY --chown=xroad:xroad files/etc /etc/

COPY files/cs-entrypoint.sh /root/entrypoint.sh
COPY --chown=root:root files/cs-xroad.conf /etc/supervisor/conf.d/xroad.conf

# dataspaces
COPY build/libs/ /usr/share/xroad/jlib/

COPY files/edc/etc /etc/xroad-edc/
COPY files/edc/bin/ /usr/share/xroad/bin/

ENV EDC_HOSTNAME=localhost
ENV EDC_DID=did:web:localhost
ENV EDC_DID_KEY_ID=key-id
ENV EDC_TLS_CERT_PATH=/etc/xroad/ssl/management-service.p12
# end of dataspaces

CMD ["/root/entrypoint.sh"]

VOLUME ["/etc/xroad", "/var/lib/xroad", "/var/lib/postgresql/16/main/"]
EXPOSE 4000 2222<|MERGE_RESOLUTION|>--- conflicted
+++ resolved
@@ -7,13 +7,8 @@
 ENV DEBIAN_FRONTEND=noninteractive
 
 RUN apt-get -qq update \
-<<<<<<< HEAD
-  && apt-get -qq upgrade \
   && apt-get -qq install --no-install-recommends sudo ca-certificates gnupg supervisor net-tools locales openjdk-21-jre-headless  \
     rlwrap ca-certificates-java crudini adduser expect curl rsyslog dpkg-dev nano \
-=======
-  && apt-get -qq install --no-install-recommends sudo ca-certificates gnupg supervisor net-tools locales openjdk-21-jre-headless rlwrap ca-certificates-java crudini adduser expect curl rsyslog dpkg-dev \
->>>>>>> 9dbec4a3
   && echo "LC_ALL=en_US.UTF-8" >>/etc/environment \
   && locale-gen en_US.UTF-8 \
   && adduser --quiet --system --uid 998 --home /var/lib/postgresql --no-create-home --shell /bin/bash --group postgres \
