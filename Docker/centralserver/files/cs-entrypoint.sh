#!/bin/bash
PACKAGED_VERSION="$(cat /root/VERSION)"
INSTALLED_VERSION=$(dpkg-query --showformat='${Version}' --show xroad-center)

log() { echo "$(date --utc -Iseconds) INFO [entrypoint] $*"; }
warn() { echo "$(date --utc -Iseconds) WARN [entrypoint] $*" >&2; }

wait_db() {
  local count=0
  while ((count++ < 60)) && ! pg_isready -q -t 2; do
    sleep 1
  done
}

log "Starting X-Road central server version $INSTALLED_VERSION"

if [ "$INSTALLED_VERSION" == "$PACKAGED_VERSION" ]; then
    if [ -f /etc/xroad/VERSION ]; then
        CONFIG_VERSION="$(cat /etc/xroad/VERSION)"
    else
        warn "Current configuration version not known"
        CONFIG_VERSION=
    fi
    if [ -n "$CONFIG_VERSION" ] && dpkg --compare-versions "$PACKAGED_VERSION" gt "$CONFIG_VERSION"; then
        # Update X-Road configuration on startup, if necessary
        log "Updating configuration from $CONFIG_VERSION to $PACKAGED_VERSION"
        cp -a /root/etc/xroad/* /etc/xroad/
<<<<<<< HEAD
        pg_ctlcluster 12 main start
        wait_db
        dpkg-reconfigure xroad-center
        pg_ctlcluster 12 main stop
=======
        pg_ctlcluster 14 main start
        pg_isready -t 14
        dpkg-reconfigure xroad-center
        pg_ctlcluster 14 main stop
>>>>>>> 474c2505
        nginx -s stop
        sleep 1
        echo "$PACKAGED_VERSION" >/etc/xroad/version
    fi
    if [ ! -f /home/ca/CA/.init ]; then
        log "Initializing TEST-CA..."
        su ca -c 'cd /home/ca/CA && ./init.sh' >&/dev/null
    fi
else
    echo "WARN: Installed version ($INSTALLED_VERSION) does not match packaged version ($PACKAGED_VERSION)" >&2
fi

if [  -n "$XROAD_TOKEN_PIN" ]
then
    log "XROAD_TOKEN_PIN variable set, writing to /etc/xroad/autologin"
    echo "$XROAD_TOKEN_PIN" > /etc/xroad/autologin
    unset XROAD_TOKEN_PIN
fi

if ! crudini --get /etc/xroad/conf.d/local.ini registration-service api-token &>/dev/null; then
  log "Creating API token for registration service..."
  TOKEN=$(tr -C -d "[:alnum:]" </dev/urandom | head -c32)
  ENCODED=$(echo -n "$TOKEN" | sha256sum -b | cut -d' ' -f1)
  pg_ctlcluster 12 main start
  wait_db
  su -c "psql -q centerui_production" postgres <<EOF
SET ROLE centerui;
DO \$\$
DECLARE
  id bigint;
BEGIN
  SELECT nextval('hibernate_sequence') INTO id;
  INSERT INTO apikey values (id, '$ENCODED');
  INSERT INTO apikey_roles values (nextval('hibernate_sequence'), id, 'XROAD_MANAGEMENT_SERVICE');
END
\$\$
;
EOF
  pg_ctlcluster 12 main stop
  crudini --set /etc/xroad/conf.d/local.ini registration-service api-token "$TOKEN"
fi

exec /usr/bin/supervisord -n -c /etc/supervisor/supervisord.conf<|MERGE_RESOLUTION|>--- conflicted
+++ resolved
@@ -25,17 +25,10 @@
         # Update X-Road configuration on startup, if necessary
         log "Updating configuration from $CONFIG_VERSION to $PACKAGED_VERSION"
         cp -a /root/etc/xroad/* /etc/xroad/
-<<<<<<< HEAD
-        pg_ctlcluster 12 main start
+        pg_ctlcluster 14 main start
         wait_db
         dpkg-reconfigure xroad-center
-        pg_ctlcluster 12 main stop
-=======
-        pg_ctlcluster 14 main start
-        pg_isready -t 14
-        dpkg-reconfigure xroad-center
         pg_ctlcluster 14 main stop
->>>>>>> 474c2505
         nginx -s stop
         sleep 1
         echo "$PACKAGED_VERSION" >/etc/xroad/version
@@ -59,7 +52,7 @@
   log "Creating API token for registration service..."
   TOKEN=$(tr -C -d "[:alnum:]" </dev/urandom | head -c32)
   ENCODED=$(echo -n "$TOKEN" | sha256sum -b | cut -d' ' -f1)
-  pg_ctlcluster 12 main start
+  pg_ctlcluster 14 main start
   wait_db
   su -c "psql -q centerui_production" postgres <<EOF
 SET ROLE centerui;
@@ -74,7 +67,7 @@
 \$\$
 ;
 EOF
-  pg_ctlcluster 12 main stop
+  pg_ctlcluster 14 main stop
   crudini --set /etc/xroad/conf.d/local.ini registration-service api-token "$TOKEN"
 fi
 
