# Central server Docker image

***The central server images are strictly meant for testing and development purposes. Do not use it in production environment!***

You can find the docker image in docker hub (https://hub.docker.com/r/niis/xroad-central-server/)

Public central server docker image contains vanilla X-Road central server version 6.20.0 or later.
All services, including TEST-CA, TSA, OCSP and PostgreSQL database, are installed into the same container and run using supervisord.

The installed central server is in uninitialized state.

Admin UI credentials: xrd/secret

## Building centralserver image
Run init_context.sh -script that will collect the necessary files for building the image to `build` folder. After that you can create the image inside the newly created `build` folder

```shell

<<<<<<< HEAD
docker build --build-arg DIST=bionic-current -t centralserver -f ./Dockerfile ./build
=======
# In build-folder
docker build --build-arg DIST=jammy-current -t centralserver -f ../Dockerfile .
>>>>>>> c1ed3d15
```

## Running
```
# Publish the container ports to localhost (loopback address).
docker run -p 4000:4000 -p 4001:80 -p 4002:9998 --name cs niis/xroad-central-server

# Running exact version instead of the default latest version
docker run -p 4000:4000 -p 4001:80 -p 4002:9998 --name cs niis/xroad-central-server:jammy-6.21.0
```

## Running multiple dockerized x-road (security/central) servers
If you are running multiple (more than one) containers and map container ports to localhost, it is recommended that you use a separate loopback address for each container and create a x-road spesific network so that containers can communicate.
Accessing admin-ui of a server from the same domain will break session on other servers. You can get over this by setting multiple mappings to localhost in hosts-file.

```
# Create a custom network for x-road containers
docker network create -d bridge x-road-network

# Create more than one central server containers and (optionally) assign them a network-alias for easier reference
docker run -p 4000:4000 -p 4001:80 -p 4002:9998 --network x-road-network --name cs1 niis/xroad-central-server
docker run -p 4100:4000 -p 4101:80 -p 4102:9998 --network x-road-network --name cs2 niis/xroad-central-server
```

## Initializing vanilla central server
After creating vanilla central server you need create certificates. You might also find it more convenient to copy the certificates to host machine with the commands below.

```
# Create certificates
docker exec -it cs su ca -c 'cd /home/ca/CA && ./init.sh'

# Copy the certificates to host machine
docker cp cs:/home/ca/CA/certs/ca.cert.pem ~/niis/
docker cp cs:/home/ca/CA/certs/ocsp.cert.pem ~/niis/
docker cp cs:/home/ca/CA/certs/tsa.cert.pem ~/niis/
```

### Signing certificates
There is a simple html-form you can use to sign certificates. To access the form from the host machine you must map port 9998 from central server container to local port (above examples include this step).

Note that if you use this form to sign certs you will have to restart ocsp-service.

```shell
docker exec -it cs supervisorctl restart ocsp
```

You can also sign the certs manually with scripts in /home/ca/CA/

### OCSP
Inside the container nginx maps the running OCSP to port 8888 so the OCSP responders can be set to http://[CONTAINER-IP]:8888

[CONTAINER-IP] can be replaced with the name of the container if the container is added to x-road-network described above

### TSA
Inside the container nginx maps the running TSA to port 8899 so the timestamping service url can be set to http://[CONTAINER-IP]:8899

[CONTAINER-IP] can be replaced with the name of the container if the container is added to x-road-network described above

### Autologin
xroad-autologin is installed, but there is no default PIN set, so the following error at startup is normal:
```
... INFO exited: xroad-autologin (exit status 0; not expected)
... INFO gave up: xroad-autologin entered FATAL state, too many start retries too quickly
```
One can create the autologin file by hand after initializing the central server:

```
$ docker exec cs su -c 'echo 1234 >/etc/xroad/autologin' xroad
$ docker exec cs supervisorctl start xroad-autologin
```<|MERGE_RESOLUTION|>--- conflicted
+++ resolved
@@ -16,12 +16,8 @@
 
 ```shell
 
-<<<<<<< HEAD
-docker build --build-arg DIST=bionic-current -t centralserver -f ./Dockerfile ./build
-=======
 # In build-folder
 docker build --build-arg DIST=jammy-current -t centralserver -f ../Dockerfile .
->>>>>>> c1ed3d15
 ```
 
 ## Running
