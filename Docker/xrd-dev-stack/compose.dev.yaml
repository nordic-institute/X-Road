--- conflicted
+++ resolved
@@ -28,11 +28,8 @@
       - "4292:9997" # Proxy UI debug port
       - "4299:4299" # Proxy JMX port
       - "4298:4298" # Signer JMX port
-<<<<<<< HEAD
-=======
     networks:
       - xroad-network
->>>>>>> 03e93424
   ss1:
     container_name: ss1
     environment:
@@ -46,10 +43,8 @@
       - "4392:9997" # Proxy UI debug port
       - "4399:4399" # Proxy JMX port
       - "4398:4398" # Signer JMX port
-<<<<<<< HEAD
-      - "4390:9999" # Proxy debug port
-      - "4391:9998" # Signer debug port
-      - "4392:9997" # Proxy UI debug port
+    networks:
+      - xroad-network
   ss2:
     environment:
       - XROAD_TOKEN_PIN=Secret1234
@@ -60,10 +55,6 @@
       - "4790:9999" # Proxy debug port
       - "4791:9998" # Signer debug port
       - "4792:9997" # Proxy UI debug port
-=======
-    networks:
-      - xroad-network
->>>>>>> 03e93424
   testca:
     container_name: testca
     ports:
@@ -81,11 +72,6 @@
     container_name: issoap
     ports:
       - "4600:8080"
-<<<<<<< HEAD
-  payloadgen:
-    ports:
-      - "4700:8080"
-=======
     networks:
       - xroad-network
   hurl:
@@ -95,5 +81,4 @@
   # Use implicitly named network so that is easier to add container outside the compose
   xroad-network:
     name: xroad-network
-    driver: bridge
->>>>>>> 03e93424
+    driver: bridge