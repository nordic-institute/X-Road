--- conflicted
+++ resolved
@@ -13,19 +13,13 @@
   "--local")
     ENV_FILE=".env.local"
     ;;
-<<<<<<< HEAD
   "---init-ss2")
     INIT_SS2=1
     ;;
   "--perftest")
     PERFTEST=1
+    COMPOSE_FILE_ARGS="$COMPOSE_FILE_ARGS -f compose.perftest.yaml"
     ;;
-=======
-     "--perftest")
-       PERFTEST=1
-       COMPOSE_FILE_ARGS="$COMPOSE_FILE_ARGS -f compose.perftest.yaml"
-       ;;
->>>>>>> 03e93424
   esac
 done
 
@@ -40,9 +34,6 @@
 COMPOSE_EXTRA_ARGS=""
 if [[ -n "$INIT_SS2" ]]; then
   COMPOSE_EXTRA_ARGS="--profile xrd7"
-fi
-if [[ -n "$PERFTEST" ]]; then
-  COMPOSE_EXTRA_ARGS="--profile perftest"
 fi
 
 docker compose $COMPOSE_EXTRA_ARGS $COMPOSE_FILE_ARGS --env-file "$ENV_FILE" up -d
@@ -59,7 +50,6 @@
     --retry-interval 8000
 fi
 
-<<<<<<< HEAD
 if [[ -n "$INIT_SS2" ]]; then
   docker compose $COMPOSE_FILE_ARGS \
     --env-file "$ENV_FILE" \
@@ -72,8 +62,6 @@
     --retry-interval 8000
 fi
 
-=======
->>>>>>> 03e93424
 if [[ -n "$PERFTEST" && -n "$INITIALIZE" ]]; then
   docker compose $COMPOSE_FILE_ARGS \
     --env-file "$ENV_FILE" \
