#!/bin/bash

set -e # Exit immediately if a command exits with a non-zero status.

ENV_FILE=".env"
COMPOSE_FILE_ARGS="-f compose.yaml -f compose.dev.yaml -f compose.edc.yaml"

for i in "$@"; do
  case "$i" in
  "--initialize")
    INITIALIZE=1
    ;;
  "--local")
    ENV_FILE=".env.local"
    ;;
     "--perftest")
       PERFTEST=1
       COMPOSE_FILE_ARGS="$COMPOSE_FILE_ARGS -f compose.perftest.yaml"
       ;;
  esac
done

if [[ $# -eq 0 ]]; then
  echo "Available args:"
  echo "--initialize: Initialize the environment"
  echo "--local: Use .env.local file"
fi

docker compose $COMPOSE_FILE_ARGS --env-file "$ENV_FILE" up -d

if [[ -n "$INITIALIZE" ]]; then
  docker compose $COMPOSE_FILE_ARGS \
    --env-file "$ENV_FILE" \
    run hurl \
    --insecure \
    --variables-file /hurl-src/vars.env \
    --file-root /hurl-files /hurl-src/setup.hurl \
    --very-verbose \
    --retry 12 \
<<<<<<< HEAD
    --retry-interval 8000
=======
    --retry-interval 10000
fi

if [[ -n "$PERFTEST" && -n "$INITIALIZE" ]]; then
  docker compose $COMPOSE_FILE_ARGS \
    --env-file "$ENV_FILE" \
    run hurl \
    --insecure \
    --variables-file /hurl-src/vars.env \
    --file-root /hurl-files /hurl-src/perftest-ss0.hurl \
    --very-verbose \
    --retry 12 \
    --retry-interval 4000

  #disable the messagelog body logging
  docker compose $COMPOSE_FILE_ARGS --env-file "$ENV_FILE" \
    exec ss0 sh -c "sed -i 's/message-body-logging=true/message-body-logging=false/' /etc/xroad/conf.d/addons/message-log.ini"
  docker compose $COMPOSE_FILE_ARGS --env-file "$ENV_FILE" \
    exec ss0 sh -c "supervisorctl restart xroad-proxy"

  docker compose $COMPOSE_FILE_ARGS --env-file "$ENV_FILE" \
    exec ss1 sh -c "sed -i 's/message-body-logging=true/message-body-logging=false/' /etc/xroad/conf.d/addons/message-log.ini"
  docker compose $COMPOSE_FILE_ARGS --env-file "$ENV_FILE" \
    exec ss1 sh -c "supervisorctl restart xroad-proxy"
>>>>>>> 8e6acbca
fi<|MERGE_RESOLUTION|>--- conflicted
+++ resolved
@@ -37,10 +37,7 @@
     --file-root /hurl-files /hurl-src/setup.hurl \
     --very-verbose \
     --retry 12 \
-<<<<<<< HEAD
     --retry-interval 8000
-=======
-    --retry-interval 10000
 fi
 
 if [[ -n "$PERFTEST" && -n "$INITIALIZE" ]]; then
@@ -64,5 +61,4 @@
     exec ss1 sh -c "sed -i 's/message-body-logging=true/message-body-logging=false/' /etc/xroad/conf.d/addons/message-log.ini"
   docker compose $COMPOSE_FILE_ARGS --env-file "$ENV_FILE" \
     exec ss1 sh -c "supervisorctl restart xroad-proxy"
->>>>>>> 8e6acbca
 fi