#!/bin/bash

configure_ss_edc_signing_key() {
  KEY_ID=$(docker compose $COMPOSE_FILE_ARGS --env-file "$ENV_FILE" \
      exec ${1} sh -c "grep -oPz '(?s)<key usage=\"SIGNING\">.*?<label>Sign key</label>.*?</key>' /etc/xroad/signer/keyconf.xml | grep -oPa '<keyId>\K\w+(?=</keyId>)'")
  docker compose $COMPOSE_FILE_ARGS --env-file "$ENV_FILE" \
      exec ${1} sh -c "cd /etc/xroad/conf.d && sed -i 's|\${EDC_DID_KEY_ID:}|${KEY_ID}|g' ds-control-plane-override.yaml ds-data-plane-override.yaml ds-identity-hub-override.yaml"
  docker compose $COMPOSE_FILE_ARGS --env-file "$ENV_FILE" \
      exec ${1} sh -c "supervisorctl restart xroad-ds-control-plane xroad-ds-data-plane xroad-ds-ih"
}

configure_cs_edc_signing_key() {
  KEY_ID=$(docker compose $COMPOSE_FILE_ARGS --env-file "$ENV_FILE" \
      exec ${1} sh -c "grep -oPz '(?s)<key usage=\"SIGNING\">.*?<label>Internal signing key</label>.*?</key>' /etc/xroad/signer/keyconf.xml | grep -oPa '<keyId>\K\w+(?=</keyId>)'")
  docker compose $COMPOSE_FILE_ARGS --env-file "$ENV_FILE" \
      exec ${1} sh -c "cd /etc/xroad/conf.d && sed -i 's|\${EDC_DID_KEY_ID:}|${KEY_ID}|g' ds-catalog-service-override.yaml ds-credential-service-override.yaml ds-identity-hub-override.yaml"
  docker compose $COMPOSE_FILE_ARGS --env-file "$ENV_FILE" \
      exec ${1} sh -c "supervisorctl restart xroad-ds-ih xroad-ds-credential-service xroad-ds-catalog-service"
}

set -e # Exit immediately if a command exits with a non-zero status.

ENV_FILE=".env"
COMPOSE_FILE_ARGS="-f compose.yaml -f compose.dev.yaml -f compose.edc.yaml"


for i in "$@"; do
  case "$i" in
  "--initialize")
    INITIALIZE=1
    ;;
  "--local")
    ENV_FILE=".env.local"
    ;;
  "---init-ss2")
    INIT_SS2=1
    ;;
  "--init-container-ss2")
    INIT_CONTAINER_SS2=1
    ;;
  "--perftest")
    PERFTEST=1
    COMPOSE_FILE_ARGS="$COMPOSE_FILE_ARGS -f compose.perftest.yaml"
    ;;
  esac
done

if [[ $# -eq 0 ]]; then
  echo "Available args:"
  echo "--initialize: Initialize the environment"
  echo "--local: Use .env.local file"
  echo "--init-ss2: Will initialize SS2"
  echo "--perftest: Will initialize perftest"
fi

COMPOSE_EXTRA_ARGS=""
if [[ -n "$INIT_SS2" ]]; then
  COMPOSE_EXTRA_ARGS="--profile xrd7"
fi

if ! docker network ls | grep -q "xroad-network"; then
  docker network create xroad-network
  echo "Docker network 'xroad-network' created."
else
  echo "Docker network 'xroad-network' already exists."
fi

docker compose $COMPOSE_EXTRA_ARGS $COMPOSE_FILE_ARGS --env-file "$ENV_FILE" up -d

if [[ -n "$INITIALIZE" ]]; then
  docker compose $COMPOSE_FILE_ARGS \
    --env-file "$ENV_FILE" \
    run hurl \
    --insecure \
    --variables-file /hurl-src/vars.env \
    --file-root /hurl-files /hurl-src/setup.hurl \
    --very-verbose \
    --retry 12 \
    --retry-interval 8000

  configure_cs_edc_signing_key cs
  configure_ss_edc_signing_key ss0
  configure_ss_edc_signing_key ss1

  # Provision X-Road DataSpace membership
  docker compose $COMPOSE_FILE_ARGS \
      --env-file "$ENV_FILE" \
      run hurl \
      --insecure \
      --variables-file /hurl-src/vars.env \
      --file-root /hurl-files /hurl-src/provision-ds-membership.hurl \
      --very-verbose \
<<<<<<< HEAD
      --retry 12 \
      --retry-interval 8000
=======
      --retry 4 \
      --retry-interval 4000

  # Trigger DS assets update
  docker compose $COMPOSE_FILE_ARGS \
      --env-file "$ENV_FILE" \
      run hurl \
      --insecure \
      --variables-file /hurl-src/vars.env \
      --file-root /hurl-files /hurl-src/trigger-ds-asset-update.hurl \
      --very-verbose \
      --retry 4 \
      --retry-interval 4000
>>>>>>> bb297d30
fi

if [[ -n "$INIT_SS2" ]]; then
  docker compose $COMPOSE_FILE_ARGS \
    --env-file "$ENV_FILE" \
    run hurl \
    --insecure \
    --variables-file /hurl-src/vars.env \
    --file-root /hurl-files /hurl-src/xrd7-ss2.hurl \
    --very-verbose \
    --retry 12 \
    --retry-interval 8000
fi

if [[ -n "$INIT_CONTAINER_SS2" ]]; then
  docker compose $COMPOSE_FILE_ARGS \
    --env-file "$ENV_FILE" \
    run hurl \
    --insecure \
    --variables-file /hurl-src/vars.env \
    --file-root /hurl-files /hurl-src/containerized-ss2.hurl \
    --very-verbose \
    --retry 12 \
    --retry-interval 8000
fi

if [[ -n "$PERFTEST" && -n "$INITIALIZE" ]]; then
  docker compose $COMPOSE_FILE_ARGS \
    --env-file "$ENV_FILE" \
    run hurl \
    --insecure \
    --variables-file /hurl-src/vars.env \
    --file-root /hurl-files /hurl-src/perftest-ss0.hurl \
    --very-verbose \
    --retry 12 \
    --retry-interval 4000

  #disable the messagelog body logging
  docker compose $COMPOSE_FILE_ARGS --env-file "$ENV_FILE" \
    exec ss0 sh -c "sed -i 's/message-body-logging=true/message-body-logging=false/' /etc/xroad/conf.d/addons/message-log.ini"
  docker compose $COMPOSE_FILE_ARGS --env-file "$ENV_FILE" \
    exec ss0 sh -c "supervisorctl restart xroad-proxy"

  docker compose $COMPOSE_FILE_ARGS --env-file "$ENV_FILE" \
    exec ss1 sh -c "sed -i 's/message-body-logging=true/message-body-logging=false/' /etc/xroad/conf.d/addons/message-log.ini"
  docker compose $COMPOSE_FILE_ARGS --env-file "$ENV_FILE" \
    exec ss1 sh -c "supervisorctl restart xroad-proxy"
fi<|MERGE_RESOLUTION|>--- conflicted
+++ resolved
@@ -90,12 +90,8 @@
       --variables-file /hurl-src/vars.env \
       --file-root /hurl-files /hurl-src/provision-ds-membership.hurl \
       --very-verbose \
-<<<<<<< HEAD
       --retry 12 \
       --retry-interval 8000
-=======
-      --retry 4 \
-      --retry-interval 4000
 
   # Trigger DS assets update
   docker compose $COMPOSE_FILE_ARGS \
@@ -107,7 +103,6 @@
       --very-verbose \
       --retry 4 \
       --retry-interval 4000
->>>>>>> bb297d30
 fi
 
 if [[ -n "$INIT_SS2" ]]; then
