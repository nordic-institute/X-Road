--- conflicted
+++ resolved
@@ -32,11 +32,7 @@
 if [[ $# -eq 0 ]]; then
   echo "Available args:"
   echo "--skip-gradle-build: Skip gradle build and use existing packages"
-<<<<<<< HEAD
-  echo "--skip-tests: Skip tests"
-=======
   echo "--skip-tests: Skip gradle build and use existing packages"
->>>>>>> f1a0766f
 fi
 
 if [[ "$GRADLE_BUILD" -eq 1 ]]; then
