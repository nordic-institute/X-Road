--- conflicted
+++ resolved
@@ -6,11 +6,7 @@
   local -a containers=("$@")
   local jar_path
   local service_name
-<<<<<<< HEAD
   local target_path="/usr/share/xroad/jlib/"
-=======
-  local target_path
->>>>>>> bf48f38a
 
   case $module_name in
   "proxy")
@@ -38,7 +34,7 @@
     ;;
   "signer")
     jar_path="$XROAD_HOME/src/signer/application/build/libs/signer-1.0.jar"
-    service_name="xroad-signer"
+    service_name="all"
     ;;
   "signer-console")
     jar_path="$XROAD_HOME/src/signer-console/build/libs/signer-console-1.0.jar"
@@ -97,39 +93,24 @@
   esac
 
   for container in "${containers[@]}"; do
-<<<<<<< HEAD
     docker cp "$jar_path" "$container:$target_path"
     if [ -n "$service_name" ]; then
       docker exec -it "$container" supervisorctl restart "$service_name"
     fi
-=======
-    docker cp "$jar_path" "$container:${target_path:-/usr/share/xroad/jlib/}"
-    docker exec -it "$container" supervisorctl restart "$service_name"
->>>>>>> bf48f38a
   done
 }
 
 set -o xtrace
 
 case $1 in
-<<<<<<< HEAD
 "proxy" | "messagelog-addon" | "metaservice-addon" | "proxy-ui-api" | "configuration-client" | "asicverifier" | "op-monitor-daemon" | "monitor" | "edc-control-plane" | "edc-data-plane")
   deploy_module "$1" "ss0" "ss1"
   ;;
 "cs-admin-service" | "cs-management-service" | "cs-registration-service" | "cs-catalog-service" | "cs-credential-service")
   deploy_module "$1" "cs"
   ;;
-"signer" | "signer-console" | "edc-ih")
+"signer" | "signer-console" | "hwtoken-addon" | "edc-ih")
   deploy_module "$1" "ss0" "ss1"
-=======
-"proxy" | "messagelog-addon" | "metaservice-addon" | "proxy-ui-api" | "configuration-client" | "op-monitor-daemon")
-  deploy_module "$1" "ss0" "ss1"
-  ;;
-"signer" | "hwtoken-addon")
-  deploy_module "$1" "ss0" "ss1" "cs"
-  ;;
-"cs-admin-service" | "cs-management-service" | "cs-registration-service")
->>>>>>> bf48f38a
   deploy_module "$1" "cs"
   ;;
 *)
