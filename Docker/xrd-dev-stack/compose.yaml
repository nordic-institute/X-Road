--- conflicted
+++ resolved
@@ -29,10 +29,7 @@
   ss1:
     image: ${SS_IMG}
     environment:
-<<<<<<< HEAD
       - XROAD_TOKEN_PIN=Secret1234
-=======
->>>>>>> 03e93424
       - PROXY_JMX_PORT=4399
       - SIGNER_JMX_PORT=4398
     deploy:
@@ -100,20 +97,6 @@
       test: [ "CMD", "curl", "-f", "-k", "http://localhost:8080/__admin/health" ]
     volumes:
       - ./wiremock_mappings:/home/wiremock/mappings
-  payloadgen:
-    image: xrd-payloadgen:latest
-    profiles:
-      - perftest
-    deploy:
-      resources:
-        reservations:
-          memory: 64M
-        limits:
-          memory: 128M
-    healthcheck:
-      interval: 5s
-      retries: 40
-      test: [ "CMD", "wget", "-qO-", "http://127.0.0.1:8080/data/1" ]
   hurl:
     build:
         context: .
