--- conflicted
+++ resolved
@@ -80,10 +80,8 @@
       test: [ "CMD", "curl", "-f", "-k", "http://localhost:8888/testca/certs" ]
     volumes:
       - ca-volume:/home/ca/certs
-<<<<<<< HEAD
     networks:
       - xroad-network
-=======
   mailpit:
     image: axllent/mailpit
     restart: unless-stopped
@@ -96,7 +94,6 @@
       MP_SMTP_TLS_CERT: /data/mailpit_cert.pem
       MP_SMTP_TLS_KEY: /data/mailpit_key.pem
       MP_SMTP_AUTH_FILE: /data/password_file
->>>>>>> 1025141e
   issoap:
     image: ${IS_SOAP_IMG}
     deploy:
