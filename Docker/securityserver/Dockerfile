--- conflicted
+++ resolved
@@ -10,13 +10,8 @@
     && apt-get -qq -y upgrade \
     && apt-get -qq -y install --no-install-recommends \
         ca-certificates gnupg supervisor net-tools iproute2 locales \
-<<<<<<< HEAD
-        openjdk-17-jre-headless rlwrap ca-certificates-java \
+        openjdk-21-jre-headless rlwrap ca-certificates-java \
         crudini adduser expect curl rsyslog dpkg-dev nano \
-=======
-        openjdk-21-jre-headless rlwrap ca-certificates-java \
-        crudini adduser expect curl rsyslog dpkg-dev \
->>>>>>> 8e6acbca
     && echo "LC_ALL=en_US.UTF-8" >>/etc/environment \
     && locale-gen en_US.UTF-8 \
     && adduser --quiet --system --uid 998 --home /var/lib/postgresql --no-create-home --shell /bin/bash --group postgres \
