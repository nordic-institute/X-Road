--- conflicted
+++ resolved
@@ -7,13 +7,9 @@
 
 X-Road Security Server Sidecar is a containerized version of the Security Server that supports production use. The Sidecar is a Docker container that runs in the same virtual context (virtual host, Kubernetes Pod, etc.) with an information system. The Sidecar can be used for both consuming and producing services.
 
-<<<<<<< HEAD
 ![Security Server Sidecar](doc/img/security_server_sidecar.png) 
 
 ### What is a sidecar?
-=======
-## What is a sidecar?
->>>>>>> b7228b2a
 
 In general, sidecar is a design pattern commonly used in a microservices architecture. A sidecar is an additional component that is attached to a parent application to extend its functionalities. The original idea of the sidecar pattern is that multiple copies of the same sidecar are attached to the application so that each instance of the application has its own sidecar.
 
