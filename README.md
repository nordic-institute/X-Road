--- conflicted
+++ resolved
@@ -18,185 +18,6 @@
 ## 1.1 Supported Platforms
 
 The Security Server sidecar can be installed both on physical and virtualized hardware. The installation script setup_security_server_sidecar.sh runs on Unix-based operating systems (of the latter, Mac OS and Ubuntu have been tested).
-
-<<<<<<< HEAD
-=======
-### 1.2 Prerequisites to installation
-
-The Security Server sidecar installation requires an existing installation of Docker.
-
-Building with Docker BuildKit can slightly reduce the size of the resulting container image.
-See <https://docs.docker.com/develop/develop-images/build_enhancements/> for more information.
-
-### 1.3 Requirements for the Security Server Sidecar
-
-Minimum recommended docker engine configuration to run the security server sidecar container:
-
-- CPUs: 2
-- Memory: 2 GiB
-- Swap: 1 GiB
-- Disk space: 2 GiB
-
-### 1.4 Reference Data
-
-*Note*: The information in empty cells should be determined before the server's installation, by the person performing the installation.
-
-
- **Ref** | **Value**                                | **Explanation**
- ------ | ----------------------------------------- | ----------------------------------------------------------
- 1.1    | &lt;choose name of sidecar container&gt;  | Name of the security server sidecar container
- 1.2    | &lt;choose port number&gt;                | Port for admin user interface
- 1.3    | &lt;choose PIN for software token&gt;     | Software token PIN code
- 1.4    | &lt;choose admin username and password&gt;| Admin username and password
- 1.5    | TCP 5500                                  | Ports for inbound connections (from the external network to the security server)<br> Message exchange between security servers
- &nbsp; | TCP 5577                                  | Ports for inbound connections (from the external network to the security server)<br> Querying of OCSP responses between security servers
- 1.6    | TCP 5500                                  | Ports for outbound connections (from the security server to the external network)<br> Message exchange between security servers
- &nbsp; | TCP 5577                                  | Ports for outbound connections (from the security server to the external network)<br> Querying of OCSP responses between security servers
- &nbsp; | TCP 80 (1)                                | Ports for outbound connections (from the security server to the external network)<br> Downloading global configuration
- &nbsp; | TCP 80 (1),443                            | Ports for outbound connections (from the security server to the external network)<br> Most common OCSP service
- 1.7    | TCP 80 (1)                                | Ports for information system access points (in the local network)<br> Connections from information systems
- &nbsp; | TCP 443                                   | Ports for information system access points (in the local network)<br> Connections from information systems
- 1.8    | TCP 5588                                  | Port for health check (local network)
- 1.9    | TCP 4000 (2)                              | Port for admin user interface (local network)
- 1.10   |                                           | Internal IP address and hostname(s) for security server sidecar
- 1.11   |                                           | Public IP address, NAT address for security server sidecar
-
-Note (1): The TCP port 80 in the container is mapped to the user-defined TCP port number provided (ref. data 1.2) plus one on the Docker host.
-
-Note (2): The TCP port 4000 in the container is mapped to the user-defined TCP port number provided (ref. data 1.2) on the Docker host.
-
-### 1.5 Installation
-
-To install the Security Server sidecar in a local development environment, run the script setup_security_server_sidecar.sh providing the parameters in the order shown (reference data 1.1, 1.2, 1.3, 1.4):
-
-  ```bash
-  ./setup_security_server_sidecar.sh <name of the sidecar container> <admin UI port> <software token PIN code> <admin username> <admin password> (<remote database server hostname> <remote database server port>)
-  ```
-
-The script setup_security_server_sidecar.sh will:
-
-- Create a docker bridge-type network called xroad-network to provide container-to-container communication.
-- Build xroad-sidecar-security-server-image performing the following configuration steps:
-  - Downloads and installs the packages xroad-proxy, xroad-addon-metaservices, xroad-addon-wsdlvalidator and xroad-autologin from the public NIIS artifactory repository (version bionic-6.22.0 or later).
-  - Removes the generated serverconf database and properties files (to be re-generated in the initial configuration script).
-  - Removes the default admin username (to be re-generated in the initial configuration script).
-  - Removes the generated internal and nginx certificates (to be re-generated in the initial configuration script).
-  - Enables health check port and interfaces (by default all available interfaces).
-  - Backs up the read-only xroad packages' configuration to allow security server sidecar configuration updates.
-  - Copies the xroad security server sidecar custom configuration files.
-  - Exposes the container ports 80 (HTTP), 443 (HTTPS), 4000 (admin UI), 5500 (proxy), 5577 (proxy OCSP) and 5588 (proxy health check).
-- Start a new security server sidecar container from the xroad-sidecar-security-server-image and execute the initial configuration script, which will perform the following configuration steps:
-  - Maps ports 4000 (admin UI) and 80 (HTTP) to user-defined ones (reference data 1.2).
-  - Maps port 5588 (proxy health check) to the same host port.
-  - Updates security server sidecar configuration on startup if the installed version of the image has been updated.
-  - Configures xroad-autologin custom software token PIN code with user-supplied PIN (reference data 1.3).
-  - Configures admin credentials with user-supplied username and password (reference data 1.4).
-  - Generates new internal and admin UI TLS keys and self-signed certificates to establish a secure connection with the client information system.
-  - Recreates serverconf database and properties file with serverconf username and random password.
-  - Optionally configures the security server sidecar to use a remote database server.
-  - Starts security server sidecar services.
-  - Replace 'initctl' for 'supervisorctl' in 'xroad_restore.sh' for start and stop the services.
-  - Create sidecar-config directory on the host and mount it into the /etc/xroad config directory on the container.
-
-### 1.6 Installation with remote server configuration database
-
-It is possible to configure the security server sidecar to use a remote database, instead of the default locally installed one. To do that, you need to provide the remote database server hostname and port number as arguments when running the setup_security_server_sidecar.sh script in the order described below. Before running the script, you must also set the environment variable XROAD_DB_PASSWORD with the remote database administrator master password:
-
-  ```bash
-  export XROAD_DB_PASSWORD=<remote database administrator master password>
-  ./setup_security_server_sidecar.sh <name of the sidecar container> <admin UI port> <software token PIN code> <admin username> <admin password> <remote database server hostname> <remote database server port>
-  ```
-The user for the connection will be the default database user "postgres".
-The following configuration is needed on the remote database server to allow external access to the remote PostgreSQL database from the security server sidecar:
-
-- Edit the PostgreSQL configuration file in `/etc/postgresql/10/main/postgresql.conf` to enable listening on external addresses and to verify the port. NOTE: If you change these settings, the postgresql service must be restarted.
-
-  ```bash
-  [...]
-    # - Connection Settings -
-
-    listen_addresses = '*'  # what IP address(es) to listen on;
-                            # comma-separated list of addresses;
-                            # defaults to 'localhost'; use '*' for all
-                            # (change requires restart)
-    port = 5432             # (change requires restart)
-  [...]
-  ```
-
-- Edit the PostgreSQL client authentication configuration file in `pg_hba.conf` to enable connections from outside localhost. Replace the IP `127.0.0.1/32` with `0.0.0.0/0`.
-
-  ```bash
-  [...]
-  # IPv4 local connections:
-  host    all             all             0.0.0.0/0            md5
-  [...]
-  ```
-
-- If the database is in your local machine you have to use the interface ip that uses the host to connect to the docker containers. You can check this ip by running "docker inspect container_name" and checking the gateway property.
-
-- The external database has been tested both for external PostgreSQL database running in our local machine, in a remote server or inside another docker container. It also could be integrated with AWS RDS, it has been tested for PostgreSQL engine and Aurora PostegreSQL engine, both with version 10 of the PostgreSQL database.
-
-- If the external database host already has an existing "serverconf" database and "serverconf" user, we need to change the name of the database adding an extra parameter:
-```bash
-export XROAD_DB_PASSWORD=<remote database administrator master password>
-./setup_security_server_sidecar.sh <name of the sidecar container> <admin UI port> <software token PIN code> <admin username> <admin password> <remote database server hostname> <remote database server port> <database name>
-```
-This extra parameter <database name> will concatenate the name to the "serverconf" database and the "serverconf" user.
-
-#### 1.6.1 Reconfigure external database address after initialization
-
-It is possible to change the external database after the initialization while the Sidecar container is running. This will not recreate the database, so we need to make sure that the 'serverconf' database and a user with granted permissions to access it are already created. To change the database host we need to:
-- Run a new command on the sidecar container:
-```bash
-docker exec -it <sidecar_container_name> bash
-  ```
-- Inside the container open in a text editor (we can install any of the command line text editors like nano, vi ...) the `etc/xroad/db.properties` file:
- ```bash
-nano etc/xroad/db.properties
-  ```
-- Replace the connection host, the username and password with the properties of the new database:
-```bash
-  [...]
-    # -db.properties -
-serverconf.hibernate.connection.url = jdbc:postgresql://<new_host_ip>:5432/serverconf
-serverconf.hibernate.connection.username = <new_user>
-serverconf.hibernate.connection.password = <new_password>
-  [...]
-  ```
-  If other components like 'message_log' or 'op_monitor' are also configured in the `etc/xroad/db.properties` file to use an external database, we must change their properties in the same way as in the example above.
-
-- After the properties are changed, save and close the  `etc/xroad/db.properties` file  and restart the services by running:
-```bash
- supervisorctl restart all
-  ```
-
-### 1.7 Volume support
-It is possible to configure security server sidecar to use volume support. This will allow us to create sidecar-config and sidecar-config-db directories on the host and mount them in `/etc/xroad` and `/var/lib/postgresql/10/main` config directories in the container.
-For adding volume support we have to modify the docker run sentence inside the setup_security_server_sidecar.sh script and add the volume support:
-
-`-v (sidecar-config-volume-name):/etc/xroad -v (sidecar-config-db-volume-name):/var/lib/postgresql/10/main`
-
-For example:
-  ```bash
-  [...]
-    docker run -v sidecar-config:/etc/xroad -v sidecar-config-db:/var/lib/postgresql/10/main -detach -p $2:4000 -p $httpport:80 -p 5588:5588 --network xroad-network -e XROAD_TOKEN_PIN=$3 -e XROAD_ADMIN_USER=$4 -e XROAD_ADMIN_PASSWORD=$5 -e XROAD_DB_HOST=$postgresqlhost -e XROAD_DB_PORT=$postgresqlport -e XROAD_DB_PWD=$XROAD_DB_PASSWORD --name $1 xroad-sidecar-security-server-image
-  [...]
-  ```
-#### 1.7.1 Store sensitive information in volumes
-The file `/etc/xroad.properties` contains sensitive information to access the external database. For security reasons, it is strongly recommended to store this file outside the Security Server sidecar container by configuring a volume:
-```bash
-[...]
-  docker run -v sidecar-properties:/etc/xroad.properties -detach -p $2:4000 -p $httpport:80 -p 5588:5588 --network xroad-network -e XROAD_TOKEN_PIN=$3 -e XROAD_ADMIN_USER=$4 -e XROAD_ADMIN_PASSWORD=$5 -e XROAD_DB_HOST=$postgresqlhost -e XROAD_DB_PORT=$postgresqlport -e XROAD_DB_PWD=$XROAD_DB_PASSWORD --name $1 xroad-sidecar-security-server-image
-[...]
-```
-### 1.8 Finnish settings
-  To install the Security Server Sidecar in a local development environment with Finnish settings, modify the image build in the setup_security_server_sidecar.sh changing the path "sidecar/Dockerfile" to "sidecar/fi/Dockerfile"
-
-### 1.9 Security Server Sidecar Provider
-  To install the Security Server Sidecar provider, modify the docker image build path in the setup_security_server_sidecar.sh script by changing the path "sidecar/Dockerfile" to "sidecar/provider/Dockerfile". The Sidecar provider is based on the Sidecar image and adds support for message logging, both for internal or remote database setup (more info about remote database support in section 1.6).
-  To install the Security Server Sidecar provider with Finnish settings, modify the docker image build path in the setup_security_server_sidecar.sh script by changing the path "sidecar/Dockerfile" to "sidecar/provider/fi/Dockerfile"
->>>>>>> df6e8241
-
 
 ## 1.2 Installation
 See the [User guide](doc/security_server_sidecar_user_guide.md) for information about how to install and configure sidecar.
@@ -231,116 +52,4 @@
 - The current security server sidecar implementation is a Proof of Concept and it is meant for testing and development purposes.
 - The current security server sidecar implementation does not support message logging, operational monitoring nor environmental monitoring functionality, which is recommended for a service provider's security server role. This functionality will be included in future releases.
 - The security server sidecar creates and manages its own internal TLS keys and certificates and does TLS termination by itself. This configuration might not be fully compatible with the application load balancer configuration in a cloud environment.
-<<<<<<< HEAD
 - The xroad services are run inside the container using supervisord as root, although the processes it starts are not. To avoid potential security issues, it is possible to set up Docker so that it uses Linux user namespaces, in which case root inside the container is not root (user id 0) on the host. For more information, see <https://docs.docker.com/engine/security/userns-remap/>.
-=======
-- The xroad services are run inside the container using supervisord as root, although the processes it starts are not. To avoid potential security issues, it is possible to set up Docker so that it uses Linux user namespaces, in which case root inside the container is not root (user id 0) on the host. For more information, see <https://docs.docker.com/engine/security/userns-remap/>.
-
-## 4 Kubernetes jobs readiness, liveness and startup probes
-### 4.1 Readiness probes
-The readiness probes will perform a health check periodically in a specific time. If the health check fails, the pod will remain in a not ready state until the health check succeeds. The pod in a not ready state will be accessible through his private IP but not from the balancer and the balancer will not redirect any message to this pod. We use readiness probes instead of liveliness probes because with readiness probes we still can connect to the pod for configuring it (adding certificates...) instead of the liveliness probes that will restart the pod until the health check succeeds.
-
-The readiness probes are useful when the pod it's not ready to serve traffic but we don't want to restart it maybe because the pod needs to be configured to be ready,  for example,  adding the certificates.
-
-We will use the following parameters in the Kubernetes configuration file to set up the readiness probe:
- - initialDelaySeconds:  Number of seconds after the container has started before readiness probes are initiated. For this example we will use 200 seconds to have enough time for the image be downloaded and the services are ready.
- - periodSeconds:  How often (in seconds) to perform the probe.
- - successThreshold: Minimum consecutive successes for the probe to be considered successful after having failed.
- - failureThreshold:  When a probe fails, Kubernetes will try failureThreshold times before giving up and mark the container as not ready.
- - port: Healthcheck port
- - path: Healthcheck path
-
-  ```bash
-  [...]
-containers:
-  readinessProbe:
-    httpGet:
-      path: /
-      port: 5588
-    initialDelaySeconds: 200
-    periodSeconds: 30
-    successThreshold: 1
-    failureThreshold: 1
-  [...]
-  ```
-
-### 4.2 Liveness probes
-The liveness probes are used to know when restart a container. The liveness probes will perform a health check each period of time and restart the container if it fails.
-
-The liveness probes are useful when the pod is not in a live state and can not be accessed through the UI, for example, due to the pod being caught in a deadlock or one of the services running in the container has stopped.
-
-The parameters for the liveness probes are the same than for the readiness probes, but using the port 80 to check if nginx is running and serving the application instead of using port 5588 to check if the Sidecar pod is ready to serve traffic. It is recommended also to increase the failureThreshold value.
-
-  ```bash
-  [...]
-containers:
-livenessProbe:
-  httpGet:
-   path: /
-   port: 80
-  initialDelaySeconds: 100
-  periodSeconds: 10
-  successThreshold: 1
-  failureThreshold: 5
-  [...]
-  ```
-
-### 4.3 Startup probes
-The startup probes indicate whether the application within the container is started. All other probes are disabled if a startup probe is provided until it succeeds.
-
-Startup probes are useful for Pods that have containers that take a long time to come into service. This is not really useful in the Sidecar pod because it takes to short to start.
-In a different scenario where the Sidecar would take a long time to start, the startup probe can be used in combination with the liveness probe, so that it waits until the startup probe has succeeded before starting the liveness probe. The tricky part is to set up a startup probe with the same command, HTTP or TCP check, with a failureThreshold * periodSeconds long enough to cover the worse case startup time.
-
- ```bash
- [...]
-containers:
-livenessProbe:
- httpGet:
-  path: /
-  port: 80
- periodSeconds: 10
- successThreshold: 1
- failureThreshold: 50
- [...]
- ```
-
-## 5 Kubernetes secrets
-### 5.1 Create secret
-In this example we are going to create a secret for the X-Road Security Server Sidecar environment variables with sensitive data.
-Create a manifest file called for example "secret-env-variables.yaml" and fill it with the desired values of the environment variables.
-- replace <namespace_name> with the name of the namespace if it's different from `default`. If we want to use `default` namespace, we can delete the line.
-```bash
-apiVersion: v1
-kind: Secret
-metadata:
-  name: secret-sidecar-variables
-  namespace: <namespace_name>
-type: Opaque
-stringData:
-  XROAD_TOKEN_PIN: "1234"
-  XROAD_ADMIN_USER: "xrd"
-  XROAD_ADMIN_PASSWORD: "secret"
-  XROAD_DB_HOST: "<db_host>"
-  XROAD_DB_PWD: "<db_password>"
-  XROAD_DB_PORT: "5432"
-  XROAD_LOG_LEVEL: "INFO"
-```
-Apply the manifest:
-```bash
-$ kubectl apply -f secret-env-variables.yaml
-```
-
-### 5.2 Consume secret
-Modify your deployment pod definition in each container that you wish to consume the secret. The key from the Secret becomes the environment variable name in the Pod:
-```bash
-[...]
-containers:
- - name: security-server-sidecar
-   image: niis/xroad-security-server-sidecar:6.24.0
-   imagePullPolicy: "Always"
-   envFrom:
-   - secretRef:
-     name: secret-sidecar-variables
-[...]
-```
->>>>>>> df6e8241
