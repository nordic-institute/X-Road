--- conflicted
+++ resolved
@@ -132,7 +132,6 @@
 
 - The external database has been tested both for external PostgreSQL database running in our local machine, in a remote server or inside another docker container. It also could be integrated with AWS RDS, it has been tested for PostgreSQL engine and Aurora PostegreSQL engine, both with version 10 of the PostgreSQL database. 
 
-<<<<<<< HEAD
 ### 1.6.1 Reconfigure external database address after initialization
 
 It's is possible to change the external database after the inicialization while the Sidecar container it's running. This will not recreate the database, so we need to make sure that the 'serverconf' database and a user with granted permissions to access it are already created. For change the database host we need to:
@@ -160,11 +159,7 @@
  supervisorctl restart all
   ``` 
 
-
-## 1.7 Volume support
-=======
 ### 1.7 Volume support
->>>>>>> 8f88abc9
 
 It is possible to configure security server sidecar to use volume support. This will allow us to  create sidecar-config and sidecar-config-db directory on the host and mount it into the /etc/xroad and /var/lib/postgresql/10/main  config directories on the container.
 For adding volume support we have to modify the docker run sentence inside the setup_security_server_sidecar.sh script and add the volume support:
@@ -185,6 +180,18 @@
   To install the Security Server Sidecar provider, modify the docker image build path in the setup_security_server_sidecar.sh script by changing the path "sidecar/Dockerfile" to "sidecar/provider/Dockerfile". The Sidecar provider is based on the Sidecar image and adds support for message logging, both for internal or remote database setup (more info about remote database support in section 1.6).
   To install the Security Server Sidecar provider with Finnish settings, modify the docker image build path in the setup_security_server_sidecar.sh script by changing the path "sidecar/Dockerfile" to "sidecar/provider/fi/Dockerfile"
 
+#### 1.9.1 Environmental Monitoring for Provider
+
+Environmental monitoring for the Security Server Sidecar provider can be  used to obtain information about the platform it's running on, check more information in <https://github.com/nordic-institute/X-Road/blob/master/doc/EnvironmentalMonitoring/Monitoring-architecture.md/>
+
+#### 1.9.2 Operational monitoring for provider
+
+Operational monitoring for the Security Server Sidecar provider can be  used to obtain information about the services it is running. The operational monitoring processes operational statistics (such as which services have been called, how many times, what was the size of the response, etc.) of the security servers. The operational monitoring will create a database named "op-monitor" for store the data, this database can be configured internally in the container or externally (check 1.6). More information about how to test it can be found here <https://github.com/nordic-institute/X-Road/blob/master/doc/OperationalMonitoring/Testing/test-opmon_x-road_operational_monitoring_testing_plan_Y-1104-2.md/>
+
+#### 1.9.3 Environmental and Operational monitoring for consumer
+
+If we need to add environmental and operational monitoring in the consumer Sidecar, we can use for this the provider Sidecar that could be use as a consumer too.
+
 ### 1.10 Logging Level
 
 It is possible to configure the Security Server Sidecar to adjust the logging level so that it is less verbose. To do this, we must set the environment variable XROAD_LOG_LEVEL, the value of this variable could be one of the case-sensitive string values: TRACE, DEBUG, INFO, WARN, ERROR, ALL or OFF. By default, if the environment variable is not set, the logging level will be INFO.
@@ -194,18 +201,6 @@
   export XROAD_LOG_LEVEL=<logging level value>
   ./setup_security_server_sidecar.sh <name of the sidecar container> <admin UI port> <software token PIN code> <admin username> <admin password> 
   ```
-
-#### 1.9.1 Environmental Monitoring for Provider
-
-Environmental monitoring for the Security Server Sidecar provider can be  used to obtain information about the platform it's running on, check more information in <https://github.com/nordic-institute/X-Road/blob/master/doc/EnvironmentalMonitoring/Monitoring-architecture.md/>
-
-#### 1.9.2 Operational monitoring for provider
-
-Operational monitoring for the Security Server Sidecar provider can be  used to obtain information about the services it is running. The operational monitoring processes operational statistics (such as which services have been called, how many times, what was the size of the response, etc.) of the security servers. The operational monitoring will create a database named "op-monitor" for store the data, this database can be configured internally in the container or externally (check 1.6). More information about how to test it can be found here <https://github.com/nordic-institute/X-Road/blob/master/doc/OperationalMonitoring/Testing/test-opmon_x-road_operational_monitoring_testing_plan_Y-1104-2.md/>
-
-#### 1.9.3 Environmental and Operational monitoring for consumer
-
-If we need to add environmental and operational monitoring in the consumer Sidecar, we can use for this the provider Sidecar that could be use as a consumer too.
 
 ## 2 Security Server Sidecar Initial Configuration
 
