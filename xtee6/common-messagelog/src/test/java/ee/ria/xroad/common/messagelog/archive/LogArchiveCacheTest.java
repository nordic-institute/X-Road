--- conflicted
+++ resolved
@@ -22,6 +22,16 @@
  */
 package ee.ria.xroad.common.messagelog.archive;
 
+import static org.junit.Assert.assertEquals;
+import static org.junit.Assert.assertFalse;
+import static org.junit.Assert.assertNotNull;
+import static org.junit.Assert.assertNull;
+import static org.junit.Assert.assertThat;
+import static org.junit.Assert.assertTrue;
+import static org.junit.Assert.fail;
+import static org.mockito.Mockito.mock;
+import static org.mockito.Mockito.when;
+
 import java.io.ByteArrayInputStream;
 import java.io.IOException;
 import java.io.InputStream;
@@ -34,29 +44,19 @@
 import java.util.zip.ZipEntry;
 import java.util.zip.ZipInputStream;
 
-import lombok.RequiredArgsConstructor;
-import lombok.Value;
-<<<<<<< HEAD
-import lombok.extern.slf4j.Slf4j;
-=======
->>>>>>> 45730b83
 import org.apache.commons.io.IOUtils;
 import org.hamcrest.Description;
 import org.hamcrest.Matcher;
 import org.hamcrest.TypeSafeMatcher;
-import org.junit.Before;
 import org.junit.Rule;
 import org.junit.Test;
 import org.junit.rules.ExpectedException;
 
-import ee.ria.xroad.common.SystemProperties;
 import ee.ria.xroad.common.asic.AsicContainer;
 import ee.ria.xroad.common.messagelog.MessageLogProperties;
 import ee.ria.xroad.common.messagelog.MessageRecord;
-
-import static org.junit.Assert.*;
-import static org.mockito.Mockito.mock;
-import static org.mockito.Mockito.when;
+import lombok.RequiredArgsConstructor;
+import lombok.Value;
 
 /**
  * Actually tests inner class of LogArchive.
@@ -85,14 +85,6 @@
     public ExpectedException thrown = ExpectedException.none();
 
     /**
-     * Preparations for testing log archive cache.
-     */
-    @Before
-    public void beforeTest() {
-        System.setProperty(SystemProperties.TEMP_FILES_PATH, "build/tmp/");
-    }
-
-    /**
      * Test to ensure one entry of normal size can be added successfully.
      * @throws Exception in case of any unexpected errors
      */
@@ -105,10 +97,6 @@
         cache.add(createRequestRecordNormal());
 
         // Then
-<<<<<<< HEAD
-        // TODO Get bytes from temp file from now on!
-=======
->>>>>>> 45730b83
         assertZip(expectedNormalSizeRequestEntryName(), getArchiveBytes());
         assertFalse(
                 "Should not rotate, as entry is small enough to fit in.",
@@ -201,13 +189,6 @@
         // Record with conflicting name
         cache.add(createRequestRecordNormal());
         assertZip(expectedConflictingEntryNames(), getArchiveBytes());
-<<<<<<< HEAD
-    }
-
-    private byte[] getArchiveBytes() throws IOException {
-        return IOUtils.toByteArray(cache.getArchiveFile());
-=======
->>>>>>> 45730b83
     }
 
     private byte[] getArchiveBytes() throws IOException {
