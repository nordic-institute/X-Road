--- conflicted
+++ resolved
@@ -171,12 +171,8 @@
   def self.get_optional_configuration_parts_as_json(error_callback = nil)
     result = []
 
-<<<<<<< HEAD
-    get_optional_parts_conf().getAllParts().each do |conf_part|
-=======
     optional_parts_conf = get_optional_parts_conf
     optional_parts_conf.getAllParts.each do |conf_part|
->>>>>>> 45730b83
       file_name = conf_part.fileName
       content_identifier = conf_part.contentIdentifier
 
