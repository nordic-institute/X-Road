/**
 * The MIT License
 * Copyright (c) 2015 Estonian Information System Authority (RIA), Population Register Centre (VRK)
 *
 * Permission is hereby granted, free of charge, to any person obtaining a copy
 * of this software and associated documentation files (the "Software"), to deal
 * in the Software without restriction, including without limitation the rights
 * to use, copy, modify, merge, publish, distribute, sublicense, and/or sell
 * copies of the Software, and to permit persons to whom the Software is
 * furnished to do so, subject to the following conditions:
 *
 * The above copyright notice and this permission notice shall be included in
 * all copies or substantial portions of the Software.
 *
 * THE SOFTWARE IS PROVIDED "AS IS", WITHOUT WARRANTY OF ANY KIND, EXPRESS OR
 * IMPLIED, INCLUDING BUT NOT LIMITED TO THE WARRANTIES OF MERCHANTABILITY,
 * FITNESS FOR A PARTICULAR PURPOSE AND NONINFRINGEMENT. IN NO EVENT SHALL THE
 * AUTHORS OR COPYRIGHT HOLDERS BE LIABLE FOR ANY CLAIM, DAMAGES OR OTHER
 * LIABILITY, WHETHER IN AN ACTION OF CONTRACT, TORT OR OTHERWISE, ARISING FROM,
 * OUT OF OR IN CONNECTION WITH THE SOFTWARE OR THE USE OR OTHER DEALINGS IN
 * THE SOFTWARE.
 */
package ee.ria.xroad.signer.certmanager;

import akka.actor.ActorRef;
import ee.ria.xroad.common.CertificationServiceDiagnostics;
import ee.ria.xroad.common.CertificationServiceStatus;
import ee.ria.xroad.common.DiagnosticsErrorCodes;
import ee.ria.xroad.common.OcspResponderStatus;
import ee.ria.xroad.common.cert.CertChain;
import ee.ria.xroad.common.conf.globalconf.GlobalConf;
import ee.ria.xroad.common.conf.globalconfextension.GlobalConfExtensions;
import ee.ria.xroad.common.conf.globalconfextension.OcspFetchInterval;
import ee.ria.xroad.common.ocsp.OcspVerifier;
import ee.ria.xroad.common.ocsp.OcspVerifierOptions;
import ee.ria.xroad.common.util.CertUtils;
import ee.ria.xroad.signer.OcspClientJob;
import ee.ria.xroad.signer.certmanager.OcspResponseManager.IsCachedOcspResponse;
import ee.ria.xroad.signer.protocol.dto.CertificateInfo;
import ee.ria.xroad.signer.protocol.message.SetOcspResponses;
import ee.ria.xroad.signer.tokenmanager.TokenManager;
import ee.ria.xroad.signer.util.AbstractSignerActor;
import ee.ria.xroad.signer.util.SignerUtil;
import lombok.RequiredArgsConstructor;
import lombok.extern.slf4j.Slf4j;
import org.bouncycastle.cert.ocsp.OCSPException;
import org.bouncycastle.cert.ocsp.OCSPResp;

import java.io.IOException;
import java.net.ConnectException;
import java.security.PrivateKey;
import java.security.cert.X509Certificate;
import java.time.LocalTime;
import java.util.*;
import java.util.Map.Entry;

import static ee.ria.xroad.common.util.CryptoUtils.*;
import static ee.ria.xroad.signer.protocol.ComponentNames.OCSP_CLIENT_JOB;
import static ee.ria.xroad.signer.tokenmanager.ServiceLocator.getOcspResponseManager;
import static java.util.Collections.emptyList;


/**
 * This class is responsible for retrieving the OCSP responses from the OCSP
 * server and providing the responses to the message signer.
 *
 * The certificate status is queried from the server at a fixed interval.
 */
@Slf4j
@RequiredArgsConstructor
public class OcspClientWorker extends AbstractSignerActor {

<<<<<<< HEAD
    private static final int FRESHNESS_DIVISOR = 10;

=======
>>>>>>> 84490ea5
    public static final String EXECUTE = "Execute";
    public static final String RELOAD = "Reload";
    public static final String DIAGNOSTICS = "Diagnostics";
    public static final String FAILED = "Failed";
    public static final String SUCCESS = "Success";
<<<<<<< HEAD
=======
    public static final String GLOBAL_CONF_INVALIDATED = "GlobalConfInvalidated";
>>>>>>> 84490ea5

    private static final String OCSP_FRESHNESS_SECONDS = "ocspFreshnessSeconds";
    private static final String VERIFY_OCSP_NEXTUPDATE = "verifyOcspNextUpdate";
    private static final String OCSP_FETCH_INTERVAL = "ocspFetchInterval";

    private GlobalConfChangeChecker changeChecker;

    private CertificationServiceDiagnostics diagnostics;

    @Override
    public void preStart() throws Exception {
        super.preStart();
        changeChecker = new GlobalConfChangeChecker();
        diagnostics = new CertificationServiceDiagnostics();
    }

    @Override
    public void onReceive(Object message) throws Exception {
        if (EXECUTE.equals(message)) {
            handleExecute();
        } else if (RELOAD.equals(message)) {
            handleReload();
        } else if (DIAGNOSTICS.equals(message)) {
            handleDiagnostics();
        } else {
            if (message instanceof Exception) {
                log.error("received Exception message", ((Exception) message));
            }
            unhandled(message);
        }
    }

    void handleDiagnostics() {
        getSender().tell(diagnostics, getSelf());
    }

    void handleReload() {
<<<<<<< HEAD
        log.debug("handleReload()");

=======
        log.trace("handleReload()");
        log.debug("Checking global configuration for validity and extension changes");
>>>>>>> 84490ea5
        GlobalConf.reload();

        if (!GlobalConf.isValid()) {
            log.error("Global configuration is not valid, skipping change detection");
            return;
        }

        initializeDiagnostics();

<<<<<<< HEAD
        boolean sendCancel = false;
=======
        boolean sendReschedule = false;
>>>>>>> 84490ea5
        boolean sendExecute = false;

        changeChecker.addChange(OCSP_FRESHNESS_SECONDS, GlobalConf.getOcspFreshnessSeconds(true));
        changeChecker.addChange(VERIFY_OCSP_NEXTUPDATE,
                GlobalConfExtensions.getInstance().shouldVerifyOcspNextUpdate());
        changeChecker.addChange(OCSP_FETCH_INTERVAL, GlobalConfExtensions.getInstance().getOcspFetchInterval());

        if (changeChecker.hasChanged(OCSP_FRESHNESS_SECONDS)) {
<<<<<<< HEAD
            log.info("detected change in global configuration ocspFreshnessSeconds parameter");
            sendCancel = true;
        }
        if (changeChecker.hasChanged(VERIFY_OCSP_NEXTUPDATE)) {
            log.info("detected change in global configuration extension shouldVerifyOcspNextUpdate parameter");
            sendCancel = true;
        }
        if (changeChecker.hasChanged(OCSP_FETCH_INTERVAL)) {
            log.info("detected change in global configuration extension ocspFetchInterval parameter");
            sendExecute = true;
        }
        if (sendCancel) {
            log.debug("sending cancel");
            getContext().actorSelection("/user/" + OCSP_CLIENT_JOB).tell(OcspClientJob.CANCEL, ActorRef.noSender());
            log.debug("sending reschedule");
            getContext().actorSelection("/user/" + OCSP_CLIENT_JOB).tell(OcspClientJob.RESCHEDULE, ActorRef.noSender());
        }
        if (sendExecute) {
            log.debug("sending execute");
            getContext().actorSelection("/user/" + OCSP_CLIENT_JOB).tell(OcspClientWorker.EXECUTE, ActorRef.noSender());
=======
            log.debug("Detected change in global configuration ocspFreshnessSeconds parameter");
            sendReschedule = true;
        }
        if (changeChecker.hasChanged(VERIFY_OCSP_NEXTUPDATE)) {
            log.debug("Detected change in global configuration extension shouldVerifyOcspNextUpdate parameter");
            sendReschedule = true;
        }
        if (changeChecker.hasChanged(OCSP_FETCH_INTERVAL)) {
            log.debug("Detected change in global configuration extension ocspFetchInterval parameter");
            sendExecute = true;
        }
        if (sendExecute) {
            log.info("Launching a new OCSP-response refresh due to change in OcspFetchInterval");
            log.debug("sending cancel");
            getContext().actorSelection("/user/" + OCSP_CLIENT_JOB).tell(OcspClientJob.CANCEL, ActorRef.noSender());
            log.debug("sending execute");
            getContext().actorSelection("/user/" + OCSP_CLIENT_JOB).tell(OcspClientWorker.EXECUTE, ActorRef.noSender());
        } else if (sendReschedule) {
            log.info("Rescheduling a new OCSP-response refresh due to "
                    + "change in global configuration's additional parameters");
            log.debug("sending cancel");
            getContext().actorSelection("/user/" + OCSP_CLIENT_JOB).tell(OcspClientJob.CANCEL, ActorRef.noSender());
            log.debug("sending reschedule");
            getContext().actorSelection("/user/" + OCSP_CLIENT_JOB).tell(OcspClientJob.RESCHEDULE, ActorRef.noSender());
        } else {
            log.debug("No global configuration extension changes detected");
>>>>>>> 84490ea5
        }
    }

    void handleExecute() {
<<<<<<< HEAD
        log.debug("handleExecute()");

=======
        log.trace("handleExecute()");
        log.info("OCSP-response refresh cycle started");
>>>>>>> 84490ea5
        if (!GlobalConf.isValid()) {
            log.debug("invalid global conf, returning");
            getSender().tell(GLOBAL_CONF_INVALIDATED, getSelf());
            return;
        }

        List<X509Certificate> certs = getCertsForOcsp();
        if (certs == null || certs.isEmpty()) {
            log.debug("Found no certificates that need OCSP responses");
            return;
        }

        log.info("Fetching OCSP responses for {} certificates", certs.size());

        Boolean failed = false;
        Map<String, OCSPResp> statuses = new HashMap<>();
        for (X509Certificate subject : certs) {
            try {
                OCSPResp status = queryCertStatus(subject,
                        new OcspVerifierOptions(GlobalConfExtensions.getInstance().shouldVerifyOcspNextUpdate()));
                if (status != null) {
                    String subjectHash = calculateCertHexHash(subject);
                    statuses.put(subjectHash, status);
                } else {
                    failed = true;
                }
            } catch (Exception e) {
                failed = true;
                log.error("Error when querying certificate '"
                        + subject.getSerialNumber() + "'", e);
            }
        }

        if (failed) {
            getSender().tell(FAILED, getSelf());
        } else {
            getSender().tell(SUCCESS, getSelf());
        }

        try {
            updateCertStatuses(statuses);
        } catch (Exception e) {
            log.error("Error updating certificate statuses", e);
        }
    }

    List<X509Certificate> getCertsForOcsp() {
        Set<X509Certificate> certs = new HashSet<>();

        for (CertificateInfo certInfo : TokenManager.getAllCerts()) {
            if (!certInfo.isActive()) {
                // do not download OCSP responses for inactive certificates
                log.debug("Skipping inactive certificate {}", certInfo.getId());
                continue;
            }

            if (!CertificateInfo.STATUS_REGISTERED.equals(certInfo.getStatus())) {
                // do not download OCSP responses for non-registered
                // certificates
                log.debug("Skipping non-registered certificate {}", certInfo.getId());
                continue;
            }

            X509Certificate cert;

            try {
                cert = readCertificate(certInfo.getCertificateBytes());
            } catch (Exception e) {
                log.error("Failed to parse certificate " + certInfo.getId(), e);
                continue;
            }

            if (CertUtils.isSelfSigned(cert)) {
                log.debug("Ignoring self-signed certificate {}", cert.getIssuerX500Principal());
                continue; // ignore self-signed certificates
            }

            getCertChain(cert).stream().filter(this::isCertValid).forEach(certs::add);
        }

        return new ArrayList<>(certs);
    }

    OCSPResp queryCertStatus(X509Certificate subject, OcspVerifierOptions verifierOptions) throws Exception {
        X509Certificate issuer = GlobalConf.getCaCert(GlobalConf.getInstanceIdentifier(), subject);
<<<<<<< HEAD
        log.trace("issuer: {}", issuer);
        log.trace("issuer DN: {}", issuer.getIssuerDN().toString());
=======
>>>>>>> 84490ea5

        PrivateKey signerKey = OcspClient.getOcspRequestKey(subject);
        X509Certificate signer = OcspClient.getOcspSignerCert();

        List<String> responderURIs = GlobalConf.getOcspResponderAddresses(subject);
<<<<<<< HEAD
        log.trace("responder URIs: {}", responderURIs);
=======
        log.debug("responder URIs: {}", responderURIs);
>>>>>>> 84490ea5
        if (responderURIs.isEmpty()) {
            throw new ConnectException("No OCSP responder URIs available");
        }

        OCSPResp response = null;
        for (String responderURI : responderURIs) {
            try {
<<<<<<< HEAD
                log.trace("fetch response from: {}", responderURI);
=======
                log.debug("Fetching response from: {}", responderURI);
>>>>>>> 84490ea5
                response = OcspClient.fetchResponse(responderURI, subject, issuer, signerKey, signer);
                if (response != null) {
                    reportOcspDiagnostics(issuer, responderURI, DiagnosticsErrorCodes.RETURN_SUCCESS, LocalTime.now(),
                        LocalTime.now().plusSeconds(GlobalConfExtensions.getInstance().getOcspFetchInterval()));
                    break;
                }
            } catch (OCSPException e) {
                log.error("Parsing OCSP response from " + responderURI + " failed", e);
                reportOcspDiagnostics(
                    issuer,
                    responderURI,
                    DiagnosticsErrorCodes.ERROR_CODE_OCSP_RESPONSE_INVALID,
                    LocalTime.now(),
                    LocalTime.now().plusSeconds(GlobalConfExtensions.getInstance().getOcspFetchInterval()));
            } catch (IOException e) {
                log.error("Unable to connect to responder at " + responderURI, e);
                reportOcspDiagnostics(
                    issuer,
                    responderURI,
                    DiagnosticsErrorCodes.ERROR_CODE_OCSP_CONNECTION_ERROR,
                    LocalTime.now(),
                    LocalTime.now().plusSeconds(GlobalConfExtensions.getInstance().getOcspFetchInterval()));
            } catch (Exception e) {
                log.error("Unable to fetch response from responder at " + responderURI, e);
                reportOcspDiagnostics(
                    issuer,
                    responderURI,
                    DiagnosticsErrorCodes.ERROR_CODE_OCSP_FAILED,
                    LocalTime.now(),
                    LocalTime.now().plusSeconds(GlobalConfExtensions.getInstance().getOcspFetchInterval()));
            }
        }
<<<<<<< HEAD
        log.trace("response: {}", response);
        try {
            OcspVerifier verifier = new OcspVerifier(GlobalConf.getOcspFreshnessSeconds(true), verifierOptions);
            verifier.verifyValidity(response, subject, issuer);
            log.trace("Received OCSP response for certificate '{}'", subject.getSubjectX500Principal());
=======
        try {
            log.debug("Verifying response: {}", response);
            OcspVerifier verifier =
                    new OcspVerifier(GlobalConf.getOcspFreshnessSeconds(true), verifierOptions);
            verifier.verifyValidity(response, subject, issuer);
            log.debug("Received OCSP response for certificate '{}'", subject.getSubjectX500Principal());
            log.debug("Verification successful");
>>>>>>> 84490ea5
            return response;
        } catch (Exception e) {
            log.warn("Received OCSP response that failed verification", e);
            return null;
        }
    }

    private void reportOcspDiagnostics(X509Certificate issuer, String responderURI, int statusCode,
                                       LocalTime prevUpdate, LocalTime nextUpdate) {
<<<<<<< HEAD
        Map<String, CertificationServiceStatus> map = diagnostics.getCertificationServiceStatusMap();
        if (!map.containsKey(issuer.getIssuerDN().toString())) {
            CertificationServiceStatus serviceStatus = new CertificationServiceStatus(issuer.getIssuerDN().toString());
            OcspResponderStatus responderStatus = new OcspResponderStatus(
=======

        OcspResponderStatus responderStatus = new OcspResponderStatus(
>>>>>>> 84490ea5
                statusCode,
                responderURI,
                prevUpdate,
                nextUpdate);
<<<<<<< HEAD
            serviceStatus.getOcspResponderStatusMap().put(responderURI, responderStatus);
            diagnostics.getCertificationServiceStatusMap().put(issuer.getIssuerDN().toString(), serviceStatus);
        } else {
            CertificationServiceStatus serviceStatus = diagnostics.getCertificationServiceStatusMap()
                .get(issuer.getIssuerDN().toString());
            OcspResponderStatus responderStatus = new OcspResponderStatus(
                statusCode,
                responderURI,
                prevUpdate,
                nextUpdate);
            serviceStatus.getOcspResponderStatusMap().put(responderURI, responderStatus);
        }
=======

        String subjectName = issuer.getSubjectDN().toString();

        CertificationServiceStatus serviceStatus;

        Map<String, CertificationServiceStatus> serviceStatusMap = diagnostics.getCertificationServiceStatusMap();
        if (!serviceStatusMap.containsKey(subjectName)) {
            serviceStatus = new CertificationServiceStatus(subjectName);
            serviceStatusMap.put(subjectName, serviceStatus);
        } else {
            serviceStatus = serviceStatusMap.get(subjectName);
        }
        serviceStatus.getOcspResponderStatusMap().put(responderURI, responderStatus);
>>>>>>> 84490ea5
    }

    void updateCertStatuses(Map<String, OCSPResp> statuses) throws Exception {
        List<String> hashes = new ArrayList<>(statuses.size());
        List<String> responses = new ArrayList<>(statuses.size());

        for (Entry<String, OCSPResp> e : statuses.entrySet()) {
            hashes.add(e.getKey());
            responses.add(encodeBase64(e.getValue().getEncoded()));
        }

        getOcspResponseManager(getContext()).tell(
                new SetOcspResponses(
                        hashes.toArray(new String[statuses.size()]),
                        responses.toArray(new String[statuses.size()])),
                        getSelf());
    }

    /**
     * @return true if the response for given certificate does not exist, is
     *         expired (in which case it is also removed from cache) or is not
     *         valid
     */
    boolean shouldFetchResponse(X509Certificate subject) throws Exception {
        if (!CertUtils.isValid(subject)) {
            log.warn("Certificate '{}' is not valid", subject.getSubjectX500Principal());
            return false;
        }

        String subjectHash = calculateCertHexHash(subject);
        try {
            boolean shouldFetchResponse = !isCachedOcspResponse(subjectHash);
            log.debug("shouldFetchResponse for cert: {} value: {}", subjectHash, shouldFetchResponse);
            return shouldFetchResponse;
        } catch (Exception e) {
            log.debug("shouldFetchResponse encountered an error, returning true ", e);
            // Ignore this error, since any kind of failure to get the response
            // or validate it means we should fetch the response from the
            // responder.
            return true;
        }
    }

    boolean isCertValid(X509Certificate subject) {
        try {
            return shouldFetchResponse(subject);
        } catch (Exception e) {
            log.error("Unable to check if should fetch status for " + subject.getSerialNumber(), e);
            return false;
        }
    }

    boolean isCachedOcspResponse(String certHash) throws Exception {
        // Check if the OCSP response is in the cache
        Date atDate = new Date();
<<<<<<< HEAD
        Boolean isCachedOcspResponse = (Boolean) SignerUtil.ask(getOcspResponseManager(getContext()),
=======
        Object isCachedOcspResponseObject = SignerUtil.ask(
                getOcspResponseManager(getContext()),
>>>>>>> 84490ea5
                new IsCachedOcspResponse(certHash, atDate));
        if (isCachedOcspResponseObject instanceof Exception) {
            Exception e = (Exception) isCachedOcspResponseObject;
            log.debug("cannot figure out if IsCachedOcspResponse");
            throw e;
        }
        Boolean isCachedOcspResponse = (Boolean) isCachedOcspResponseObject;
        log.trace("isCachedOcspResponse(certHash: {}, atDate: {}) = {}", certHash, atDate, isCachedOcspResponse);
        return isCachedOcspResponse;
    }

    private List<X509Certificate> getCertChain(X509Certificate cert) {
        try {
            CertChain chain = GlobalConf.getCertChain(GlobalConf.getInstanceIdentifier(), cert);
            if (chain == null) {
                return Arrays.asList(cert);
            }

            return chain.getAllCertsWithoutTrustedRoot();
        } catch (Exception e) {
            log.error("Error getting certificate chain for certificate " + cert.getSubjectX500Principal(), e);
        }

        return emptyList();
    }

    private void initializeDiagnostics() {
<<<<<<< HEAD
        for (X509Certificate issuer : GlobalConf.getAllCaCerts()) {
            try {
                final String key = issuer.getIssuerDN().toString();
=======
        for (X509Certificate caCertificate : GlobalConf.getAllCaCerts()) {
            try {
                final String key = caCertificate.getSubjectDN().toString();
>>>>>>> 84490ea5
                // add certification service if it does not exist
                if (!diagnostics.getCertificationServiceStatusMap().containsKey(key)) {
                    CertificationServiceStatus newServiceStatus = new CertificationServiceStatus(key);
                    diagnostics.getCertificationServiceStatusMap().put(key, newServiceStatus);
                }
                CertificationServiceStatus serviceStatus = diagnostics.getCertificationServiceStatusMap().get(key);
<<<<<<< HEAD
                for (String responderURI : GlobalConf.getOcspResponderAddresses(issuer)) {
                    // add ocsp responder if it does not exist
                    if (!serviceStatus.getOcspResponderStatusMap().containsKey(responderURI)) {
                        OcspResponderStatus responderStatus = new OcspResponderStatus(
                            DiagnosticsErrorCodes.ERROR_CODE_OCSP_UNINITIALIZED,
                            responderURI,
                            null,
                            LocalTime.now().plusSeconds(GlobalConfExtensions.getInstance().getOcspFetchInterval()));
                        serviceStatus.getOcspResponderStatusMap().put(responderURI, responderStatus);
                    }
                }
=======
                // add ocsp responder if it does not exist
                GlobalConf.getOcspResponderAddressesForCaCertificate(caCertificate).stream()
                        .filter(responderURI -> !serviceStatus.getOcspResponderStatusMap().containsKey(responderURI))
                        .forEach(responderURI -> {
                            OcspResponderStatus responderStatus = new OcspResponderStatus(
                                    DiagnosticsErrorCodes.ERROR_CODE_OCSP_UNINITIALIZED,
                                    responderURI,
                                    null,
                                    LocalTime.now().plusSeconds(GlobalConfExtensions.getInstance()
                                            .getOcspFetchInterval()));
                            serviceStatus.getOcspResponderStatusMap().put(responderURI, responderStatus);
                        });
>>>>>>> 84490ea5
            } catch (Exception e) {
                log.error("Error while initializing diagnostics: {}", e);
            }
        }
    }

    /**
     * @return the next ocsp freshness time in seconds
     */
    public static int getNextOcspFetchIntervalSeconds() {
        int interval = GlobalConfExtensions.getInstance().getOcspFetchInterval();
        if (interval < OcspFetchInterval.OCSP_FETCH_INTERVAL_MIN) {
            interval = OcspFetchInterval.OCSP_FETCH_INTERVAL_MIN;
        }
        return interval;
    }
}<|MERGE_RESOLUTION|>--- conflicted
+++ resolved
@@ -70,20 +70,12 @@
 @RequiredArgsConstructor
 public class OcspClientWorker extends AbstractSignerActor {
 
-<<<<<<< HEAD
-    private static final int FRESHNESS_DIVISOR = 10;
-
-=======
->>>>>>> 84490ea5
     public static final String EXECUTE = "Execute";
     public static final String RELOAD = "Reload";
     public static final String DIAGNOSTICS = "Diagnostics";
     public static final String FAILED = "Failed";
     public static final String SUCCESS = "Success";
-<<<<<<< HEAD
-=======
     public static final String GLOBAL_CONF_INVALIDATED = "GlobalConfInvalidated";
->>>>>>> 84490ea5
 
     private static final String OCSP_FRESHNESS_SECONDS = "ocspFreshnessSeconds";
     private static final String VERIFY_OCSP_NEXTUPDATE = "verifyOcspNextUpdate";
@@ -121,13 +113,8 @@
     }
 
     void handleReload() {
-<<<<<<< HEAD
-        log.debug("handleReload()");
-
-=======
         log.trace("handleReload()");
         log.debug("Checking global configuration for validity and extension changes");
->>>>>>> 84490ea5
         GlobalConf.reload();
 
         if (!GlobalConf.isValid()) {
@@ -137,11 +124,7 @@
 
         initializeDiagnostics();
 
-<<<<<<< HEAD
-        boolean sendCancel = false;
-=======
         boolean sendReschedule = false;
->>>>>>> 84490ea5
         boolean sendExecute = false;
 
         changeChecker.addChange(OCSP_FRESHNESS_SECONDS, GlobalConf.getOcspFreshnessSeconds(true));
@@ -150,28 +133,6 @@
         changeChecker.addChange(OCSP_FETCH_INTERVAL, GlobalConfExtensions.getInstance().getOcspFetchInterval());
 
         if (changeChecker.hasChanged(OCSP_FRESHNESS_SECONDS)) {
-<<<<<<< HEAD
-            log.info("detected change in global configuration ocspFreshnessSeconds parameter");
-            sendCancel = true;
-        }
-        if (changeChecker.hasChanged(VERIFY_OCSP_NEXTUPDATE)) {
-            log.info("detected change in global configuration extension shouldVerifyOcspNextUpdate parameter");
-            sendCancel = true;
-        }
-        if (changeChecker.hasChanged(OCSP_FETCH_INTERVAL)) {
-            log.info("detected change in global configuration extension ocspFetchInterval parameter");
-            sendExecute = true;
-        }
-        if (sendCancel) {
-            log.debug("sending cancel");
-            getContext().actorSelection("/user/" + OCSP_CLIENT_JOB).tell(OcspClientJob.CANCEL, ActorRef.noSender());
-            log.debug("sending reschedule");
-            getContext().actorSelection("/user/" + OCSP_CLIENT_JOB).tell(OcspClientJob.RESCHEDULE, ActorRef.noSender());
-        }
-        if (sendExecute) {
-            log.debug("sending execute");
-            getContext().actorSelection("/user/" + OCSP_CLIENT_JOB).tell(OcspClientWorker.EXECUTE, ActorRef.noSender());
-=======
             log.debug("Detected change in global configuration ocspFreshnessSeconds parameter");
             sendReschedule = true;
         }
@@ -198,18 +159,12 @@
             getContext().actorSelection("/user/" + OCSP_CLIENT_JOB).tell(OcspClientJob.RESCHEDULE, ActorRef.noSender());
         } else {
             log.debug("No global configuration extension changes detected");
->>>>>>> 84490ea5
         }
     }
 
     void handleExecute() {
-<<<<<<< HEAD
-        log.debug("handleExecute()");
-
-=======
         log.trace("handleExecute()");
         log.info("OCSP-response refresh cycle started");
->>>>>>> 84490ea5
         if (!GlobalConf.isValid()) {
             log.debug("invalid global conf, returning");
             getSender().tell(GLOBAL_CONF_INVALIDATED, getSelf());
@@ -295,21 +250,12 @@
 
     OCSPResp queryCertStatus(X509Certificate subject, OcspVerifierOptions verifierOptions) throws Exception {
         X509Certificate issuer = GlobalConf.getCaCert(GlobalConf.getInstanceIdentifier(), subject);
-<<<<<<< HEAD
-        log.trace("issuer: {}", issuer);
-        log.trace("issuer DN: {}", issuer.getIssuerDN().toString());
-=======
->>>>>>> 84490ea5
 
         PrivateKey signerKey = OcspClient.getOcspRequestKey(subject);
         X509Certificate signer = OcspClient.getOcspSignerCert();
 
         List<String> responderURIs = GlobalConf.getOcspResponderAddresses(subject);
-<<<<<<< HEAD
-        log.trace("responder URIs: {}", responderURIs);
-=======
         log.debug("responder URIs: {}", responderURIs);
->>>>>>> 84490ea5
         if (responderURIs.isEmpty()) {
             throw new ConnectException("No OCSP responder URIs available");
         }
@@ -317,11 +263,7 @@
         OCSPResp response = null;
         for (String responderURI : responderURIs) {
             try {
-<<<<<<< HEAD
-                log.trace("fetch response from: {}", responderURI);
-=======
                 log.debug("Fetching response from: {}", responderURI);
->>>>>>> 84490ea5
                 response = OcspClient.fetchResponse(responderURI, subject, issuer, signerKey, signer);
                 if (response != null) {
                     reportOcspDiagnostics(issuer, responderURI, DiagnosticsErrorCodes.RETURN_SUCCESS, LocalTime.now(),
@@ -354,13 +296,6 @@
                     LocalTime.now().plusSeconds(GlobalConfExtensions.getInstance().getOcspFetchInterval()));
             }
         }
-<<<<<<< HEAD
-        log.trace("response: {}", response);
-        try {
-            OcspVerifier verifier = new OcspVerifier(GlobalConf.getOcspFreshnessSeconds(true), verifierOptions);
-            verifier.verifyValidity(response, subject, issuer);
-            log.trace("Received OCSP response for certificate '{}'", subject.getSubjectX500Principal());
-=======
         try {
             log.debug("Verifying response: {}", response);
             OcspVerifier verifier =
@@ -368,7 +303,6 @@
             verifier.verifyValidity(response, subject, issuer);
             log.debug("Received OCSP response for certificate '{}'", subject.getSubjectX500Principal());
             log.debug("Verification successful");
->>>>>>> 84490ea5
             return response;
         } catch (Exception e) {
             log.warn("Received OCSP response that failed verification", e);
@@ -378,33 +312,12 @@
 
     private void reportOcspDiagnostics(X509Certificate issuer, String responderURI, int statusCode,
                                        LocalTime prevUpdate, LocalTime nextUpdate) {
-<<<<<<< HEAD
-        Map<String, CertificationServiceStatus> map = diagnostics.getCertificationServiceStatusMap();
-        if (!map.containsKey(issuer.getIssuerDN().toString())) {
-            CertificationServiceStatus serviceStatus = new CertificationServiceStatus(issuer.getIssuerDN().toString());
-            OcspResponderStatus responderStatus = new OcspResponderStatus(
-=======
 
         OcspResponderStatus responderStatus = new OcspResponderStatus(
->>>>>>> 84490ea5
                 statusCode,
                 responderURI,
                 prevUpdate,
                 nextUpdate);
-<<<<<<< HEAD
-            serviceStatus.getOcspResponderStatusMap().put(responderURI, responderStatus);
-            diagnostics.getCertificationServiceStatusMap().put(issuer.getIssuerDN().toString(), serviceStatus);
-        } else {
-            CertificationServiceStatus serviceStatus = diagnostics.getCertificationServiceStatusMap()
-                .get(issuer.getIssuerDN().toString());
-            OcspResponderStatus responderStatus = new OcspResponderStatus(
-                statusCode,
-                responderURI,
-                prevUpdate,
-                nextUpdate);
-            serviceStatus.getOcspResponderStatusMap().put(responderURI, responderStatus);
-        }
-=======
 
         String subjectName = issuer.getSubjectDN().toString();
 
@@ -418,7 +331,6 @@
             serviceStatus = serviceStatusMap.get(subjectName);
         }
         serviceStatus.getOcspResponderStatusMap().put(responderURI, responderStatus);
->>>>>>> 84490ea5
     }
 
     void updateCertStatuses(Map<String, OCSPResp> statuses) throws Exception {
@@ -474,12 +386,8 @@
     boolean isCachedOcspResponse(String certHash) throws Exception {
         // Check if the OCSP response is in the cache
         Date atDate = new Date();
-<<<<<<< HEAD
-        Boolean isCachedOcspResponse = (Boolean) SignerUtil.ask(getOcspResponseManager(getContext()),
-=======
         Object isCachedOcspResponseObject = SignerUtil.ask(
                 getOcspResponseManager(getContext()),
->>>>>>> 84490ea5
                 new IsCachedOcspResponse(certHash, atDate));
         if (isCachedOcspResponseObject instanceof Exception) {
             Exception e = (Exception) isCachedOcspResponseObject;
@@ -507,34 +415,15 @@
     }
 
     private void initializeDiagnostics() {
-<<<<<<< HEAD
-        for (X509Certificate issuer : GlobalConf.getAllCaCerts()) {
-            try {
-                final String key = issuer.getIssuerDN().toString();
-=======
         for (X509Certificate caCertificate : GlobalConf.getAllCaCerts()) {
             try {
                 final String key = caCertificate.getSubjectDN().toString();
->>>>>>> 84490ea5
                 // add certification service if it does not exist
                 if (!diagnostics.getCertificationServiceStatusMap().containsKey(key)) {
                     CertificationServiceStatus newServiceStatus = new CertificationServiceStatus(key);
                     diagnostics.getCertificationServiceStatusMap().put(key, newServiceStatus);
                 }
                 CertificationServiceStatus serviceStatus = diagnostics.getCertificationServiceStatusMap().get(key);
-<<<<<<< HEAD
-                for (String responderURI : GlobalConf.getOcspResponderAddresses(issuer)) {
-                    // add ocsp responder if it does not exist
-                    if (!serviceStatus.getOcspResponderStatusMap().containsKey(responderURI)) {
-                        OcspResponderStatus responderStatus = new OcspResponderStatus(
-                            DiagnosticsErrorCodes.ERROR_CODE_OCSP_UNINITIALIZED,
-                            responderURI,
-                            null,
-                            LocalTime.now().plusSeconds(GlobalConfExtensions.getInstance().getOcspFetchInterval()));
-                        serviceStatus.getOcspResponderStatusMap().put(responderURI, responderStatus);
-                    }
-                }
-=======
                 // add ocsp responder if it does not exist
                 GlobalConf.getOcspResponderAddressesForCaCertificate(caCertificate).stream()
                         .filter(responderURI -> !serviceStatus.getOcspResponderStatusMap().containsKey(responderURI))
@@ -547,7 +436,6 @@
                                             .getOcspFetchInterval()));
                             serviceStatus.getOcspResponderStatusMap().put(responderURI, responderStatus);
                         });
->>>>>>> 84490ea5
             } catch (Exception e) {
                 log.error("Error while initializing diagnostics: {}", e);
             }
