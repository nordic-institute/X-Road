/**
 * The MIT License
 * Copyright (c) 2015 Estonian Information System Authority (RIA), Population Register Centre (VRK)
 *
 * Permission is hereby granted, free of charge, to any person obtaining a copy
 * of this software and associated documentation files (the "Software"), to deal
 * in the Software without restriction, including without limitation the rights
 * to use, copy, modify, merge, publish, distribute, sublicense, and/or sell
 * copies of the Software, and to permit persons to whom the Software is
 * furnished to do so, subject to the following conditions:
 *
 * The above copyright notice and this permission notice shall be included in
 * all copies or substantial portions of the Software.
 *
 * THE SOFTWARE IS PROVIDED "AS IS", WITHOUT WARRANTY OF ANY KIND, EXPRESS OR
 * IMPLIED, INCLUDING BUT NOT LIMITED TO THE WARRANTIES OF MERCHANTABILITY,
 * FITNESS FOR A PARTICULAR PURPOSE AND NONINFRINGEMENT. IN NO EVENT SHALL THE
 * AUTHORS OR COPYRIGHT HOLDERS BE LIABLE FOR ANY CLAIM, DAMAGES OR OTHER
 * LIABILITY, WHETHER IN AN ACTION OF CONTRACT, TORT OR OTHERWISE, ARISING FROM,
 * OUT OF OR IN CONNECTION WITH THE SOFTWARE OR THE USE OR OTHER DEALINGS IN
 * THE SOFTWARE.
 */
package ee.ria.xroad.signer.certmanager;

<<<<<<< HEAD
import akka.actor.ActorRef;
=======
import java.security.PrivateKey;
import java.security.cert.X509Certificate;
import java.util.ArrayList;
import java.util.Arrays;
import java.util.HashMap;
import java.util.HashSet;
import java.util.List;
import java.util.Map;
import java.util.Map.Entry;
import java.util.Set;

import lombok.RequiredArgsConstructor;
import lombok.extern.slf4j.Slf4j;
import org.bouncycastle.cert.ocsp.OCSPResp;

>>>>>>> 45730b83
import ee.ria.xroad.common.cert.CertChain;
import ee.ria.xroad.common.conf.globalconf.GlobalConf;
import ee.ria.xroad.common.conf.globalconfextension.GlobalConfExtensions;
import ee.ria.xroad.common.ocsp.OcspVerifier;
import ee.ria.xroad.common.ocsp.OcspVerifierOptions;
import ee.ria.xroad.common.util.CertUtils;
<<<<<<< HEAD
import ee.ria.xroad.signer.OcspClientJob;
import ee.ria.xroad.signer.certmanager.OcspResponseManager.IsCachedOcspResponse;
=======
>>>>>>> 45730b83
import ee.ria.xroad.signer.protocol.dto.CertificateInfo;
import ee.ria.xroad.signer.protocol.message.SetOcspResponses;
import ee.ria.xroad.signer.tokenmanager.TokenManager;
import ee.ria.xroad.signer.util.AbstractSignerActor;
<<<<<<< HEAD
import ee.ria.xroad.signer.util.SignerUtil;
import lombok.RequiredArgsConstructor;
import lombok.extern.slf4j.Slf4j;
import org.bouncycastle.cert.ocsp.OCSPResp;
import org.joda.time.DateTime;

import java.security.PrivateKey;
import java.security.cert.X509Certificate;
import java.util.*;
import java.util.Map.Entry;
=======
>>>>>>> 45730b83

import static ee.ria.xroad.common.util.CryptoUtils.*;
import static ee.ria.xroad.signer.protocol.ComponentNames.OCSP_CLIENT_JOB;
import static ee.ria.xroad.signer.tokenmanager.ServiceLocator.getOcspResponseManager;
import static java.util.Collections.emptyList;


/**
 * This class is responsible for retrieving the OCSP responses from
 * the OCSP server and providing the responses to the message signer.
 *
 * The certificate status is queried from the server at a fixed interval.
 */
@Slf4j
@RequiredArgsConstructor
public class OcspClientWorker extends AbstractSignerActor {

    private static final int MIN_FRESHNESS_SECONDS = 5;
    private static final int DEFAULT_FRESHNESS_SECONDS = 3600;
    private static final int FRESHNESS_DIVISOR = 10;

    public static final String EXECUTE = "Execute";
    public static final String RELOAD = "Reload";

    private static final String OCSP_FRESHNESS_SECONDS = "ocspFreshnessSeconds";
    private static final String VERIFY_OCSP_NEXTUPDATE = "verifyOcspNextUpdate";

    private GlobalConfChangeChecker changeChecker;

    @Override
    public void preStart() throws Exception {
        super.preStart();
        changeChecker = new GlobalConfChangeChecker();
    }

    @Override
    public void onReceive(Object message) throws Exception {
        if (EXECUTE.equals(message)) {
            handleExecute();
        } else if (RELOAD.equals(message)) {
            handleReload();
        } else {
            unhandled(message);
        }
    }

    void handleReload() {
        log.trace("handleReload()");

        GlobalConf.reload();

        if (!GlobalConf.isValid()) {
            log.error("global configuration is not valid");
            return;
        }

        boolean changeDetected = false;
        changeChecker.addChange(OCSP_FRESHNESS_SECONDS, GlobalConf.getOcspFreshnessSeconds(true));
        changeChecker.addChange(VERIFY_OCSP_NEXTUPDATE,
                GlobalConfExtensions.getInstance().shouldVerifyOcspNextUpdate());
        if (changeChecker.hasChanged(OCSP_FRESHNESS_SECONDS)) {
            log.info("detected change in global configuration ocspFreshnessSeconds parameter");
            changeDetected = true;
        }
        if (changeChecker.hasChanged(VERIFY_OCSP_NEXTUPDATE)) {
            log.info("detected change in global configuration extension shouldVerifyOcspNextUpdate parameter");
            changeDetected = true;
        }
        if (changeDetected) {
            log.trace("sending cancel");
            getContext().actorSelection("/user/" + OCSP_CLIENT_JOB).tell(OcspClientJob.CANCEL, ActorRef.noSender());
            log.trace("sending execute");
            getContext().actorSelection("/user/" + OCSP_CLIENT_JOB).tell(OcspClientWorker.EXECUTE, ActorRef.noSender());
            log.trace("done");
        }
    }

    void handleExecute() {
        log.trace("handleExecute()");

        if (!GlobalConf.isValid()) {
            log.warn("Cannot download OCSP responses because "
                    + "global conf is not valid");
            return;
        }

        List<X509Certificate> certs = getCertsForOcsp();
        if (certs == null || certs.isEmpty()) {
            log.trace("Found no certificates that need OCSP responses");
            return;
        }

        log.debug("Fetching OCSP responses for {} certificates", certs.size());

        Map<String, OCSPResp> statuses = new HashMap<>();
        for (X509Certificate subject : certs) {
            try {
                OCSPResp status = queryCertStatus(subject,
                        new OcspVerifierOptions(GlobalConfExtensions.getInstance().shouldVerifyOcspNextUpdate()));
                if (status != null) {
                    String subjectHash = calculateCertHexHash(subject);
                    statuses.put(subjectHash, status);
                }
            } catch (Exception e) {
                log.error("Error when querying certificate '"
                        + subject.getSerialNumber() + "'", e);
            }
        }

        try {
            updateCertStatuses(statuses);
        } catch (Exception e) {
            log.error("Error updating certificate statuses", e);
        }
    }

    List<X509Certificate> getCertsForOcsp() {
        Set<X509Certificate> certs = new HashSet<>();

        for (CertificateInfo certInfo : TokenManager.getAllCerts()) {
            if (!certInfo.isActive()) {
                // do not download OCSP responses for inactive certificates
                continue;
            }

            if (!CertificateInfo.STATUS_REGISTERED.equals(
                    certInfo.getStatus())) {
                // do not download OCSP responses for non-registered certificates
                continue;
            }

            X509Certificate cert;

            try {
                cert = readCertificate(certInfo.getCertificateBytes());
            } catch (Exception e) {
                log.error("Failed to parse certificate " + certInfo.getId(), e);
                continue;
            }

            if (CertUtils.isSelfSigned(cert)) {
                continue; // ignore self-signed certificates
            }

            getCertChain(cert).stream()
                    .filter(this::isCertValid)
                    .forEach(certs::add);
        }

        return new ArrayList<>(certs);
    }

    OCSPResp queryCertStatus(X509Certificate subject, OcspVerifierOptions verifierOptions) throws Exception {
        X509Certificate issuer = GlobalConf.getCaCert(
                GlobalConf.getInstanceIdentifier(), subject);

        PrivateKey signerKey = OcspClient.getOcspRequestKey(subject);
        X509Certificate signer = OcspClient.getOcspSignerCert();

        OCSPResp response =
                OcspClient.fetchResponse(subject, issuer, signerKey, signer);
        try {
            OcspVerifier verifier =
                    new OcspVerifier(GlobalConf.getOcspFreshnessSeconds(true), verifierOptions);
            verifier.verifyValidity(response, subject, issuer);

            log.trace("Received OCSP response for certificate '{}'",
                    subject.getSubjectX500Principal());
            return response;
        } catch (Exception e) {
            log.warn("Received OCSP response that failed verification", e);
            return null;
        }
    }

    void updateCertStatuses(Map<String, OCSPResp> statuses) throws Exception {
        List<String> hashes = new ArrayList<>(statuses.size());
        List<String> responses = new ArrayList<>(statuses.size());

        for (Entry<String, OCSPResp> e : statuses.entrySet()) {
            hashes.add(e.getKey());
            responses.add(encodeBase64(e.getValue().getEncoded()));
        }

        getOcspResponseManager(getContext()).tell(
                new SetOcspResponses(
                        hashes.toArray(new String[statuses.size()]),
                        responses.toArray(new String[statuses.size()])),
                        getSelf());
    }

<<<<<<< HEAD
    /**
     * @return true if the response for given certificate does not exist,
     * is expired (in which case it is also removed from cache) or is not
     * valid
     */
    boolean shouldFetchResponse(X509Certificate subject) throws Exception {
=======
    boolean isCertValid(X509Certificate subject) {
>>>>>>> 45730b83
        if (!CertUtils.isValid(subject)) {
            log.warn("Certificate '{}' is not valid",
                    subject.getSubjectX500Principal());
            return false;
        }
<<<<<<< HEAD
        String subjectHash = calculateCertHexHash(subject);
        try {
            log.trace("shouldFetchResponse for cert: {}", subjectHash);
            return !isCachedOcspResponse(subjectHash);
        } catch (Exception e) {
            // Ignore this error, since any kind of failure to get the response
            // or validate it means we should fetch the response from the responder.
            return true;
        }
    }

    boolean isCachedOcspResponse(String certHash) throws Exception {
        // Check if the OCSP response is in the cache. We need to check if the
        // OCSP response expires in the future in order to not leave a gap,
        // where the OCSP is expired, but the new one is currently being
        // retrieved.
        Date atDate = new DateTime().plusSeconds(
                getNextOcspFreshnessSeconds()).toDate();

        Boolean isCachedOcspResponse = (Boolean) SignerUtil.ask(getOcspResponseManager(getContext()),
                new IsCachedOcspResponse(certHash, atDate));
        log.trace("isCachedOcspResponse(certHash: {}, atDate: {}) = {}", certHash,
                atDate, isCachedOcspResponse);
        return isCachedOcspResponse;
=======

        return true;
>>>>>>> 45730b83
    }

    private List<X509Certificate> getCertChain(X509Certificate cert) {
        try {
            CertChain chain = GlobalConf.getCertChain(
                    GlobalConf.getInstanceIdentifier(), cert);
            if (chain == null) {
                return Arrays.asList(cert);
            }

            return chain.getAllCertsWithoutTrustedRoot();
        } catch (Exception e) {
            log.error("Error getting certificate chain for certificate "
                    + cert.getSubjectX500Principal(), e);
        }

        return emptyList();
    }

    /**
     * @return the next ocsp freshness time in seconds
     */
    public static int getNextOcspFreshnessSeconds() {
        int freshness;
        try {
            freshness = GlobalConf.getOcspFreshnessSeconds(true);
        } catch (Exception ignored) {
            freshness = DEFAULT_FRESHNESS_SECONDS;
        }

        return Math.max(freshness / FRESHNESS_DIVISOR, MIN_FRESHNESS_SECONDS);
    }
}<|MERGE_RESOLUTION|>--- conflicted
+++ resolved
@@ -22,13 +22,18 @@
  */
 package ee.ria.xroad.signer.certmanager;
 
-<<<<<<< HEAD
-import akka.actor.ActorRef;
-=======
+import static ee.ria.xroad.common.util.CryptoUtils.calculateCertHexHash;
+import static ee.ria.xroad.common.util.CryptoUtils.encodeBase64;
+import static ee.ria.xroad.common.util.CryptoUtils.readCertificate;
+import static ee.ria.xroad.signer.protocol.ComponentNames.OCSP_CLIENT_JOB;
+import static ee.ria.xroad.signer.tokenmanager.ServiceLocator.getOcspResponseManager;
+import static java.util.Collections.emptyList;
+
 import java.security.PrivateKey;
 import java.security.cert.X509Certificate;
 import java.util.ArrayList;
 import java.util.Arrays;
+import java.util.Date;
 import java.util.HashMap;
 import java.util.HashSet;
 import java.util.List;
@@ -36,49 +41,29 @@
 import java.util.Map.Entry;
 import java.util.Set;
 
-import lombok.RequiredArgsConstructor;
-import lombok.extern.slf4j.Slf4j;
 import org.bouncycastle.cert.ocsp.OCSPResp;
-
->>>>>>> 45730b83
+import org.joda.time.DateTime;
+
+import akka.actor.ActorRef;
 import ee.ria.xroad.common.cert.CertChain;
 import ee.ria.xroad.common.conf.globalconf.GlobalConf;
 import ee.ria.xroad.common.conf.globalconfextension.GlobalConfExtensions;
 import ee.ria.xroad.common.ocsp.OcspVerifier;
 import ee.ria.xroad.common.ocsp.OcspVerifierOptions;
 import ee.ria.xroad.common.util.CertUtils;
-<<<<<<< HEAD
 import ee.ria.xroad.signer.OcspClientJob;
 import ee.ria.xroad.signer.certmanager.OcspResponseManager.IsCachedOcspResponse;
-=======
->>>>>>> 45730b83
 import ee.ria.xroad.signer.protocol.dto.CertificateInfo;
 import ee.ria.xroad.signer.protocol.message.SetOcspResponses;
 import ee.ria.xroad.signer.tokenmanager.TokenManager;
 import ee.ria.xroad.signer.util.AbstractSignerActor;
-<<<<<<< HEAD
 import ee.ria.xroad.signer.util.SignerUtil;
 import lombok.RequiredArgsConstructor;
 import lombok.extern.slf4j.Slf4j;
-import org.bouncycastle.cert.ocsp.OCSPResp;
-import org.joda.time.DateTime;
-
-import java.security.PrivateKey;
-import java.security.cert.X509Certificate;
-import java.util.*;
-import java.util.Map.Entry;
-=======
->>>>>>> 45730b83
-
-import static ee.ria.xroad.common.util.CryptoUtils.*;
-import static ee.ria.xroad.signer.protocol.ComponentNames.OCSP_CLIENT_JOB;
-import static ee.ria.xroad.signer.tokenmanager.ServiceLocator.getOcspResponseManager;
-import static java.util.Collections.emptyList;
-
 
 /**
- * This class is responsible for retrieving the OCSP responses from
- * the OCSP server and providing the responses to the message signer.
+ * This class is responsible for retrieving the OCSP responses from the OCSP
+ * server and providing the responses to the message signer.
  *
  * The certificate status is queried from the server at a fixed interval.
  */
@@ -87,7 +72,7 @@
 public class OcspClientWorker extends AbstractSignerActor {
 
     private static final int MIN_FRESHNESS_SECONDS = 5;
-    private static final int DEFAULT_FRESHNESS_SECONDS = 3600;
+    private static final int DEFAULT_FRESHNESS_SECONDS = 600;
     private static final int FRESHNESS_DIVISOR = 10;
 
     public static final String EXECUTE = "Execute";
@@ -150,8 +135,6 @@
         log.trace("handleExecute()");
 
         if (!GlobalConf.isValid()) {
-            log.warn("Cannot download OCSP responses because "
-                    + "global conf is not valid");
             return;
         }
 
@@ -166,6 +149,7 @@
         Map<String, OCSPResp> statuses = new HashMap<>();
         for (X509Certificate subject : certs) {
             try {
+
                 OCSPResp status = queryCertStatus(subject,
                         new OcspVerifierOptions(GlobalConfExtensions.getInstance().shouldVerifyOcspNextUpdate()));
                 if (status != null) {
@@ -173,8 +157,7 @@
                     statuses.put(subjectHash, status);
                 }
             } catch (Exception e) {
-                log.error("Error when querying certificate '"
-                        + subject.getSerialNumber() + "'", e);
+                log.error("Error when querying certificate '" + subject.getSerialNumber() + "'", e);
             }
         }
 
@@ -194,9 +177,9 @@
                 continue;
             }
 
-            if (!CertificateInfo.STATUS_REGISTERED.equals(
-                    certInfo.getStatus())) {
-                // do not download OCSP responses for non-registered certificates
+            if (!CertificateInfo.STATUS_REGISTERED.equals(certInfo.getStatus())) {
+                // do not download OCSP responses for non-registered
+                // certificates
                 continue;
             }
 
@@ -213,30 +196,24 @@
                 continue; // ignore self-signed certificates
             }
 
-            getCertChain(cert).stream()
-                    .filter(this::isCertValid)
-                    .forEach(certs::add);
+            getCertChain(cert).stream().filter(this::isCertValid).forEach(certs::add);
         }
 
         return new ArrayList<>(certs);
     }
 
     OCSPResp queryCertStatus(X509Certificate subject, OcspVerifierOptions verifierOptions) throws Exception {
-        X509Certificate issuer = GlobalConf.getCaCert(
-                GlobalConf.getInstanceIdentifier(), subject);
+        X509Certificate issuer = GlobalConf.getCaCert(GlobalConf.getInstanceIdentifier(), subject);
 
         PrivateKey signerKey = OcspClient.getOcspRequestKey(subject);
         X509Certificate signer = OcspClient.getOcspSignerCert();
 
-        OCSPResp response =
-                OcspClient.fetchResponse(subject, issuer, signerKey, signer);
-        try {
-            OcspVerifier verifier =
-                    new OcspVerifier(GlobalConf.getOcspFreshnessSeconds(true), verifierOptions);
+        OCSPResp response = OcspClient.fetchResponse(subject, issuer, signerKey, signer);
+        try {
+            OcspVerifier verifier = new OcspVerifier(GlobalConf.getOcspFreshnessSeconds(true), verifierOptions);
             verifier.verifyValidity(response, subject, issuer);
 
-            log.trace("Received OCSP response for certificate '{}'",
-                    subject.getSubjectX500Principal());
+            log.trace("Received OCSP response for certificate '{}'", subject.getSubjectX500Principal());
             return response;
         } catch (Exception e) {
             log.warn("Received OCSP response that failed verification", e);
@@ -253,37 +230,38 @@
             responses.add(encodeBase64(e.getValue().getEncoded()));
         }
 
-        getOcspResponseManager(getContext()).tell(
-                new SetOcspResponses(
-                        hashes.toArray(new String[statuses.size()]),
-                        responses.toArray(new String[statuses.size()])),
-                        getSelf());
-    }
-
-<<<<<<< HEAD
+        getOcspResponseManager(getContext()).tell(new SetOcspResponses(hashes.toArray(new String[statuses.size()]),
+                responses.toArray(new String[statuses.size()])), getSelf());
+    }
+
     /**
-     * @return true if the response for given certificate does not exist,
-     * is expired (in which case it is also removed from cache) or is not
-     * valid
+     * @return true if the response for given certificate does not exist, is
+     *         expired (in which case it is also removed from cache) or is not
+     *         valid
      */
     boolean shouldFetchResponse(X509Certificate subject) throws Exception {
-=======
-    boolean isCertValid(X509Certificate subject) {
->>>>>>> 45730b83
         if (!CertUtils.isValid(subject)) {
-            log.warn("Certificate '{}' is not valid",
-                    subject.getSubjectX500Principal());
+            log.warn("Certificate '{}' is not valid", subject.getSubjectX500Principal());
             return false;
         }
-<<<<<<< HEAD
         String subjectHash = calculateCertHexHash(subject);
         try {
             log.trace("shouldFetchResponse for cert: {}", subjectHash);
             return !isCachedOcspResponse(subjectHash);
         } catch (Exception e) {
             // Ignore this error, since any kind of failure to get the response
-            // or validate it means we should fetch the response from the responder.
+            // or validate it means we should fetch the response from the
+            // responder.
             return true;
+        }
+    }
+
+    boolean isCertValid(X509Certificate subject) {
+        try {
+            return shouldFetchResponse(subject);
+        } catch (Exception e) {
+            log.error("Unable to check if should fetch status for " + subject.getSerialNumber(), e);
+            return false;
         }
     }
 
@@ -292,32 +270,24 @@
         // OCSP response expires in the future in order to not leave a gap,
         // where the OCSP is expired, but the new one is currently being
         // retrieved.
-        Date atDate = new DateTime().plusSeconds(
-                getNextOcspFreshnessSeconds()).toDate();
+        Date atDate = new DateTime().plusSeconds(getNextOcspFreshnessSeconds()).toDate();
 
         Boolean isCachedOcspResponse = (Boolean) SignerUtil.ask(getOcspResponseManager(getContext()),
                 new IsCachedOcspResponse(certHash, atDate));
-        log.trace("isCachedOcspResponse(certHash: {}, atDate: {}) = {}", certHash,
-                atDate, isCachedOcspResponse);
+        log.trace("isCachedOcspResponse(certHash: {}, atDate: {}) = {}", certHash, atDate, isCachedOcspResponse);
         return isCachedOcspResponse;
-=======
-
-        return true;
->>>>>>> 45730b83
     }
 
     private List<X509Certificate> getCertChain(X509Certificate cert) {
         try {
-            CertChain chain = GlobalConf.getCertChain(
-                    GlobalConf.getInstanceIdentifier(), cert);
+            CertChain chain = GlobalConf.getCertChain(GlobalConf.getInstanceIdentifier(), cert);
             if (chain == null) {
                 return Arrays.asList(cert);
             }
 
             return chain.getAllCertsWithoutTrustedRoot();
         } catch (Exception e) {
-            log.error("Error getting certificate chain for certificate "
-                    + cert.getSubjectX500Principal(), e);
+            log.error("Error getting certificate chain for certificate " + cert.getSubjectX500Principal(), e);
         }
 
         return emptyList();
