--- conflicted
+++ resolved
@@ -52,7 +52,6 @@
     end
   end
 
-<<<<<<< HEAD
   def menu_item_data(item)
     if item.controller
       s = url_for(:controller => item.controller)
@@ -60,10 +59,6 @@
     else
       "#"
     end
-=======
-  def menu_item_class(item)
-    :submenu if item.is_a?(SubMenu)
->>>>>>> 45730b83
   end
 
   def menu_item_class(item)
