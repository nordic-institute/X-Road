plugins {
    id "eu.appsatori.fatjar" version "0.3"
}

dependencies {
    compile project(':serverconf')
    compile project(':signer-protocol')
    compile project(':common-messagelog')
    compile project(':common-op-monitoring')

    testCompile project(':common-test')
    testCompile 'org.hsqldb:hsqldb:2.3.2'
    testCompile 'com.typesafe.akka:akka-testkit_2.11:2.4.8'

    testCompile files(this.project(':common-util').sourceSets.test.output)
    testCompile files(this.project(':common-util').sourceSets.test.runtimeClasspath)

    testCompile project(':common-verifier').sourceSets.test.output
}

fatJarPrepareFiles {
    include '*'
}

fatJar {
    exclude "META-INF/*.SF"
    exclude "META-INF/*.DSA"
    exclude "META-INF/*.RSA"

<<<<<<< HEAD
    from rootProject.file("securityserver-LICENSE.txt")
=======
    from rootProject.file("LICENSE.txt")
>>>>>>> 84490ea5

    manifest {
        attributes 'Main-Class': 'ee.ria.xroad.proxy.ProxyMain'
    }
}

jar.enabled = false
build.dependsOn fatJar
buildall.dependsOn fatJar

licenseFormatMain.enabled = false
licenseMain.enabled = false

task runProxyMain(type: JavaExec) {
    jvmArgs '-Dxroad.proxy.sslEnabled=false',
        '-Dxroad.proxy.globalConfDistributor.enabled=false',
        '-Dxroad.proxy.ocspCachePath=build/ocsp-cache',
        '-Dxroad.tempFiles.path=build/attach-tmp',
        '-Dxroad.proxy.globalConfFile=../systemtest/conf/local_test/globalconf.xml',
        '-Dxroad.proxy.configurationFile=../systemtest/conf/local_test/serverconf_consumer.xml',
        '-Dxroad.key.configurationFile=../systemtest/conf/local_test/keyconf.xml',
        '-Dxroad.appLog.path=log',
        '-Dlogback.configurationFile=src/test/resources/logback-test.xml'

    //main = 'ee.ria.xroad.proxy.ProxyMain'
    main = 'ee.ria.xroad.proxy.TestProxyMain'
    classpath = sourceSets.main.runtimeClasspath
    classpath += sourceSets.test.runtimeClasspath
    classpath += files('src/test/resources')
}

apply plugin: "jacoco"

task runProxyTest(type: JavaExec) {
    jvmArgs '-Dxroad.proxy.ocspCachePath=build/ocsp-cache',
        '-Dxroad.tempFiles.path=build/attach-tmp',
        '-Dxroad.proxy.configurationFile=../systemtest/conf/local_test/serverconf_producer.xml',
        '-Dxroad.proxy.jetty-serverproxy-configuration-file=src/test/serverproxy.xml',
        '-Dxroad.proxy.jetty-clientproxy-configuration-file=src/test/clientproxy.xml',
        '-Dlogback.configurationFile=src/test/logback-proxytest.xml'
//      '-Djava.security.properties==src/main/resources/java.security'

    main = 'ee.ria.xroad.proxy.testsuite.ProxyTestSuite'
    classpath = sourceSets.test.runtimeClasspath
}

jacoco {
    applyTo runProxyTest
}

task deleteForeverGrowingJacocoFile(type: Delete) {
    delete file("$buildDir/jacoco/runProxyTest.exec")
    // for some reason this jacoco file keeps appending, so we delete it to cleanup
}

task mergedJacoco(dependsOn: 'runProxyTest', type: JacocoMerge) {
    // merge jacoco results from normal tests and runProxyTest
    destinationFile = file("$buildDir/jacoco/test.exec")
    executionData test, runProxyTest
}

runProxyTest.doLast {
    tasks.mergedJacoco.execute()
    tasks.deleteForeverGrowingJacocoFile.execute()
}

task mergedCoverageReport(type:JacocoReport){
    executionData = files("$buildDir/jacoco/test.exec")
    sourceSets sourceSets.main
}

task runBatchSigner(type: JavaExec) {
    jvmArgs '-Dlogback.configurationFile=src/test/logback-batchsigner.xml'

    main = 'ee.ria.xroad.common.signature.BatchSigner'
    classpath = sourceSets.test.runtimeClasspath
}
<|MERGE_RESOLUTION|>--- conflicted
+++ resolved
@@ -27,11 +27,7 @@
     exclude "META-INF/*.DSA"
     exclude "META-INF/*.RSA"
 
-<<<<<<< HEAD
-    from rootProject.file("securityserver-LICENSE.txt")
-=======
     from rootProject.file("LICENSE.txt")
->>>>>>> 84490ea5
 
     manifest {
         attributes 'Main-Class': 'ee.ria.xroad.proxy.ProxyMain'
