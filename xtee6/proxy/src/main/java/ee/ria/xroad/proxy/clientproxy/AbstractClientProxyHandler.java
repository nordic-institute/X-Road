--- conflicted
+++ resolved
@@ -102,18 +102,7 @@
                     log.info("Request successfully handled");
                 }
             }
-<<<<<<< HEAD
-
-            if (log.isTraceEnabled()) {
-                log.info("Request successfully handled ({} ms)",
-                    System.currentTimeMillis() - start);
-            } else {
-                log.info("Request successfully handled");
-            }
-        } catch (CodedException.Fault | ClientException ex) {
-=======
         } catch (CodedException.Fault | ClientException e) {
->>>>>>> 84490ea5
             handled = true;
 
             String errorMessage = e instanceof ClientException
