buildscript {
   repositories {
        jcenter()
    }

    dependencies {
        classpath 'nl.javadude.gradle.plugins:license-gradle-plugin:0.11.0'
        classpath 'org.owasp:dependency-check-gradle:1.4.3'
    }
}

plugins {
        id "org.sonarqube" version "2.1-rc3"
 }

apply plugin: 'idea'
apply plugin: 'jacoco'

def getRubySourceCheckCommand(def projectPath) {
    return ["$rootDir/check_ruby_source.sh", "$projectPath"]
}

repositories {
    jcenter()
}

sonarqube {
    properties {
        property "sonar.host.url", "http://localhost:9000"
        property "sonar.projectKey", "xtee6"
        property "sonar.projectName", "X-Road"
        property "sonar.projectDescription", "National Data Exchange Layer"
<<<<<<< HEAD
        property "sonar.projectVersion", "6.9.2"    }
=======
        property "sonar.projectVersion", "6.9.5"    }
>>>>>>> b0d630ac
}

allprojects {
    apply plugin: 'org.owasp.dependencycheck'
    dependencyCheck {
        outputDirectory = "${project.buildDir}/reports/owasp-dependency-check"
        format = "ALL"
        analyzers {
            experimentalEnabled = true
            archiveEnabled = true
            jarEnabled = true
            centralEnabled = true
            nexusEnabled = false
            nuspecEnabled = false
            assemblyEnabled = false
            pyDistributionEnabled = false
            pyPackageEnabled = false
            rubygemsEnabled = true
            cmakeEnabled = false
            autoconfEnabled = false
            composerEnabled = false
            nodeEnabled = false
        }
    }

    sonarqube {
        properties {
            property "sonar.dependencyCheck.reportPath", "build/reports/owasp-dependency-check/dependency-check-report.xml"
        }
    }

    task allDependencies(type: DependencyReportTask) {}
}

subprojects {
    apply plugin: 'eclipse'
    apply plugin: 'java'
    apply plugin: 'maven'
    apply plugin: 'idea'
    apply plugin: 'checkstyle'
    apply plugin: 'jacoco'
    group = 'ee.ria.xroad'
    version = '1.0'

    jacoco {
        toolVersion = "0.7.7.201606060606"
    }

    repositories {
        mavenCentral()
        mavenLocal()

        // XXX In case mavenCentral is unreachable, use this mirror instead
        // maven {
        //     url "http://mirrors.ibiblio.org/pub/mirrors/maven2"
        // }

        // iaikPkcs11Wrapper is located there
        //maven {
        //    url "http://ground.zero.ee/maven2"
        //}

        // repository containing an up-to-date xerces fork
        maven {
            url "https://repository.jboss.org/nexus/content/repositories/thirdparty-releases/"
        }
    }

    configurations {
        provided
    }

    dependencies {
        testCompile 'junit:junit:4.11'

        provided 'org.projectlombok:lombok:1.16.6'

    }

    task sourcesJar(type: Jar, dependsOn: classes) {
        classifier = 'sources'
        from sourceSets.main.allSource
    }

    tasks.withType(JavaCompile) {
        options.encoding = "UTF-8"
        sourceCompatibility = 1.8
        targetCompatibility = 1.8
    }

    tasks.withType(JavaExec) {
        if (project.hasProperty("args")) {
            args = project.getProperty("args").tokenize()
        }
    }

    task buildall(dependsOn: [build, ':proxy-ui:warble', ':center-ui:warble', ':center-service:warble']) {
        description = "Builds all that can be built (even the slow tasks)"
    }

    artifacts {
        archives sourcesJar
    }

    sourceSets.main.compileClasspath += configurations.provided
    sourceSets.test.compileClasspath += configurations.provided

    eclipse {
        classpath {
            plusConfigurations += [configurations.provided]
        }
    }

    idea {
        module {
            scopes.PROVIDED.plus += [configurations.provided]
        }
    }

    checkstyle {
        toolVersion = "6.19"
        configFile = new File(rootDir, "doc/checkstyle.xml")
        configProperties.config_loc = "$rootDir/doc"
        ignoreFailures = false
        showViolations = true
    }

    jacocoTestReport {
        reports {
            xml.enabled true
        }
    }

    apply plugin: "license"

    license {
        header rootProject.file('LICENSE.txt')
        include '**/*.java'
        include '**/*.rb'
        skipExistingHeaders = true
    }

    jar {
        from rootProject.file('LICENSE.txt')
    }
}


configure(subprojects.findAll { it.name.contains('-ui') or it.name.contains('center-service') or it.name.contains('center-common')}) {

    apply plugin: "license"

    def sources = (fileTree('app') + fileTree('etc') + fileTree('config') + fileTree('test'))

    task licenseFormatUi(type:nl.javadude.gradle.plugins.license.License) {
        source = sources
    }

    task licenseFormatUiCheck(type:nl.javadude.gradle.plugins.license.License) {
        source = sources
        check = true;
    }

    licenseFormat.dependsOn licenseFormatUi
    licenseTest.dependsOn licenseFormatUiCheck
}

configure(subprojects.findAll({ it.name.contains('center-common') or it.name.contains('common-ui') or it.name.contains('proxy-ui')})) {
    def licenseSourceAdds = fileTree('lib')

    task licenseFormatLib(type: nl.javadude.gradle.plugins.license.License) {
        source += licenseSourceAdds
    }

    task licenseFormatLibCheck(type: nl.javadude.gradle.plugins.license.License) {
        source += licenseSourceAdds
        check = true
    }

    licenseFormat.dependsOn licenseFormatLib
    licenseTest.dependsOn licenseFormatLibCheck

}

task clean(type: Delete) {
    delete "${rootDir}/packages/xroad-jetty9/jetty9/"
    delete "${rootDir}/packages/xroad/center/usr/share/xroad/scripts/restore_db.sh"
    delete "${rootDir}/packages/xroad/debian/xroad-common.xroad-signer.upstart"
    delete "${rootDir}/packages/xroad/debian/xroad-monitor.xroad-monitor.upstart"
    delete "${rootDir}/packages/xroad/debian/xroad-proxy.xroad-confclient.upstart"
    delete "${rootDir}/packages/xroad/debian/xroad-proxy.xroad-proxy.upstart"
    delete "${rootDir}/packages/xroad/proxy/usr/share/xroad/scripts/restore_db.sh"

    ant.delete {
        fileset(dir: file("${rootDir}/packages"), includes: "*.deb, *.changes")
    }
}<|MERGE_RESOLUTION|>--- conflicted
+++ resolved
@@ -30,11 +30,7 @@
         property "sonar.projectKey", "xtee6"
         property "sonar.projectName", "X-Road"
         property "sonar.projectDescription", "National Data Exchange Layer"
-<<<<<<< HEAD
-        property "sonar.projectVersion", "6.9.2"    }
-=======
         property "sonar.projectVersion", "6.9.5"    }
->>>>>>> b0d630ac
 }
 
 allprojects {
