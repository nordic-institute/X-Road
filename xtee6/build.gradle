--- conflicted
+++ resolved
@@ -2,7 +2,6 @@
     return ["$rootDir/check_ruby_source.sh", "$projectPath"]
 }
 
-<<<<<<< HEAD
 buildscript {
     repositories {
         jcenter()
@@ -13,8 +12,6 @@
     }
 }
 
-=======
->>>>>>> 45730b83
 subprojects {
     apply plugin: 'eclipse'
     apply plugin: 'java'
@@ -52,16 +49,12 @@
     dependencies {
         testCompile 'junit:junit:4.11'
 
-<<<<<<< HEAD
         provided 'org.projectlombok:lombok:1.16.6'
-=======
-        provided 'org.projectlombok:lombok:1.14.8'
 
         pmd(
             'net.sourceforge.pmd:pmd-core:5.3.3',
             'net.sourceforge.pmd:pmd-java:5.3.3'
         )
->>>>>>> 45730b83
     }
 
     task sourcesJar(type: Jar, dependsOn: classes) {
@@ -105,13 +98,8 @@
     }
 
     checkstyle {
-<<<<<<< HEAD
-        toolVersion = "6.1.1"
+        toolVersion = "6.11.2"
         configFile = new File(rootDir, "doc/checkstyle.xml")
-=======
-        toolVersion = "6.11.2"
-        configFile = new File(rootDir, "doc/checkstyle-ria.xml")
->>>>>>> 45730b83
         configProperties.config_loc = "$rootDir/doc"
         ignoreFailures = false
         showViolations = true
