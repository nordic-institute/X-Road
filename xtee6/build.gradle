buildscript {
   repositories {
        jcenter()
    }

    dependencies {
        classpath 'nl.javadude.gradle.plugins:license-gradle-plugin:0.11.0'
        classpath 'org.owasp:dependency-check-gradle:1.4.3'
    }
}

plugins {
        id "org.sonarqube" version "2.1-rc3"
 }

apply plugin: 'idea'
apply plugin: 'jacoco'

def getRubySourceCheckCommand(def projectPath) {
    return ["$rootDir/check_ruby_source.sh", "$projectPath"]
}

repositories {
    jcenter()
}

sonarqube {
    properties {
        property "sonar.host.url", "http://localhost:9000"
        property "sonar.projectKey", "xtee6"
        property "sonar.projectName", "X-Road"
        property "sonar.projectDescription", "National Data Exchange Layer"
<<<<<<< HEAD
        property "sonar.projectVersion", "develop"    }
=======
        property "sonar.projectVersion", "6.9.2"    }
>>>>>>> 84490ea5
}

allprojects {
    apply plugin: 'org.owasp.dependencycheck'
    dependencyCheck {
        outputDirectory = "${project.buildDir}/reports/owasp-dependency-check"
        format = "ALL"
        analyzers {
            experimentalEnabled = true
            archiveEnabled = true
            jarEnabled = true
            centralEnabled = true
            nexusEnabled = false
            nuspecEnabled = false
            assemblyEnabled = false
            pyDistributionEnabled = false
            pyPackageEnabled = false
            rubygemsEnabled = true
            cmakeEnabled = false
            autoconfEnabled = false
            composerEnabled = false
            nodeEnabled = false
        }
    }

    sonarqube {
        properties {
            property "sonar.dependencyCheck.reportPath", "build/reports/owasp-dependency-check/dependency-check-report.xml"
        }
    }

    task allDependencies(type: DependencyReportTask) {}
}

subprojects {
    apply plugin: 'eclipse'
    apply plugin: 'java'
    apply plugin: 'maven'
    apply plugin: 'idea'
    apply plugin: 'checkstyle'
    apply plugin: 'jacoco'
    group = 'ee.ria.xroad'
    version = '1.0'

    jacoco {
        toolVersion = "0.7.7.201606060606"
    }


    repositories {
        mavenCentral()
        mavenLocal()

        // XXX In case mavenCentral is unreachable, use this mirror instead
        // maven {
        //     url "http://mirrors.ibiblio.org/pub/mirrors/maven2"
        // }

        // iaikPkcs11Wrapper is located there
        //maven {
        //    url "http://ground.zero.ee/maven2"
        //}

        // repository containing an up-to-date xerces fork
        maven {
            url "https://repository.jboss.org/nexus/content/repositories/thirdparty-releases/"
        }
    }

    configurations {
        provided
    }

    dependencies {
        testCompile 'junit:junit:4.11'

        provided 'org.projectlombok:lombok:1.16.6'

    }

    task sourcesJar(type: Jar, dependsOn: classes) {
        classifier = 'sources'
        from sourceSets.main.allSource
    }

    tasks.withType(JavaCompile) {
        options.encoding = "UTF-8"
        sourceCompatibility = 1.8
        targetCompatibility = 1.8
    }

    tasks.withType(JavaExec) {
        if (project.hasProperty("args")) {
            args = project.getProperty("args").tokenize()
        }
    }

    task buildall(dependsOn: [build, ':proxy-ui:warble', ':center-ui:warble', ':center-service:warble']) {
        description = "Builds all that can be built (even the slow tasks)"
    }

    artifacts {
        archives sourcesJar
    }

    sourceSets.main.compileClasspath += configurations.provided
    sourceSets.test.compileClasspath += configurations.provided

    eclipse {
        classpath {
            plusConfigurations += [configurations.provided]
        }
    }

    idea {
        module {
            scopes.PROVIDED.plus += [configurations.provided]
        }
    }

    checkstyle {
        toolVersion = "6.19"
        configFile = new File(rootDir, "doc/checkstyle.xml")
        configProperties.config_loc = "$rootDir/doc"
        ignoreFailures = false
        showViolations = true
    }

    jacocoTestReport {
        reports {
            xml.enabled true
        }
    }

    apply plugin: "license"

    license {
        header rootProject.file('LICENSE.txt')
        include '**/*.java'
        include '**/*.rb'
        skipExistingHeaders = true
    }

    jar {
        from rootProject.file('LICENSE.txt')
    }
}


configure(subprojects.findAll { it.name.contains('-ui') or it.name.contains('center-service') or it.name.contains('center-common')}) {

    apply plugin: "license"

    def sources = (fileTree('app') + fileTree('etc') + fileTree('config') + fileTree('test'))

    task licenseFormatUi(type:nl.javadude.gradle.plugins.license.License) {
        source = sources
<<<<<<< HEAD
    }

    task licenseFormatUiCheck(type:nl.javadude.gradle.plugins.license.License) {
        source = sources
        check = true;
    }

=======
    }

    task licenseFormatUiCheck(type:nl.javadude.gradle.plugins.license.License) {
        source = sources
        check = true;
    }

>>>>>>> 84490ea5
    licenseFormat.dependsOn licenseFormatUi
    licenseTest.dependsOn licenseFormatUiCheck
}

configure(subprojects.findAll({ it.name.contains('center-common') or it.name.contains('common-ui') or it.name.contains('proxy-ui')})) {
    def licenseSourceAdds = fileTree('lib')

    task licenseFormatLib(type: nl.javadude.gradle.plugins.license.License) {
        source += licenseSourceAdds
    }

    task licenseFormatLibCheck(type: nl.javadude.gradle.plugins.license.License) {
        source += licenseSourceAdds
        check = true
    }

    licenseFormat.dependsOn licenseFormatLib
    licenseTest.dependsOn licenseFormatLibCheck

}

task clean(type: Delete) {
    delete "${rootDir}/packages/xroad-jetty9/jetty9/"
    delete "${rootDir}/packages/xroad/center/usr/share/xroad/scripts/restore_db.sh"
    delete "${rootDir}/packages/xroad/debian/xroad-common.xroad-signer.upstart"
    delete "${rootDir}/packages/xroad/debian/xroad-monitor.xroad-monitor.upstart"
    delete "${rootDir}/packages/xroad/debian/xroad-proxy.xroad-confclient.upstart"
    delete "${rootDir}/packages/xroad/debian/xroad-proxy.xroad-proxy.upstart"
    delete "${rootDir}/packages/xroad/proxy/usr/share/xroad/scripts/restore_db.sh"

    ant.delete {
        fileset(dir: file("${rootDir}/packages"), includes: "*.deb, *.changes")
    }
}<|MERGE_RESOLUTION|>--- conflicted
+++ resolved
@@ -30,11 +30,7 @@
         property "sonar.projectKey", "xtee6"
         property "sonar.projectName", "X-Road"
         property "sonar.projectDescription", "National Data Exchange Layer"
-<<<<<<< HEAD
-        property "sonar.projectVersion", "develop"    }
-=======
         property "sonar.projectVersion", "6.9.2"    }
->>>>>>> 84490ea5
 }
 
 allprojects {
@@ -83,7 +79,6 @@
         toolVersion = "0.7.7.201606060606"
     }
 
-
     repositories {
         mavenCentral()
         mavenLocal()
@@ -192,7 +187,6 @@
 
     task licenseFormatUi(type:nl.javadude.gradle.plugins.license.License) {
         source = sources
-<<<<<<< HEAD
     }
 
     task licenseFormatUiCheck(type:nl.javadude.gradle.plugins.license.License) {
@@ -200,15 +194,6 @@
         check = true;
     }
 
-=======
-    }
-
-    task licenseFormatUiCheck(type:nl.javadude.gradle.plugins.license.License) {
-        source = sources
-        check = true;
-    }
-
->>>>>>> 84490ea5
     licenseFormat.dependsOn licenseFormatUi
     licenseTest.dependsOn licenseFormatUiCheck
 }
