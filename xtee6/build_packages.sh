--- conflicted
+++ resolved
@@ -1,30 +1,11 @@
 #!/bin/bash
+
 set -e
 
-<<<<<<< HEAD
-JAVA_HOME=/usr/lib/jvm/java-8-openjdk-amd64/
-PATH=$JAVA_HOME/bin:$PATH
-XROAD=`pwd`
-
-export GRADLE_HOME PATH JAVA_HOME
-
-source $HOME/.rvm/scripts/rvm
-rvm use jruby-1.7.25
-
-if [[ -n $1 ]] && [[ $1 == "sonar" ]]; then
-    ./gradlew --stacktrace buildAll runProxyTest dependencyCheck sonarqube
-else
-    ./gradlew --stacktrace buildAll runProxyTest
-fi
-
-rc=$?; if [[ $rc != 0 ]]; then exit $rc; fi
-
-=======
 ./compile_code.sh "$@"
 
 XROAD=`pwd`
 
->>>>>>> 84490ea5
 cd $XROAD/packages/xroad/
 dpkg-buildpackage -tc -b -us -uc
 cd $XROAD/packages/xroad-jetty9/
