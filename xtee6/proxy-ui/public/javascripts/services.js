--- conflicted
+++ resolved
@@ -180,8 +180,6 @@
         });
     }
 
-<<<<<<< HEAD
-=======
     function enableTLSAuth(checked) {
         var disabled = $("#service_params_dialog #params_url").val()
             .lastIndexOf("https", 0) !== 0;
@@ -190,7 +188,6 @@
         $("#params_sslauth").prop("checked", checked);
     }
 
->>>>>>> 45730b83
     function initWSDLParamsDialog() {
         $("#wsdl_params_dialog").initDialog({
             autoOpen: false,
@@ -240,7 +237,6 @@
             { "mData": "wsdl_id", "bVisible": false, "bSearchable": false },
             { "mData": "wsdl", "bVisible": false,
               "mRender": function(data, type, full) {
-<<<<<<< HEAD
                   if (type == 'filter') {
                       if ( data ) {
                           // if it is WSDL row, return current filter
@@ -250,13 +246,6 @@
                       } else {
                           return data;
                       }
-=======
-                  if (type == 'filter' && data) {
-                      // if it is WSDL row, return current filter
-                      // value to always keep the row visible
-                      var filterValue = $("#services_filter input").val();
-                      return filterValue ? filterValue : data;
->>>>>>> 45730b83
                   }
                   return util.escape(data);
               }
@@ -424,7 +413,6 @@
         });
     }
 
-<<<<<<< HEAD
     function initTestability() {
         // add data-name attributes to improve testability
         $("#wsdl_add_dialog").parent().attr("data-name", "wsdl_add_dialog");
@@ -434,7 +422,8 @@
         $("button span:contains('Close')").parent().attr("data-name", "close");
         $("button span:contains('Cancel')").parent().attr("data-name", "cancel");
         $("button span:contains('OK')").parent().attr("data-name", "ok");
-=======
+    }
+
     function showOutput(jqXHR) {
         var response = $.parseJSON(jqXHR.responseText);
 
@@ -442,7 +431,6 @@
             initConsoleOutput(response.data.stderr,
                 _("clients.client_services_tab.wsdl_validator_output"), 500);
         }
->>>>>>> 45730b83
     }
 
     $(document).ready(function() {
