--- conflicted
+++ resolved
@@ -221,16 +221,10 @@
 
     source = ConfigurationSource.get_source_by_type(params[:source_type])
 
-<<<<<<< HEAD
-    signing_key = source.generate_signing_key(params[:token_id])
-
-    audit_log_data[:keyId] = signing_key.key_identifier
-=======
     signing_key = source.generate_signing_key(params[:token_id], params[:label])
 
     audit_log_data[:keyId] = signing_key.key_identifier
     audit_log_data[:keyLabel] = params[:label]
->>>>>>> 45730b83
     audit_log_data[:certHash] =
       CommonUi::CertUtils.cert_hash(signing_key.cert)
     audit_log_data[:certHashAlgorithm] =
@@ -454,12 +448,8 @@
 
     audit_log_data[:instanceIdentifier] =
       @anchor_unmarshaller.get_instance_identifier
-<<<<<<< HEAD
-    audit_log_data[:generatedAt] = @anchor_unmarshaller.get_generated_at
-=======
     audit_log_data[:generatedAt] =
       @anchor_unmarshaller.get_generated_at.iso8601
->>>>>>> 45730b83
     audit_log_data[:anchorUrls] =
       @anchor_unmarshaller.get_anchor_urls.collect do |anchor_url|
         anchor_url.url
@@ -473,11 +463,7 @@
     render_json
   end
 
-<<<<<<< HEAD
-  # TODO Get rid of
-=======
   # FUTURE Get rid of
->>>>>>> 45730b83
   def clear_uploaded_trusted_anchor
     authorize!(:upload_trusted_anchor)
 
@@ -493,13 +479,10 @@
 
     authorize!(:delete_trusted_anchor)
 
-<<<<<<< HEAD
-=======
     validate_params({
       :id => [:required]
     })
 
->>>>>>> 45730b83
     trusted_anchor = TrustedAnchor.find(params[:id])
 
     audit_log_data[:instanceIdentifier] = trusted_anchor.instance_identifier
