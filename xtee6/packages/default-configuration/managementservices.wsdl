--- conflicted
+++ resolved
@@ -148,11 +148,6 @@
                 <xsd:sequence>
                     <xsd:element name="server" type="id:XRoadSecurityServerIdentifierType">
                         <xsd:annotation>
-<<<<<<< HEAD
-                            <xsd:documentation>Identifier of the security
-                                server the deletable authentication certificate
-                                is associated with.
-=======
                             <xsd:documentation>Identity of the security server the
                                 authentication certificate will be associated with.
                             </xsd:documentation>
@@ -162,18 +157,11 @@
                         <xsd:annotation>
                             <xsd:documentation>Address of the security server the
                                 authentication certificate will be associated with.
->>>>>>> 45730b83
                             </xsd:documentation>
                         </xsd:annotation>
                     </xsd:element>
                     <xsd:element name="authCert" type="base64Binary">
                         <xsd:annotation>
-<<<<<<< HEAD
-                          <xsd:documentation>Contents (in DER encoding) of
-                                the authentication certificate that will
-                                be deleted from the list of certificates
-                                authenticating this security server.
-=======
                             <xsd:documentation>
                               Contents (in DER encoding) of
                               the authentication certificate that will
@@ -191,7 +179,6 @@
                         <xsd:annotation>
                             <xsd:documentation>Identity of the security server the
                                 authentication certificate will be deleted from.
->>>>>>> 45730b83
                             </xsd:documentation>
                         </xsd:annotation>
                     </xsd:element>
@@ -212,13 +199,8 @@
                     <xsd:element name="server" type="id:XRoadSecurityServerIdentifierType">
                         <xsd:annotation>
                             <xsd:documentation>Identifier of the security
-<<<<<<< HEAD
-                                server where the client is added or removed
-                                (depending on the request type)
-=======
                                 server where the client is added to or removed
                                 from (depending on the request type).
->>>>>>> 45730b83
                             </xsd:documentation>
                         </xsd:annotation>
                     </xsd:element>
