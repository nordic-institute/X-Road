<<<<<<< HEAD
xroad-jetty9 (6.9.3-1) trusty; urgency=medium

  * Version bump

 -- Jarkko Hyöty <jarkko.hyoty@gofore.com>  Wed, 22 Mar 2017 14:33:32 +0200
=======
xroad-jetty9 (6.9.5) trusty; urgency=low

  * Version bump

 -- Cybernetica AS <xroad-support@cyber.ee>  Mon, 27 Mar 2017 16:38:15 +0300

xroad-jetty9 (6.9.4) trusty; urgency=low

  * Version bump

 -- Cybernetica AS <xroad-support@cyber.ee>  Mon, 13 Feb 2017 18:36:28 +0200

xroad-jetty9 (6.9.3) trusty; urgency=low

  * Version bump

 -- Sami Kallio <sami.kallio@gofore.com>  Mon, 13 Feb 2017 10:24:15 +0200
>>>>>>> b0d630ac

xroad-jetty9 (6.9.2-1) trusty; urgency=medium

  * Version bump

 -- Jarkko Hyöty <jarkko.hyoty@gofore.com>  Fri, 23 Jan 2017 13:55:57 +0200

xroad-jetty9 (6.9.1) trusty; urgency=low

  * Version bump

 -- Cybernetica AS <xroad-support@cyber.ee>  Fri, 13 Jan 2017 17:43:07 +0200

xroad-jetty9 (6.9.0-1) trusty; urgency=medium

  * Version bump

 -- Jarkko Hyöty <jarkko.hyoty@gofore.com>  Fri, 06 Jan 2017 15:05:03 +0200

xroad-jetty9 (6.8.11) trusty; urgency=low

  * Version bump

 -- Cybernetica AS <xroad-support@cyber.ee>  Tue, 20 Dec 2016 00:40:15 +0200

xroad-jetty9 (6.8.10) trusty; urgency=low

  * Version bump

 -- Cybernetica AS <xroad-support@cyber.ee>  Mon, 12 Dec 2016 13:01:33 +0200

xroad-jetty9 (6.8.9) trusty; urgency=low

  * Version bump

 -- Cybernetica AS <xroad-support@cyber.ee>  Mon, 5 Dec 2016 12:49:14 +0200

xroad-jetty9 (6.8.8) trusty; urgency=low

  * Version bump

 -- Vitali Stupin <vitali.stupin@ria.ee>  Thu, 1 Dec 2016 13:45:00 +0300

xroad-jetty9 (6.8.7) trusty; urgency=low

  * Version bump

 -- Cybernetica AS <xroad-support@cyber.ee>  Fri, 21 Oct 2016 14:09:00 +0300

xroad-jetty9 (6.8.6) trusty; urgency=low

  * Version bump

 -- Cybernetica AS <xroad-support@cyber.ee>  Fri, 30 Sep 2016 14:49:13 +0300

xroad-jetty9 (6.7.13-1) trusty; urgency=low

    * Use jetty 9.3.11.v20160721

 -- Jarkko Hyöty <jarkko.hyoty@gofore.com>  Fri, 16 Sep 2016 13:43:59 +0300

xroad-jetty9 (6.8.5) trusty; urgency=low

  * Version bump

 -- Cybernetica AS <xroad-support@cyber.ee>  Tue, 16 Aug 2016 13:54:52 +0300

xroad-jetty9 (6.8.4) trusty; urgency=low

    * Merged with XTEE6 repo

 -- Aktors <info@aktors.ee>  Wed,  11 May 2016 17:33:00 +0300

xroad-jetty9 (6.7.12-1) trusty; urgency=low

  * version bump

 -- Jarkko Hyöty <jarkko.hyoty@gofore.com>  Mon, 25 Apr 2016 14:53:08 +0300

xroad-jetty9 (6.7.11-1) trusty; urgency=low

  * version bump

 -- Jarkko Hyöty <jarkko.hyoty@gofore.com>  Mon, 8 Feb 2016 16:33:08 +0200

xroad-jetty9 (6.7.10-1) trusty; urgency=low

  * version bump

 -- Jarkko Hyöty <jarkko.hyoty@gofore.com>  Tue, 26 Jan 2016 14:42:08 +0200

xroad-jetty9 (6.7.9-1) trusty; urgency=low

  * version bump

 -- Jarkko Hyöty <jarkko.hyoty@gofore.com>  Fri, 15 Jan 2016 14:42:08 +0200

xroad-jetty9 (6.7.8-1) trusty; urgency=low

  * version bump

 -- Jarkko Hyöty <jarkko.hyoty@gofore.com>  Thu, 7 Jan 2016 11:47:08 +0200

xroad-jetty9 (6.7.7-1) trusty; urgency=low

  * version bump

 -- Jarkko Hyöty <jarkko.hyoty@gofore.com>  Wed, 9 Dec 2015 11:47:08 +0200

xroad-jetty9 (6.7.6-1) trusty; urgency=low

  * version bump

 -- Jarkko Hyöty <jarkko.hyoty@gofore.com>  Tue, 27 Nov 2015 12:51:08 +0200

xroad-jetty9 (6.7.5-1) trusty; urgency=low

  * version bump

 -- Jarkko Hyöty <jarkko.hyoty@gofore.com>  Tue, 26 Nov 2015 15:43:01 +0200

xroad-jetty9 (6.7.4-1) trusty; urgency=low

  * version bump

 -- Jarkko Hyöty <jarkko.hyoty@gofore.com>  Tue, 27 Oct 2015 15:23:54 +0200

xroad-jetty9 (6.7.3-1) trusty; urgency=low

  * version bump

 -- Jarkko Hyöty <jarkko.hyoty@gofore.com>  Mon, 19 Oct 2015 11:52:33 +0300

xroad-jetty9 (6.7.2-1) trusty; urgency=low

  * version bump

 -- Jarkko Hyöty <jarkko.hyoty@gofore.com>  Mon, 19 Oct 2015 11:51:50 +0300

xroad-jetty9 (6.7.1-1) trusty; urgency=low

  * version bump

 -- Jarkko Hyöty <jarkko.hyoty@gofore.com>  Wed, 07 Oct 2015 10:54:46 +0300

xroad-jetty9 (6.7-0) trusty; urgency=low

  * version bump

 -- Jarkko Hyöty <jarkko.hyoty@gofore.com>  Thu, 03 Sep 2015 07:55:23 +0300

 xroad-jetty9 (6.6-2) trusty; urgency=low

  * override jetty 9.3 startup options

 -- Tarmo Oja <tarmo.oja@cyber.ee>  Thu, 10 Sep 2015 15:15:07 +0300

xroad-jetty9 (6.6-1) trusty; urgency=low

  * jetty 9.3.3

 -- Tarmo Oja <tarmo.oja@cyber.ee>  Thu, 10 Sep 2015 15:15:07 +0300

xroad-jetty9 (6.6-0) trusty; urgency=low

  * jetty 9.3.1

 -- Tarmo Oja <tarmo.oja@cyber.ee>  Thu, 30 Jul 2015 14:57:06 +0300

xroad-jetty9 (6.3-0) trusty; urgency=low

  * renaming paths

 -- Tarmo Oja <tarmo.oja@cyber.ee>  Mon, 01 Dec 2014 13:42:06 +0200

xroad-jetty9 (6.1-0) trusty; urgency=low

  * use jetty 9.2.5.v20141112

 -- Tarmo Oja <tarmo.oja@cyber.ee>  Mon, 01 Dec 2014 13:42:06 +0200

xroad-jetty9 (6.0-3) lucid; urgency=low

  * use jetty 9.2

 -- Tarmo Oja <tarmo.oja@cyber.ee>  Mon, 27 Oct 2014 09:26:42 +0300

<|MERGE_RESOLUTION|>--- conflicted
+++ resolved
@@ -1,10 +1,3 @@
-<<<<<<< HEAD
-xroad-jetty9 (6.9.3-1) trusty; urgency=medium
-
-  * Version bump
-
- -- Jarkko Hyöty <jarkko.hyoty@gofore.com>  Wed, 22 Mar 2017 14:33:32 +0200
-=======
 xroad-jetty9 (6.9.5) trusty; urgency=low
 
   * Version bump
@@ -22,7 +15,6 @@
   * Version bump
 
  -- Sami Kallio <sami.kallio@gofore.com>  Mon, 13 Feb 2017 10:24:15 +0200
->>>>>>> b0d630ac
 
 xroad-jetty9 (6.9.2-1) trusty; urgency=medium
 
