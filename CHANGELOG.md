--- conflicted
+++ resolved
@@ -1,13 +1,11 @@
 # Change Log
 
-<<<<<<< HEAD
 ## 7.7.0 - UNRELEASED
-=======
+
 ## 7.6.2 - 2025-04-03
 - XRDDEV-2760: Issues with authentication certificate rotation
 - XRDDEV-2840: As an X-Road Operator I want the restPath in operational monitoring data to be more locked down so there is less chance of it leaking information accidentally
 - XRDDEV-2848: xroad-opmonitor runs into Out-Of-Memory exceptions
->>>>>>> 259c7c8d
 
 ## 7.6.1 - 2025-01-27
 - XRDDEV-2813: The Central Server is not able to automatically reconnect to a remote database cluster after the cluster leader change when pgBouncer and HAProxy are used to connect the Central Server to the cluster.
