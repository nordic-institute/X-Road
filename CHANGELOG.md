--- conflicted
+++ resolved
@@ -1,8 +1,7 @@
 # Change Log
 
-<<<<<<< HEAD
 ## 7.6.0 - UNRELEASED
-=======
+
 ## 7.5.1 - 2024-09-02
 - XRDDEV-2669: As an Administrator I would like to be able to override the database host in the environments file as well so that it can be used in scripts
 - XRDDEV-2688: Adding WSDL gives a library error as a warning
@@ -13,7 +12,6 @@
 - XRDDEV-2701: Upgrading to 7.5.0 causes JDBC connection parameters to be stripped
 - XRDDEV-2702: Extra spaces added to PGOPTIONS_EXTRA
 - XRDDEV-2703: Message exchange sometimes results in hashchain verification errors
->>>>>>> ebe65e44
 
 ## 7.5.0 - 2024-07-04
 - XRDDEV-2496: As a Central Server Administrator I want to be able to configure a trusted CA with ACME enabled so that we can speed up onboarding
