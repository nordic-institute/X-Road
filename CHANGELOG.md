# Change Log

<<<<<<< HEAD
## 7.4.0 - UNRELEASED
=======
## 7.3.1 - 2023-07-10
- XRDDEV-2442: X-Road components fail to start after upgrading to 7.3.0 if Java 8 was used before the upgrade and the component was originally installed before version 7.0.0.
>>>>>>> dc7cbb7a

## 7.3.0 - 2023-05-30
- XRDDEV-409: As a Security Expert I want to investigate the possibility to use secure connection (HTTPS) for distributing global configuration so that the implementation would be more secure.
- XRDDEV-444: As a Product Owner I want that API key caching does not cause problems for clustered central server, so that central server operators do not have problems
- XRDDEV-1093: As a Central Server Administrator I want that the normal DB user used by the application cannot update the DB schema so that the implementation is more secure.
- XRDDEV-1410: As a Developer I want to review the two different JSON serialization libraries we use and pick one so that we are more consistent
- XRDDEV-1533: As a Developer I want that we have a AWS environment and build pipeline for the renewal project
- XRDDEV-1546: As a Software Developer I want to consider and define which standards we need to follow in the renewal project so that our software meets the expected best practices
- XRDDEV-1557: As an Architect I want to look into using the Digital Signature Services (DSS) Java library by the European Commission for signing ASiC containers in X-Road so that we don't have to implement a compliant solution ourselves
- XRDDEV-1574: As a Developer I want to convert the database migrations for the Central Server to use Liquibase instead of Ruby so that we can start migrating away from Ruby
- XRDDEV-1575: As a Developer I want to move the Central Server database model to Hibernate entities so that we use the same frameworks across the project
- XRDDEV-1576: As a Developer I want to define the new Central Server artifacts and structure so that we can start developing the code
- XRDDEV-1607: As a Frontend Developer I want to create the base structure for the new Central Server UI so that we can start implementing subviews in the future
- XRDDEV-1624: As a Developer I want to create a mock version of the Central Server members table so that I can start visualising the different pages
- XRDDEV-1627: As an Architect I want to create an architecture document for the new Central Server so that we can better plan its implementation
- XRDDEV-1631: As a Developer I want to create mock views for the new Central Server UI member details tabs so that we continue with the frontend implementation
- XRDDEV-1649: As a Product Owner I want the mock backup and restore page for the Central Server to be created so that we have the view implemented
- XRDDEV-1650: As a Developer I want to implement authentication for the new Central Server UI API so that we can start implementing it
- XRDDEV-1657: As a QA engineer I want to set up the e2e testing framework for the new Central Server UI so that e2e tests can be written for it and ran against the new UI
- XRDDEV-1658: As a Product Owner I want to have an implementation plan for the new Central Server so that we can have a better overview of what to implement in which order and the current state
- XRDDEV-1674: As a Frontend Developer I want to implement the mock Central Server initialisation view so that we are ready when starting the implementation
- XRDDEV-1678: As an X-Road administrator I want to be able to configure the Central and Security Server to use mutual TLS for the database connection so it can be more secure
- XRDDEV-1683: As a Frontend Developer I want to create a mock view for the internal configuration tab in the Central Server so that it is ready to tie with the backend
- XRDDEV-1684: As a Frontend Developer I want to create a mock view for the external configuration tab in the Central Server so that it is ready to tie with the backend
- XRDDEV-1685: As a Frontend Developer I want to create a mock view for the trusted anchors tab in the Central Server so that it is ready to tie with the backend
- XRDDEV-1688: As a Developer I want the new management requests API and component to be designed so that we can start implementing it
- XRDDEV-1709: As a Central Server administrator I want the global configuration to be able to be generated even without write access to the database so that the HA solution is more resilient
- XRDDEV-1710: As a Central Server administrator I want to be able to initialise the new Central Server so that I can start to configure the instance
- XRDDEV-1714: As a Frontend Developer I want to implement the mock view for the new Central Server management requests so that we have it ready to connect to the backend
- XRDDEV-1715: As a Developer I want that the API models and paths are generated correctly for frontend and backend from common-rest-api
- XRDDEV-1716: As a QA Engineer I want that we have an AWS e2e testing environment and build pipeline for the renewal project
- XRDDEV-1724: As a Developer I want to use the generated API client services instead of Axios
- XRDDEV-1730: As a Central Server administrator I want the Security Servers list view to be implemented so that I can use it in the browser
- XRDDEV-1731: As a Central Server administrator I want the Trust Services view to be implemented so that I can use it in the browser
- XRDDEV-1746: As a Central Server administrator I want the System Settings view to be implemented so that I can use it in the browser
- XRDDEV-1755: As a Developer I want to upgrade the OpenAPI Generator version to 5.x in the new Central Server admin API
- XRDDEV-1773: As a Frontend Developer I want to implement the Security Server details view in the new Central Server UI so that we have the mock view ready for implementation
- XRDDEV-1774: As a Frontend Developer I want to implement the Global Groups details view and wizards in the new Central Server UI so that we have the mock view ready for implementation
- XRDDEV-1775: As a Frontend Developer I want to implement the API key management in the new Central Server UI so that we have the mock view ready for implementation
- XRDDEV-1781: As a Central Server Administrator I want to see server node information at the top of the UI so that I understand which node I am working on
- XRDDEV-1782: As a Central Server administrator I want to Web UI be redirected  to login after session timeout
- XRDDEV-1804: As a Central Server Administrator I want to be able to edit system parameters so that I can configure my instance
- XRDDEV-1813: As a central server administrator, I want to see a descriptive error note when entering too  weak PIN so that the error cause is clear
- XRDDEV-1844: Vuetify Tabs Slider is not working in sub tabs in Central Server
- XRDDEV-1854: As a Central Server administrator, I want that the log files contain the correlation IDs so that it is easy to find the relevant log entry
- XRDDEV-1856: As a Central Server administrator, I want that the error notes look similar with the security server so that the user experience is the same
- XRDDEV-1862: As a Frontend Developer I want to update the Central Server UI with the new empty and loading states so that the experience is consistent
- XRDDEV-1863: As a Frontend Developer I want to look into Pinia as a replacement to the Vuex store for better type checking and future proofing
- XRDDEV-1864: As a Frontend Developer I want to update the Central Server localisations so that they follow the same logic as the Security Server
- XRDDEV-1870: As an X-Road instance operator I want to be able to have management API services for the registration web service so that I can onboard new Security Servers to my instance
- XRDDEV-1879: As a Frontend developer I want the Central Server login logic is refactored so that it's easier to understand
- XRDDEV-1885: As an Architect I want to create a general API design so that we have a structure in place for Central Server API
- XRDDEV-1891: As a Developer I want to analyse and document how we will support pagination in the Central Server API so that we can more effectively handle larger datasets
- XRDDEV-1892: As a Frontend Developer I want to analyse and document how we will support pagination on the UI side so that we can more effectively handle larger datasets
- XRDDEV-1894: As a Central Server Administrator I want to be able to manage member classes so that I can manage my members
- XRDDEV-1910: As a Central Server Administrator I want to be able to view a list of my instances members so that I can manage them
- XRDDEV-1914: As a Central Server Administrator I want to be able to see all the Security Servers in my instance so that I can manage them
- XRDDEV-1932: As a Central Server Administrator I want to be able to add members to my instance so that I can grow my members
- XRDDEV-1936: As a Central Server Administrator I want to be able to add an API key so that I can create API users
- XRDDEV-1939: As a Frontend Developer I want to review and update mock views so that they are up to date with the current design
- XRDDEV-1945: As an X-Road instance operator I want to be able to have management API services for the member management web service so that I can onboard new Security Servers to my instance
- XRDDEV-1960: As an X-Road user I want the identifier checks to be unified across the components so that we don't get unexpected errors
- XRDDEV-1965: As an X-Road instance operator I want to be able to have a registration web service so that I can onboard new Security Servers to my instance
- XRDDEV-1984: As a Developer I want that proxy-ui-api and admin-service use the same way of populating test data to in-memory db, so that implementation is consistent
- XRDDEV-1987: As an X-Road instance member I want to be able to define my own validity periods for globalconf and OCSP responses so that the environment can be configured based on my security assessment
- XRDDEV-2030: As an X-Road user I would like to be able to define certificate profile mappings in the configuration so that onboarding new certificate profiles doesn't require code changes
- XRDDEV-2031: As an X-Road Operator I want to be able to add certification services so that I can set up the trust services for my instance
- XRDDEV-2034: As an X-Road Operator I want to be able to see a list of certification services that exist on my instance so that I can administrate them
- XRDDEV-2050: As a Central Server administrator I want to be able to see a list of management requests so that I can manage my instance
- XRDDEV-2053: As a Central Server administrator I want to be able to manage the servers API keys so that I can manage access rights for API users
- XRDDEV-2058: As a Central Server administrator I want to be able to add global groups so that I can manage my global groups
- XRDDEV-2059: As a Central Server administrator I want an API to be available for viewing a list of global groups available so that I can access the data
- XRDDEV-2060: As a Central Server administrator I want to be able to view a list on global groups on my server using the UI so that I can see what I have on the server
- XRDDEV-2064: As a Central Server administrator I want to be able to view details of a global group so that I can manage its details
- XRDDEV-2069: As a Central Server administrator I want to be able to view members under the global group so that I can manage who belongs there
- XRDDEV-2078: As a Central Server Administrator I would like to have an API to be able to view details about an instance member so that I can manage my instance
- XRDDEV-2079: As a Central Server Administrator I would like to have an API to be able to edit the name of an instance member so that I can manage my instance
- XRDDEV-2080: As a Central Server Administrator I would like to have an API to be able to delete a member from my instance so that I can manage my instance
- XRDDEV-2081: As a Central Server Administrator I would like to have an API to be able to view a list of subsystems belonging to a member so that I can manage my instance
- XRDDEV-2082: As a Central Server Administrator I would like to have an API to be able to add a subsystem of a member to my local subsystem so that it is present in the global configuration
- XRDDEV-2083: As a Central Server Administrator I would like to have an API to be able to unregister a subsystem from a Security Server so that I can manage my instance
- XRDDEV-2084: As a Central Server Administrator I would like to have an API to be able to delete a subsystem from an X-Road member so that I can manage my instance
- XRDDEV-2085: As a Central Server Administrator I would like the member details view details tab to be connected to the backend so that I can manage my instance
- XRDDEV-2086: As a Central Server administrator I would like the member details view subsystem tab to be connected to the backend so that I can manage my instance
- XRDDEV-2087: As a Quality Engineer I would like to verify that the Central Server member details view details tab works correctly so that our test coverage is improved
- XRDDEV-2088: As a Quality Engineer I would like to verify that the Central Server member details view subsystems tab works correctly sop that our test coverage is improved
- XRDDEV-2119: As a Central Server Administrator I would like to have up to date documentation about the database setup
- XRDDEV-2120: As a Security Server Administrator I would like to be able to use the asicverifier.jar to extract REST messages as well
- XRDDEV-2136: As a Central Server user I would like to have an API to list certification services so that I can see which are added to my instance
- XRDDEV-2138: As a Central Server user I would like to have an API to view the details of a certification service so that I can manage my instance
- XRDDEV-2139: As a Central Server user I would like to have an API to view the CA settings of a certification service so that I can manage my instance
- XRDDEV-2140: As a Central Server user I would like to have an API to modify the CA settings of a certification service so that I can manage my instance
- XRDDEV-2141: As a Central Server user I would like to have an API to view the list of OCSP responders of a certification service so that I can manage my instance
- XRDDEV-2142: As a Central Server user I would like to have an API to add an OCSP responder to a certification service so that I can manage my instance
- XRDDEV-2143: As a Central Server user I would like to have an API to modify an OCSP responder to a certification service so that I can manage my instance
- XRDDEV-2144: As a Central Server user I would like to have an API to get the certificate of an OCSP responder of a certification service so that I can manage my instance
- XRDDEV-2145: As a Central Server user I would like to have an API to get the certificate of a certification service so that I can manage my instance
- XRDDEV-2146: As a Central Server user I would like to have an API to delete an OCSP responder from a certification service so that I can manage my instance
- XRDDEV-2147: As a Central Server user I would like to have an API to view a list of intermediate CA-s connected to a certification service so that I can manage my instance
- XRDDEV-2148: As a Central Server user I would like to have an API to add a intermediate CA to a certification service so that I can manage my instance
- XRDDEV-2149: As a Central Server user I would like to have an API to view the details an intermediate CA of a certification service so that I can manage my instance
- XRDDEV-2150: As a Central Server user I would like to have an API to view the OCSP responders of an intermediate CA of a certification service so that I can manage my instance
- XRDDEV-2151: As a Central Server user I would like to have an API to add an OCSP responder to an intermediate CA of a certification service so that I can manage my instance
- XRDDEV-2152: As a Central Server user I would like to have an API to modify an OCSP responder to an intermediate CA of a certification service so that I can manage my instance
- XRDDEV-2153: As a Central Server user I would like to have an API to delete an intermediate CA from a certification service so that I can manage my instance
- XRDDEV-2154: As a Central Server user I would like to have an API to delete an OCSP responder of an intermediate CA from a certification service so that I can manage my instance
- XRDDEV-2155: As a Central Server user I would like to have an API to get the certificate of an intermediate CA of a certification service so that I can manage my instance
- XRDDEV-2162: As a Central Server I want to have a web UI for the certification service details page so that I can use it instead of the API directly
- XRDDEV-2163: As a Central Server I want to have a web UI for the certification service CA settings page so that I can use it instead of the API directly
- XRDDEV-2164: As a Central Server I want to have a web UI for the certification service OCSP responders page so that I can use it instead of the API directly
- XRDDEV-2168: As a Central Server Administrator I want have a web UI for the certification service intermediate CA page so that I can use it instead of the API directly
- XRDDEV-2169: As a Central Server Administrator I want have a web UI for the intermediate CA details view so that I can use it instead of the API directly
- XRDDEV-2170: As a Central Server I want to have a web UI for the intermediate CA OCSP responders page so that I can use it instead of the API directly
- XRDDEV-2174: As a X-Road Central Server Administrator I want to have an API to list the timestamping authorities on my instance so that I can manage them
- XRDDEV-2175: As a X-Road Central Server Administrator I want to have an API to add a timestamping authority to my instance so that I can manage it
- XRDDEV-2176: As a X-Road Central Server Administrator I want to have an API to edit a timestamping authority of my instance so that I can manage it
- XRDDEV-2177: As a X-Road Central Server Administrator I want to have an API to view a timestamping authority in my instance so that I can manage it
- XRDDEV-2178: As a X-Road Central Server Administrator I want to have an API to delete a timestamping authority from my instance so that I can manage it
- XRDDEV-2179: As a X-Road Central Server Administrator I want to have a UI to view the timestamping services on my instance so that I don't have to use the API
- XRDDEV-2180: As a X-Road Central Server Administrator I want to have a UI to add and edit the timestamping services on my instance so that I don't have to use the API
- XRDDEV-2182: Member class description editing should edit description not add new member class
- XRDDEV-2184: New Central Server UI is not properly refreshing values from back-end
- XRDDEV-2187: As an X-Road Operator I want to have an API on the Central Server to allow processing owner change requests for Security Servers on my instance
- XRDDEV-2189: As an X-Road Operator I want the member management web service to be created so that members can manage their clients on my instance
- XRDDEV-2191: As an X-Road Operator I want the new Central Server to be able to generate global configuration so that it can be used in my instance
- XRDDEV-2193: As a Central Server Administrator I want to be able to see a list of tokens available for global configuration signing for internal configuration so that I can use them
- XRDDEV-2194: As a Central Server Administrator I want to have and API to see the details of my internal configuration so that I can have an overview
- XRDDEV-2195: As a Central Server Administrator I want to have an API to log in and out of tokens used to store global configuration signing keys so that I can manage my instance
- XRDDEV-2196: As a Central Server Administrator I want and API that allows me to add a configuration signing key to a token so that I can create new keys
- XRDDEV-2197: As a Central Server Administrator I want to have an API that allows removing configuration signing keys from a token so that I can manage them
- XRDDEV-2198: As a Central Server Administrator I want to have an API that allows me to activate a configuration signing key so that I can rotate keys
- XRDDEV-2199: As a Central Server Administrator I want to be able to see a list of tokens available for global configuration signing for external configuration so that I can use them
- XRDDEV-2200: As a Central Server Administrator I want to have and API to see the details of my external configuration so that I can have an overview
- XRDDEV-2206: As a Central Server Administrator I want the registration web service to be feature-complete so that it can be used in my instance
- XRDDEV-2207: X-Road automatic backups sometimes fail due to the TAR program exiting with code 1
- XRDDEV-2208: As a Central Server Administrator I want to be able to see information about my configuration signing tokens and log in and out of them so that I can utilise them
- XRDDEV-2209: As a Central Server Administrator I want to be able to view the details of my internal and external configuration through the web UI so that it would be more convenient to use
- XRDDEV-2211: As a Developer I want to migrate the existing internal configuration generation code to the new Central Server so that it can be used
- XRDDEV-2212: As a Developer I want to migrate the existing external configuration generation code to the new Central Server so that it can be used
- XRDDEV-2213: As a Central Server Administrator I want to be able to add a new configuration signing key to my internal or external configuration through the UI
- XRDDEV-2214: As a Central Server Administrator I want to be able to activate a configuration signing key from the UI
- XRDDEV-2215: As a Central Server Administrator I want to be able to remove a configuration signing key using the UI
- XRDDEV-2216: As a Developer I want to add E2E tests for the configuration signing key management so that we can easily verify if it works in the future
- XRDDEV-2219: As a Developer I want to migrate the Security Server automated backup trigger to Quartz so that we can better control the execution
- XRDDEV-2221: As a Central Server Administrator I want to have an API to trigger re-creating the internal configuration anchor so that I can recreate if after making changes
- XRDDEV-2222: As a Central Server Administrator I want to have an API to trigger re-creating the external configuration anchor so that I can trigger recreating it after making changes
- XRDDEV-2223: As a Central Server Administrator I want to have an API to download the internal configuration anchor so that I can access it
- XRDDEV-2224: As a Central Server Administrator I want to have an API to download the external configuration anchor so that I can access it
- XRDDEV-2225: As a Central Server Administrator I want to have an API for uploading and downloading configuration parts for the internal global configuration so that I can manage them
- XRDDEV-2226: As a Central Server Administrator I want to have an API to download configuration parts of the external global configuration so that I can access them
- XRDDEV-2227: As a Central Server Administrator I want to be able to use the UI to interact with the global configuration
- XRDDEV-2228: As a Central Server Administrator I want to be able to use the UI to upload and download configuration parts
- XRDDEV-2229: As a Developer I would like to have E2E tests covering the global configuration page bottom so that I know it works correctly
- XRDDEV-2233: As a Developer I would like the configuration parts validator on the new Central Server to be called directly from JAVA code rather than through bash so that we get rid of the added complexity
- XRDDEV-2240: As a Central Server Administrator I would like to have an API that I can use to approve or decline a management request so that I can manage my instance
- XRDDEV-2242: As a Central Server Administrator I want to have an API to view the details of a management request so that I can verify the content
- XRDDEV-2243: As a product owner I want to analyse current state of develop-7.x codebase and fix obvious issues
- XRDDEV-2245: As a Central Server Administrator I want to have a UI where I can approve or decline management requests so that I can manage my instance
- XRDDEV-2246: As a Central Server Administrator I want to have a UI where I can view the details of a management request so that I can understand it better
- XRDDEV-2247: As a Central Server Administrator I want to have an API to get the management Security Server details so that I can view details about my instance configuration
- XRDDEV-2248: As a Central Server Administrator I want to have an API to update the information about the management Security Server so that I can manage my instance
- XRDDEV-2250: As a Central Server Administrator I want to have a UI where I can view the details about the configured member management web service Security Server so that I can view details about my instance
- XRDDEV-2251: As a Central Server Administrator I want o have a UI where I can select the subsystem that should be used for the member management web service so that I can manage my instance
- XRDDEV-2252: As a Developer I want the management requests view in the Central Server to be covered by E2E tests so that I can verify it works
- XRDDEV-2253: As a Developer I the management services block under system settings in the Central Server to be covered by E2E tests so that I can verify it works
- XRDDEV-2256: As a Central Server Administrator I want to have an API for getting the details of a Security Server so that I can get information about my instance
- XRDDEV-2257: As a Central Server Administrator I want to have an API to change a Security Servers address so that I can manage my instance
- XRDDEV-2258: As a Central Server Administrator I want to have and API for getting a list of clients for a Security Server so that I can understand my instance
- XRDDEV-2259: As a Central Server Administrator I want to have an API for getting a list of a Security Servers authentication certificates so that I can understand my instance
- XRDDEV-2260: As a Central Server Administrator I want to have an API for getting the details of an authentication certificate related to a Security Server so that I can better understand my instance
- XRDDEV-2261: As a Central Server Administrator I want to have an API for deleting an authentication certificate from a Security Server so that I can manage my instance
- XRDDEV-2264: As a Central Server Administrator I want to have an API for deleting a Security Server so that I can manage my instance
- XRDDEV-2265: As a Central Server Administrator I want to have a UI where I can view the details of a Security Server so that I can manage my instance
- XRDDEV-2266: As a Central Server Administrator I want to have a UI where I can view the subsystems that exist on the Security Server so that I can manage my instance
- XRDDEV-2267: As a Central Server Administrator I want to have a UI where I can view the authentication certificates of a Security Server so that I can mange my instance
- XRDDEV-2268: As a Developer I want the Security Server details view on the Central Server to be covered by E2E tests so that I can verify it is correct
- XRDDEV-2270: As a Central Server Administrator I want to have an API for viewing backups that have been created of the instance so that I can have an overview
- XRDDEV-2271: As a Central Server Administrator I want to have an API for backing up my configuration so that I can manage my instance
- XRDDEV-2272: As a Central Server Administrator I want to have an API for restoring my configuration from a backup on the server so that I can restore a previous state
- XRDDEV-2273: As a Central Server Administrator I want to have an API for downloading a backup from the Central Server so that I can download and store them
- XRDDEV-2274: As a Central Server Administrator I want to have an API for uploading a backup to the Central Server so that I can use a backup I created and stored previously
- XRDDEV-2275: As a Central Server Administrator I want to have an API for deleting a backup archive from the server so that I can free up space
- XRDDEV-2276: As a Central Server Administator I want my configuration to periodically be automatically backed up so that I know I have restore points if something goes wrong
- XRDDEV-2277: As a Central Server Administrator I want to have a UI where I can manage my backups so that I have an overview
- XRDDEV-2278: As a Developer I want the backup and restore view on the Central Server to be covered by E2E tests so that I can verify it works
- XRDDEV-2279: As a Central Server Administrator I want my backup archives to be verifiable and encryptable so that security is improved
- XRDDEV-2287: As a Developer I want the mock management requests views to be removed from the Member and Security Server details since those aren't used
- XRDDEV-2288: As a Developer I want to check how well the new Central Server supports a HA setup according to the existing guides so that we can resolve issues and update the documents as needed
- XRDDEV-2291: As a Central Server User I want the backend and frontend to give detailed error messages so that I can understand what the issue is
- XRDDEV-2293: As a Central Server Administrator I want packaging to work correctly on the new Central Server so that the installation and upgrade processes work as intended
- XRDDEV-2294: As a Central Server Administrator I want to have an API to view a list of trusted anchors on my instance so that I can get the data
- XRDDEV-2295: As a Central Server Administrator I want to have an API for uploading a trusted anchor to the system so that I can add new federated instances
- XRDDEV-2296: As a Central Server Administrator I want to have an API for deleting a trusted anchor so that I can remove federated instances
- XRDDEV-2297: As a Central Server Administrator I want to have an API for downloading a trusted anchor so that I can retrieve it from my instance
- XRDDEV-2298: As a Central Server Administrator I want to have a UI to manage trusted anchors so that I can manage federated instances from the web UI
- XRDDEV-2299: As a Developer I want the trusted anchors page to be covered by E2E tests so that I can verify their correctness
- XRDDEV-2303: Incorret validation error when deleting a member from Central Server.
- XRDDEV-2304: Management requests view default checkbox and free text search fixes
- XRDDEV-2305: As a Central Server Administrator I want to have an API for adding a member or subsystem to a global group so that I can manage group members
- XRDDEV-2306: As a Central Server Administrator I want to have an API for removing a member or subsystem from a global group so that I can manage groups
- XRDDEV-2307: Accessing the internalconf endpoint to download the global configuration directory from the Central Server returns 404 not found.
- XRDDEV-2308: As a Central Server Administrator I want to have UI components to add and remove members or subsystems in a global group so that I can manage them through a user interface
- XRDDEV-2309: As a Developer I want the functionality to add and remove members of a global group on the Central Server to be automatically tested so that I can verify it works correctly
- XRDDEV-2310: As a Central Server Administrator I want to have an API for deleting a certification service so that I can manage the services on my instance
- XRDDEV-2311: As a Central Server Administrator I want to be able to delete a certification service through the UI so that it is more usable
- XRDDEV-2312: As a Developer I want to remove code related to Central Services since it is not required anymore in the new version
- XRDDEV-2313: As a Developer I want to remove unneeded planned API-s from our OpenAPI and service so that we don't have dead code
- XRDDEV-2314: Management requests paging returns the same request multiple times in different pages
- XRDDEV-2316: Central Server internal configuration and external configuration views are missing information because of failing backend API requests
- XRDDEV-2317: It's not possible to create a new API key for management services.
- XRDDEV-2318: New CS fails to restore from backup while being in “just CS init done” state
- XRDDEV-2319: ha_node_name value is set not correctly
- XRDDEV-2320: Recreating internal/external configuration fails when configuration source is not present
- XRDDEV-2321: Central Server initialization form fields are mandatory, but sent as null, when value previously set
- XRDDEV-2322: When initializing second Central Server node for HA the signing token isn't generated eventhough the initialization succeeds.
- XRDDEV-2324: NullPointerException when retrieving signing keys
- XRDDEV-2325: As a Developer I want to go over the buttons in the new Central Server and verify that we correctly set the loading attribute so that buttons can't be clicked twice
- XRDDEV-2327: As a Central Server Administrator I want to be able to provide the global configuration over HTTPS so that security is improved
- XRDDEV-2329: As a Developer I want to check that the Configuration Proxy works with the new Central Server so that we are sure not to break anything
- XRDDEV-2330: As a Developer I want to check that setting up a federated instance works with the new Central Server so that we don't break existing functionality
- XRDDEV-2331: Global group member list view is working incorrectly
- XRDDEV-2332: Importing Central Server's anchor into Security Server fails due to authCertRegServiceAddress being missing in private-params
- XRDDEV-2333: Central Server db property secondary_hosts is ignored
- XRDDEV-2335: Selecting a subsystem for the management Security Server does not select the Security Server
- XRDDEV-2336: Check whether some db.properties are used or not and remove if not used
- XRDDEV-2338: Central Server UI does not show any alerts when global conf generation is not working properly
- XRDDEV-2339: Unregisterig a subsystem from a Security Server fails on the Central Server.
- XRDDEV-2341: Subsystem-related information is not shown correctly in the Central Server Members - Subsystems view.
- XRDDEV-2343: User is able to access the Central Server UI when session has already expired.
- XRDDEV-2344: The Central Server login view logs an uncaught type error to the console.
- XRDDEV-2345: The Central Server Members view logs a type error to the console when entering it after login.
- XRDDEV-2346: As a Central Server Administrator I want to be able have an API that allows me to assign a subsystem to a Security Server so that I can bootstrap an X-Road instance
- XRDDEV-2347: As a Central Server Administrator I want to be able to set the management Security Server when I have chosen a subsystem for it through the UI so that I can bootstrap my instance
- XRDDEV-2349: As a Developer I want to clean up code related to security_categories and security_server_security_categories so that we don't have dead code
- XRDDEV-2350: As a Central Server Administrator I want to have the users IP address included in the audit log so that I can have more knowledge of where the action originated from
- XRDDEV-2351: As a Central Server Administrator I want to know see the original IP of the management request sender in the audit log so that I can trace it's origins
- XRDDEV-2352: As a Central Server Administrator I want the new Central Server UI to use the same TLS certificate as the old UI so that users don't get a security warning after the upgrade
- XRDDEV-2353: As a Central Server user I want to have a coherent API so that it is easier to reason about
- XRDDEV-2355: As a Central Server Administrator I want to have up-to-date information in the Central Server installation manual so that I can have the information I need
- XRDDEV-2356: As a Central Server Administrator I want to have up-to-date information in the Central Server HA installation manual so that I can have the required information
- XRDDEV-2357: As a Central Server Administrator I want to have up-to-date information in the Central Server user manual so that I have the required information
- XRDDEV-2361: Changing Security Server owner removes previous owner's association with the Security Server.
- XRDDEV-2362: Change owner management request details view has an incorrect label.
- XRDDEV-2363: After upgrading Central Server to version 7.3.0 management service requests start failing
- XRDDEV-2364: Owner name field is empty in the Central Server Add client management request view
- XRDDEV-2365: Incorrect row highlighting in the Central Server Members - Subsystems table when one subsystem is registered on multiple Security Servers
- XRDDEV-2366: No error message is shown in the UI when sending a client registration request from the Security Server fails.
- XRDDEV-2367: Configuration anchor file name generated by the Central Server is missing instance identifier and configuration anchor type (internal/external)
- XRDDEV-2368: On the Central Server Approve management request popup is not closed when an error occurs during the approval
- XRDDEV-2370: As a Developer I want to review the todo comments in the new Central Server code to make sure we haven't forgotten anything
- XRDDEV-2375: As a Central Server Administrator I want the UI to have better usability on the management requests page so that it is easier to navigate
- XRDDEV-2376: As a Central Server Administrator I want to have documentation available on how to configure encryption and verification of backups so that I can improve security
- XRDDEV-2378: As a Developer I want to verify that the new Central Server handles certificate checks in the management services correctly so that we know the implementation is secure
- XRDDEV-2379: As a Central Server Administrator I want to have up-to-date information in the System Parameters documentation so that I know how to configure the system
- XRDDEV-2380: Client & certificate deletion management requests are displayed with UNKNOWN status in the Admin UI
- XRDDEV-2381: As a Developer I want to clean up code related to security_server_client_names so that we don't have dead code
- XRDDEV-2382: While setting up an X-Road instance with version 7.3.0 management requests don't work until the service is restarted on the Central Server
- XRDDEV-2383: New Central Server does not verify private-params.xml & shared-params.xml during their generation
- XRDDEV-2384: Management service rate limit uses incorrect property values.
- XRDDEV-2386: Role check for clients endpoint possibly incorrect
- XRDDEV-2387: Host header injection
- XRDDEV-2388: Unrestricted file upload and double extension file upload
- XRDDEV-2389: Race condition when adding global groups
- XRDDEV-2390: Samesite not implemented in the new Central Server UI
- XRDDEV-2391: Long string attack
- XRDDEV-2392: Sensitive information in local storage
- XRDDEV-2393: No rate-limiting on the Central Server API
- XRDDEV-2394: New Central Server does not automatically regenerate internal/external configuration anchor when central server address is changed or new signing key is generated or is deleted
- XRDDEV-2395: Registration request received from a security server can't be revoked anymore by deletion requests sent from the security server
- XRDDEV-2396: Management request details view field Comments is not automatically filled when request are generated
- XRDDEV-2397: New Central Server UI minor fixes
- XRDDEV-2399: New client management web service on the Central Server does not verify that the management request is being sent by the owner of the Security Server that is the target of the request
- XRDDEV-2400: As a Developer I want to improve small UI issues that exist in the new Central Server so that the release is more polished
- XRDDEV-2401: As a Central Server Administrator I want the check_ha_cluster_status endpoint to be implemented in the new Central Server so that I can check the cluster status
- XRDDEV-2402: As a Central Server Administrator I want the audit log documentation to be up-to-date so that I can rely on it for information
- XRDDEV-2417: As a Central Server Administrator I want to have information on how to use the new REST API so that I can utilise it
- XRDDEV-2420: Members subsystem list server owner column name not showing
- XRDDEV-2421: Navigating Back from Security Server client details goes to Members list
- XRDDEV-2422: As a Developer I want the new Central Server to support Spring Datasource styled properties for database configuration
- XRDDEV-2423: As a Developer I want to review and update the build instructions and related scripts so that I'm able build X-Road without problems.
- XRDDEV-2425: Configuration part filename missing from internal and external Configuration Parts lists
- XRDDEV-2426: Owned Servers list is empty in the Member details view on the new Central Server
- XRDDEV-2427: Global configuration generation interval is hard-coded and not configurable
- XRDDEV-2428: As a Central Server Administrator I want to be able to access the servers OpenAPI description locally so that I can use the one on the server
- XRDDEV-2429: As a Developer I want to update the technologies information in our documentation so that we provide the correct and up-to-date information to users
- XRDDEV-2430: As a Developer I want to review the permissions file on the Central Server so that the don't have deprecated permissions there
- XRDDEV-2431: As a Developer I want to make sure that setting up the operational monitoring client works as defined in the documentation so that we don't cause an outage with the new version
- XRDDEV-2432: As a Developer I want to review and update the Central Server architecture document so that it reflects the new state
- XRDDEV-2433: As a Developer I want to update our Central Server data model document so that it reflects the current state correctly
- XRDDEV-2434: As a Developer I want to define the correct minimum JAVA version for the X-Road components checking it so that it shows correctly in the UI as well as logs
- XRDDEV-2435: As a Security Server user I would like it to be possible for me to override the default password store key token path so that I can customize it's location
- XRDDEV-2436: The Central Server API doesn't have request and file size limiting.
- XRDDEV-2437: New Central Server configuration database unnecessary database objects

## 7.2.0 - 2022-11-10
- XRDDEV-2167: As an X-Road user I would like the default maximum memory for the X-Road message log addon to be increased to 200m so that it wouldn't cause failures on higher traffic servers
- XRDDEV-2161: Automatic backup generation does not work in the Sidecar
- XRDDEV-2160: As a Developer I want to deprecate the SkEsteIdCertificateProfileInfoProvider class since it is no longer user according to our knowledge
- XRDDEV-2157: As a Security Server sidecar user I would like to be able to use a version without a local postgres installed so that I don't have it installed if I use a remote database
- XRDDEV-2133: Secondary SS node shows "Globlal configuration is expired" alert although everything seems to be fine with globalconf
- XRDDEV-2132: As the Estonian X-Road operator I would like the default key length in my instance to be increased to 3072 so that security is increased
- XRDDEV-2131: Secondary node keys/certificates not updated without manual xroad-signer restart when used with external HSM
- XRDDEV-2117: File "files" is missing from global configuration on the Security Server
- XRDDEV-2116: Read-only state on secondary Security Server nodes disables ability to log into the token
- XRDDEV-2114: As a Security Server Sidecar user I want to have an improved migration experience so that I don't need to troubleshoot the installation using the codebase
- XRDDEV-2113: Proxy does not re-establish connection to remote database
- XRDDEV-2112: Deleting a version of the service also deletes ACL rules of other versions of the service
- XRDDEV-2111: As a Security Server administrator I want that instructions for Security Server Clustering are updated for Ubuntu 22.04
- XRDDEV-2109: As a Security Server administrator I want that instructions for Security Server version upgrade from Ubuntu 20.04 to Ubuntu 22.04 are documented so that I know how to complete the update
- XRDDEV-2106: As a Product Owner I want that the test environments contain Ubuntu 22 X-Road servers so they are up to date
- XRDDEV-2105: As a Developer I want that development environment (DEV) has an Ubuntu 22.04 Security Server so that changes to the software can be tested on Ubuntu 22
- XRDDEV-2104: As a Product Owner I want that Ubuntu 22 clustering testing environment is set up so that I know that clustering works on Ubuntu 22
- XRDDEV-2103: As a Product Owner I want that the test pipelines are expanded so that also Ubuntu 22 can be tested with them
- XRDDEV-2102: As an X-Road operator I want that Configuration Proxy installation packages are available for Ubuntu 22.04 LTS so that I can use the latest LTS version of Ubuntu OS
- XRDDEV-2101: As an X-Road operator I want that Central Server installation packages are available for Ubuntu 22.04 LTS so that I can use the latest LTS version of Ubuntu OS
- XRDDEV-2100: As an X-Road user I want that Security Server installation packages are available for Ubuntu 22.04 LTS so that I can use the latest LTS version of Ubuntu OS
- XRDDEV-2098: As a Developer I want that Ubuntu 18.04 LTS packaging is removed from all components because Ubuntu 18 is not supported anymore
- XRDDEV-2097: Uploading a new configuration anchor fails on the Security Server
- XRDDEV-2073: As a contributor I would like PR#1079 to be reviewed and merged so that my contribution would be accepted
- XRDDEV-2072: As a contributor I would like PR#702 to be reviewed and merged so that my contribution would be accepted
- XRDDEV-2042: As an X-Road user I want the representation party header extension for SOAP messages to be managed by NIIS so that all the information is in a central location
- XRDDEV-2041: As a Security Server Administrator I want that the opmonitor add-on stores the Represented Party header when it's used with the REST protocol.
- XRDDEV-2039: As a Developer I want to have ARM64 based servers in our testing environments so that we can verify the packages work correctly
- XRDDEV-2038: As a Developer I want to update our release pipelines so that we are also able to release ARM64 versions of our debian packages
- XRDDEV-2022: As an X-Road user I would like the content-length HTTP header to be calculated based on the body on the recipient side so that I can know the original size
- XRDDEV-1561: As a Security Server Administrator I want that the Security Server health check interface supports HSMs so that I know if a sign key stored in an HSM is available

## 7.1.1 - 2022-08-18
- XRDDEV-2095: Operational monitoring database migrations are not executed on RHEL8 during installation
- XRDDEV-2115: Update dependencies with known vulnerabilities

## 7.1.0 - 2022-05-26
- XRDDEV-1788: Show a warning if the deprecated "/etc/xroad/services/local.conf" configuration file exists when generating a backup on the Security Server. The warning is shown in the Security Server UI and on the command line.
- XRDDEV-1800: Add primary and secondary node information to the Security Server UI for clustered HA setups. Display global alert for read-only state on the secondary node UI.
- XRDDEV-1824: Clean up Security Server UI styles and remove unused ones.
- XRDDEV-1825: Clean up Security Server UI localisation files and improve localisation string resolution methods for better consistency.
- XRDDEV-1827: Set the Security Server UI into read-only mode on secondary node instances in a clustered HA setup.
- XRDDEV-1840: Update Security Server UI components to handle empty states in a more consistent and clear manner.
- XRDDEV-1852: Update Security Server UI table components to handle loading states in a more consistent and clear manner.
- XRDDEV-1853: Update Security Server UI views to handle loading states in a more consistent and clear manner.
- XRDDEV-1875: Update Spring Boot to a later version to fix a false positive vulnerability warning in the Security Server API UI component.
- XRDDEV-1876: Fix Security Server message log archiving to resolve edge case where messages might be timestamped repeatedly, causing the message log to grow.
- XRDDEV-1890: Fix Security Server UI local storage handling to resolve issues when the user does not close the browser between multiple initialisation attempts for the same server.
- XRDDEV-1893: Migrate Security Server UI from Vuex to Pinia for better type checking as well as future compatibility when upgrading to Vue 3.
- XRDDEV-1907: Improve Security Server configuration client to handle expired federated configurations and local instance configuration separately. Improve caching behaviour to consider configuration expiration. 
- XRDDEV-1961: Make the Security Server UI more modular and disable sections that are not needed. After the change, timestamping and message log related sections in the UI are disabled when the message log add-on is not installed or enabled.
- XRDDEV-1964: Add new endpoints to the Security Server's management REST API that provide information about backup encryption, message log archive encryption, message log archive grouping and message log database encryption.
- XRDDEV-1966: Add sections to the Security Server UI diagnostics page to display information about backup encryption, message log archive encryption, message log archive grouping and message log database encryption.
- XRDDEV-1986: Increase the default maximum body size for REST messages from 10mb to 20mb for the Security Server in the Estonian metapackage.
- XRDDEV-1994: Fix issue with the configuration proxy where temporary files were not getting removed if the global configuration generation failed during the process. The issue caused temporary files to accumulate in the "/var/tmp/xroad/{INSTANCE_IDENTIFIER}" directory and eat up disk space.
- XRDDEV-2043: Fix database migrations fail during installation in RHEL8.

## 7.0.3 - 2022-04-25
- XRDDEV-1973: Update dependencies with known vulnerabilities

## 7.0.2 - 2022-02-11
- XRDDEV-1920: Restoring a backup fails for Security Servers that have not been freshly installed since 6.24.0
- XRDDEV-1921: Upgrading X-Road on RHEL does not create symlink for messagelog.conf
- XRDDEV-1927: local.properties not enforcing Java memory properties in messagelog-archiver

## 7.0.1 - 2022-01-10
- XRDDEV-1889: Update dependencies with known vulnerabilities

## 7.0.0 - 2021-11-26
- XRDDEV-1375: HSM token certificates do not show Deleted status
- XRDDEV-1461: Permissions handling has inconsistencies when it comes to non-sign-non-auth keys
- XRDDEV-1466: User interface reports different version than package manager
- XRDDEV-1468: "Please enter soft token PIN" is illogical on some user roles
- XRDDEV-1469: Tokens and Certs free text filtering does not consider key id
- XRDDEV-1470: Buttons hidden in the add service dialog when managing access rights for a producer with a lot of services
- XRDDEV-1471: Lighthouse analysis shows some possible improvements
- XRDDEV-1477: Add member usability issues
- XRDDEV-1551: CertificateDetails view loses usage param when refreshed
- XRDDEV-1553: NPE in AccessRightService.accessRightTypeToServiceClientDto()
- XRDDEV-1559: Adding a client to a member with a bad cert ocsp response shows the Register checkbox in the final step of the wizard
- XRDDEV-1566: Create client wizard does not always take into account cert status and OCSP status - for example offers creation of key & CSR if member has a signer cert with OCSP status REVOKED
- XRDDEV-1584: As a Developer I want to fix the General conflicts in the new Security Server frontend implementation so that it matches with the Styleguide
- XRDDEV-1585: As a Developer I want to fix the Table conflicts in the new Security Server frontend implementation so that it matches with the Styleguide
- XRDDEV-1586: As a Developer I want to fix the "Add client wizard" conflicts in the new Security Server frontend implementation so that it matches with the Styleguide
- XRDDEV-1590: System settings view is broken when management subsystem member is deleted
- XRDDEV-1610: Timestamping services have Next update field in the Security Server Diagnostics view
- XRDDEV-1614: User can't import configuration anchor in security server initialisation
- XRDDEV-1640: xroad-jetty9 still depends on openjdk-8-jre-headless instead of the more generic dependency in the other modules
- XRDDEV-1667: Security server API certificate cannot be verified
- XRDDEV-1669: X-Road properties no longer overridable
- XRDDEV-1676: Importing invalid certificate chain as the new Internal Security Server TLS Keys' certificate succeeds
- XRDDEV-1765: OCSP responders that are removed from global configuration are not automatically removed from the Security Server diagnostics view.
- XRDDEV-1791: Security server presents a warning when importing WSDL
- XRDDEV-333: As a Security Server Administrator I want that changes in the TSA URL are automatically updated and taken into use by Security Server so that I don't have to re-add the TSA manually.
- XRDDEV-427: As a Security Server admin I want that Security Server logs x-forwarded-for HTTP headers so that I know the original IP address of a client information system.
- XRDDEV-541: As a Security Server Administrator I want that the diagnostics view shows the response status (success/failure) of the latest OCSP requests so that I can see the state of OCSP on the Security Server UI.
- XRDDEV-542: As a Security Server Administrator I want that the diagnostics view shows the response status (success/failure) of the latest TSA request so that I can see the state of TSA on the Security Server UI.
- XRDDEV-964: As a Security Server Administrator I want the serverconf cache (at least Internal TLS Key) to be invalidated after the configuration changes
- XRDDEV-1092: As a Server Administrator I want to be able to install the X-Road Security Server or Central Server without a local postgres
- XRDDEV-1127: As an Architect I want to build X-Road on JDK 11 so that newer language features can be utilized
- XRDDEV-1184: As a Security Server Administrator I want to be able to change the soft token PIN so that I can rotate the PIN code
- XRDDEV-1225: As a Security Server Administrator I want to be able to change the soft token PIN so that I can rotate the PIN code
- XRDDEV-1226: As a Security Server Administrator I want to be able to change the soft token PIN so that I can rotate the PIN code
- XRDDEV-1282: As a Security Server Administrator I want the installation scripts to be improved so that installing with a remote database is easier
- XRDDEV-1295: Clarify ServiceFailed.SslAuthenticationFailed error message in two situations
- XRDDEV-1351: As a Developer I want that the Router and tabs use unified permission data so that there is single source of truth
- XRDDEV-1397: As a Frontend developer I want to copy the shared Security Server UI components to the new UI library so that sharing the components with other applications is easier
- XRDDEV-1398: As a Frontend developer I want to apply X-Road 7 style guide to the UI library so that all the shared components are aligned with the style guide
- XRDDEV-1450: As a Frontend Developer I want to update the general look and feel of the Security Server UI so that it matches the new style guide
- XRDDEV-1488: As a Software Developer I want to update the Security Server login page so it matches the new style guide
- XRDDEV-1489: As a Software Developer I want to update the Security Server clients table view so that it matches the new style guide
- XRDDEV-1490: As a Software Developer I want to update the Security Server client wizards so that they match the new style guide
- XRDDEV-1491: As a Software Developer I want to update the Security Server client and subsystem subviews so that they match the new style guide
- XRDDEV-1492: As a Software Developer I want to update the Security Server dialogs and wizards under the client and subsystem subview so that they match the new style guide
- XRDDEV-1493: As a Software Developer I want to update the Security Server diagnostics and settings views so that they match the new style guide
- XRDDEV-1494: As a Software Developer I want to update the Security Server keys and certificates view so that it matches the new style guide
- XRDDEV-1496: As a Security Manager I want to study alternatives for encrypting message payloads in the messagelog database so that the implementation is more secure.
- XRDDEV-1497: As a Security Manager I want to study alternatives for encrypting messagelog archive files so that the implementation is more secure.
- XRDDEV-1506: As an Architect I want to analyse how X-Road could support EC keys and ECDSA certificates so that we can improve the performance
- XRDDEV-1507: As a Product Owner I want to analyse how we could prevent users from updating their X-Road software form an unsupported version so that we would have less issues related to upgrades
- XRDDEV-1525: As a Security Server Administrator I want to get better visual feedback about key and certificate statuses in the keys and certificates tables in the Security Server UI so that I have a better overview of the status
- XRDDEV-1544: As a Developer I want update the way messagelog message records are updated so that potential conflicts when multiple nodes are updating the records are avoided
- XRDDEV-1549: As a Developer I want to have a consistent approach for handling control characters in non-identifier property values
- XRDDEV-1552: As a Developer I want to have defined strategy for page refreshes and router parameters
- XRDDEV-1569: As a Security Server Administrator I want to be able to see the information about the JAVA version in use in the diagnostics view so that I can see if there are problems
- XRDDEV-1581: As a Security Server Administrator I would like to be able to access the API description file used in the software so that I can be sure I am using the right one
- XRDDEV-1583: As a Developer I want that shared-ui components are named uniformly so that it's easy to recognize them
- XRDDEV-1591: As a Server Administrator I want there to be documentation available on how to install the Security Server and Central Servere without a local postgres
- XRDDEV-1597: As a Security Server Administrator I want to be able to use a placeholder value for the service URL in my OpenAPI3 file that would automatically be replaced by the software so that I don't leak the services internal address
- XRDDEV-1604: As a Security Server Administrator I want the processes to run on JAVA 11 by default so that we can upgrade our runtime
- XRDDEV-1605: As a Security Expert I want to implement encryption on the backup/restore mechanism for the Security Server so that it wouldn't be vulnerable to tampering
- XRDDEV-1608: As a Security Manager I want to study alternatives for better message log multi-tenancy support so that archive files of different members could be separated.
- XRDDEV-1611: As a Security Expert I want to implement verification in the backup/restore mechanism for the Security Server so that it wouldn't be vulnerable to tampering
- XRDDEV-1612: As a Security Expert I want to update the backup/restore mechanism for the Security Server so that potential remote code execution vulnerabilities would be solved
- XRDDEV-1626: As an X-Road user I would like to have a generic certificate profile that is compliant with the x.509 standard so that those types of certificates could be used
- XRDDEV-1629: As a Security Expert I want to fix a XSS vulnerability in the Central Server UI so that potential attack vectors are prevented
- XRDDEV-1634: As a Developer I want to check the max-width of all the Security Server subviews to make sure they are according to the style guide
- XRDDEV-1639: As a Security Server Administrator I want to have a better layout for the keys and certificates view so that I can better navigate the information
- XRDDEV-1641: As a Security Expert I want to design a way to enforce strength rules for the keys we use in backup/restore and message log encryption and signing so that we guide the users to use appropriate keys
- XRDDEV-1647: As an X-Road user I want X-Road to support OpenAPI 3.1 so that I can use the latest tooling
- XRDDEV-1648: As an X-Road Security Server administrator I want to be able to group message log archives by members and subsystems so that messages are easier to find and encryption can use different keys
- XRDDEV-1653: As a Product Owner I want the Security Server 404 not found page to be updated
- XRDDEV-1654: As a Software Developer I want to extract the authentication code that could be shared with the Central Server into a common module so that the implementations wouldn't go out of sync
- XRDDEV-1656: As a Developer I want to update the documentation regarding backup and restore to include the new encryption and verification changes so that the documentation is up to date
- XRDDEV-1659: As a Developer I want to forbid uploading an internal TLS certificate that doesn't belong to the key to safeguard users against mistakes
- XRDDEV-1660: As a Product Owner I want that the incoming pull request #956 is reviewed so that it can be approved/rejected
- XRDDEV-1661: As a Security Server Administrator I want the X-Road services to be restarted after a meta-package is installed as this may change certain settings
- XRDDEV-1663: As Frontend Developer I want to investigate how to generate an API client for the Security Server based on the OpenAPI descriptions so that I can have type checking for API parameters as well
- XRDDEV-1664: As an X-Road Developer I want the messagelog archiving to happen in a separate process so that the proxy messaging is more resilient to failures
- XRDDEV-1670: As a Developer I want all X-Road properties to share a common prefix so that managing and whitelisting them would be simpler
- XRDDEV-1671: As an X-Road Security Server user I want to have a nice permissions denied page so it looks consistent
- XRDDEV-1679: As a Security Server administrator I want to be able to run the Security Server without the messagelog addon so that I can save resources if I don't need it 
- XRDDEV-1691: As a Security Server administrator I want the message log archives to be encrypted and signed so that security is improved
- XRDDEV-1692: As a Security Server administrator I want the messagelog database records to be encrypted so that security is improved
- XRDDEV-1696: As a Developer I want the last string in the message log archive name to be a part of the digest so that the resulting file names would be deterministic
- XRDDEV-1697: As a Security Server administrator I want to get a meaningful error when using and incorrect OpenAPI version so that I can understand what goes wrong
- XRDDEV-1702: As a security expert, I want to add CSP and STS http headers, so that implementation meets secuirty best practises
- XRDDEV-1704: As a Central Server Administrator I want references to BDR1 to be removed from scripts so that they don't break my BDR3 installation
- XRDDEV-1705: As a Central Server Administrator I want to be able to skip database restoration during the backup/restore process so that they don't cause issues with my BDR installation
- XRDDEV-1706: As a Central Server Administrator I want to be able to skip database migrations during the install/upgrade process so that it won't break my BDR setup
- XRDDEV-1707: As a Central Server Administrator I want to be able to run database migrations manually so that I can have a working BDR setup
- XRDDEV-1708: As a Security Server administrator I want to be able to configure message log archive encryption keys so that I can set up encruption
- XRDDEV-1722: As a Developer I want to check if our ASiC containers are correct when a REST message includes a message body that is stored as a MIME attachment
- XRDDEV-1725: As a Developer I want to upgrade the OpenAPI Generator version to 5.x in the Security Server admin API
- XRDDEV-1726: As a Developer I want to fix the errors reported by SonarQube so that we pass the quality gate
- XRDDEV-1743: As a Security Server Administrator I want the generate gpg keypair script doesn't automatically remove the gpg home directory so that I don't accidentally delete the Security Server's existing gpg key.
- XRDDEV-1744: As a Product Owner I want that the X-Road version number in the documentation is changed from 6 to 7 so that it's up-to-date
- XRDDEV-1749: As a Security Server Administrator I want the Security Server health check to detect invalid global configuration so that I know when the Security Server is not operational
- XRDDEV-1753: As a Developer I want to update the Sidecar repository structure so that it has the same structure with the X-Road core
- XRDDEV-1754: As a Developer I want to plan the Sidecar maintenance process between the releases so that the images include up-to-date dependencies.
- XRDDEV-1757: As a Security Server Administrator I want to have documentation on how to install messagelogging so that it works correctly
- XRDDEV-1767: As a Security Server administrator I want to be able to configure message log archive encryption keys using GPG keyring
- XRDDEV-1768: As a Security Server administrator I want to be able to configure backup encryption keys using GPG keyring
- XRDDEV-1771: As a Security Server Administrator I want the asic container metaservice to return encrypted archives if I have enabled encryption
- XRDDEV-1772: As a Security Server Administrator I want to have a migration guide to understand how to upgrade from version 6 to version 7
- XRDDEV-1778: As a Developer I want to upgrade the Spring Boot library version that we use so that it is supported for the duration of the applications lifetime
- XRDDEV-1784: As a X-Road software administrator I want to have information on how I can add command-line arguments to the applications in the new local.properties file
- XRDDEV-1789: As a Security Server administrator I want to have a static reminder about the change from local.conf to local.properties
- XRDDEV-1811: XRDSD-205: Improvements to the metadata protocol for REST services
- XRDDEV-1812: Rest metaservice responds incorrectly to "allowedMethods"
- XRDDEV-1570: Update the Security Server diagnostics view UX design and add JAVA version information
- XRDDEV-1571: Create REST API to get JAVA version information
- XRDDEV-1572: Update the diagnostics view to match the UX design and implement JAVA version information
- XRDDEV-1790: archive-transfer-command documentation is missing from system parameters -doc
- XRDDEV-1832: As a Security Server Administrator I want the confclient to be more resilient to errors so that it doesn't cause issues
- XRDDEV-1830: Member/Client/Subsystem ordering incorrect on the Security Server frontend and API
- XRDDEV-1843: The Security Server health check does not properly check the connection to the serverconf database
- XRDDEV-1855: As a Security Expert I want to verify and fix the Security Server security vulnerability so that the potential vulnerability is resolved

## 6.26.0 - 2021-03-22
- XRDDEV-1357: Fix various permission check inconsistencies in the Security Server UI frontend implementation
- XRDDEV-1368: Improve Security Server UI Keys and Certificates view to give better visual feedback about different token statuses
- XRDDEV-1395: Update local memory caches for the Security Server API to have a TTL of 60 seconds. This resolves issue with clustered configurations where modifications to api keys on primary node were not reflected on secondary nodes
- XRDDEV-1402: Add Subject Alternative Name (SAN) to the Security Server UI certificate details view. For API users this introduces a new field to the CertificateDetails type
- XRDDEV-1423: Update the HSM wrapper library to current version
- XRDDEV-1439: Fix incorrectly displaying session expiration errors in the Security Server UI when navigating away and back to the server
- XRDDEV-1460: Fix incorrect Security Server API OpenApi description concerning possible key usage values
- XRDDEV-1465: Update the Security Server UI Keys and Certificates view search field label from "Service" to "Search"
- XRDDEV-1473: Update the Security Server UI add member/client/subsystem views and searches to have correct texts based on the wizard
- XRDDEV-1474: Fix the Security Server UI add service clients view add subject wizard, where filtering the subjects would cause the radio button to visually appear to be deselected
- XRDDEV-1475: Update the Security Server UI local groups view to forbid adding non-printable characters
- XRDDEV-1480: Improve the Security Server UI endpoint input validation
- XRDDEV-1503: Fix "Generate CSR" button not becoming disabled in Security Server UI add key flow while generating the CSR was in progress
- XRDDEV-1504: Improve audit logging to escape special characters so that they would not cause certain file readers to show the log entries incorrectly
- XRDDEV-1505: Fix a potential CSRF vulnerability in the Security Server API keys endpoints
- XRDDEV-1509: Fix installing xroad-opmonitor packages on a server with no Security Server installed
- XRDDEV-1510: Fix cases where missing OCSP responses would cause incorrect actions to be available to the user in the keys and certificates view of the Security Server UI
- XRDDEV-1517: Improve configuration on Ubuntu based releases to make using alternative JAVA installations easier
- XRDDEV-1527: Fix issue with log files where entries are hardcoded to be in the UTC timezone. After this update the logs will default to the servers timezone
- XRDDEV-1537: Added functionality to X-Road components to log the JAVA version being used to run the component at startup. In case the version is not supported by the software a warning is logged
- XRDDEV-1538: Update PostgreSQL JDBC driver that fixes a bug mentioned in: https://www.postgresql.org/message-id/flat/87h82kzwqn.fsf%40news-spur.riddles.org.uk
- XRDDEV-1548: Fix issue caused by updating the Spring Boot library which caused the Security Server API validation to stop working
- XRDDEV-1554: Update Akka to version 2.6.11 to properly fix a bug that affected Akka remoting in X-Road
- XRDDEV-1567: Update Xerces to version 2.12.1 to get latest bug fixes 
- XRDDEV-1609: Fix persistence error in adding members to local group on security server
- XRDDEV-1613: Fix error in starting xroad-jetty in central server HA installation
- XRDDEV-1620: Fix log file proxy_ui_api_access.log not being generated on security server

## 6.25.0 - 2020-11-26
- XRDDEV-1222: Update installation and user guides
- XRDDEV-1299: Add Ubuntu 20.04 packaging
- XRDDEV-1125: Initial support for running X-Road Security Server on Java 11 platform
- XRDDEV-1340: Fix admin user groups on a secondary security server
- XRDDEV-1085: Upgrade Gradle to version 6.6
- XRDDEV-1090, XRDDEV-1091, XRDDEV-1344: Update installation guides to describe the deployment options, database setup customization, database user roles and customization and how the required database users can be created manually
- XRDDEV-1353: Use key id as a label in UI if auth or sign key is missing both label and friendly name
- XRDDEV-1360: Fix add member and add client showing member classes from federated instances.
- XRDDEV-1302: Use secure Akka remote transport
- XRDDEV-1362: Fix add member and add client showing members and clients from federated instances
- XRDDEV-1366: Add defensive checks against bad client configuration when adding a new local client and sending a client registration request
- XRDDEV-1324: Add Ubuntu 20 support to public Ansible deployment scripts
- XRDDEV-1233: Replaced dtsgenerator tool with openapi-typescript-codegen.
- XRDDEV-1394: In a Security Server cluster, remove access to management REST API from all non-observer roles on a secondary node. In case the observer role is not present, the API key does not grant any permissions.
- XRDDEV-1326: Add support for setting up Ubuntu 20 clusters with Ansible scripts. Fix /etc/xroad/jetty permission problems.
- XRDDEV-1327: Jenkinsfile builds also Ubuntu 20 packages
- XRDDEV-1446: Update licensing files and footer information
- XRDDEV-1403: Fix signer becomes unreachable in certain conditions
- XRDDEV-1371: Fix proxy-ui-api does not apply database schema setting
- XRDDEV-1421: Fix http 500 errors from security server UI when HSM contained certificates which were neither sign nor auth certificates. 
- XRDDEV-1425: Fix problem where security server UI allowed attempts to create authentication CSR for a HSM key (only signing CSRs should be possible to create for HSM)
- XRDDEV-1286: Add missing error message localisations
- XRDDEV-1237: Security server user interface input fields are autofocused
- XRDDEV-1244, XRDDEV-1391: Very long identifiers no longer break security server layout
- XRDDEV-1365: Improve client selection instance id dropdown
- XRDDEV-1405: Fix security server user interface coming up with 401 error
- XRDDEV-1445: Fix layout bug in snackbar
- XRDDEV-1457: Fix broken certificate details link
- XRDDEV-1448: Fix security server docker image does not work on kernel 5.8
- XRDDEV-1487: Make connection timeouts between configuration proxy and signer less frequent

## 6.24.1 - 2020-09-18
- XRDDEV-1306: Fix security server docker image build
- XRDDEV-1305: Fix central server schema rename when BDR 1.0 is in use.
- XRDDEV-1303: Fix security server UI permission handling in "keys and certificates" view
- XRDDEV-1304: Fix security server UI routing in "security server tls certificate" view
- XRDDEV-1308: Fix UI bug in security server settings view child tab active state
- XRDDEV-1316: Update XROAD_SYSTEM_ADMINISTRATOR permissions
- XRDDEV-1317: Fix duplicate routing console log warning messages in security server UI.
- XRDDEV-1320: Verify TLS certificate field is checked for services using http
- XRDDEV-1321: Key details read only value is missing
- XRDDEV-1339: Fix not after -value in certificate details
- XRDDEV-1337: Update Keys and Certificates submenu items' names
- XRDDEV-1231: Remove unused dependency libraries
- XRDDEV-1319: Fix several permissions related bugs in the UI
- XRDDEV-1309: Minor fix to front-end login process
- XRDDEV-1352: Fix queryparameter name for filtering service client candidates
- XRDDEV-1335: Update icon for certificates
- XRDDEV-1350: Fix member code input validation in add client flow
- XRDDEV-1245: Fix security server REST API permission handling for security server TLS certificate related operations

## 6.24.0 - 2020-08-28
- New Security Server API based UI, see details in [JIRA](https://jira.niis.org/issues/?jql=project%20%3D%20XRDDEV%20AND%20fixVersion%20%3D%206.24.0%20AND%20labels%20%3D%20api-based-ui%20ORDER%20BY%20key%20ASC)
- XRDDEV-437 - Add SonarQube analysis for Github pull requests
- XRDDEV-125 - Add process view to Security Server architecture diagram
- XRDDEV-595 - Replace '-' characters with '_' in ansible scripts to fix deprecation warnings
- XRDDEV-739 - Clarified documentation related to downloading service descriptions
- XRDDEV-712 - Update Ansible scripts to support Ubuntu 18 minimal OS
- XRDDEV-711 - Update Akka dependency to 2.5.x
- XRDDEV-113 - Optimize message log archiving
- XRDDEV-261 - Update fastest wins connection selection to take successful TLS handshake into account
- XRDDEV-700 - Optimize serverconf caching and access rights evaluation
- XRDDEV-747 - Split nginx default-xroad.conf so that it can be updated independently per X-Road server type
- XRDDEV-773 - Install Central Server with remote database using Ansible
- XRDDEV-377 - Implement failover on TSA requests when TSA returns invalid response
- XRDDEV-546 - Update operational monitoring implementation and protocols.
- XRDDEV-591 - Security Server respects Accept-header value when providing error responses.
- XRDDEV-752 - Update Akka to version 2.6
- XRDDEV-745 - Fix rsyslog and nginx config changes not applied on fresh install (RHEL)
- XRDDEV-807 - Move central server DB tables to a separate schema, so that maintenance does not require super-user rights.
- XRDDEV-913 - Fix xroad-opmonitor standalone installation for Ubuntu 18
- XRDDEV-951 - Update dependencies containing known vulnerabilities. Fix dependency check false positives.
- XRDDEV-911 - Add RHEL8 packaging
- XRDDEV-925 - Define ordering for TSPs
- XRDDEV-805 - Move Security Server DB tables to a separate schema
- XRDDEV-972 - Move serverconf tables to separate schema, so that maintenance does not require super-user rights.
- XRDSD-124 - getSecurityServerOperationalData return contains other client's data
- XRDDEV-1010 - Fix operational monitoring filtering when results overflow
- XRDDEV-825 - Remove the deprecated HTTP GET metaservice interface for fetching WSDL descriptions
- XRDDEV-822 - Make the Security Server listen to connections from client information systems only on localhost when EE meta package is installed.
- XRDDEV-999 - Update Rake version
- XRDDEV-1021 - Update jackson-databind version
- XRDDEV-608 - Fix WSDLValidator returns warnings as errors
- XRDDEV-1011 - Add summary output to check_ha_cluster_status
- XRDDEV-17 - Validate client certificate's expiry date
- XRDDEV-828 - Make it possible configure database super-user name.
- XRDDEV-440 - Add separate database user for migrations, so that normal DB user used by the application cannot update the DB schema.
- XRDDEV-59 - Date and time format in the text form MUST be based on the international standard ISO 8601 so that it's consistent
- XRDDEV-814 - Update license and file headers.
- XRDDEV-728 - Remove old port forwarding scripts for RHEL7 Security Server
- XRDDEV-827 - Adds checking of X-Road identifying entities to Central Server.
- XRDDEV-727 - Refactor Ansible roles to remove duplication between private and public repositories
- XRDDEV-68 - Fix thread local variables
- XRDDEV-1159 - Disable Security Server JMX interfaces by default
- XRDDEV-1173 - Enable enforcing token PIN policy in the Estonian meta package
- XRDDEV-1156 - Bind rsyslog udp interface to localhost
- XRDDEV-1017 - Make SignerClient to recover faster from signer connection failures.
- XRDDEV-1201 - Unify file permissions on RHEL
- XRDDEV-1200 - Fix xroad-base ansible role
- XRDDEV-1181 - Upgrade dependencies
- XRDDEV-1160 - Automatically generated default password for Central Server database user centerui
- XRDDEV-1207 - Fix Iceland's certificate profile
- XRDDEV-1161 - Update Iceland's security server meta-package
- XRDDEV-1123 - Remove unnecessary ocsp fetching in Security Server UI
- XRDDEV-1180 - Add more detailed instructions on required network configuration in the Security Server installation guides.
- XRDDEV-1242 - Fix Central Server database disappearing on upgrade
- XRDDEV-1209 - Implementaion of the Faroe Islands's certificate profiles
- XRDDEV-1247 - Fix static analysis findings
- XRDDEV-1277 - Fix database backup failure
- XRDDEV-1228 - Update documentation for RHEL8
- XRDDEV-1281 - Remove unused secret token
- XRDDEV-1296 - Fix RHEL8 release packaging

## 6.23.0 - 2020-02-19
- XRDDEV-730: Validate security server addresses on security server.
- XRDDEV-732: Validate security server addresses on cental server.
- XRDDEV-734: Fix operational monitoring data retrieval.
- XRDDEV-741: Fix too strict log directory permissions cause missing audit.log.
- XRDDEV-757: Add Central Server support for external databases.
- XRDDEV-773: Central Server with remote database can be installed with Ansible scripts.
- XRDDEV-760: Remove central server HA dependency on PostgreSQL BDR extension.
- XRDDEV-780: Add instructions for setting up a PostgreSQL database cluster for central server HA.
- XRDDEV-813: Detect PostgreSQL BDR on update and update configuration if necessary.
- XRDDEV-821: Fix central Server remote database support should respect changes in db.properties during upgrade.
- XRDDEV-853: Fix environmental monitoring does not list X-Road processes on Ubuntu.
- XRDDEV-856: Update dependencies with known vulnerabilities.
- XRDDEV-871: Fix can't setup Central Server remote database.
- XRDDEV-820: Update metaspace memory parameters.
- XRDDEV-916: Add security server metapackage for Iceland.
- XRDDEV-917: Update Iceland certificate profile.

## 6.22.1 - 2019-11-07
- XRDDEV-730: Validate security server addresses.
- XRDDEV-734: Fix missing operationaldata.
- XRDDEV-741: Fix too strict log directory permissions.

## 6.22.0 - 2019-10-22
- XRDDEV-450: Make a docker image of central server.
- XRDDEV-501: Fix Test TSA on Ubuntu 18.
- XRDDEV-474: Implement Security Server TSA recovery algorithm during TSA service breaks.
- XRDDEV-384: Update Hibernate to version 5.3.10.
- XRDDEV-288: Update supported platforms on X-Road build instructions.
- XRDDEV-506: Fix operational monitoring does not record request_out_ts and response_in_ts values for REST requests and responses.
- XRDDEV-508: Update Ubuntu package dependencies and install instructions.
- XRDDEV-516: Added documentation of ownerChange management service.
- XRDDEV-140: Add optional HSM device specific slot configuration.
- XRDDEV-538: Increase the default metaspace memory of proxy component.
- XRDDEV-462: Add JSON response for listClients metaservice.
- XRDDEV-574: Fix undefined method error when WSDL is refreshed.
- XRDDEV-456: Add support for injecting autologin pin via environment varible to Security Server Docker container.
- XRDDEV-507: Set operational monitoring succeeded field based on REST service's HTTP response code.
- XRDDEV-593: Add support for registering another member on Security Server.
- XRDDEV-428: Change service client's default connection type from HTTP to HTTPS.
- XRDDEV-476: Create new X-Road Security Architecture (ARC-SEC) document.
- XRDDEV-573: Update serverconf database schema to support REST authorization.
- XRDDEV-560: Implement new ownerChange central service.
- XRDDEV-561: Update Central Server UI to support processing of Security Server owner change requests.
- XRDDEV-562: Add support for sending owner change requests from Security Server.
- XRDDEV-580: Add operational monitoring package as required for the installation of Finnish Security Server meta package.
- XRDDEV-586: Implement support for fine-grained REST service authorization in xroad-proxy.
- XRDSD-94: Make configuration reading more tolerant.
- XRDDEV-517: Update Java dependencies to a newer version.
- XRDDEV-464: Add REST metaservice allowedMethods. Change SOAP metaservice allowedMethods to return only SOAP services.
- XRDDEV-463: Add REST metaservice listMethods. Change SOAP metaservice listMethods to return only SOAP services.
- XRDDEV-465: Add REST metaservice getOpenAPI.
- XRDDEV-468: Parse OpenAPI description when adding a REST service.
- XRDDEV-136: Add automatic backups for Central and Security Server.
- XRDDEV-612: Refactor REST access rights.
- XRDDEV-615: Store OpenAPI endpoints into serverconf.
- XRDDEV-571: Remove the need for PostgreSQL 'lo' extension.
- XRDDEV-592: Update security server log file permissions.
- XRDDEV-540: Fix Ubuntu install fails if admin user groups can not be modified.
- XRDDEV-622: Add certificate profile for Iceland.
- XRDDEV-649: Remove Ubuntu 14.04 packaging, references in documentation and support from Ansible installation scripts.
- XRDDEV-636: Update Java dependencies.
- XRDDEV-652: Add Ansible configuration option for extra locales.
- XRDDEV-547: Add remote database support to Security Server.
- XRDDEV-683: Fix installation on top of existing op-monitor.
- XRDDEV-588: Security Server user interface for defining fine-grained access rules for REST services.
- XRDDEV-682: Fixes to fine-grained REST service management UI.
- XRDDEV-692: Update jackson-databind.
- XRDDEV-691: Fix typo in add endpoint dialog.
- XRDDEV-694: Fix listMethods not returning all REST services.
- XRDDEV-695: Fix allowedMethods not returning all REST services.
- XRDDEV-697: Fix metadata services documentation concerning listCentralServices.
- XRDDEV-648: Make it possible to bind xroad-proxy to ports 80 and 443 on RHEL.
- XRDDEV-696: Update REST endpoint type names to better reflect the endpoint type.
- XRDDEV-710: Update Test CA documentation.
- XRDDEV-704: Fix fine-grained REST service management missing from Security Server user guide.
- XRDDEV-610: Metaspace for xroad-monitoring has been expanded from 50m to 60m.
- XRDDEV-716: Update bouncy castle and jackson-databind.
- XRDDEV-717: Fixed restarting xroad-proxy fails during internal key generation and certificate import.

## 6.21.1 - 2019-05-22
- XRDDEV-526: Fix adding a WSDL with a newer version of an existing service fails.
- XRDDEV-506: Fix operational monitoring does not record request_out_ts and response_in_ts for REST messages.

## 6.21.0 - 2019-04-24
- XRDDEV-263: Security Server data model extended to cover REST services.
- XRDDEV-225: Add configuration option that allows auto-accepting auth cert registration requests on Central Server.
- XRDDEV-258: Update JRuby to version 9.1.17.
- XRDDEV-226: Add configuration option that allows auto-accepting Security Server client registration requests on Central Server.
- XRDDEV-341: Update Hibernate to version 5.1.17.
- XRDDEV-230: Add an additional message id to every request/response pair, so that it is be possible to distinguish messages in message log.
- XRDDEV-380: Fix missing getSecurityServerMetrics request in message log.
- XRDDEV-337: Hide the admin ui X-Road logo on smaller screens
- XTE-432: Fix resource leak - close discarded socket.
- XRDDEV-353: Add support for verifying ASiC containers containing REST messages.
- XRDDEV-352: Add support for downloading RESET message records via ASiC web service.
- XRDDEV-358: Record rest messages to operational monitoring.
- XRDDEV-375: Add securityserver protocol extension.
- XRDDEV-264: Support transporting REST messages of arbitrary size.
- XRDDEV-314: Extend messagelog database for REST messages.
- XRDDEV-328: Archive REST message records as ASiC containers.
- XRDDEV-285: Log rest messages to message log.
- XRDDEV-155: Update intial REST implementation.
- XRDDEV-120: Initial implementation of the REST support.
- XRDDEV-284: Add support for configuring REST services in the admin UI.
- XRDDEV-418: Align REST implementation with the specification.
- XRDDEV-426: Fix performance regression and native memory leak in messagelog archiving.
- XRDDEV-419: Include X-Road-Request-Id into REST message signature and request headers.
- XRDDEV-400: Return descriptive error if one tries to download WSDL for a REST service.
- XRDDEV-398: Add markdown documentation for REST message protocol.
- XRDDEV-412: Prevent SOAP service calls from REST interface and vice versa.
- XRDDEV-432: Prevent adding new services with already existing service code.
- XRDDEV-423: Fix op-monitor db migrations not run on upgrade/reinstall on RHEL.
- XRDDEV-439: Fix message log cleaning can fail if log is large.
- XRDDEV-383: Add security server Dockerfile and usage instructions.
- XRDDEV-411: Fix SonarQube duplication warning.
- XRDDEV-443: Fix updating REST service code removes all access rights.
- XRDDEV-1455: Security server footer opens a web page containing licensing information

## 6.20.1 - 2019-02-05
- XRDDEV-351: Fix XRDDEV-351

## 6.20.0 - 2019-01-23
- XTE-427 / XRDDEV-108: Operational monitoring timestamp 'responseOutTs' is taken just before payload byte array is sent out with HTTP response.
- XRDDEV-8: Update wsdlvalidator to use the latest Apache CXF wsdlvalidator version.
- XRDDEV-117: Secure XML external entity processing
- XRDDEV-105: Fix global configuration returning outdated data
- XRDDEV-119: Add NIIS as copyright owner in license files and source code license headers (.java, .rb)
- XRDDEV-94: Create security server installation packages for Ubuntu 18.04 LTS
- XRDDEV-106: Improved performance by making authentication key and signing context caching implementation more efficient
- XRDDEV-86: Separate X-Road version number from packaging
- XRDDEV-29: Update cryptographic strength of key exchange to 128bits on communication between security servers and op monitoring. Introduce whitelist setting to configure accepted cipher suites.
- XRDDEV-62: Log a warning in proxy.log when the amount of timestamped records reaches 70% of timestamp-records-limit
- XRDDEV-141: Fix queries can fail when the service provider's subsystem is registered in multiple security servers and only some of the host names do not resolve.
- XRDDEV-162: NIIS package repository updated to documentation
- XRDDEV-150, XRDDEV-60: Central Server: Added script for changing IP address of cluster nodes & updated document IG-CSHA respectively.
- XRDDEV-144: Change BatchSigner to use configuration parameter for timeouts
- XRDDEV-165: Fix ClientProxy to enforce defined cipher suites
- XRDDEV-145: Batch time-stamping cycle is repeated until the number of time-stamped records is lower than "timestamp-records-limit".
- XRDDEV-29: The cipher suite that's used in connections between Security Servers was changed so that cryptographic strength of key exchange is 128 bits.
- XRDDEV-95, XRDDEV-96: Fixes to Ubuntu 18 packaging. Add Ubuntu 18 support to local development environment. Discard xroad-common package (Ubuntu) and remove dependencies to obsoleted xroad-common (RHEL).
- XRDDEV-138: Fix namespace in metaservices document
- XRDDEV-143: Make Signer's module manager update interval configurable
- XRDDEV-169: Add installation instructions for Security Server on RHEL7
- XRDDEV-184: Conver UG-SIGDOC from Word to Markdown.
- XRDDEV-192: Add support for extracting message from ASiC container when verification of the container fails.
- XRDDEV-220: Fix FastestSocketSelector can cause timeout if none of the target hosts' names are resolvable.
- XRDDEV-170: Update security server cluster Ansible setup scripts to support Ubuntu 18.04.
- XRDDEV-191: Fix environmental monitoring daemon missing from the architecture document
- XRDDEV-146: Drop support for global configuration v1
- XRDDEV-10: Replace outdated Logback logging module by Slf4jRequestLog
- XRDDEV-229: Update default authentication and signing key length to 3072 bits (Finnish national settings)
- XRDDEV-231: Add X-Road brand colors and and X-Road logo int CS and SS layouts
- XRDDEV-232: Add feedback page
- XRDDEV-177: Change version number format
- XRDDEV-108: Set operational monitoring timestamp 'responseOutTs' just before payload byte array is sent.
- XRDDEV-101: Installation instructions for Ubuntu 18
- XRDDEV-178: Add Ubuntu 18 support to Central Server clustering
- XRDDEV-168: Remove unnecessary Ruby helper method
- XRDDEV-248: Avoid infinite read timeout when establishing a connection to security server.
- XRDDEV-257: Remove dependency on ntpd.
- XRDDEV-256: Add option that displays the X-Road software version to the AsicVerifier utility.

## 6.19.0 - 2018-09-27
- PVAYLADEV-1107/XRJD #214: Security Server: Fix SSL handshake does not include internal certificate's certificate chain.
- PVAYLADEV-1139: Documentation: Update build and development environment instructions.
- PVAYLADEV-785: Security Server: Fix malformed global configuration can cause a NPE in the admin UI.
- PVAYLADEV-1137/XRJD #228: Security server: List approved certificate authorities.
- XRDDEV-36: Fixed Messagelog tests randomly failing.
- XRDDEV-39: Fix subsystem registration request failing on CIS hardened RHEL security server.
- XRDDEV-53: Fix access right error message in webview.
- XRDDEV-51: Security Server refresh OCSP responses recovery algorithm during OCSP responder service breaks was changed from Fibonacci based schedule to fixed schedule.
- XRDDEV-79: Fix X-Road package dependencies on Ubuntu 14 so that OpenJDK 8 is always installed.
- XRDDEV-28: Fix performance problem in FastestConnectionSelectingSSLSocketFactory when connecting to a clustered X-Road server.
- XRDDEV-85: Fix failure in message log archiving.
- XRDDEV-61: Fix last hash step tmp files written in the filesystem.
- XRDDEV-74: Fix blocker and critical level issues reported by SonarQube static analysis.
- XRDEV-60 / XTE-425: Central Server: Added script for changing IP address of cluster nodes.

## 6.18.0 - 2018-05-14
- XTE-314 / Backlog #221: Central Server: Bugfix: Write globalconf files atomic way.
- XTE-377: Fixed XXE issues (CWE-827) found by Coverity.
- XTE-396 / Backlog #202: Security Server / Central Server / Configuration Proxy: Improved the globalconf validity check and removal of the globalconf files not distributed any more.
- XTE-397 / Backlog #203: Configuration-Client: Better old globalconf files cleanup after download.
- XTE-409 / Backlog #222: Document UG-OPMONSYSPAR: Better explanation for the parameter 'op-monitor-buffer.sending-interval-seconds'.
- PVAYLADEV-989 / XRDJ #206: Fixed incomplete back-up archives remaining on disk after back-up ending in error
- PVAYLADEV-1081 / XRDJ #210: Fixed visible whitespace in central server address text field
- PVAYLADEV-981 / XRDJ #183: Fix java import order to comply with the style guide
- PVAYLADEV-1102: Fixed test CA instructions, added UTF-8 support for test certificate fields and replaced deprecated Ansible include commands with import_tasks commands
- PVAYLADEV-814: Removed XroadSizeBasedRollingPolicy.java which was previously used as a work-around for a logback bug.
- PVAYLADEV-1101: JRuby, Rubocop and Warbler updated
- PVAYLADEV-594: Removed obsolete 6.9x/6.7x compatibility fix
- PVAYLADEV-984: X-Road term and abbreviation explanations collected into one terminology document
- PVAYLADEV-1116: Update Vagrant development environment instructions
- XTE-385 / Backlog #199: Security Server: Fixed ACL removal after refreshing WSDLs.
- XTE-406 / Backlog #218: Common: Improved hardware module initialization with additional (multithreading) properties.
- XTE-411 / Backlog #220: Security Server: Actually TLSv1.1 is not supported on the client-side interfaces for incoming requests, documentation improved.

## 6.17.0 - 2018-02-14
- PVAYLADEV-861 / XRJD #172: Built a mechanism for configuration loader, that allows the loading of mutually alternative configuration files without unnecessary log errors. This mechanism is used to load explicit configuration values from either proxy, center or confproxy components on signer startup. Also refactored central server UI configuration loading to avoid unnecessary log errors. Update performs a migration for existing local configuration values if needed.
- PVAYLADEV-918: Fixed ansible playbook xroad_init.yml installation for remote RHEL machines.
- PVAYLADEV-799: Monitoring Akka-implementation is enhanced for handling possible restart of actors.
- PVAYLADEV-908 / XRJD #176: Added certificate activation status to enviromental monitoring
- PVAYLADEV-841: Added support for CentOS 7 LXD-containers to public X-Road installation Ansible playbooks
- PVAYLADEV-891: Updated documentation for environmental monitoring. ug-ss_x-road_6_security_server_user_guide.md
- PVAYLADEV-926: Removed automated testing environment Ansible setup from the public repository
- PVAYLADEV-740: Created Dockerfile for compiling xroad codebase and created jenkins pipeline which will use that for compiling, packaging and deploying X-Road versions.
- PVAYLADEV-878: Use case documentation changed from docx to md
- XTE-355 / Backlog #152: Security Server: Improved message exchange performance at a time when periodical timestamping is performed
- XTE-368: Added new security server metapackage xroad-securityserver-ee with default configuration for Estonian instances
- XTE-375: Security Server / Central Server: Enabled HttpOnly flag and set security flag to true for the session cookies
- XTE-376: Security Server: Fixed system resource leak of the monitoring component
- XTE-380: Security Server: Fixed audit logging of the restore process
- PVAYLADEV-809 / XRJD #190: The xroad package xroad-common has been split into four packages to allow removing unnecessary dependencies in the future. The package xroad-common still remains but is now a metapackage that depends on the new packages xroad-nginx, xroad-confclient, and xroad-signer which in turn depend on the new package xroad-base. X-Road packages that were dependant on xroad-common are, for now, still dependant on that package.
- PVAYLADEV-921: Ansible playbook support for selecting the security server variant (ee, fi, vanilla) to be installed, defaults to vanilla
- PVAYLADEV-883: Added feature to limit environmental monitoringdata result, via env-monitor parameter
- PVAYLADEV-962: Fixed path that is displayed to user in central server and security server backup
- PVAYLADEV-978 / XRJD #185: Fixed xroad-jetty high resource usage
- PVAYLADEV-947 / XRJD #179: Defined an documented a common way that should be used to transfer loosely defined security tokens (like JSON Web Tokens) as SOAP headers over X-Road.
- XTE-386 / Backlog #187: Security Server: OCSP log messages more verbal.
- XTE-391 / Backlog #196: X-Road Operations Monitoring Daemon: Use local SWA-Ref schema (swaref.xsd).
- PVAYLADEV-983 / XRJD #195: Documentation fixes
- PVAYLADEV-1040: Fix sonar blocker issue
- PVAYLADEV-1025: Documentation fixes
- PVAYLADEV-954: Security server: Optimize DB connection pool sizes
- PVAYLADEV-1042 / XRJD #194: X-Road monitor: Fix SystemCpuLoad metric calculation
- PVAYLADEV-1034: Security server: Fix access logs
- PVAYLADEV-1057: Documentation fixes
- PVAYLADEV-1039: Added support for ee-metapackage when installing ee-variant with Ansible
- PVAYLADEV-1026 / XRJD #195: Security server getWsdl metaservice's security improved and added parameter that can be used to switch off getWsdl (HTTP GET) metaservice.
- PVAYLADEV-1027: Updated and improved meta-service documentation
- XTE-405 / Backlog #205: Security Server: Fixed changing internal TLS certificate of Security Server using UI
- PVAYLADEV-1087: Fixed the documented WSDL-definition for security server meta-services
- PVAYLADEV-1033 / XRJD #58 / XRJD #25: Enhancements to security server internal load balancing
- PVAYLADEV-986: X-Road installation and update changed to require identical package version numbers in dependencies
- PVAYLADEV-1091: Upgraded some third party dependencies (for security fixes).
- PVAYLADEV-1029: Fix intermittent test failure
- PVAYLADEV-1426: HSM tokens got incorrectly grouped with SIGN keys

## 6.16.0 - 2017-09-13
- PVAYLADEV-848	Updated Gradle to version 4.1
- PVAYLADEV-815	Load Balancer documentation updated with Autologin setup and installing guide for slaves.
- PVAYLADEV-847 / XRJD #169	Fixed UI empty table double click event handling
- PVAYLADEV-367	Extend environmental monitoring to report optionally specified monitoring data.
- PVAYLADEV-438 / XRDJ #57 	For security reasons, security server metaservice no longer returns the network addresses of subsystem's services when retrieving the WSDL of a service. Instead it returns "http://example.org/xroad-endpoint".
- PVAYLADEV-822 / XRJD #162 	Environmental monitoring data now shows fewer certificate details, but for more certificates. SHA-1 hashes and validity periods (start and end date) are shown. The certificate data still contains the authentication and signing certificates and as a new addition, the internal TLS certificate for the security server as well as the client information system authentication certificates. The aim is to provide details about expiring certificates that would prevent message delivery but keep any private certificate details private.
- PVAYLADEV-860 / XRJD #168	The central server's environmental monitoring component is installed by default.
- PVAYLADEV-783 / XRJD #155 Fixed security server diagnostics view breaking if any of its status queries fails.
- PVAYLADEV-794 Packaging in development and release modes. The changelog is installed on target servers.
- XTE-349: Fixed some typos related with document PR-OPMON.
- XTE-335 / Backlog #134: Security Server, Op Monitoring Daemon : Updated Dropwizard to 3.2.2 and removed unnecessary bugfix.
- XTE-332, XTE-353 / Backlog #129: Security Server, Central Server, Configuration Proxy: Added support for PKCS#11 sign mechanism CKM_RSA_PKCS_PSS and made key creation template configurable.
- PVAYLADEV-780 / XRJD #146: Updated xroad-jetty to version 9.4.5. Now using jetty logging-logback module and updated logback (both library and jetty module version to 1.2.3). Removed XRoadSizeBasedRollingPolicy from the logback configurations. The policy class remains available (in case someone really wants to use it for awhile still), but will be removed entirely in a future release. Due to the log rolling policy change, the file name of archived files will lose the zip-creation time from the custom policy.
- PVAYLADEV-807: Added a maintenance mode to the health check interface to force health check to return HTTP status code 503. Mode can be enabled through proxy's admin port.
- PVAYLADEV-746: Added environment monitoring sensor for certificates which are associated with this security server.
- PVAYLADEV-717: Added license for IAIK PKCS Wrapper
- PVAYLADEV-800 / XRJD #71: Security server should preserve and propagate the SOAPAction header from the consumer to the provider.
- PVAYLADEV-838: Fix Ansible script does not build installation packages
- PVAYLADEV-804: Added instructions on performing an online rolling upgrade on a security server cluster. See the External Load Balancer documentation (doc id: IG-LXB).
- PVAYLADEV-834: Updated dependencies to latest stable versions to fix known vulnerabilities (jackson-databind, apache-mime4j-core, JRuby)
- PVAYLADEV-760 / XRJD #160: Modified connector SO-linger defaults to -1. Additionally moved RHEL-proxy configuration to file override-rhel-proxy.ini and reduced the file to only contain differences to debian-proxy configuration file proxy.ini, that is now also included in RHEL packaging as a baseline configuration. Also modified SystemPropertiesLoader to load glob-defined ini-files in alphabetic order based on the filename.
- PVAYLADEV-798 / XRJD #170: Fixed the horizontal centering of central server UI tab bars as well as the vertical positioning of the advanced search window tab bar.
- PVAYLADEV-818: Updated the frontpage of X-Road Github repository (README.md file) to contain more information about the X-Road development.
- PVAYLADEV-816: Add missing load balancing installation document image source files
- PVAYLADEV-772: The X-Road restore backup script names the services that need to be restarted so that the service list is always correct and the services are restarted in correct order.
- PVAYLADEV-797 / XRJD #156: Federation has been disabled by default on the security server level. Federation can be enabled with the system parameter allowed-federations for the configuration-client server component. More information can be found in the Security Server User Guide (Doc. ID: UG-SS) and the System Parameters User Guide (Doc. ID: UG-SYSPAR)
- PVAYLADEV-868:Added link from ig-xlb_x-road_external_load_balancer_installation_guide.md to /doc/README.md
- PVAYLADEV-856: Exclude audit.log from automatic log cleanup on reboot
- XTE-248 / Backlog #55: Security Server: Fixed creation of signed documents (backward compatible) to follow e-signature standards (XAdES, ASiC).
- XTE-330 / Backlog #127: Security Server: Added support for "NEE" member class in certificates provided by SK ID Solutions AS.
- XTE-357 / Backlog #164: Security Server: Fixed temporary files removal in error situations.
- PVAYLADEV-933: Fixed build failure on clean machine
- PVAYLADEV-934: Fixed problem in wsdlvalidator install paths

## 6.15.0 - 2017-05-12
- PVAYLADEV-730 / XRJD #147 Packaged wsdlvalidator and included it in the RHEL distribution.
- PVAYLADEV-621 / XRJD #148 Fix environmental monitoring does not return correct value for open file handles.
- PVAYLADEV-738 / XRJD #139 Fix concurrency issue in AdminPort synchronous request handling
- PVAYLADEV-743 Modified cluster configuration to allow only read-only users on slave-nodes
- PVAYLADEV-724 Make it possible to disable configuration synchronization on a load balancing cluster slave

## 6.14.0 - 2017-04-13
- XTE-334 / Joint development issue #135: Security Server bugfix: Fixed not correctly functioning timeouts.
- XTE-337 / Joint development issue #140: Remove X-Road version 5 migration support. **Warning:** Central Server database schema changed, old Central Server backups are not usable.
- XTE-341 / Joint development issue #142: Security Server: Enable detect connections that have become stale (half-closed) while kept inactive in the connection pool.

## 6.13.0 - 2017-04-11
- PVAYLADEV-695: Increase akka remoting maximum message size to 256KiB and enable logging of akka error events.
- PVAYLADEV-729: During a configuration restore from backup, the access rights of the directory /var/lib/xroad for other users will no longer be removed.
- PVAYLADEV-726: Fixed an issue where diagnostics view in security server UI was not able to show CA-information that contained special characters.
- PVAYLADEV-722: Added support for external load balancing.
- PVAYLADEV-714: Added documentation for SecurityServer protocol extension.
- PVAYLADEV-709: Added a read-only user role for security server user interface.
- PVAYLADEV-707: SOAP Faults wrapped in a multipart message will now be passed to the client. Previously, the security server replaced the fault with a generalized error message.
- PVAYLADEV-615: Fix for never ending messagelog archiving. Doing it now in smaller transactions.
- PVAYLADEV-704: Added Jenkinsfile to support building Github pull requests in Jenkins.

## 6.12.0 - 2017-03-13
- XTE-99 / Joint development issue #79: Security Server UI: Added uniqueness check of the entered security server code when initializing the server.
- XTE-252 / Joint development issue #53: Security Server: Upgraded embedded Jetty to the version 9.4.2. Due to upgrade SHA1 ciphers are no longer supported for communication between security server and client.
- XTE-293: Security Server: A field set used to generate the token ID of the SSCD has been made configurable.
- XTE-294 / Joint development issue #84: Security Server: Added configuration file for the OCSP responder Jetty server (and increased max threads size of the thread pool).
- XTE-307 / Joint development issue #131: Security Server bugfix: Added missing HTTP header "Connection: close" into the server proxy response in cases error occurs before parsing a service provider's response.
- XTE-308 / Joint development issue #132: Security Server bugfix: Added missing read timeout for OCSP responder client.
- XTE-310 / Joint development issue #125: Security Server bugfix: SOAP messages with attachments caused in some cases a temopray file handle leak.
- XTE-333 / Joint development issue #128: Security Server bugfix: Fixed parsing SOAP messages containing &amp; or &lt; entities.
- Security Server: TCP socket SO_LINGER values in the proxy configuration file (proxy.ini) set to -1 according to avoid unexpected data stream closures.

## 6.11.0 - 2017-03-01
- PVAYLADEV-609 / PVAYLADEV-703 / Joint development issue #120: Added a partial index to the messagelog database to speed up retrieval of messages requiring timestamping. This should increase proxy performance in cases where the logrecord table is large.
- PVAYLADEV-685 / Joint development issue #121: Added a system property to deactivate signer's periodic OCSP-response retrieval on both central server and configuration proxy.

## 6.10.0 - 2017-02-15
- PVAYLADEV-684: Change source code directory structure so that doc folder moves to root level and xtee6 folder is renamed to src. Checkstyle configuration moves to src from doc.
- PVAYLADEV-670: The document DM-CS central server data model was converted to markdown format and the included ER diagram was done with draw.io tool.
- PVAYLADEV-253: Serverproxy ensures that client certificate belongs to registered security server before reading the SOAP message.
- PVAYLADEV-369: Environmental monitoring port configuration system property group monitor has been renamed to env-monitor. If the system property monitor.port was previously configured, it has to be done again using env-monitor.port. Monitor sensor intervals are now also configurable as system properties.
- PVAYLADEV-657: Added version history table and license text to markdown documentation.
- PVAYLADEV-661: Packaging the software is done in Docker container. This includes both deb and rpm packaging.
- PVAYLADEV-675: Fixed problem in central server and security server user interface's file upload component. The problem caused the component not to clear properly on close.
- PVAYLADEV-680: Fixed problem in Debian changelog that caused warnings on packaging.
- PVAYLADEV-682: Added Ansible scripts to create test automation environment.
- PVAYLADEV-547: Added Vagrantfile for creating X-Road development boxes. It is possible to run X-Road servers in LXD containers inside the development box.

## 6.9.5 - 2017-03-27
- XTE-293: Security Server: A field set used to generate the token ID of the SSCD has been made configurable.
- XTE-333 / Joint development issue #128: Security Server bugfix: Fixed parsing SOAP messages containing &amp; or &lt; entities.

## 6.9.4 - 2017-02-13
- XTE-301: Security Server UI bugfix: race condition of the adding a new client caused duplicates
- XTE-319: Security Server UI bugfix: WSDL deletion caused incorrect ACL removal
- XTE-322: Security Server bugfix: a typo in the configuration file proxy.ini (client-timeout)

## 6.9.3 - 2017-02-10
- PVAYLADEV-691: Hotfix for ExecListingSensor init. (Fixes package listing information, etc)

## 6.9.2 - 2017-01-23
- PVAYLADEV-662: Fixed proxy memory parameters
- PVAYLADEV-662: Altered OCSP fetch interval default value from 3600 to 1200 seconds
- PVAYLADEV-662: Converted DM-ML document to markdown format
- PVAYLADEV-662: Fixed bug in handling HW token's PIN code
- PVAYLADEV-662: Fixed bug in prepare_buildhost.sh script that caused build to fail on a clean machine
- PVAYLADEV-656: Added a reading timeout of 60 seconds for OcspClient connections
- PVAYLADEV-666: Fixed bug that caused metaservices and environmental monitoring replies to be returned in multipart format

## 6.9.1 - 2017-01-13
- Updated documents: ARC-OPMOND, UG-OPMONSYSPAR, UG-SS, PR-OPMON, PR-OPMONJMX, TEST_OPMON, TEST_OPMONSTRAT, UC-OPMON
- Updated example Zabbix related scripts and configuration files

## 6.9.0 - 2017-01-06

- PVAYLADEV-505: Fixed a bug in Security Server's UI that was causing the text in the pop-window to be messed with HTML code in some cases when "Remove selected" button was clicked.
- PVAYLADEV-484: Changed the value of Finnish setting for time-stamping of messages (acceptable-timestamp-failure-period parameter). Value was increased from value 1800s to value 18000s. By this change faults related to time-stamping functionality will be decreased.
- PVAYLADEV-475 / Joint Development issue #70: Security Server's connection pool functionality improved so that existing and already opened connections will re-used more effectively. Old implementation was always opening a new connection when a new message was sent. This new functionality will boost performance of Security Server several percents. Global settings use the old functionality by default but the Finnish installation packages override the global setting, opting to use the improvements. See the system parameters documentation UG-SYSPAR for more details.  
- PVAYLADEV-523: An Ansible script for installing the test-CA was created and published in the Github repository. The script will execute the installation automatically without any manual actions needed.
- PVAYLADEV-536: Improved OCSP diagnostics and logging when handling a certificate issued by an intermediate (non-root) certificate authority: The certificates are now listed in OCSP diagnostics and a false positive error message is no longer logged.
- PVAYLADEV-467 / PVAYLADEV-468 / PVAYLADEV-469 / PVAYLADEV-553 / Joint Development issue #81: Several improvements and checks to make sure there are no security threats related to Security Server's user rights and system generated files:
  - /var/tmp/xroad and /var/log/xroad folders checked and user rights validated
  - /var/lib/xroad folder user rights restricted
  - /var/log/secure and /var/log/up2date folders checked through and validated if files generated here are necessary
  - /var/log/messages folder checked through and validated if files generated here are necessary. Fixed functionality so that xroad-confclient is not writing log files to this folder if it is running as a service.
  - N.B! if there are monitoring actions and processed related to xroad-confclient, that are using log files of this folder, the configuration of monitoring must be changed so that the source of logs is from now on /var/log/xroad folder.
- PVAYLADEV-556: All installed additional parts of Central Server are seen on UI of Central Server. Earlier some parts that where installed could not be seen on UI.
- PVAYLADEV-531: Fixed the bug in functionality of "Unregister" dialog window in security server's "Keys and Certificates" -view so that no nonsensical error messages are shown to user. Erroneous notification was shown if user had created an authentication certificate and then made a request to register it and immediately canceled the request before it was accepted. This caused an unexpected error text from the Keys -table to be translated and the subsequent message to be shown to the user. The underlying error was a fixed removing any unnecessary error messages.
- PVAYLADEV-560 / Joint Development issue #65: Improved the handling of OCSP responses at startup phase of Security Server. If at startup the global configuration is expired then the next OCSP validation is scheduled within one minute. In earlier versions this was scheduled within one hour and caused extra delay until OCSP status was 'good'. Also, error message 'Server has no valid authentication' was generated.
- PVAYLADEV-489 / PVAYLADEV-571 / Joint Development issue #69: From version 6.9.0 Security Server is supporting new XML schema that makes possible to use a set of different Global Configuration versions. This makes possible that Global Configuration can be updated without breaking the compatibility to the Security Servers that are still using the older version of Global Configuration. Each Security Server knows the correct Global Configuration version it is using and based on this information is able to request that version from the Central Server. Central Server in turn is able to distribute all the Global Configurations that might be in use.
- PVAYLADEV-570 / Joint Development issue #69: From version 6.9.0 Configuration Proxy supports a new XML schema that makes it possible to use a set of different Global Configuration versions. Configuration Proxy can download, cache and distribute all the Global Configurations that might be in use.
- PVAYLADEV-588 / Joint Development issue #64: Fixed a bug that caused Security Server to start doing duplicate OCSP fetches at the same time. This happened if two or more OCSP related parameter values were changed (almost) at the same time.
- PVAYLADEV-457: Improved the INFO level logging information of Signer module so that more information will be written to log. It makes easier to see afterward what Signer has been doing.
- PVAYLADEV-607 / Joint Development issue #69: Global Configuration version that is generated and distributed by default can be set both in Central Server and Configuration Proxy (using a parameter value).
- PVAYLADEV-616: Fixed a bug in environment monitoring causing file handles not to be closed properly.
- PVAYLADEV-618 / Joint Development issue #89: Partial index is created to messagelog database so that non-archived messages will be fetched faster. This change will make the archiver process much faster.
- PVAYLADEV-634 / Joint Development issue #96: Fixed a bug in 'Generate certificate request' dialog. A refactored method was not updated to certificate request generation from System Parameters -view which caused the certificate generation to fail with the error message "Undefined method".

## 6.8.11 - 2016-12-20
- Added documents: PR-OPMON, PR-OPMONJMX, ARC-OPMOND, UG-OPMONSYSPAR
- Updated documents: ARC-G, ARC-SS, UC-OPMON, UG-SS, TEST_OPMON, TEST_OPMONSTRAT

## 6.8.10 - 2016-12-12
- Operational data monitoring improvements and bug fixes

## 6.8.9 - 2016-12-05
- Operational data monitoring

## 6.8.8 - 2016-12-01
- CDATA parsing fix (XTE-262)
- Converting PR-MESS to Markdown

## 6.8.7 - 2016-10-21
- DOM parser replacement with SAX parser (XTE-262)

## 6.8.6 - 2016-09-30
- Fixed: security server processes MIME message incorrectly if there is a "\t" symbol before boundary parameter (XTE-265)
- Documentation update: apt-get upgrade does not upgrade security server from 6.8.3 to 6.8.5 (XTE-278)
- Added xroad-securityserver conflicts uxp-addon-monitoring <= 6.4.0

## 6.7.13 - 2016-09-20
 - PVAYLADEV-485: Fixed a bug in the message archiver functionality that caused very long filenames or filenames including XML to crash the archiver process.
 - PVAYLADEV-398: Security Server backup/restore functionality fixed to work also when the existing backup is restored to a clean environment (new installation of a Security Server to a new environment).
 - PVAYLADEV-238: OCSP dianostic UI now shows the connection status. Color codes:
   - Green: Ok
   - Yellow: Unknown status
   - Red: Connection cannot be established to OCSP service or OCSP response could not be interpreted or no response from OCSP service
 - PVAYLADEV-360: Namespace prefixes other than 'SOAP-ENV' for SOAP fault messages are now supported. Previously other prefixes caused an error.
 - PVAYLADEV-424: Improved the messagelog archiver functionality so that it cannot consume an unlimited amount of memory even if there would be tens of thousands of messages to archive.
 - PVAYLADEV-304: Fixed a situation that caused time-stamping to get stuck if some (rare) preconditions were realized.
 - PVAYLADEV-351: Performance of Security Server improved by optimizing database queries at the time when Security Server's configuration data is fetched.
 - PVAYLADEV-454: Adjusted the amount of metaspace memory available for xroad processes so that the signer service does not run out of memory.
 - PVAYLADEV-416: Added Security Server support for the old Finnish certificate profile used in the FI-DEV environment.
 - PVAYLADEV-459 / PVAYLADEV-352 / PVAYLADEV-460 / PVAYLADEV-461: Several improvements to OCSP protocol related functionalities:
    - After a failure to fetch an OCSP respose, fetch retries are now scheduled based on the Fibonacci Sequence. The first retry is done after 10 seconds, then after 20 seconds, then after 30 seconds, 50 seconds, 80 seconds, 130 seconds etc. until a successful OCSP response is fetched.
    - Validation of OCSP response is done only once per message and the validation result is then stored to cache. If result is needed later, cache will be used for checking the result. This change will make the checking faster.
    - OCSP responses are fetched by the time interval defined in Global Configuration so that the Security Server is able to operate longer in a case on OCSP service is down.
    - OCSP response is no longer fetched immediately if ocspFreshnessSeconds or nextUpdate parameter values are changed. This allows the Security Server to operate longer in case the OCSP service is down and the parameters are changed to avoid calling the unreachable OCSP service.
 - PVAYLADEV-353: Added system parameters to stop the security servers from leaking TCP connections between them. These settings maintain status quo by default so connections are leaked without configuration changes. The prevention is overridden to be enabled in the Finnish installation package. The added configuration options are described in the UG-SYSPAR document. In short, configuring the [proxy] on the server side with server-connector-max-idle-time=120000 will close idle connections after 120 seconds.
 - PVAYLADEV-455 / PVAYLADEV-458: Updated several Security Server dependency packages to the latest version so that possible vulnerabilities are fixed.
 - PVAYLADEV-400: Security Server UI: when adding a new subsystem only subsystems that are owned by the organization are visible by default. Previously all the subsystems were visible (all the registered subsystems).
 - PVAYLADEV-464: Security Server UI: implemented 'Certificate Profile Info' feature for Finnish certificates which allows the UI to automatically fill most of the necessary fields when creating a new certificate request (either sign or auth certificate request).
 - PVAYLADEV-476: Improved the performance of Security Server by optimizing the caching of global configuration.
 - Bug fixes and minor enhancements

## 6.8.5 - 2016-08-16
- Bugfix: it's not possible to send duplicate client registration requests (https://github.com/vrk-kpa/xroad-joint-development/issues/48)
- Bugfix: added one missing translation
- Updated configuration client test data
- Some minor corrections

## 6.8.4 - 2016-05-11
- Merged with XTEE6 repo

## 6.7.12 - 2016-04-25
- Fixed security server not starting if xroad-addon-messagelog is not installed
- Added connection timeouts to configuration client to prevent hanging problems
- In security server's keys and certificates view delete button now removes both key and certificates
- Signer reacts to ocspFreshnessSeconds parameter change immediately
- OCSP nextUpdate verification can be switched off with optional global configuration part
- Fixed bug in xroad-create-cluster.sh script that created the certificates with 30 days expiry period
- Fix software token batch signing setting

## 6.7.11 - 2016-02-08
- Minor documentation changes

## 6.7.10 - 2016-01-15
- Change configuration client admin port default to 5675 and make it configurable
- Security server message exchange performance optimizations
- Security server environmental monitoring

## 6.7.9 - 2016-01-15
- Fix timestamper connection checking
- Fix timestamper status when batch timestamping is used
- Timestamping diagnostics displays status for all defined timestamping services

## 6.7.8 - 2016-01-07
- Security server offers diagnostics information for time stamping service
- Fixed configuration restore (RHEL)
- Fixed database backup to support generated passwords

## 6.7.7 - 2015-12-09
- Fixed critical errors found by SonarQube
- Added option for requiring strong password for PIN-code
- Security server offers diagnostics information for global configuration fetching
- Taken to use HTML-attribute data-name to improve testability

## 6.7.6 - 2015-11-27
- Fixed changing of security server configuration anchor

## 6.7.5 - 2015-11-26
- Updated member code/identifier extractor for Finnish instance
- Fixed XSS vulnerabilities in central server and security server user interfaces
- RHEL installation does not redirect clientproxy ports automatically
- Security server's internal TLS certificate can be replaced from the UI

## 6.7.4 - 2015-11-12
- Add MIT license header to security server source code
- Add LICENSE.info file to security server source code and binaries
- Add LICENSE.info file to central server source code and binaries
- Add LICENSE.info file to configuration proxy source code and binaries
- Add LICENSE file containing MIT license to security server source code and binaries
- Fixed 'Global configuration expired' error occurring under heavy load
- The password for messagelog and serverconf databases is generated during installation
- Remove hard-coded iface from Red Hat security server port redirection and make it configurable

## 6.7.3 - 2015-10-26
- Add license information
- Refactor proxy setup scripts (RHEL)

## 6.7.2 - 2015-10-19
- Fix nginx configuration (remove X-Frame-Options)

## 6.7.1 - 2015-10-14
- Finnish settings set SHA256withRSA as default signature algorithm
- Finnish settings set SHA256withRSA as default CSR signature algorithm
- Configurable message body logging
- Perfect forward secrecy management services
- Security server user interface uses TLSv1.2
- Central server user interface uses TLSv1.2
- Security server communicates with backend services using TLSv1.2
- Perfect forward secrecy for security server user interface
- Perfect forward secrecy for central server user interface
- Perfect forward secrecy for security server communications with backend services
- Fixed SonarQube static analysis blocker issues
- Management services use TLSv1.2

## 6.7.0 - 2015-09-29
- Partial support for RHEL 7
  - Security server can be installed on RHEL 7
  - rpm packages for security server
    - xroad-securityserver-fi (meta-package for Finnish instances), xroad-securityserver, xroad-proxy, xroad-common, xroad-jetty9, xroad-addon-messagelog, xroad-addon-metaservices
    - Note. optional package xroad-addon-hwtokens is not included in this release
- Member Code/Identifier Extractor for Finnish instance (PVAYLADEV-94)
  - Member Code/Identifier Extractor Method: ee.ria.xroad.common.util.FISubjectClientIdDecoder.getSubjectClientId
  - Signing certificate subject DN format supported by the decoder: C=FI,O=<instanceIdentifier>, OU=<memberClass>, CN=<memberCode> (e.g. C=FI, O=FI-DEV, OU=PUB, CN=1234567-8)
- Configurable key size for signing and authentication RSA keys (PVAYLADEV-28)
  - New configuration parameter signer.key-length (default 2048)
- Configurable certificate signing request signing algorithm (PVAYLADEV-29)
  - New configuration parameter signer.csr-signature-algorithm (default: SHA1withRSA)
- New security server metapackage with default configuration for Finnish instance
  - xroad-securityserver-fi
  - uses SHA256withRSA as signer.csr-signature-algorithm
- Fixed atomic save to work between separate file systems (PVAYLADEV-125)
  - OS temp directory and X-Road software can now reside on different file systems

---
XRDDEV references: see https://jira.niis.org/projects/XRDDEV/
(Backlog/XRJD references: see https://github.com/vrk-kpa/xroad-joint-development/issues)<|MERGE_RESOLUTION|>--- conflicted
+++ resolved
@@ -1,11 +1,9 @@
 # Change Log
 
-<<<<<<< HEAD
 ## 7.4.0 - UNRELEASED
-=======
+
 ## 7.3.1 - 2023-07-10
 - XRDDEV-2442: X-Road components fail to start after upgrading to 7.3.0 if Java 8 was used before the upgrade and the component was originally installed before version 7.0.0.
->>>>>>> dc7cbb7a
 
 ## 7.3.0 - 2023-05-30
 - XRDDEV-409: As a Security Expert I want to investigate the possibility to use secure connection (HTTPS) for distributing global configuration so that the implementation would be more secure.
