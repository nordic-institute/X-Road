# Change Log

<<<<<<< HEAD
## 6.7.13 - 2016-09-20
- Fix restoring backup to a new server
- Add OCSP diagnostics view showing OCSP responder status (admin gui)
- Fix SOAP Faults only accepting SOAP-ENV namespace prefix
- Fix out of memory error during messagelog archiving
- Fix deadlock in timestamper
- Performace improvements (Globalconf caching and OCSP response validation result caching)
- OCSP response fetcher improvements
- Fix security server leaks TCP connections
- Fix long queryid breaks message archiving
- Upgrade dependency versions
- Bug fixes and minor enhancements
=======
## 6.9.3 - 2017-03-22
- XTE-333 / Joint development issue #128: Security Server bugfix: Fixed parsing SOAP messages containing & or < entities.

## 6.9.2 - 2017-01-23
- PVAYLADEV-662: Fixed proxy memory parameters
- PVAYLADEV-662: Altered OCSP fetch interval default value from 3600 to 1200 seconds
- PVAYLADEV-662: Converted DM-ML document to markdown format
- PVAYLADEV-662: Fixed bug in handling HW token's PIN code
- PVAYLADEV-662: Fixed bug in prepare_buildhost.sh script that caused build to fail on a clean machine
- PVAYLADEV-656: Added a reading timeout of 60 seconds for OcspClient connections
- PVAYLADEV-666: Fixed bug that caused metaservices and environmental monitoring replies to be returned in multipart format

## 6.9.1 - 2017-01-13
- Updated documents: ARC-OPMOND, UG-OPMONSYSPAR, UG-SS, PR-OPMON, PR-OPMONJMX, TEST_OPMON, TEST_OPMONSTRAT, UC-OPMON
- Updated example Zabbix related scripts and configuration files

## 6.9.0 - 2017-01-06

- PVAYLADEV-505: Fixed a bug in Security Server's UI that was causing the text in the pop-window to be messed with HTML code in some cases when "Remove selected" button was clicked.
- PVAYLADEV-484: Changed the value of Finnish setting for time-stamping of messages (acceptable-timestamp-failure-period parameter). Value was increased from value 1800s to value 18000s. By this change faults related to time-stamping functionality will be decreased.
- PVAYLADEV-475 / Joint Development issue #70: Security Server's connection pool functionality improved so that existing and already opened connections will re-used more effectively. Old implementation was always opening a new connection when a new message was sent. This new functionality will boost performance of Security Server several percents. Global settings use the old functionality by default but the Finnish installation packages override the global setting, opting to use the improvements. See the system parameters documentation UG-SYSPAR for more details.  
- PVAYLADEV-523: An Ansible script for installing the test-CA was created and published in the Github repository. The script will execute the installation automatically without any manual actions needed.
- PVAYLADEV-536: Improved OCSP diagnostics and logging when handling a certificate issued by an intermediate (non-root) certificate authority: The certificates are now listed in OCSP diagnostics and a false positive error message is no longer logged.
- PVAYLADEV-467 / PVAYLADEV-468 / PVAYLADEV-469 / PVAYLADEV-553 / Joint Development issue #81: Several improvements and checks to make sure there are no security threats related to Security Server's user rights and system generated files:
  - /var/tmp/xroad and /var/log/xroad folders checked and user rights validated
  - /var/lib/xroad folder user rights restricted
  - /var/log/secure and /var/log/up2date folders checked through and validated if files generated here are necessary
  - /var/log/messages folder checked through and validated if files generated here are necessary. Fixed functionality so that xroad-confclient is not writing log files to this folder if it is running as a service.
  - N.B! if there are monitoring actions and processed related to xroad-confclient, that are using log files of this folder, the configuration of monitoring must be changed so that the source of logs is from now on /var/log/xroad folder.
- PVAYLADEV-556: All installed additional parts of Central Server are seen on UI of Central Server. Earlier some parts that where installed could not be seen on UI.
- PVAYLADEV-531: Fixed the bug in functionality of "Unregister" dialog window in security server's "Keys and Certificates" -view so that no nonsensical error messages are shown to user. Erroneous notification was shown if user had created an authentication certificate and then made a request to register it and immediately canceled the request before it was accepted. This caused an unexpected error text from the Keys -table to be translated and the subsequent message to be shown to the user. The underlying error was a fixed removing any unnecessary error messages. 
- PVAYLADEV-560 / Joint Development issue #65: Improved the handling of OCSP responses at startup phase of Security Server. If at startup the global configuration is expired then the next OCSP validation is scheduled within one minute. In earlier versions this was scheduled within one hour and caused extra delay until OCSP status was 'good'. Also, error message 'Server has no valid authentication' was generated.
- PVAYLADEV-489 / PVAYLADEV-571 / Joint Development issue #69: From version 6.9.0 Security Server is supporting new XML schema that makes possible to use a set of different Global Configuration versions. This makes possible that Global Configuration can be updated without breaking the compatibility to the Security Servers that are still using the older version of Global Configuration. Each Security Server knows the correct Global Configuration version it is using and based on this information is able to request that version from the Central Server. Central Server in turn is able to distribute all the Global Configurations that might be in use.
- PVAYLADEV-570 / Joint Development issue #69: From version 6.9.0 Configuration Proxy supports a new XML schema that makes it possible to use a set of different Global Configuration versions. Configuration Proxy can download, cache and distribute all the Global Configurations that might be in use.
- PVAYLADEV-588 / Joint Development issue #64: Fixed a bug that caused Security Server to start doing duplicate OCSP fetches at the same time. This happened if two or more OCSP related parameter values were changed (almost) at the same time.
- PVAYLADEV-457: Improved the INFO level logging information of Signer module so that more information will be written to log. It makes easier to see afterward what Signer has been doing.
- PVAYLADEV-607 / Joint Development issue #69: Global Configuration version that is generated and distributed by default can be set both in Central Server and Configuration Proxy (using a parameter value).
- PVAYLADEV-616: Fixed a bug in environment monitoring causing file handles not to be closed properly.
- PVAYLADEV-618 / Joint Development issue #89: Partial index is created to messagelog database so that non-archived messages will be fetched faster. This change will make the archiver process much faster.
- PVAYLADEV-634 / Joint Development issue #96: Fixed a bug in 'Generate certificate request' dialog. A refactored method was not updated to certificate request generation from System Parameters -view which caused the certificate generation to fail with the error message "Undefined method".

## 6.8.11 - 2016-12-20
- Added documents: PR-OPMON, PR-OPMONJMX, ARC-OPMOND, UG-OPMONSYSPAR
- Updated documents: ARC-G, ARC-SS, UC-OPMON, UG-SS, TEST_OPMON, TEST_OPMONSTRAT

## 6.8.10 - 2016-12-12
- Operational data monitoring improvements and bug fixes

## 6.8.9 - 2016-12-05
- Operational data monitoring

## 6.8.8 - 2016-12-01
- CDATA parsing fix (XTE-262)
- Converting PR-MESS to Markdown

## 6.8.7 - 2016-10-21
- DOM parser replacement with SAX parser (XTE-262)

## 6.8.6 - 2016-09-30
- Fixed: security server processes MIME message incorrectly if there is a "\t" symbol before boundary parameter (XTE-265)
- Documentation update: apt-get upgrade does not upgrade security server from 6.8.3 to 6.8.5 (XTE-278)
- Added xroad-securityserver conflicts uxp-addon-monitoring <= 6.4.0

## 6.7.13 - 2016-09-20
 - PVAYLADEV-485: Fixed a bug in the message archiver functionality that caused very long filenames or filenames including XML to crash the archiver process.
 - PVAYLADEV-398: Security Server backup/restore functionality fixed to work also when the existing backup is restored to a clean environment (new installation of a Security Server to a new environment).
 - PVAYLADEV-238: OCSP dianostic UI now shows the connection status. Color codes:
   - Green: Ok
   - Yellow: Unknown status
   - Red: Connection cannot be established to OCSP service or OCSP response could not be interpreted or no response from OCSP service
 - PVAYLADEV-360: Namespace prefixes other than 'SOAP-ENV' for SOAP fault messages are now supported. Previously other prefixes caused an error.
 - PVAYLADEV-424: Improved the messagelog archiver functionality so that it cannot consume an unlimited amount of memory even if there would be tens of thousands of messages to archive.
 - PVAYLADEV-304: Fixed a situation that caused time-stamping to get stuck if some (rare) preconditions were realized.
 - PVAYLADEV-351: Performance of Security Server improved by optimizing database queries at the time when Security Server's configuration data is fetched.
 - PVAYLADEV-454: Adjusted the amount of metaspace memory available for xroad processes so that the signer service does not run out of memory.
 - PVAYLADEV-416: Added Security Server support for the old Finnish certificate profile used in the FI-DEV environment.
 - PVAYLADEV-459 / PVAYLADEV-352 / PVAYLADEV-460 / PVAYLADEV-461: Several improvements to OCSP protocol related functionalities:
    - After a failure to fetch an OCSP respose, fetch retries are now scheduled based on the Fibonacci Sequence. The first retry is done after 10 seconds, then after 20 seconds, then after 30 seconds, 50 seconds, 80 seconds, 130 seconds etc. until a successful OCSP response is fetched.
    - Validation of OCSP response is done only once per message and the validation result is then stored to cache. If result is needed later, cache will be used for checking the result. This change will make the checking faster.
    - OCSP responses are fetched by the time interval defined in Global Configuration so that the Security Server is able to operate longer in a case on OCSP service is down.
    - OCSP response is no longer fetched immediately if ocspFreshnessSeconds or nextUpdate parameter values are changed. This allows the Security Server to operate longer in case the OCSP service is down and the parameters are changed to avoid calling the unreachable OCSP service.
 - PVAYLADEV-353: Added system parameters to stop the security servers from leaking TCP connections between them. These settings maintain status quo by default so connections are leaked without configuration changes. The prevention is overridden to be enabled in the Finnish installation package. The added configuration options are described in the UG-SYSPAR document. In short, configuring the [proxy] on the server side with server-connector-max-idle-time=120000 will close idle connections after 120 seconds.
 - PVAYLADEV-455 / PVAYLADEV-458: Updated several Security Server dependency packages to the latest version so that possible vulnerabilities are fixed.
 - PVAYLADEV-400: Security Server UI: when adding a new subsystem only subsystems that are owned by the organization are visible by default. Previously all the subsystems were visible (all the registered subsystems).
 - PVAYLADEV-464: Security Server UI: implemented 'Certificate Profile Info' feature for Finnish certificates which allows the UI to automatically fill most of the necessary fields when creating a new certificate request (either sign or auth certificate request).
 - PVAYLADEV-476: Improved the performance of Security Server by optimizing the caching of global configuration.
 - Bug fixes and minor enhancements

## 6.8.5 - 2016-08-16
- Bugfix: it's not possible to send duplicate client registration requests (https://github.com/vrk-kpa/xroad-joint-development/issues/48)
- Bugfix: added one missing translation
- Updated configuration client test data
- Some minor corrections

## 6.8.4 - 2016-05-11
- Merged with XTEE6 repo
>>>>>>> 84490ea5

## 6.7.12 - 2016-04-25
- Fixed security server not starting if xroad-addon-messagelog is not installed
- Added connection timeouts to configuration client to prevent hanging problems
- In security server's keys and certificates view delete button now removes both key and certificates
- Signer reacts to ocspFreshnessSeconds parameter change immediately
- OCSP nextUpdate verification can be switched off with optional global configuration part
- Fixed bug in xroad-create-cluster.sh script that created the certificates with 30 days expiry period
- Fix software token batch signing setting

## 6.7.11 - 2016-02-08
- Minor documentation changes

## 6.7.10 - 2016-01-15
- Change configuration client admin port default to 5675 and make it configurable
- Security server message exchange performance optimizations
- Security server environmental monitoring

## 6.7.9 - 2016-01-15
- Fix timestamper connection checking
- Fix timestamper status when batch timestamping is used
- Timestamping diagnostics displays status for all defined timestamping services

## 6.7.8 - 2016-01-07
- Security server offers diagnostics information for time stamping service
- Fixed configuration restore (RHEL)
- Fixed database backup to support generated passwords

## 6.7.7 - 2015-12-09
- Fixed critical errors found by SonarQube
- Added option for requiring strong password for PIN-code
- Security server offers diagnostics information for global configuration fetching
- Taken to use HTML-attribute data-name to improve testability

## 6.7.6 - 2015-11-27
- Fixed changing of security server configuration anchor

## 6.7.5 - 2015-11-26
- Updated member code/identifier extractor for Finnish instance
- Fixed XSS vulnerabilities in central server and security server user interfaces
- RHEL installation does not redirect clientproxy ports automatically
- Security server's internal TLS certificate can be replaced from the UI

## 6.7.4 - 2015-11-12
- Add MIT license header to security server source code
- Add LICENSE.info file to security server source code and binaries
- Add LICENSE.info file to central server source code and binaries
- Add LICENSE.info file to configuration proxy source code and binaries
- Add LICENSE file containing MIT license to security server source code and binaries
- Fixed 'Global configuration expired' error occurring under heavy load
- The password for messagelog and serverconf databases is generated during installation
- Remove hard-coded iface from Red Hat security server port redirection and make it configurable

## 6.7.3 - 2015-10-26
- Add license information
- Refactor proxy setup scripts (RHEL)

## 6.7.2 - 2015-10-19
- Fix nginx configuration (remove X-Frame-Options)

## 6.7.1 - 2015-10-14
- Finnish settings set SHA256withRSA as default signature algorithm
- Finnish settings set SHA256withRSA as default CSR signature algorithm
- Configurable message body logging
- Perfect forward secrecy management services
- Security server user interface uses TLSv1.2
- Central server user interface uses TLSv1.2
- Security server communicates with backend services using TLSv1.2
- Perfect forward secrecy for security server user interface
- Perfect forward secrecy for central server user interface
- Perfect forward secrecy for security server communications with backend services
- Fixed SonarQube static analysis blocker issues
- Management services use TLSv1.2

## 6.7.0 - 2015-09-29
- Partial support for RHEL 7
  - Security server can be installed on RHEL 7
  - rpm packages for security server
    - xroad-securityserver-fi (meta-package for Finnish instances), xroad-securityserver, xroad-proxy, xroad-common, xroad-jetty9, xroad-addon-messagelog, xroad-addon-metaservices
    - Note. optional package xroad-addon-hwtokens is not included in this release
- Member Code/Identifier Extractor for Finnish instance (PVAYLADEV-94)
  - Member Code/Identifier Extractor Method: ee.ria.xroad.common.util.FISubjectClientIdDecoder.getSubjectClientId
  - Signing certificate subject DN format supported by the decoder: C=FI,O=<instanceIdentifier>, OU=<memberClass>, CN=<memberCode> (e.g. C=FI, O=FI-DEV, OU=PUB, CN=1234567-8)
- Configurable key size for signing and authentication RSA keys (PVAYLADEV-28)
  - New configuration parameter signer.key-length (default 2048)
- Configurable certificate signing request signing algorithm (PVAYLADEV-29)
  - New configuration parameter signer.csr-signature-algorithm (default: SHA1withRSA)
- New security server metapackage with default configuration for Finnish instance
  - xroad-securityserver-fi
  - uses SHA256withRSA as signer.csr-signature-algorithm
- Fixed atomic save to work between separate file systems (PVAYLADEV-125)
  - OS temp directory and X-Road software can now reside on different file systems<|MERGE_RESOLUTION|>--- conflicted
+++ resolved
@@ -1,19 +1,5 @@
 # Change Log
 
-<<<<<<< HEAD
-## 6.7.13 - 2016-09-20
-- Fix restoring backup to a new server
-- Add OCSP diagnostics view showing OCSP responder status (admin gui)
-- Fix SOAP Faults only accepting SOAP-ENV namespace prefix
-- Fix out of memory error during messagelog archiving
-- Fix deadlock in timestamper
-- Performace improvements (Globalconf caching and OCSP response validation result caching)
-- OCSP response fetcher improvements
-- Fix security server leaks TCP connections
-- Fix long queryid breaks message archiving
-- Upgrade dependency versions
-- Bug fixes and minor enhancements
-=======
 ## 6.9.3 - 2017-03-22
 - XTE-333 / Joint development issue #128: Security Server bugfix: Fixed parsing SOAP messages containing & or < entities.
 
@@ -110,7 +96,6 @@
 
 ## 6.8.4 - 2016-05-11
 - Merged with XTEE6 repo
->>>>>>> 84490ea5
 
 ## 6.7.12 - 2016-04-25
 - Fixed security server not starting if xroad-addon-messagelog is not installed
