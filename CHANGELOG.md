--- conflicted
+++ resolved
@@ -1,12 +1,8 @@
 # Change Log
 
-<<<<<<< HEAD
 ## 6.11.0
 - TBD
 
-## 6.10.0
-- TBD
-=======
 ## 6.10.0 - 2017-02-15
 - PVAYLADEV-684: Change source code directory structure so that doc folder moves to root level and xtee6 folder is renamed to src. Checkstyle configuration moves to src from doc.
 - PVAYLADEV-670: The document DM-CS central server data model was converted to markdown format and the included ER diagram was done with draw.io tool.
@@ -18,7 +14,6 @@
 - PVAYLADEV-680: Fixed problem in Debian changelog that caused warnings on packaging.
 - PVAYLADEV-682: Added Ansible scripts to create test automation environment.
 - PVAYLADEV-547: Added Vagrantfile for creating X-Road development boxes. It is possible to run X-Road servers in LXD containers inside the development box.
->>>>>>> 61416dfe
 
 ## 6.9.4 - 2017-02-13
 - XTE-301: Security Server UI bugfix: race condition of the adding a new client caused duplicates
