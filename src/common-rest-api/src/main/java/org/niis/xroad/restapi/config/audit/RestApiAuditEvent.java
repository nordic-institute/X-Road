/**
 * The MIT License
 * Copyright (c) 2018 Estonian Information System Authority (RIA),
 * Nordic Institute for Interoperability Solutions (NIIS), Population Register Centre (VRK)
 * Copyright (c) 2015-2017 Estonian Information System Authority (RIA), Population Register Centre (VRK)
 * <p>
 * Permission is hereby granted, free of charge, to any person obtaining a copy
 * of this software and associated documentation files (the "Software"), to deal
 * in the Software without restriction, including without limitation the rights
 * to use, copy, modify, merge, publish, distribute, sublicense, and/or sell
 * copies of the Software, and to permit persons to whom the Software is
 * furnished to do so, subject to the following conditions:
 * <p>
 * The above copyright notice and this permission notice shall be included in
 * all copies or substantial portions of the Software.
 * <p>
 * THE SOFTWARE IS PROVIDED "AS IS", WITHOUT WARRANTY OF ANY KIND, EXPRESS OR
 * IMPLIED, INCLUDING BUT NOT LIMITED TO THE WARRANTIES OF MERCHANTABILITY,
 * FITNESS FOR A PARTICULAR PURPOSE AND NONINFRINGEMENT. IN NO EVENT SHALL THE
 * AUTHORS OR COPYRIGHT HOLDERS BE LIABLE FOR ANY CLAIM, DAMAGES OR OTHER
 * LIABILITY, WHETHER IN AN ACTION OF CONTRACT, TORT OR OTHERWISE, ARISING FROM,
 * OUT OF OR IN CONNECTION WITH THE SOFTWARE OR THE USE OR OTHER DEALINGS IN
 * THE SOFTWARE.
 */
package org.niis.xroad.restapi.config.audit;

/**
 * Known audit events for this module
 */
public enum RestApiAuditEvent {

    FORM_LOGIN("Log in user"),
    FORM_LOGOUT("Log out user"),

    KEY_MANAGEMENT_PAM_LOGIN("Key management API log in"),
    API_KEY_AUTHENTICATION("API key authentication"),
    AUTH_CREDENTIALS_DISCOVERY("Auth credentials discovery"),

    API_KEY_CREATE("API key create"),
    API_KEY_UPDATE("API key update"),
    API_KEY_REMOVE("API key remove"),

    INIT_ANCHOR("Initialize anchor"),
    INIT_SERVER_CONFIGURATION("Initialize server configuration"),
    INIT_CENTRAL_SERVER("Initialize central server"),

    // clients events
    ADD_CLIENT("Add client"),
    REGISTER_CLIENT("Register client"),
    UNREGISTER_CLIENT("Unregister client"),
    DELETE_CLIENT("Delete client"),
    DELETE_ORPHANS("Delete orphaned client keys, certs and certificates"),
    SEND_OWNER_CHANGE_REQ("Change owner"),
    ADD_SERVICE_DESCRIPTION("Add service description"),
    DELETE_SERVICE_DESCRIPTION("Delete service description"),
    DISABLE_SERVICE_DESCRIPTION("Disable service description"),
    ENABLE_SERVICE_DESCRIPTION("Enable service description"),
    REFRESH_SERVICE_DESCRIPTION("Refresh service description"),
    EDIT_SERVICE_DESCRIPTION("Edit service description"),
    EDIT_SERVICE_PARAMS("Edit service parameters"),
    ADD_REST_ENDPOINT("Add rest endpoint"),
    EDIT_REST_ENDPOINT("Edit rest endpoint"),
    DELETE_REST_ENDPOINT("Delete rest endpoint"),
    ADD_SERVICE_ACCESS_RIGHTS("Add access rights to service"),
    REMOVE_SERVICE_ACCESS_RIGHTS("Remove access rights from service"),
    ADD_SERVICE_CLIENT_ACCESS_RIGHTS("Add access rights to subject"),
    REMOVE_SERVICE_CLIENT_ACCESS_RIGHTS("Remove access rights from subject"),
    SET_CONNECTION_TYPE("Set connection type for servers in service consumer role"),
    ADD_CLIENT_INTERNAL_CERT("Add internal TLS certificate"),
    DELETE_CLIENT_INTERNAL_CERT("Delete internal TLS certificate"),
    ADD_LOCAL_GROUP("Add group"),
    EDIT_LOCAL_GROUP_DESC("Edit group description"),
    ADD_LOCAL_GROUP_MEMBERS("Add members to group"),
    REMOVE_LOCAL_GROUP_MEMBERS("Remove members from group"),
    DELETE_LOCAL_GROUP("Delete group"),

    // system parameters
    GENERATE_INTERNAL_TLS_CSR("Generate certificate request for TLS"),
    IMPORT_INTERNAL_TLS_CERT("Import TLS certificate from file"),
    UPLOAD_ANCHOR("Upload configuration anchor"),
    ADD_TSP("Add timestamping service"),
    DELETE_TSP("Delete timestamping service"),
    GENERATE_INTERNAL_TLS_KEY_CERT("Generate new internal TLS key and certificate"),
    UPDATE_CENTRAL_SERVER_ADDRESS("Update Central Server address"),

    // keys and certificates events
    LOGIN_TOKEN("Log in to token"),
    LOGOUT_TOKEN("Log out from token"),
    CHANGE_PIN_TOKEN("Change token pin"),
    GENERATE_KEY("Generate key"),
    DELETE_KEY("Delete key"),
    DELETE_KEY_FROM_TOKEN_AND_CONFIG("Delete key from token and configuration"),
    GENERATE_CSR("Generate CSR"),
    DELETE_CSR("Delete CSR"),
    GENERATE_KEY_AND_CSR("Generate key and CSR"),

    IMPORT_CERT_FILE("Import certificate from file"),
    IMPORT_CERT_TOKEN("Import certificate from token"),
    DELETE_CERT("Delete certificate"),
    DELETE_CERT_FROM_CONFIG("Delete certificate from configuration"),
    DELETE_CERT_FROM_TOKEN("Delete certificate from token"),
    ACTIVATE_CERT("Enable certificate"),
    DISABLE_CERT("Disable certificate"),
    REGISTER_AUTH_CERT("Register authentication certificate"),
    UNREGISTER_AUTH_CERT("Unregister authentication certificate"),
    SKIP_UNREGISTER_AUTH_CERT("Skip unregistration of authentication certificate"),
    UPDATE_TOKEN_NAME("Set friendly name to token"),
    UPDATE_KEY_NAME("Set friendly name to key"),

    // backup and restore events
    BACKUP("Back up configuration"),
    UPLOAD_BACKUP("Upload backup file"),
    DELETE_BACKUP("Delete backup file"),
    RESTORE_BACKUP("Restore configuration"),

    UNSPECIFIED_ACCESS_CHECK("Access check"), // for AccessDeniedExceptions without more specific detail
    UNSPECIFIED_AUTHENTICATION("Authentication"),  // for AuthenticationExceptions without more specific detail

    ADD_MEMBER_CLASS("Add member class"),
    DELETE_MEMBER_CLASS("Delete member class"),
    EDIT_MEMBER_CLASS("Edit member class description"),

    ADD_MANAGEMENT_REQUEST("Add management request"),
    REVOKE_MANAGEMENT_REQUEST("Revoke management request"),
    APPROVE_MANAGEMENT_REQUEST("Approve management request"),

    DELETE_SECURITY_SERVER("Delete security server"),
    UPDATE_SECURITY_SERVER_ADDRESS("Update security server address"),

    ADD_CERTIFICATION_SERVICE("Add certification service"),
    EDIT_CERTIFICATION_SERVICE_SETTINGS("Edit certification service settings"),
    ADD_CERTIFICATION_SERVICE_OCSP_RESPONDER("Add OCSP responder of certification service"),
    ADD_CERTIFICATION_SERVICE_INTERMEDIATE_CA("Add intermediate CA"),
    EDIT_OCSP_RESPONDER("Edit OCSP responder"),
    ADD_GLOBAL_GROUP("Add global group"),
    DELETE_GLOBAL_GROUP("Delete global group"),

    EDIT_GLOBAL_GROUP_DESCRIPTION("Edit global group description"),

    ADD_MEMBER("Add member"),
    DELETE_MEMBER("Delete member"),

    ADD_SUBSYSTEM("Add subsystem"),
    UNREGISTER_SUBSYSTEM("Unregister subsystem as security server client"),
    DELETE_SUBSYSTEM("Delete subsystem"),
<<<<<<< HEAD
    DELETE_INTERMEDIATE_CA("Delete intermediate CA");

=======
    DELETE_OCSP_RESPONDER("Delete OCSP responder");
>>>>>>> 0611845d
    private final String eventName;

    RestApiAuditEvent(String eventName) {
        this.eventName = eventName;
    }

    public String getEventName() {
        return eventName;
    }
}<|MERGE_RESOLUTION|>--- conflicted
+++ resolved
@@ -143,12 +143,8 @@
     ADD_SUBSYSTEM("Add subsystem"),
     UNREGISTER_SUBSYSTEM("Unregister subsystem as security server client"),
     DELETE_SUBSYSTEM("Delete subsystem"),
-<<<<<<< HEAD
-    DELETE_INTERMEDIATE_CA("Delete intermediate CA");
-
-=======
+    DELETE_INTERMEDIATE_CA("Delete intermediate CA"),
     DELETE_OCSP_RESPONDER("Delete OCSP responder");
->>>>>>> 0611845d
     private final String eventName;
 
     RestApiAuditEvent(String eventName) {
