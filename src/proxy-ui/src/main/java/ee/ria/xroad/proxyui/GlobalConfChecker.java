/**
 * The MIT License
 * Copyright (c) 2018 Estonian Information System Authority (RIA),
 * Nordic Institute for Interoperability Solutions (NIIS), Population Register Centre (VRK)
 * Copyright (c) 2015-2017 Estonian Information System Authority (RIA), Population Register Centre (VRK)
 *
 * Permission is hereby granted, free of charge, to any person obtaining a copy
 * of this software and associated documentation files (the "Software"), to deal
 * in the Software without restriction, including without limitation the rights
 * to use, copy, modify, merge, publish, distribute, sublicense, and/or sell
 * copies of the Software, and to permit persons to whom the Software is
 * furnished to do so, subject to the following conditions:
 *
 * The above copyright notice and this permission notice shall be included in
 * all copies or substantial portions of the Software.
 *
 * THE SOFTWARE IS PROVIDED "AS IS", WITHOUT WARRANTY OF ANY KIND, EXPRESS OR
 * IMPLIED, INCLUDING BUT NOT LIMITED TO THE WARRANTIES OF MERCHANTABILITY,
 * FITNESS FOR A PARTICULAR PURPOSE AND NONINFRINGEMENT. IN NO EVENT SHALL THE
 * AUTHORS OR COPYRIGHT HOLDERS BE LIABLE FOR ANY CLAIM, DAMAGES OR OTHER
 * LIABILITY, WHETHER IN AN ACTION OF CONTRACT, TORT OR OTHERWISE, ARISING FROM,
 * OUT OF OR IN CONNECTION WITH THE SOFTWARE OR THE USE OR OTHER DEALINGS IN
 * THE SOFTWARE.
 */
package ee.ria.xroad.proxyui;

import ee.ria.xroad.common.conf.globalconf.GlobalConf;
import ee.ria.xroad.common.conf.serverconf.dao.ServerConfDAOImpl;
import ee.ria.xroad.common.conf.serverconf.model.ClientType;
import ee.ria.xroad.common.conf.serverconf.model.ServerConfType;
import ee.ria.xroad.common.identifier.ClientId;
import ee.ria.xroad.common.identifier.SecurityServerId;
import ee.ria.xroad.common.util.CertUtils;
import ee.ria.xroad.commonui.SignerProxy;
import ee.ria.xroad.signer.protocol.SignerClient;
import ee.ria.xroad.signer.protocol.dto.AuthKeyInfo;
import ee.ria.xroad.signer.protocol.dto.CertificateInfo;
import ee.ria.xroad.signer.protocol.dto.KeyUsageInfo;
import ee.ria.xroad.signer.protocol.message.GetAuthKey;

import lombok.extern.slf4j.Slf4j;
import org.quartz.DisallowConcurrentExecution;
import org.quartz.Job;
import org.quartz.JobExecutionContext;
import org.quartz.JobExecutionException;

import java.security.cert.X509Certificate;

import static ee.ria.xroad.common.ErrorCodes.translateException;
import static ee.ria.xroad.common.conf.serverconf.ServerConfDatabaseCtx.doInTransaction;
import static ee.ria.xroad.common.util.CryptoUtils.readCertificate;

/**
 * Job that checks whether globalconf has changed.
 */
@Slf4j
@DisallowConcurrentExecution
public class GlobalConfChecker implements Job {

    @Override
    public void execute(JobExecutionContext context)
            throws JobExecutionException {
        try {
            checkGlobalConf();
        } catch (Exception e) {
            log.error("Checking globalconf for updates failed", e);
            throw new JobExecutionException(e);
        }
    }

    private void checkGlobalConf() throws Exception {
        GlobalConf.verifyValidity();

        log.debug("Reloading globalconf");
        GlobalConf.reload(); // XXX: temporary fix

        updateAuthCertStatuses(doInTransaction(session -> {
<<<<<<< HEAD
            ServerConfType serverConf = new ServerConfDAOImpl().getConf(session);

            ClientId ownerId = serverConf.getOwner().getIdentifier();
            SecurityServerId securityServerId = SecurityServerId.create(
                    ownerId.getXRoadInstance(), ownerId.getMemberClass(),
                    ownerId.getMemberCode(), serverConf.getServerCode());
=======
            ServerConfType serverConf = new ServerConfDAOImpl().getConf();
            SecurityServerId securityServerId = null;
>>>>>>> 0cec34b7

            try {
                if (GlobalConf.getServerOwner(buildSecurityServerId(serverConf)) == null) {
                    updateOwner(serverConf);
                }
                securityServerId = buildSecurityServerId(serverConf);
                log.debug("Security Server ID is \"{}\"", securityServerId);
                updateClientStatuses(serverConf, securityServerId);
            } catch (Exception e) {
                throw translateException(e);
            }

            session.update(serverConf);

            return securityServerId;
        }));
    }

    private SecurityServerId buildSecurityServerId(ClientId ownerId, String serverCode) {
        return SecurityServerId.create(
                ownerId.getXRoadInstance(), ownerId.getMemberClass(),
                ownerId.getMemberCode(), serverCode);
    }

    private SecurityServerId buildSecurityServerId(ServerConfType serverConf) throws Exception {
        ClientId ownerId = serverConf.getOwner().getIdentifier();
        return buildSecurityServerId(ownerId, serverConf.getServerCode());
    }

    private void updateOwner(ServerConfType serverConf) throws Exception {
        ClientId ownerId = serverConf.getOwner().getIdentifier();
        for (ClientType client : serverConf.getClient()) {
            // Look for another member that is not the owner
            if (client.getIdentifier().getSubsystemCode() == null
                    && !client.getIdentifier().equals(ownerId)) {
                log.trace("Found potential new owner: \"{}\"", client.getIdentifier());

                // Build a new server id using the alternative member as owner
                SecurityServerId altSecurityServerId = buildSecurityServerId(client.getIdentifier(),
                        serverConf.getServerCode());

                // Get local auth cert
                X509Certificate cert = getAuthCert(altSecurityServerId);

                // Does the alternative server id exist in global conf?
                // And does the local auth cert match with the auth cert of
                // the alternative server from global conf?
                if (GlobalConf.getServerOwner(altSecurityServerId) != null
                        && cert != null
                        && altSecurityServerId.equals(GlobalConf.getServerId(cert))
                ) {
                    log.debug("Set \"{}\" as new owner", client.getIdentifier());
                    serverConf.setOwner(client);
                }
            }
        }
    }

    private X509Certificate getAuthCert(SecurityServerId serverId) throws Exception {
        log.debug("Get auth cert for security server '{}'", serverId);

        AuthKeyInfo keyInfo = SignerClient.execute(new GetAuthKey(serverId));
        if (keyInfo != null && keyInfo.getCert() != null) {
            return readCertificate(keyInfo.getCert().getCertificateBytes());
        }
        log.warn("Failed to read authentication key");
        return null;
    }

    private void updateClientStatuses(ServerConfType serverConf,
            SecurityServerId securityServerId) throws Exception {
        log.debug("Updating client statuses");

        for (ClientType client : serverConf.getClient()) {
            boolean registered = GlobalConf.isSecurityServerClient(
                    client.getIdentifier(), securityServerId);

            log.debug("Client '{}' registered = '{}'", client.getIdentifier(),
                    registered);

            if (registered && client.getClientStatus() != null) {
                switch (client.getClientStatus()) {
                    case ClientType.STATUS_REGISTERED:
                        // do nothing
                        break;
                    case ClientType.STATUS_SAVED: // FALL-THROUGH
                    case ClientType.STATUS_REGINPROG: // FALL-THROUGH
                    case ClientType.STATUS_GLOBALERR:
                        client.setClientStatus(ClientType.STATUS_REGISTERED);
                        log.debug("Setting client '{}' status to '{}'",
                                client.getIdentifier(),
                                client.getClientStatus());
                        break;
                    default:
                        log.warn("Unexpected status {} for client '{}'",
                                client.getIdentifier(),
                                client.getClientStatus());
                }
            }

            if (!registered && ClientType.STATUS_REGISTERED.equals(
                    client.getClientStatus())) {
                client.setClientStatus(ClientType.STATUS_GLOBALERR);

                log.debug("Setting client '{}' status to '{}'",
                        client.getIdentifier(), client.getClientStatus());
            }
        }
    }

    private void updateAuthCertStatuses(SecurityServerId securityServerId)
            throws Exception {
        log.debug("Updating auth cert statuses");

        SignerProxy.getTokens().stream().flatMap(t -> t.getKeyInfo().stream())
                .filter(k -> KeyUsageInfo.AUTHENTICATION.equals(k.getUsage()))
                .flatMap(k -> k.getCerts().stream()).forEach(certInfo -> {
                    try {
                        updateCertStatus(securityServerId, certInfo);
                    } catch (Exception e) {
                        throw translateException(e);
                    }
                });
    }

    private void updateCertStatus(SecurityServerId securityServerId,
            CertificateInfo certInfo) throws Exception {
        X509Certificate cert =
                readCertificate(certInfo.getCertificateBytes());

        boolean registered =
                securityServerId.equals(GlobalConf.getServerId(cert));

        if (registered && certInfo.getStatus() != null) {
            switch (certInfo.getStatus()) {
                case CertificateInfo.STATUS_REGISTERED:
                    // do nothing
                    break;
                case CertificateInfo.STATUS_SAVED:
                case CertificateInfo.STATUS_REGINPROG:
                case CertificateInfo.STATUS_GLOBALERR:
                    log.debug("Setting certificate '{}' status to '{}'",
                            CertUtils.identify(cert),
                            CertificateInfo.STATUS_REGISTERED);

                    SignerProxy.setCertStatus(certInfo.getId(),
                            CertificateInfo.STATUS_REGISTERED);
                    break;
                default:
                    log.warn("Unexpected status '{}' for certificate '{}'",
                            certInfo.getStatus(), CertUtils.identify(cert));
            }

        }

        if (!registered && CertificateInfo.STATUS_REGISTERED.equals(
                certInfo.getStatus())) {
            log.debug("Setting certificate '{}' status to '{}'",
                    CertUtils.identify(cert),
                    CertificateInfo.STATUS_GLOBALERR);

            SignerProxy.setCertStatus(certInfo.getId(),
                    CertificateInfo.STATUS_GLOBALERR);
        }
    }
}<|MERGE_RESOLUTION|>--- conflicted
+++ resolved
@@ -75,17 +75,8 @@
         GlobalConf.reload(); // XXX: temporary fix
 
         updateAuthCertStatuses(doInTransaction(session -> {
-<<<<<<< HEAD
             ServerConfType serverConf = new ServerConfDAOImpl().getConf(session);
-
-            ClientId ownerId = serverConf.getOwner().getIdentifier();
-            SecurityServerId securityServerId = SecurityServerId.create(
-                    ownerId.getXRoadInstance(), ownerId.getMemberClass(),
-                    ownerId.getMemberCode(), serverConf.getServerCode());
-=======
-            ServerConfType serverConf = new ServerConfDAOImpl().getConf();
             SecurityServerId securityServerId = null;
->>>>>>> 0cec34b7
 
             try {
                 if (GlobalConf.getServerOwner(buildSecurityServerId(serverConf)) == null) {
