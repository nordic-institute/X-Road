plugins {
    id("xroad.java-conventions")
}

dependencies {
    implementation project(':common:common-message')
<<<<<<< HEAD
    implementation project(':common:common-verifier')
//TODO xroad8
//    implementation libs.xerces.impl
    implementation libs.dss.asic.xades
    implementation libs.dss.evidence.record.xml
=======
    implementation project(':lib:globalconf-impl')
    implementation libs.xerces.impl
>>>>>>> af7e3545

    testImplementation project(':common:common-test')
}
<|MERGE_RESOLUTION|>--- conflicted
+++ resolved
@@ -4,16 +4,11 @@
 
 dependencies {
     implementation project(':common:common-message')
-<<<<<<< HEAD
-    implementation project(':common:common-verifier')
+    implementation project(':lib:globalconf-impl')
 //TODO xroad8
 //    implementation libs.xerces.impl
     implementation libs.dss.asic.xades
     implementation libs.dss.evidence.record.xml
-=======
-    implementation project(':lib:globalconf-impl')
-    implementation libs.xerces.impl
->>>>>>> af7e3545
 
     testImplementation project(':common:common-test')
 }
