[versions]
# WARNING:
# Dependabot does not properly handle version references in build files
# for example 'implementation "io.dropwizard.metrics:metrics-core:${libs.versions.metrics.get()}"' will be ignored/won't get PR with version update if needed
# In some cases referincing library directly like 'libs.protobuf.protoc' may not work, possible workaround could be:
# protoc { artifact = libs.protobuf.protoc.get().toString() } where just using 'artifact = libs.protobuf.protoc' causes error

metrics = "4.2.30"
jetty = "12.0.16"
jaxb = "4.0.5"
hibernate = "6.6.11.Final"
mapstruct = "1.6.3"
jackson = "2.18.3"
mockito = "5.16.1"
springBoot = "3.4.4"
junitJupiter = "5.11.4"
xmlUnit = "2.10.0"
bouncyCastle = "1.80"
slf4j = "2.0.17"
testAutomationFramework = "0.2.19"
protoc = "4.30.2"
grpc = "1.71.0"
swaggerParser = "2.1.26"
logback = "1.5.18"
logbackAccess = "2.0.6"
liquibase = "4.31.1"
apacheCxf = "4.1.1"
archUnitPlugin = "4.0.0"
protobufPlugin = "0.9.4"
checkstyle = "10.22.0"
jacoco = "0.8.12"
<<<<<<< HEAD
resilience4j = "2.3.0"
quarkus = "3.21.1"
quarkus-vault = "4.2.1"
=======

quarkus = "3.21.1"
quarkus-vault = "4.1.0"
>>>>>>> f0602de3
quarkus-systemd-notify = "1.0.2"
smallryeConfig = "3.12.4"


[libraries]
metrics-core = { module = "io.dropwizard.metrics:metrics-core", version.ref = "metrics" }
metrics-jmx = { module = "io.dropwizard.metrics:metrics-jmx", version.ref = "metrics" }

jetty-server = { module = "org.eclipse.jetty:jetty-server", version.ref = "jetty" }
jetty-http = { module = "org.eclipse.jetty:jetty-http", version.ref = "jetty" }
jetty-xml = { module = "org.eclipse.jetty:jetty-xml", version.ref = "jetty" }

jaxb-runtime = { module = "org.glassfish.jaxb:jaxb-runtime", version.ref = "jaxb" }
jaxb-xjc = { module = "org.glassfish.jaxb:jaxb-xjc", version.ref = "jaxb" }

springBoot-bom = { module = "org.springframework.boot:spring-boot-dependencies", version.ref = "springBoot" }
springBoot-starterTest = { module = "org.springframework.boot:spring-boot-starter-test", version.ref = "springBoot" }
springBoot-starterWeb = { module = "org.springframework.boot:spring-boot-starter-web", version.ref = "springBoot" }

springCloud-bom = { module = "org.springframework.cloud:spring-cloud-dependencies", version = "2024.0.1" }

quarkus-bom = { module = "io.quarkus.platform:quarkus-bom", version.ref = "quarkus" }
quarkus-core = { group = "io.quarkus", name = "quarkus-core", version.ref = "quarkus" }
quarkus-arc = { group = "io.quarkus", name = "quarkus-arc", version.ref = "quarkus" }
quarkus-rest = { group = "io.quarkus", name = "quarkus-rest", version.ref = "quarkus" }
quarkus-kubernetes = { group = "io.quarkus", name = "quarkus-kubernetes", version.ref = "quarkus" }
quarkus-kubernetesConfig = { group = "io.quarkus", name = "quarkus-kubernetes-config", version.ref = "quarkus" }
quarkus-health = { group = "io.quarkus", name = "quarkus-smallrye-health", version.ref = "quarkus" }
quarkus-containerImage-docker = { group = "io.quarkus", name = "quarkus-container-image-docker", version.ref = "quarkus" } #TODO remove one once finalized which to use
quarkus-containerImage-jib = { group = "io.quarkus", name = "quarkus-container-image-jib", version.ref = "quarkus" }
quarkus-config-yaml = { group = "io.quarkus", name = "quarkus-config-yaml", version.ref = "quarkus" }
quarkus-scheduler = { group = "io.quarkus", name = "quarkus-scheduler", version.ref = "quarkus" }
quarkus-quartz = { group = "io.quarkus", name = "quarkus-quartz", version.ref = "quarkus" }
quarkus-jaxb = { group = "io.quarkus", name = "quarkus-jaxb", version.ref = "quarkus" }
quarkus-jdbc-postgresql = { group = "io.quarkus", name = "quarkus-jdbc-postgresql", version.ref = "quarkus" }
quarkus-grpc = { group = "io.quarkus", name = "quarkus-grpc", version.ref = "quarkus" }
quarkus-springBoot-properties = { group = "io.quarkus", name = "quarkus-spring-boot-properties", version.ref = "quarkus" }
quarkus-junit5 = { group = "io.quarkus", name = "quarkus-junit5", version.ref = "quarkus" }
quarkus-extension-vault = { group = "io.quarkiverse.vault", name = "quarkus-vault", version.ref = "quarkus-vault" }
quarkus-extension-systemd-notify = { group = "io.quarkiverse.systemd.notify", name = "quarkus-systemd-notify", version.ref = "quarkus-systemd-notify"}

smallrye-config-core = { group = "io.smallrye.config", name = "smallrye-config-core", version.ref = "smallryeConfig" }

resilience4j-retry = { module = "io.github.resilience4j:resilience4j-retry", version.ref = "resilience4j" }

junit-jupiterEngine = { module = "org.junit.jupiter:junit-jupiter-engine", version.ref = "junitJupiter" }
junit-vintageEngine = { module = "org.junit.vintage:junit-vintage-engine", version.ref = "junitJupiter" }
junit-jupiter-params = { module = "org.junit.jupiter:junit-jupiter-params", version.ref = "junitJupiter" }

xmlunit-core = { module = "org.xmlunit:xmlunit-core", version.ref = "xmlUnit" }
xmlunit-matchers = { module = "org.xmlunit:xmlunit-matchers", version.ref = "xmlUnit" }
xmlunit-assertj3 = { module = "org.xmlunit:xmlunit-assertj3", version.ref = "xmlUnit" }

bouncyCastle-bcpkix = { module = "org.bouncycastle:bcpkix-jdk18on", version.ref = "bouncyCastle" }
bouncyCastle-bcpg = { module = "org.bouncycastle:bcpg-jdk18on", version.ref = "bouncyCastle" }

protobuf-protoc = { group = "com.google.protobuf", name = "protoc", version.ref = "protoc" }
protobuf-javaUtil = { module = "com.google.protobuf:protobuf-java-util", version.ref = "protoc" }

grpc-nettyShaded = { module = "io.grpc:grpc-netty-shaded", version.ref = "grpc" }
grpc-stub = { module = "io.grpc:grpc-stub", version.ref = "grpc" }
grpc-util = { module = "io.grpc:grpc-util", version.ref = "grpc" }
grpc-protobuf = { module = "io.grpc:grpc-protobuf", version.ref = "grpc" }
grpc-protocGenGrpcJava = { module = "io.grpc:protoc-gen-grpc-java", version.ref = "grpc" }

slf4j-api = { module = "org.slf4j:slf4j-api", version.ref = "slf4j" }
jclOverSlf4j = { module = "org.slf4j:jcl-over-slf4j", version.ref = "slf4j" }
julOverSlf4j = { module = "org.slf4j:jul-to-slf4j", version.ref = "slf4j" }

testAutomation-core = { module = "com.nortal.test:test-automation-core", version.ref = "testAutomationFramework" }
testAutomation-allure = { module = "com.nortal.test:test-automation-allure", version.ref = "testAutomationFramework" }
testAutomation-containers = { module = "com.nortal.test:test-automation-containers", version.ref = "testAutomationFramework" }
testAutomation-feign = { module = "com.nortal.test:test-automation-feign", version.ref = "testAutomationFramework" }
testAutomation-selenide = { module = "com.nortal.test:test-automation-selenide", version.ref = "testAutomationFramework" }
testAutomation-assert = { module = "com.nortal.test:test-automation-assert", version.ref = "testAutomationFramework" }
testAutomation-restassured = { module = "com.nortal.test:test-automation-restassured", version.ref = "testAutomationFramework" }

jakarta-validationApi = { module = "jakarta.validation:jakarta.validation-api", version = "3.1.1" }
jakarta-servletApi = { module = "jakarta.servlet:jakarta.servlet-api", version = "6.1.0" }
jakarta-injectApi = { module = "jakarta.inject:jakarta.inject-api", version = "2.0.1" }
jakarta-cdiApi = { module = "jakarta.enterprise:jakarta.enterprise.cdi-api", version = "4.1.0" }
jakarta-bindApi = { module = "jakarta.xml.bind:jakarta.xml.bind-api", version = "4.0.2" }
jakarta-soapApi = { module = "jakarta.xml.soap:jakarta.xml.soap-api", version = "3.0.2" }
jakarta-annotationApi = { module = "jakarta.annotation:jakarta.annotation-api", version = "2.1.1" }

mapstructProcessor = { module = "org.mapstruct:mapstruct-processor", version.ref = "mapstruct" }
mapstruct = { module = "org.mapstruct:mapstruct", version.ref = "mapstruct" }

hibernate-hikaricp = { module = "org.hibernate:hibernate-hikaricp", version.ref = "hibernate" }
hibernate-jpamodelgen = { module = "org.hibernate:hibernate-jpamodelgen", version.ref = "hibernate" }
hibernate-core = { module = "org.hibernate.orm:hibernate-core", version.ref = "hibernate" }

jackson-bom = { module = "com.fasterxml.jackson:jackson-bom", version.ref = "jackson" }
jackson-annotations = { module = "com.fasterxml.jackson.core:jackson-annotations", version.ref = "jackson" }

mockito-core = { module = "org.mockito:mockito-core", version.ref = "mockito" }
mockito-jupiter = { module = "org.mockito:mockito-junit-jupiter", version.ref = "mockito" }

apache-commonsCompress = { module = "org.apache.commons:commons-compress", version = "1.27.1" }
apache-commonsLang3 = { module = "org.apache.commons:commons-lang3", version = "3.17.0" }
apache-commonsText = { module = "org.apache.commons:commons-text", version = "1.13.0" }
apache-commonsConfiguration2 = { module = "org.apache.commons:commons-configuration2", version = "2.11.0" }
apache-httpmime = { module = "org.apache.httpcomponents:httpmime", version = "4.5.14" }
apache-cxfToolsValidator = { module = "org.apache.cxf:cxf-tools-validator", version.ref = "apacheCxf" }
apache-cxfRtTransportsHttp = { module = "org.apache.cxf:cxf-rt-transports-http", version.ref = "apacheCxf" }
apache-tikaCore = { module = "org.apache.tika:tika-core", version = "3.1.0" }
apache-xmlsec = { module = "org.apache.santuario:xmlsec", version = "4.0.3" }
apache-httpclient = { module = "org.apache.httpcomponents:httpclient", version = "4.5.14" }
apache-httpasyncclient = { module = "org.apache.httpcomponents:httpasyncclient", version = "4.1.5" }
apache-httpclient5 = { module = "org.apache.httpcomponents.client5:httpclient5", version = "5.4.3" }
apache-mime4jCore = { module = "org.apache.james:apache-mime4j-core", version = "0.8.7" }

commons-cli = { module = "commons-cli:commons-cli", version = "1.9.0" }
commons-codec = { module = "commons-codec:commons-codec", version = "1.18.0" }
commons-io = { module = "commons-io:commons-io", version = "2.18.0" }
commons-collections = { module = "commons-collections:commons-collections", version = "3.2.2" }

swagger-parser = { module = "io.swagger.parser.v3:swagger-parser", version.ref = "swaggerParser" }
swagger-parserV3 = { module = "io.swagger.parser.v3:swagger-parser-v3", version.ref = "swaggerParser" }

openapi-parser = { module = "org.openapi4j:openapi-parser", version = "1.0.7" }
openapi-styleValidatorLib = { module = "org.openapitools.openapistylevalidator:openapi-style-validator-lib", version = "1.11" }
openapi-empoaSwaggerCore = { module = "org.openapitools.empoa:empoa-swagger-core", version = "2.1.0" }

lombok = { module = "org.projectlombok:lombok", version = "1.18.36" }
lombokMapstructBinding = { module = "org.projectlombok:lombok-mapstruct-binding", version = "0.2.0" }

logback-classic = { module = "ch.qos.logback:logback-classic", version.ref = "logback" }
logback-access = { module = "ch.qos.logback.access:logback-access-tomcat", version.ref = "logbackAccess" }

assertj-core = { module = "org.assertj:assertj-core", version = "3.27.3" }
wiremock-standalone = { module = "org.wiremock:wiremock-standalone", version = "3.12.1" }
postgresql = { module = "org.postgresql:postgresql", version = "42.7.5" }
hsqldb = { module = "org.hsqldb:hsqldb", version = "2.7.4" }
liquibase-core = { module = "org.liquibase:liquibase-core", version.ref = "liquibase" }
xerces-impl = { module = "xerces:xercesImpl", version = "2.12.2" }
feign-hc5 = { module = "io.github.openfeign:feign-hc5", version = "13.5" }
guava = { module = "com.google.guava:guava", version = "33.4.0-jre" }
swagger-annotations = { module = "io.swagger.core.v3:swagger-annotations", version = "2.2.29" }
awaitility = { module = "org.awaitility:awaitility", version = "4.3.0" }
bucket4j-core = { module = "com.bucket4j:bucket4j-core", version = "8.10.1" }
libpam4j = { module = "org.kohsuke:libpam4j", version = "1.11" }
wsdl4j = { module = "wsdl4j:wsdl4j", version = "1.6.3" }

hamcrest = { module = "org.hamcrest:hamcrest", version = "3.0" }
javax-annotationApi = { module = "javax.annotation:javax.annotation-api", version = "1.3.2" }
hikariCP = { module = "com.zaxxer:HikariCP", version = "6.2.1" }
saajImpl = { module = "com.sun.xml.messaging.saaj:saaj-impl", version = "3.0.4" }
quartz = { module = "org.quartz-scheduler:quartz", version = "2.5.0" }
antlrST4 = { module = "org.antlr:ST4", version = "4.3.4" }
systemRules = { module = "com.github.stefanbirkner:system-rules", version = "1.19.0" }
semver4j = { module = "org.semver4j:semver4j", version = "5.6.0" }
restAssured = { module = "io.rest-assured:rest-assured", version = "5.5.1" }
cliche = { module = "com.googlecode.clichemaven:cliche", version = "110413" }
acme4j = { module = "org.shredzone.acme4j:acme4j-client", version = "3.5.1" }
jsonUnit-assertj = { module = "net.javacrumbs.json-unit:json-unit-assertj", version = "4.1.0" }
opentelemetry-instrumentation-annotations = { module = "io.opentelemetry.instrumentation:opentelemetry-instrumentation-annotations", version = "2.14.0" }

#Gradle plugins
archUnit-plugin-core = { module = "com.societegenerale.commons:arch-unit-build-plugin-core", version.ref = "archUnitPlugin" }
licenseGradlePlugin = { module = "gradle.plugin.com.hierynomus.gradle.plugins:license-gradle-plugin", version = "0.16.1" }
archUnitGradlePlugin = { module = "com.societegenerale.commons:arch-unit-gradle-plugin", version.ref = "archUnitPlugin" }
protobufGradlePlugin = { module = "com.google.protobuf:com.google.protobuf.gradle.plugin", version.ref= "protobufPlugin"}
jibGradlePlugin = { module = "com.google.cloud.tools.jib:com.google.cloud.tools.jib.gradle.plugin", version = "3.4.4" }
jibQuarkusExtension = { module = "com.google.cloud.tools:jib-quarkus-extension-gradle", version = "0.1.2" }
quarkusGradlePlugin = { module = "io.quarkus:gradle-application-plugin", version.ref = "quarkus" }

[bundles]
metrics = ["metrics-core", "metrics-jmx"]
jaxb = ["jaxb-runtime", "jaxb-xjc"]
testAutomation = ["testAutomation-containers", "testAutomation-allure", "testAutomation-allure", "testAutomation-feign"]

quarkus-core = [
  "quarkus-arc",
  "quarkus-config-yaml",
  "quarkus-extension-vault",
]
quarkus-containerized = [
  "quarkus-kubernetes",
  "quarkus-health",
  "quarkus-containerImage-jib"
]

[plugins]
springBoot = { id = "org.springframework.boot", version.ref = "springBoot" }
quarkus = { id = "io.quarkus", version.ref = "quarkus" }
jandex = { id = "org.kordamp.gradle.jandex", version = "2.1.0" }
openapi-generator = { id = "org.openapi.generator", version = "7.12.0" }
sonarqube = { id = "org.sonarqube", version = "6.1.0.5360" }
protobuf = { id = "com.google.protobuf", version.ref = "protobufPlugin" }
frontendJDK21 = { id = "org.siouan.frontend-jdk21", version = "10.0.0" }
shadow = { id = "com.gradleup.shadow", version = "8.3.6" }
archUnit = { id = "com.societegenerale.commons.arch-unit-gradle-plugin", version.ref = "archUnitPlugin" }<|MERGE_RESOLUTION|>--- conflicted
+++ resolved
@@ -29,15 +29,9 @@
 protobufPlugin = "0.9.4"
 checkstyle = "10.22.0"
 jacoco = "0.8.12"
-<<<<<<< HEAD
 resilience4j = "2.3.0"
 quarkus = "3.21.1"
 quarkus-vault = "4.2.1"
-=======
-
-quarkus = "3.21.1"
-quarkus-vault = "4.1.0"
->>>>>>> f0602de3
 quarkus-systemd-notify = "1.0.2"
 smallryeConfig = "3.12.4"
 
