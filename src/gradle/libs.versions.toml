[versions]
# WARNING:
# Dependabot does not properly handle version references in build files
# for example 'implementation "io.dropwizard.metrics:metrics-core:${libs.versions.metrics.get()}"' will be ignored/won't get PR with version update if needed
# In some cases referincing library directly like 'libs.protobuf.protoc' may not work, possible workaround could be:
# protoc { artifact = libs.protobuf.protoc.get().toString() } where just using 'artifact = libs.protobuf.protoc' causes error

metrics = "4.2.26"
jetty = "12.0.7"
jaxb = "4.0.5"
hibernate = "6.5.2.Final"
mapstruct = "1.5.5.Final"
<<<<<<< HEAD
jackson = "2.17.0"
mockito = "5.11.0"
springBoot = "3.2.5"
junitJupiter = "5.10.3"
xmlUnit = "2.9.1"
=======
jackson = "2.17.2"
mockito = "5.12.0"
springBoot = "3.3.2"
junitJupiter = "5.10.3"
xmlUnit = "2.10.0"
>>>>>>> 8e6acbca
bouncyCastle = "1.78.1"
slf4j = "2.0.13"
testAutomationFramework = "0.2.17"
protoc = "3.25.3"
grpc = "1.65.1"
swaggerParser = "2.1.22"
logback = "1.4.14"
edc = "0.8.0"
edcJetty = "11.0.22"
nimbusJoseJwt = "9.39.1"
dss = "6.0"
caffeine = "3.1.8"
swaggerAnnotations = "2.2.17"
feign = "13.2.1"

[libraries]
metrics-core = { module = "io.dropwizard.metrics:metrics-core", version.ref = "metrics" }
metrics-jmx = { module = "io.dropwizard.metrics:metrics-jmx", version.ref = "metrics" }

jetty-server = { module = "org.eclipse.jetty:jetty-server", version.ref = "jetty" }
jetty-http = { module = "org.eclipse.jetty:jetty-http", version.ref = "jetty" }
jetty-xml = { module = "org.eclipse.jetty:jetty-xml", version.ref = "jetty" }

jaxb-runtime = { module = "org.glassfish.jaxb:jaxb-runtime", version.ref = "jaxb" }
jaxb-xjc = { module = "org.glassfish.jaxb:jaxb-xjc", version.ref = "jaxb" }

springBoot-bom = { module = "org.springframework.boot:spring-boot-dependencies", version.ref = "springBoot" }
springBoot-starterTest = { module = "org.springframework.boot:spring-boot-starter-test", version.ref = "springBoot" }
springBoot-starterWeb = { module = "org.springframework.boot:spring-boot-starter-web", version.ref = "springBoot" }

springCloud-bom = { module = "org.springframework.cloud:spring-cloud-dependencies", version = "2023.0.3" }

junit-jupiterEngine = { module = "org.junit.jupiter:junit-jupiter-engine", version.ref = "junitJupiter" }
junit-vintageEngine = { module = "org.junit.vintage:junit-vintage-engine", version.ref = "junitJupiter" }
junit-jupiter-params = { module = "org.junit.jupiter:junit-jupiter-params", version.ref = "junitJupiter" }

xmlunit-core = { module = "org.xmlunit:xmlunit-core", version.ref = "xmlUnit" }
xmlunit-matchers = { module = "org.xmlunit:xmlunit-matchers", version.ref = "xmlUnit" }
xmlunit-assertj3 = { module = "org.xmlunit:xmlunit-assertj3", version.ref = "xmlUnit" }

bouncyCastle-bcpkix = { module = "org.bouncycastle:bcpkix-jdk18on", version.ref = "bouncyCastle" }
bouncyCastle-bcpg = { module = "org.bouncycastle:bcpg-jdk18on", version.ref = "bouncyCastle" }

protobuf-protoc = { group = "com.google.protobuf", name = "protoc", version.ref = "protoc" }
protobuf-javaUtil = { module = "com.google.protobuf:protobuf-java-util", version.ref = "protoc" }

grpc-nettyShaded = { module = "io.grpc:grpc-netty-shaded", version.ref = "grpc" }
grpc-stub = { module = "io.grpc:grpc-stub", version.ref = "grpc" }
grpc-protobuf = { module = "io.grpc:grpc-protobuf", version.ref = "grpc" }
grpc-protocGenGrpcJava = { module = "io.grpc:protoc-gen-grpc-java", version.ref = "grpc" }

slf4j-api = { module = "org.slf4j:slf4j-api", version.ref = "slf4j" }
jclOverSlf4j = { module = "org.slf4j:jcl-over-slf4j", version.ref = "slf4j" }

testAutomation-core = { module = "com.nortal.test:test-automation-core", version.ref = "testAutomationFramework" }
testAutomation-allure = { module = "com.nortal.test:test-automation-allure", version.ref = "testAutomationFramework" }
testAutomation-containers = { module = "com.nortal.test:test-automation-containers", version.ref = "testAutomationFramework" }
testAutomation-feign = { module = "com.nortal.test:test-automation-feign", version.ref = "testAutomationFramework" }
testAutomation-selenide = { module = "com.nortal.test:test-automation-selenide", version.ref = "testAutomationFramework" }
testAutomation-assert = { module = "com.nortal.test:test-automation-assert", version.ref = "testAutomationFramework" }
testAutomation-restassured = { module = "com.nortal.test:test-automation-restassured", version.ref = "testAutomationFramework" }

jakarta-validationApi = { module = "jakarta.validation:jakarta.validation-api", version = "3.1.0" }
jakarta-servletApi = { module = "jakarta.servlet:jakarta.servlet-api", version = "6.1.0" }
jakarta-injectApi = { module = "jakarta.inject:jakarta.inject-api", version = "2.0.1" }
jakarta-bindApi = { module = "jakarta.xml.bind:jakarta.xml.bind-api", version = "4.0.2" }
jakarta-soapApi = { module = "jakarta.xml.soap:jakarta.xml.soap-api", version = "3.0.2" }
jakarta-annotationApi = { module = "jakarta.annotation:jakarta.annotation-api", version = "3.0.0" }
jakarta-json-module = { module = "org.glassfish:jakarta.json", version = "2.0.1" }

mapstructProcessor = { module = "org.mapstruct:mapstruct-processor", version.ref = "mapstruct" }
mapstruct = { module = "org.mapstruct:mapstruct", version.ref = "mapstruct" }

hibernate-hikaricp = { module = "org.hibernate:hibernate-hikaricp", version.ref = "hibernate" }
hibernate-jpamodelgen = { module = "org.hibernate:hibernate-jpamodelgen", version.ref = "hibernate" }
hibernate-core = { module = "org.hibernate.orm:hibernate-core", version.ref = "hibernate" }
hibernate-toolsAnt = { module = "org.hibernate.tool:hibernate-tools-ant", version.ref = "hibernate" }

jackson-bom = { module = "com.fasterxml.jackson:jackson-bom", version.ref = "jackson" }
jackson-annotations = { module = "com.fasterxml.jackson.core:jackson-annotations", version.ref = "jackson" }
jackson-databind = { module = "com.fasterxml.jackson.core:jackson-databind", version.ref = "jackson" }
jackson-jsonP = { module = "com.fasterxml.jackson.datatype:jackson-datatype-jakarta-jsonp", version.ref = "jackson" }
jackson-datatypeJsr310 = { module = "com.fasterxml.jackson.datatype:jackson-datatype-jsr310", version.ref = "jackson" }

mockito-core = { module = "org.mockito:mockito-core", version.ref = "mockito" }
mockito-jupiter = { module = "org.mockito:mockito-junit-jupiter", version.ref = "mockito" }

apache-commonsCompress = { module = "org.apache.commons:commons-compress", version = "1.26.2" }
apache-commonsLang3 = { module = "org.apache.commons:commons-lang3", version = "3.15.0" }
apache-commonsText = { module = "org.apache.commons:commons-text", version = "1.12.0" }
apache-commonsConfiguration2 = { module = "org.apache.commons:commons-configuration2", version = "2.11.0" }
apache-httpmime = { module = "org.apache.httpcomponents:httpmime", version = "4.5.14" }
apache-cxfToolsValidator = { module = "org.apache.cxf:cxf-tools-validator", version = "4.0.5" }
apache-tikaCore = { module = "org.apache.tika:tika-core", version = "2.9.2" }
apache-xmlsec = { module = "org.apache.santuario:xmlsec", version = "3.0.4" } # newer versions are not compatible with DSS
apache-httpclient = { module = "org.apache.httpcomponents:httpclient", version = "4.5.14" }
apache-httpasyncclient = { module = "org.apache.httpcomponents:httpasyncclient", version = "4.1.5" }
apache-httpclient5 = { module = "org.apache.httpcomponents.client5:httpclient5", version = "5.3.1" }
apache-mime4jCore = { module = "org.apache.james:apache-mime4j-core", version = "0.8.11" }
apache-ant = { module = "org.apache.ant:ant", version = "1.10.14" }

commons-cli = { module = "commons-cli:commons-cli", version = "1.8.0" }
commons-codec = { module = "commons-codec:commons-codec", version = "1.17.1" }
commons-io = { module = "commons-io:commons-io", version = "2.16.1" }
commons-collections = { module = "commons-collections:commons-collections", version = "3.2.2" }

swagger-parser = { module = "io.swagger.parser.v3:swagger-parser", version.ref = "swaggerParser" }
swagger-parserV3 = { module = "io.swagger.parser.v3:swagger-parser-v3", version.ref = "swaggerParser" }

openapi-parser = { module = "org.openapi4j:openapi-parser", version = "1.0.7" }
openapi-styleValidatorLib = { module = "org.openapitools.openapistylevalidator:openapi-style-validator-lib", version = "1.11" }
openapi-empoaSwaggerCore = { module = "org.openapitools.empoa:empoa-swagger-core", version = "2.1.0" }

lombok = { module = "org.projectlombok:lombok", version = "1.18.34" }
lombokMapstructBinding = { module = "org.projectlombok:lombok-mapstruct-binding", version = "0.2.0" }

logback-classic = { module = "ch.qos.logback:logback-classic", version.ref = "logback" }
logback-access = { module = "ch.qos.logback:logback-access", version.ref = "logback" }

assertj-core = { module = "org.assertj:assertj-core", version = "3.26.3" }
wiremock-standalone = { module = "org.wiremock:wiremock-standalone", version = "3.9.0" }
postgresql = { module = "org.postgresql:postgresql", version = "42.7.3" }
hsqldb = { module = "org.hsqldb:hsqldb", version = "2.7.3" }
liquibase-core = { module = "org.liquibase:liquibase-core", version = "4.28.0" }
xerces-impl = { module = "xerces:xercesImpl", version = "2.12.2" }
<<<<<<< HEAD
feign-jackson = { module = "io.github.openfeign:feign-jackson", version.ref = "feign" }
feign-jaxrs3 = { module = "io.github.openfeign:feign-jaxrs3", version.ref = "feign" }
feign-hc5 = { module = "io.github.openfeign:feign-hc5", version.ref = "feign" }
=======
feign-hc5 = { module = "io.github.openfeign:feign-hc5", version = "13.3" }
>>>>>>> 8e6acbca
guava = { module = "com.google.guava:guava", version = "33.0.0-jre" }
swagger-annotations = { module = "io.swagger.core.v3:swagger-annotations", version = "2.2.22" }
awaitility = { module = "org.awaitility:awaitility", version = "4.2.1" }
bucket4j-core = { module = "com.bucket4j:bucket4j-core", version = "8.10.1" }
libpam4j = { module = "org.kohsuke:libpam4j", version = "1.11" }
wsdl4j = { module = "wsdl4j:wsdl4j", version = "1.6.3" }
licenseGradlePlugin = { module = "gradle.plugin.com.hierynomus.gradle.plugins:license-gradle-plugin", version = "0.16.1" }
hamcrest = { module = "org.hamcrest:hamcrest", version = "2.2" }
javax-annotationApi = { module = "javax.annotation:javax.annotation-api", version = "1.3.2" }
hikariCP = { module = "com.zaxxer:HikariCP", version = "5.1.0" }
saajImpl = { module = "com.sun.xml.messaging.saaj:saaj-impl", version = "3.0.4" }
quartz = { module = "org.quartz-scheduler:quartz", version = "2.3.2" }
antlrST4 = { module = "org.antlr:ST4", version = "4.3.4" }
systemRules = { module = "com.github.stefanbirkner:system-rules", version = "1.19.0" }
<<<<<<< HEAD
semver4j = { module = "org.semver4j:semver4j", version = "5.2.3" }
=======
semver4j = { module = "org.semver4j:semver4j", version = "5.3.0" }
>>>>>>> 8e6acbca
restAssured = { module = "io.rest-assured:rest-assured", version = "5.5.0" }
cliche = { module = "com.googlecode.clichemaven:cliche", version = "110413" }
acme4j = { module = "org.shredzone.acme4j:acme4j-client", version = "3.3.1" }
jsonUnit-assertj = { module = "net.javacrumbs.json-unit:json-unit-assertj", version = "3.4.1" }
opentelemetry-instrumentation-annotations = { module = "io.opentelemetry.instrumentation:opentelemetry-instrumentation-annotations", version = "2.6.0" }

caffeine = { module = "com.github.ben-manes.caffeine:caffeine", version.ref = "caffeine" }
jetty-servlet = { module = "org.eclipse.jetty:jetty-servlet", version.ref = "edcJetty" }
nimbus-jose-jwt = { module = "com.nimbusds:nimbus-jose-jwt", version.ref = "nimbusJoseJwt" }
swagger-annotations-jakarta = { module = "io.swagger.core.v3:swagger-annotations-jakarta", version.ref = "swaggerAnnotations" }
websocket-jakarta-server = { module = "org.eclipse.jetty.websocket:websocket-jakarta-server", version.ref = "edcJetty" }

dss-jades = { module = "eu.europa.ec.joinup.sd-dss:dss-jades", version.ref = "dss" }
dss-xades = { module = "eu.europa.ec.joinup.sd-dss:dss-xades", version.ref = "dss" }
dss-token = { module = "eu.europa.ec.joinup.sd-dss:dss-token", version.ref = "dss" }
dss-utils-apache-commons = { module = "eu.europa.ec.joinup.sd-dss:dss-utils-apache-commons", version.ref = "dss" }
dss-xml-common = { module = "eu.europa.ec.joinup.sd-dss:dss-xml-common", version.ref = "dss" }

edc-api-observability = { module = "org.eclipse.edc:api-observability", version.ref = "edc" }
edc-asset-api = { module = "org.eclipse.edc:asset-api", version.ref = "edc" }
edc-boot = { module = "org.eclipse.edc:boot", version.ref = "edc" }
edc-callback-event-dispatcher = { module = "org.eclipse.edc:callback-event-dispatcher", version.ref = "edc" }
edc-catalog-api = { module = "org.eclipse.edc:catalog-api", version.ref = "edc" }
edc-configuration-filesystem = { module = "org.eclipse.edc:configuration-filesystem", version.ref = "edc" }
edc-connector-core = { module = "org.eclipse.edc:connector-core", version.ref = "edc" }
edc-contract-definition-api = { module = "org.eclipse.edc:contract-definition-api", version.ref = "edc" }
edc-contract-spi = { module = "org.eclipse.edc:contract-spi", version.ref = "edc" }
edc-contract-negotiation-api = { module = "org.eclipse.edc:contract-negotiation-api", version.ref = "edc" }
edc-control-plane-api-client = { module = "org.eclipse.edc:control-plane-api-client", version.ref = "edc" }
edc-control-plane-api = { module = "org.eclipse.edc:control-plane-api", version.ref = "edc" }
edc-control-plane-core = { module = "org.eclipse.edc:control-plane-core", version.ref = "edc" }
edc-control-plane-transform = { module = "org.eclipse.edc:control-plane-transform", version.ref = "edc" }
edc-core-spi = { module = "org.eclipse.edc:core-spi", version.ref = "edc" }
edc-core-connector = { module = "org.eclipse.edc:connector-core", version.ref = "edc" }
edc-core-edrstore = { module = "org.eclipse.edc:edr-store-core", version.ref = "edc" }
edc-ext-http = { module = "org.eclipse.edc:http", version.ref = "edc" }
edc-ext-observability = { module = "org.eclipse.edc:api-observability", version.ref = "edc" }
edc-crypto-common-lib = { module = "org.eclipse.edc:crypto-common-lib", version.ref = "edc" }
edc-data-plane-spi = { module = "org.eclipse.edc:data-plane-spi", version.ref = "edc" }
edc-data-plane-control-api = { module = "org.eclipse.edc:data-plane-control-api", version.ref = "edc" }
edc-data-plane-core = { module = "org.eclipse.edc:data-plane-core", version.ref = "edc" }
edc-data-plane-http = { module = "org.eclipse.edc:data-plane-http", version.ref = "edc" }
edc-data-plane-http-spi = { module = "org.eclipse.edc:data-plane-http-spi", version.ref = "edc" }
edc-data-plane-public-api = { module = "org.eclipse.edc:data-plane-public-api-v2", version.ref = "edc" }
edc-data-plane-selector-control-api = { module = "org.eclipse.edc:data-plane-selector-control-api", version.ref = "edc" }
edc-data-plane-selector-api = { module = "org.eclipse.edc:data-plane-selector-api", version.ref = "edc" }
edc-data-plane-selector-core = { module = "org.eclipse.edc:data-plane-selector-core", version.ref = "edc" }
edc-data-plane-util = { module = "org.eclipse.edc:data-plane-util", version.ref = "edc" }
edc-dsp = { module = "org.eclipse.edc:dsp", version.ref = "edc" }
edc-federated-catalog-api = { module = "org.eclipse.edc:federated-catalog-api", version.ref = "edc" }
edc-federated-catalog-core = { module = "org.eclipse.edc:federated-catalog-core", version.ref = "edc" }
edc-http-lib = { module = "org.eclipse.edc:http-lib", version.ref = "edc" }

edc-identity-did-core = { module = "org.eclipse.edc:identity-did-core", version.ref = "edc" }
edc-identity-did-web = { module = "org.eclipse.edc:identity-did-web", version.ref = "edc" }
edc-identity-hub-api = { module = "org.eclipse.edc:presentation-api", version.ref = "edc" }
edc-identity-hub-did = { module = "org.eclipse.edc:identity-hub-did", version.ref = "edc" }
edc-identity-hub-core = { module = "org.eclipse.edc:identity-hub-core", version.ref = "edc" }
edc-identity-hub-keypairs = { module = "org.eclipse.edc:identity-hub-keypairs", version.ref = "edc" }
edc-identity-hub-participants = { module = "org.eclipse.edc:identity-hub-participants", version.ref = "edc" }
edc-identity-hub-store-spi = { module = "org.eclipse.edc:identity-hub-store-spi", version.ref = "edc" }
edc-identity-hub-spi-did = { module = "org.eclipse.edc:identity-hub-did-spi", version.ref = "edc" }
edc-identity-hub-did-localpub = { module = "org.eclipse.edc:local-did-publisher", version.ref = "edc" }
edc-verifiable-presentation-lib = { module = "org.eclipse.edc:verifiable-presentation-lib", version.ref = "edc" }

edc-identity-hub-mgmt-config = { module = "org.eclipse.edc:api-configuration", version.ref = "edc" }
edc-identity-hub-mgmt-authentication = { module = "org.eclipse.edc:identityhub-api-authentication", version.ref = "edc" }
edc-identity-hub-mgmt-authorization = { module = "org.eclipse.edc:identityhub-api-authorization", version.ref = "edc" }
edc-identity-hub-mgmt-participantcontext = { module = "org.eclipse.edc:participant-context-api", version.ref = "edc" }
edc-identity-hub-mgmt-verifiablecredential = { module = "org.eclipse.edc:verifiable-credentials-api", version.ref = "edc" }
edc-verifiablecredential-spi = { module = "org.eclipse.edc:verifiable-credential-spi", version.ref = "edc" }

edc-identity-hub-mgmt-did = { module = "org.eclipse.edc:did-api", version.ref = "edc" }
edc-identity-hub-mgmt-keypairs = { module = "org.eclipse.edc:keypair-api", version.ref = "edc" }
edc-keypair-spi = { module = "org.eclipse.edc:keypair-spi", version.ref = "edc" }

edc-identity-trust-spi = { module = "org.eclipse.edc:identity-trust-spi", version.ref = "edc" }
edc-identity-trust-core = { module = "org.eclipse.edc:identity-trust-core", version.ref = "edc" }
edc-identity-trust-service = { module = "org.eclipse.edc:identity-trust-service", version.ref = "edc" }
edc-identity-trust-issuers-configuration = { module = "org.eclipse.edc:identity-trust-issuers-configuration", version.ref = "edc" }
edc-identity-trust-transform = { module = "org.eclipse.edc:identity-trust-transform", version.ref = "edc" }
edc-jersey-providers-lib = { module = "org.eclipse.edc:jersey-providers-lib", version.ref = "edc" }
edc-jsonLd = { module = "org.eclipse.edc:json-ld", version.ref = "edc" }
edc-jsonLd-lib = { module = "org.eclipse.edc:json-ld-lib", version.ref = "edc" }
edc-jsonLd-spi = { module = "org.eclipse.edc:json-ld-spi", version.ref = "edc" }
edc-jws2020-lib = { module = "org.eclipse.edc:jws2020-lib", version.ref = "edc" }
edc-jwt-spi = { module = "org.eclipse.edc:jwt-spi", version.ref = "edc" }
edc-verifiable-credentials = { module = "org.eclipse.edc:verifiable-credentials", version.ref = "edc" }
edc-ldp-verifiable-credentials = { module = "org.eclipse.edc:ldp-verifiable-credentials", version.ref = "edc" }
edc-jwt-verifiable-credentials = { module = "org.eclipse.edc:jwt-verifiable-credentials", version.ref = "edc" }
edc-management-api = { module = "org.eclipse.edc:management-api", version.ref = "edc" }
edc-management-api-configuration = { module = "org.eclipse.edc:management-api-configuration", version.ref = "edc" }
edc-control-api-configuration = { module = "org.eclipse.edc:control-api-configuration", version.ref = "edc" }
edc-policy-definition-api = { module = "org.eclipse.edc:policy-definition-api", version.ref = "edc" }
edc-policy-engine-spi = { module = "org.eclipse.edc:policy-engine-spi", version.ref = "edc" }
edc-transfer-data-plane-signaling = { module = "org.eclipse.edc:transfer-data-plane-signaling", version.ref = "edc" }
edc-edr-store-receiver = { module = "org.eclipse.edc:edr-store-receiver", version.ref = "edc" }
edc-transfer-process-api = { module = "org.eclipse.edc:transfer-process-api", version.ref = "edc" }
edc-transfer-spi = { module = "org.eclipse.edc:transfer-spi", version.ref = "edc" }
edc-transform-lib = { module = "org.eclipse.edc:transform-lib", version.ref = "edc" }
edc-token-spi = { module = "org.eclipse.edc:token-spi", version.ref = "edc" }
edc-token-core = { module = "org.eclipse.edc:token-core", version.ref = "edc" }
edc-util-lib = { module = "org.eclipse.edc:util-lib", version.ref = "edc" }
edc-vault-hashicorp = { module = "org.eclipse.edc:vault-hashicorp", version.ref = "edc" }
edc-web-spi = { module = "org.eclipse.edc:web-spi", version.ref = "edc" }

edc-sql-pool-apache-commons = { module = "org.eclipse.edc:sql-pool-apache-commons", version.ref = "edc" }
edc-transaction-local = { module = "org.eclipse.edc:transaction-local", version.ref = "edc" }
edc-asset-index-sql = { module = "org.eclipse.edc:asset-index-sql", version.ref = "edc" }
edc-data-plane-instance-store-sql = { module = "org.eclipse.edc:data-plane-instance-store-sql", version.ref = "edc" }
edc-data-plane-store-sql = { module = "org.eclipse.edc:data-plane-store-sql", version.ref = "edc" }
edc-contract-definition-store-sql = { module = "org.eclipse.edc:contract-definition-store-sql", version.ref = "edc" }
edc-contract-negotiation-store-sql = { module = "org.eclipse.edc:contract-negotiation-store-sql", version.ref = "edc" }
edc-policy-definition-store-sql = { module = "org.eclipse.edc:policy-definition-store-sql", version.ref = "edc" }
edc-transfer-process-store-sql = { module = "org.eclipse.edc:transfer-process-store-sql", version.ref = "edc" }
edc-edrindex-sql = { module = "org.eclipse.edc:edr-index-sql", version.ref = "edc" }
edc-junit = { module = "org.eclipse.edc:junit", version.ref = "edc" }

edc-micrometer-core = { module = "org.eclipse.edc:micrometer-core", version.ref = "edc" }
edc-micrometer-jersey = { module = "org.eclipse.edc:jersey-micrometer", version.ref = "edc" }
edc-micrometer-jetty = { module = "org.eclipse.edc:jetty-micrometer", version.ref = "edc" }

opentelemetry-instrumentation-annotations = { module = "io.opentelemetry.instrumentation:opentelemetry-instrumentation-annotations", version = "1.32.0" } # TODO older version to align with  edc

[bundles]
metrics = ["metrics-core", "metrics-jmx"]
jaxb = ["jaxb-runtime", "jaxb-xjc"]
testAutomation = ["testAutomation-containers", "testAutomation-allure", "testAutomation-allure", "testAutomation-feign"]
edc-sql-store = [
  "postgresql",
  "edc-sql-pool-apache-commons",
  #  without 'transaction-local' db connections are not returned to the pool and eventually edc stops working.
  "edc-transaction-local",
  "edc-asset-index-sql",
  "edc-data-plane-instance-store-sql",
  "edc-data-plane-store-sql",
  "edc-contract-definition-store-sql",
  "edc-contract-negotiation-store-sql",
  "edc-policy-definition-store-sql",
  "edc-transfer-process-store-sql",
  "edc-edrindex-sql"
]
edc-connector = ["edc-boot", "edc-core-connector", "edc-ext-http", "edc-ext-observability", "edc-jsonLd"]
edc-did = ["edc-identity-did-web", "edc-identity-did-core", "edc-identity-hub-did", "edc-identity-hub-did-localpub"]
edc-identity-hub-management-api = ["edc-identity-hub-mgmt-config", "edc-identity-hub-mgmt-did", "edc-identity-hub-mgmt-participantcontext",
  "edc-identity-hub-mgmt-verifiablecredential",
  "edc-identity-hub-mgmt-keypairs", "edc-identity-hub-mgmt-authentication", "edc-identity-hub-mgmt-authorization"]
edc-monitoring = ["edc-micrometer-core", "edc-micrometer-jersey", "edc-micrometer-jetty"]

[plugins]
springBoot = { id = "org.springframework.boot", version.ref = "springBoot" }
openapi-generator = { id = "org.openapi.generator", version = "7.7.0" }
sonarqube = { id = "org.sonarqube", version = "5.1.0.4882" }
protobuf = { id = "com.google.protobuf", version = "0.9.4" }
frontendJDK21 = { id = "org.siouan.frontend-jdk21", version = "8.1.0" }
shadow = { id = "com.github.johnrengelman.shadow", version = "8.1.1" }<|MERGE_RESOLUTION|>--- conflicted
+++ resolved
@@ -10,19 +10,11 @@
 jaxb = "4.0.5"
 hibernate = "6.5.2.Final"
 mapstruct = "1.5.5.Final"
-<<<<<<< HEAD
-jackson = "2.17.0"
-mockito = "5.11.0"
-springBoot = "3.2.5"
-junitJupiter = "5.10.3"
-xmlUnit = "2.9.1"
-=======
 jackson = "2.17.2"
 mockito = "5.12.0"
 springBoot = "3.3.2"
 junitJupiter = "5.10.3"
 xmlUnit = "2.10.0"
->>>>>>> 8e6acbca
 bouncyCastle = "1.78.1"
 slf4j = "2.0.13"
 testAutomationFramework = "0.2.17"
@@ -36,7 +28,7 @@
 dss = "6.0"
 caffeine = "3.1.8"
 swaggerAnnotations = "2.2.17"
-feign = "13.2.1"
+feign = "13.3"
 
 [libraries]
 metrics-core = { module = "io.dropwizard.metrics:metrics-core", version.ref = "metrics" }
@@ -148,13 +140,9 @@
 hsqldb = { module = "org.hsqldb:hsqldb", version = "2.7.3" }
 liquibase-core = { module = "org.liquibase:liquibase-core", version = "4.28.0" }
 xerces-impl = { module = "xerces:xercesImpl", version = "2.12.2" }
-<<<<<<< HEAD
 feign-jackson = { module = "io.github.openfeign:feign-jackson", version.ref = "feign" }
 feign-jaxrs3 = { module = "io.github.openfeign:feign-jaxrs3", version.ref = "feign" }
 feign-hc5 = { module = "io.github.openfeign:feign-hc5", version.ref = "feign" }
-=======
-feign-hc5 = { module = "io.github.openfeign:feign-hc5", version = "13.3" }
->>>>>>> 8e6acbca
 guava = { module = "com.google.guava:guava", version = "33.0.0-jre" }
 swagger-annotations = { module = "io.swagger.core.v3:swagger-annotations", version = "2.2.22" }
 awaitility = { module = "org.awaitility:awaitility", version = "4.2.1" }
@@ -169,11 +157,7 @@
 quartz = { module = "org.quartz-scheduler:quartz", version = "2.3.2" }
 antlrST4 = { module = "org.antlr:ST4", version = "4.3.4" }
 systemRules = { module = "com.github.stefanbirkner:system-rules", version = "1.19.0" }
-<<<<<<< HEAD
-semver4j = { module = "org.semver4j:semver4j", version = "5.2.3" }
-=======
 semver4j = { module = "org.semver4j:semver4j", version = "5.3.0" }
->>>>>>> 8e6acbca
 restAssured = { module = "io.rest-assured:rest-assured", version = "5.5.0" }
 cliche = { module = "com.googlecode.clichemaven:cliche", version = "110413" }
 acme4j = { module = "org.shredzone.acme4j:acme4j-client", version = "3.3.1" }
