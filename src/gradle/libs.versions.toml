--- conflicted
+++ resolved
@@ -206,13 +206,9 @@
 
 [plugins]
 springBoot = { id = "org.springframework.boot", version.ref = "springBoot" }
-<<<<<<< HEAD
 quarkus = { id = "io.quarkus", version.ref = "quarkus" }
 jandex = { id = "org.kordamp.gradle.jandex", version = "2.1.0" }
-openapi-generator = { id = "org.openapi.generator", version = "7.9.0" }
-=======
 openapi-generator = { id = "org.openapi.generator", version = "7.11.0" }
->>>>>>> 1f6e9573
 sonarqube = { id = "org.sonarqube", version = "6.0.1.5171" }
 protobuf = { id = "com.google.protobuf", version.ref = "protobufPlugin" }
 frontendJDK21 = { id = "org.siouan.frontend-jdk21", version = "10.0.0" }
