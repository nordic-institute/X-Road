[versions]
# WARNING:
# Dependabot does not properly handle version references in build files
# for example 'implementation "io.dropwizard.metrics:metrics-core:${libs.versions.metrics.get()}"' will be ignored/won't get PR with version update if needed
# In some cases referincing library directly like 'libs.protobuf.protoc' may not work, possible workaround could be:
# protoc { artifact = libs.protobuf.protoc.get().toString() } where just using 'artifact = libs.protobuf.protoc' causes error

metrics = "4.2.27"
jetty = "12.0.7"
jaxb = "4.0.5"
hibernate = "6.5.2.Final"
mapstruct = "1.6.0"
jackson = "2.17.2"
mockito = "5.13.0"
springBoot = "3.3.3"
junitJupiter = "5.11.0"
xmlUnit = "2.10.0"
bouncyCastle = "1.78.1"
slf4j = "2.0.16"
testAutomationFramework = "0.2.18"
protoc = "3.25.4"
grpc = "1.66.0"
swaggerParser = "2.1.22"
#can go newer on spring boot v3.3.3
logback = "1.5.7"
logbackAccess = "2.0.3"
<<<<<<< HEAD
edc = "0.8.1"
edcJetty = "11.0.22"
nimbusJoseJwt = "9.39.1"
dss = "6.0"
caffeine = "3.1.8"
swaggerAnnotations = "2.2.17"
feign = "13.3"
=======
apacheCxf = "4.0.5"
>>>>>>> b1d3b06b

[libraries]
metrics-core = { module = "io.dropwizard.metrics:metrics-core", version.ref = "metrics" }
metrics-jmx = { module = "io.dropwizard.metrics:metrics-jmx", version.ref = "metrics" }

jetty-server = { module = "org.eclipse.jetty:jetty-server", version.ref = "jetty" }
jetty-http = { module = "org.eclipse.jetty:jetty-http", version.ref = "jetty" }
jetty-xml = { module = "org.eclipse.jetty:jetty-xml", version.ref = "jetty" }

jaxb-runtime = { module = "org.glassfish.jaxb:jaxb-runtime", version.ref = "jaxb" }
jaxb-xjc = { module = "org.glassfish.jaxb:jaxb-xjc", version.ref = "jaxb" }

springBoot-bom = { module = "org.springframework.boot:spring-boot-dependencies", version.ref = "springBoot" }
springBoot-starterTest = { module = "org.springframework.boot:spring-boot-starter-test", version.ref = "springBoot" }
springBoot-starterWeb = { module = "org.springframework.boot:spring-boot-starter-web", version.ref = "springBoot" }

springCloud-bom = { module = "org.springframework.cloud:spring-cloud-dependencies", version = "2023.0.3" }

junit-jupiterEngine = { module = "org.junit.jupiter:junit-jupiter-engine", version.ref = "junitJupiter" }
junit-vintageEngine = { module = "org.junit.vintage:junit-vintage-engine", version.ref = "junitJupiter" }
junit-jupiter-params = { module = "org.junit.jupiter:junit-jupiter-params", version.ref = "junitJupiter" }

xmlunit-core = { module = "org.xmlunit:xmlunit-core", version.ref = "xmlUnit" }
xmlunit-matchers = { module = "org.xmlunit:xmlunit-matchers", version.ref = "xmlUnit" }
xmlunit-assertj3 = { module = "org.xmlunit:xmlunit-assertj3", version.ref = "xmlUnit" }

bouncyCastle-bcpkix = { module = "org.bouncycastle:bcpkix-jdk18on", version.ref = "bouncyCastle" }
bouncyCastle-bcpg = { module = "org.bouncycastle:bcpg-jdk18on", version.ref = "bouncyCastle" }

protobuf-protoc = { group = "com.google.protobuf", name = "protoc", version.ref = "protoc" }
protobuf-javaUtil = { module = "com.google.protobuf:protobuf-java-util", version.ref = "protoc" }

grpc-nettyShaded = { module = "io.grpc:grpc-netty-shaded", version.ref = "grpc" }
grpc-stub = { module = "io.grpc:grpc-stub", version.ref = "grpc" }
grpc-protobuf = { module = "io.grpc:grpc-protobuf", version.ref = "grpc" }
grpc-protocGenGrpcJava = { module = "io.grpc:protoc-gen-grpc-java", version.ref = "grpc" }

slf4j-api = { module = "org.slf4j:slf4j-api", version.ref = "slf4j" }
jclOverSlf4j = { module = "org.slf4j:jcl-over-slf4j", version.ref = "slf4j" }

testAutomation-core = { module = "com.nortal.test:test-automation-core", version.ref = "testAutomationFramework" }
testAutomation-allure = { module = "com.nortal.test:test-automation-allure", version.ref = "testAutomationFramework" }
testAutomation-containers = { module = "com.nortal.test:test-automation-containers", version.ref = "testAutomationFramework" }
testAutomation-feign = { module = "com.nortal.test:test-automation-feign", version.ref = "testAutomationFramework" }
testAutomation-selenide = { module = "com.nortal.test:test-automation-selenide", version.ref = "testAutomationFramework" }
testAutomation-assert = { module = "com.nortal.test:test-automation-assert", version.ref = "testAutomationFramework" }
testAutomation-restassured = { module = "com.nortal.test:test-automation-restassured", version.ref = "testAutomationFramework" }

jakarta-validationApi = { module = "jakarta.validation:jakarta.validation-api", version = "3.1.0" }
jakarta-servletApi = { module = "jakarta.servlet:jakarta.servlet-api", version = "6.1.0" }
jakarta-injectApi = { module = "jakarta.inject:jakarta.inject-api", version = "2.0.1" }
jakarta-bindApi = { module = "jakarta.xml.bind:jakarta.xml.bind-api", version = "4.0.2" }
jakarta-soapApi = { module = "jakarta.xml.soap:jakarta.xml.soap-api", version = "3.0.2" }
jakarta-annotationApi = { module = "jakarta.annotation:jakarta.annotation-api", version = "3.0.0" }
jakarta-json-module = { module = "org.glassfish:jakarta.json", version = "2.0.1" }

mapstructProcessor = { module = "org.mapstruct:mapstruct-processor", version.ref = "mapstruct" }
mapstruct = { module = "org.mapstruct:mapstruct", version.ref = "mapstruct" }

hibernate-hikaricp = { module = "org.hibernate:hibernate-hikaricp", version.ref = "hibernate" }
hibernate-jpamodelgen = { module = "org.hibernate:hibernate-jpamodelgen", version.ref = "hibernate" }
hibernate-core = { module = "org.hibernate.orm:hibernate-core", version.ref = "hibernate" }
hibernate-toolsAnt = { module = "org.hibernate.tool:hibernate-tools-ant", version.ref = "hibernate" }

jackson-bom = { module = "com.fasterxml.jackson:jackson-bom", version.ref = "jackson" }
jackson-annotations = { module = "com.fasterxml.jackson.core:jackson-annotations", version.ref = "jackson" }
jackson-databind = { module = "com.fasterxml.jackson.core:jackson-databind", version.ref = "jackson" }
jackson-jsonP = { module = "com.fasterxml.jackson.datatype:jackson-datatype-jakarta-jsonp", version.ref = "jackson" }
jackson-datatypeJsr310 = { module = "com.fasterxml.jackson.datatype:jackson-datatype-jsr310", version.ref = "jackson" }

mockito-core = { module = "org.mockito:mockito-core", version.ref = "mockito" }
mockito-jupiter = { module = "org.mockito:mockito-junit-jupiter", version.ref = "mockito" }

apache-commonsCompress = { module = "org.apache.commons:commons-compress", version = "1.27.1" }
apache-commonsLang3 = { module = "org.apache.commons:commons-lang3", version = "3.17.0" }
apache-commonsText = { module = "org.apache.commons:commons-text", version = "1.12.0" }
apache-commonsConfiguration2 = { module = "org.apache.commons:commons-configuration2", version = "2.11.0" }
apache-httpmime = { module = "org.apache.httpcomponents:httpmime", version = "4.5.14" }
apache-cxfToolsValidator = { module = "org.apache.cxf:cxf-tools-validator", version.ref = "apacheCxf" }
apache-cxfRtTransportsHttp = { module = "org.apache.cxf:cxf-rt-transports-http", version.ref = "apacheCxf" }
apache-tikaCore = { module = "org.apache.tika:tika-core", version = "2.9.2" }
apache-xmlsec = { module = "org.apache.santuario:xmlsec", version = "3.0.4" } # newer versions are not compatible with DSS
apache-httpclient = { module = "org.apache.httpcomponents:httpclient", version = "4.5.14" }
apache-httpasyncclient = { module = "org.apache.httpcomponents:httpasyncclient", version = "4.1.5" }
apache-httpclient5 = { module = "org.apache.httpcomponents.client5:httpclient5", version = "5.3.1" }
apache-mime4jCore = { module = "org.apache.james:apache-mime4j-core", version = "0.8.7" }
apache-ant = { module = "org.apache.ant:ant", version = "1.10.15" }

commons-cli = { module = "commons-cli:commons-cli", version = "1.9.0" }
commons-codec = { module = "commons-codec:commons-codec", version = "1.17.1" }
commons-io = { module = "commons-io:commons-io", version = "2.16.1" }
commons-collections = { module = "commons-collections:commons-collections", version = "3.2.2" }

swagger-parser = { module = "io.swagger.parser.v3:swagger-parser", version.ref = "swaggerParser" }
swagger-parserV3 = { module = "io.swagger.parser.v3:swagger-parser-v3", version.ref = "swaggerParser" }

openapi-parser = { module = "org.openapi4j:openapi-parser", version = "1.0.7" }
openapi-styleValidatorLib = { module = "org.openapitools.openapistylevalidator:openapi-style-validator-lib", version = "1.11" }
openapi-empoaSwaggerCore = { module = "org.openapitools.empoa:empoa-swagger-core", version = "2.1.0" }

lombok = { module = "org.projectlombok:lombok", version = "1.18.34" }
lombokMapstructBinding = { module = "org.projectlombok:lombok-mapstruct-binding", version = "0.2.0" }

logback-classic = { module = "ch.qos.logback:logback-classic", version.ref = "logback" }
logback-access = { module = "ch.qos.logback.access:tomcat", version.ref = "logbackAccess" }

assertj-core = { module = "org.assertj:assertj-core", version = "3.26.3" }
wiremock-standalone = { module = "org.wiremock:wiremock-standalone", version = "3.9.1" }
postgresql = { module = "org.postgresql:postgresql", version = "42.7.4" }
hsqldb = { module = "org.hsqldb:hsqldb", version = "2.7.3" }
liquibase-core = { module = "org.liquibase:liquibase-core", version = "4.29.1" }
xerces-impl = { module = "xerces:xercesImpl", version = "2.12.2" }
feign-jackson = { module = "io.github.openfeign:feign-jackson", version.ref = "feign" }
feign-jaxrs3 = { module = "io.github.openfeign:feign-jaxrs3", version.ref = "feign" }
feign-hc5 = { module = "io.github.openfeign:feign-hc5", version.ref = "feign" }
guava = { module = "com.google.guava:guava", version = "33.0.0-jre" }
swagger-annotations = { module = "io.swagger.core.v3:swagger-annotations", version = "2.2.23" }
awaitility = { module = "org.awaitility:awaitility", version = "4.2.2" }
bucket4j-core = { module = "com.bucket4j:bucket4j-core", version = "8.10.1" }
libpam4j = { module = "org.kohsuke:libpam4j", version = "1.11" }
wsdl4j = { module = "wsdl4j:wsdl4j", version = "1.6.3" }
licenseGradlePlugin = { module = "gradle.plugin.com.hierynomus.gradle.plugins:license-gradle-plugin", version = "0.16.1" }
hamcrest = { module = "org.hamcrest:hamcrest", version = "3.0" }
javax-annotationApi = { module = "javax.annotation:javax.annotation-api", version = "1.3.2" }
hikariCP = { module = "com.zaxxer:HikariCP", version = "5.1.0" }
saajImpl = { module = "com.sun.xml.messaging.saaj:saaj-impl", version = "3.0.4" }
quartz = { module = "org.quartz-scheduler:quartz", version = "2.3.2" }
antlrST4 = { module = "org.antlr:ST4", version = "4.3.4" }
systemRules = { module = "com.github.stefanbirkner:system-rules", version = "1.19.0" }
semver4j = { module = "org.semver4j:semver4j", version = "5.3.0" }
restAssured = { module = "io.rest-assured:rest-assured", version = "5.5.0" }
cliche = { module = "com.googlecode.clichemaven:cliche", version = "110413" }
acme4j = { module = "org.shredzone.acme4j:acme4j-client", version = "3.4.0" }
jsonUnit-assertj = { module = "net.javacrumbs.json-unit:json-unit-assertj", version = "3.4.1" }
opentelemetry-instrumentation-annotations = { module = "io.opentelemetry.instrumentation:opentelemetry-instrumentation-annotations", version = "2.7.0" }

caffeine = { module = "com.github.ben-manes.caffeine:caffeine", version.ref = "caffeine" }
jetty-servlet = { module = "org.eclipse.jetty:jetty-servlet", version.ref = "edcJetty" }
nimbus-jose-jwt = { module = "com.nimbusds:nimbus-jose-jwt", version.ref = "nimbusJoseJwt" }
swagger-annotations-jakarta = { module = "io.swagger.core.v3:swagger-annotations-jakarta", version.ref = "swaggerAnnotations" }
websocket-jakarta-server = { module = "org.eclipse.jetty.websocket:websocket-jakarta-server", version.ref = "edcJetty" }

dss-jades = { module = "eu.europa.ec.joinup.sd-dss:dss-jades", version.ref = "dss" }
dss-xades = { module = "eu.europa.ec.joinup.sd-dss:dss-xades", version.ref = "dss" }
dss-token = { module = "eu.europa.ec.joinup.sd-dss:dss-token", version.ref = "dss" }
dss-utils-apache-commons = { module = "eu.europa.ec.joinup.sd-dss:dss-utils-apache-commons", version.ref = "dss" }
dss-xml-common = { module = "eu.europa.ec.joinup.sd-dss:dss-xml-common", version.ref = "dss" }
dss-xml-utils = { module = "eu.europa.ec.joinup.sd-dss:dss-xml-utils", version.ref = "dss" }
dss-evidence-record-xml = { module = "eu.europa.ec.joinup.sd-dss:dss-evidence-record-xml", version.ref = "dss" }
dss-asic-xades = { module = "eu.europa.ec.joinup.sd-dss:dss-asic-xades", version.ref = "dss" }
dss-spi = { module = "eu.europa.ec.joinup.sd-dss:dss-spi", version.ref = "dss" }

edc-api-observability = { module = "org.eclipse.edc:api-observability", version.ref = "edc" }
edc-asset-api = { module = "org.eclipse.edc:asset-api", version.ref = "edc" }
edc-boot = { module = "org.eclipse.edc:boot", version.ref = "edc" }
edc-callback-event-dispatcher = { module = "org.eclipse.edc:callback-event-dispatcher", version.ref = "edc" }
edc-catalog-api = { module = "org.eclipse.edc:catalog-api", version.ref = "edc" }
edc-configuration-filesystem = { module = "org.eclipse.edc:configuration-filesystem", version.ref = "edc" }
edc-connector-core = { module = "org.eclipse.edc:connector-core", version.ref = "edc" }
edc-contract-definition-api = { module = "org.eclipse.edc:contract-definition-api", version.ref = "edc" }
edc-contract-spi = { module = "org.eclipse.edc:contract-spi", version.ref = "edc" }
edc-contract-negotiation-api = { module = "org.eclipse.edc:contract-negotiation-api", version.ref = "edc" }
edc-control-plane-api-client = { module = "org.eclipse.edc:control-plane-api-client", version.ref = "edc" }
edc-control-plane-api = { module = "org.eclipse.edc:control-plane-api", version.ref = "edc" }
edc-control-plane-core = { module = "org.eclipse.edc:control-plane-core", version.ref = "edc" }
edc-control-plane-transform = { module = "org.eclipse.edc:control-plane-transform", version.ref = "edc" }
edc-core-spi = { module = "org.eclipse.edc:core-spi", version.ref = "edc" }
edc-core-connector = { module = "org.eclipse.edc:connector-core", version.ref = "edc" }
edc-core-edrstore = { module = "org.eclipse.edc:edr-store-core", version.ref = "edc" }
edc-ext-http = { module = "org.eclipse.edc:http", version.ref = "edc" }
edc-ext-observability = { module = "org.eclipse.edc:api-observability", version.ref = "edc" }
edc-crypto-common-lib = { module = "org.eclipse.edc:crypto-common-lib", version.ref = "edc" }
edc-data-plane-spi = { module = "org.eclipse.edc:data-plane-spi", version.ref = "edc" }
edc-data-plane-control-api = { module = "org.eclipse.edc:data-plane-control-api", version.ref = "edc" }
edc-data-plane-core = { module = "org.eclipse.edc:data-plane-core", version.ref = "edc" }
edc-data-plane-http = { module = "org.eclipse.edc:data-plane-http", version.ref = "edc" }
edc-data-plane-http-spi = { module = "org.eclipse.edc:data-plane-http-spi", version.ref = "edc" }
edc-data-plane-public-api = { module = "org.eclipse.edc:data-plane-public-api-v2", version.ref = "edc" }
edc-data-plane-selector-control-api = { module = "org.eclipse.edc:data-plane-selector-control-api", version.ref = "edc" }
edc-data-plane-selector-api = { module = "org.eclipse.edc:data-plane-selector-api", version.ref = "edc" }
edc-data-plane-selector-core = { module = "org.eclipse.edc:data-plane-selector-core", version.ref = "edc" }
edc-data-plane-util = { module = "org.eclipse.edc:data-plane-util", version.ref = "edc" }
edc-dsp = { module = "org.eclipse.edc:dsp", version.ref = "edc" }
edc-federated-catalog-api = { module = "org.eclipse.edc:federated-catalog-api", version.ref = "edc" }
edc-federated-catalog-core = { module = "org.eclipse.edc:federated-catalog-core", version.ref = "edc" }
edc-http-lib = { module = "org.eclipse.edc:http-lib", version.ref = "edc" }

edc-identity-did-core = { module = "org.eclipse.edc:identity-did-core", version.ref = "edc" }
edc-identity-did-web = { module = "org.eclipse.edc:identity-did-web", version.ref = "edc" }
edc-identity-hub-api = { module = "org.eclipse.edc:presentation-api", version.ref = "edc" }
edc-identity-hub-did = { module = "org.eclipse.edc:identity-hub-did", version.ref = "edc" }
edc-identity-hub-core = { module = "org.eclipse.edc:identity-hub-core", version.ref = "edc" }
edc-identity-hub-keypairs = { module = "org.eclipse.edc:identity-hub-keypairs", version.ref = "edc" }
edc-identity-hub-participants = { module = "org.eclipse.edc:identity-hub-participants", version.ref = "edc" }
edc-identity-hub-store-spi = { module = "org.eclipse.edc:identity-hub-store-spi", version.ref = "edc" }
edc-identity-hub-spi-did = { module = "org.eclipse.edc:identity-hub-did-spi", version.ref = "edc" }
edc-identity-hub-did-localpub = { module = "org.eclipse.edc:local-did-publisher", version.ref = "edc" }
edc-verifiable-presentation-lib = { module = "org.eclipse.edc:verifiable-presentation-lib", version.ref = "edc" }

edc-identity-hub-mgmt-config = { module = "org.eclipse.edc:api-configuration", version.ref = "edc" }
edc-identity-hub-mgmt-authentication = { module = "org.eclipse.edc:identityhub-api-authentication", version.ref = "edc" }
edc-identity-hub-mgmt-authorization = { module = "org.eclipse.edc:identityhub-api-authorization", version.ref = "edc" }
edc-identity-hub-mgmt-participantcontext = { module = "org.eclipse.edc:participant-context-api", version.ref = "edc" }
edc-identity-hub-mgmt-verifiablecredential = { module = "org.eclipse.edc:verifiable-credentials-api", version.ref = "edc" }
edc-verifiablecredential-spi = { module = "org.eclipse.edc:verifiable-credential-spi", version.ref = "edc" }

edc-identity-hub-mgmt-did = { module = "org.eclipse.edc:did-api", version.ref = "edc" }
edc-identity-hub-mgmt-keypairs = { module = "org.eclipse.edc:keypair-api", version.ref = "edc" }
edc-keypair-spi = { module = "org.eclipse.edc:keypair-spi", version.ref = "edc" }

edc-identity-trust-spi = { module = "org.eclipse.edc:identity-trust-spi", version.ref = "edc" }
edc-identity-trust-core = { module = "org.eclipse.edc:identity-trust-core", version.ref = "edc" }
edc-identity-trust-service = { module = "org.eclipse.edc:identity-trust-service", version.ref = "edc" }
edc-identity-trust-issuers-configuration = { module = "org.eclipse.edc:identity-trust-issuers-configuration", version.ref = "edc" }
edc-identity-trust-transform = { module = "org.eclipse.edc:identity-trust-transform", version.ref = "edc" }
edc-jersey-providers-lib = { module = "org.eclipse.edc:jersey-providers-lib", version.ref = "edc" }
edc-jsonLd = { module = "org.eclipse.edc:json-ld", version.ref = "edc" }
edc-jsonLd-lib = { module = "org.eclipse.edc:json-ld-lib", version.ref = "edc" }
edc-jsonLd-spi = { module = "org.eclipse.edc:json-ld-spi", version.ref = "edc" }
edc-jws2020-lib = { module = "org.eclipse.edc:jws2020-lib", version.ref = "edc" }
edc-jwt-spi = { module = "org.eclipse.edc:jwt-spi", version.ref = "edc" }
edc-verifiable-credentials = { module = "org.eclipse.edc:verifiable-credentials", version.ref = "edc" }
edc-ldp-verifiable-credentials = { module = "org.eclipse.edc:ldp-verifiable-credentials", version.ref = "edc" }
edc-jwt-verifiable-credentials = { module = "org.eclipse.edc:jwt-verifiable-credentials", version.ref = "edc" }
edc-management-api = { module = "org.eclipse.edc:management-api", version.ref = "edc" }
edc-management-api-configuration = { module = "org.eclipse.edc:management-api-configuration", version.ref = "edc" }
edc-control-api-configuration = { module = "org.eclipse.edc:control-api-configuration", version.ref = "edc" }
edc-policy-definition-api = { module = "org.eclipse.edc:policy-definition-api", version.ref = "edc" }
edc-policy-engine-spi = { module = "org.eclipse.edc:policy-engine-spi", version.ref = "edc" }
edc-transfer-data-plane-signaling = { module = "org.eclipse.edc:transfer-data-plane-signaling", version.ref = "edc" }
edc-edr-store-receiver = { module = "org.eclipse.edc:edr-store-receiver", version.ref = "edc" }
edc-transfer-process-api = { module = "org.eclipse.edc:transfer-process-api", version.ref = "edc" }
edc-transfer-spi = { module = "org.eclipse.edc:transfer-spi", version.ref = "edc" }
edc-transform-lib = { module = "org.eclipse.edc:transform-lib", version.ref = "edc" }
edc-token-spi = { module = "org.eclipse.edc:token-spi", version.ref = "edc" }
edc-token-core = { module = "org.eclipse.edc:token-core", version.ref = "edc" }
edc-util-lib = { module = "org.eclipse.edc:util-lib", version.ref = "edc" }
edc-vault-hashicorp = { module = "org.eclipse.edc:vault-hashicorp", version.ref = "edc" }
edc-web-spi = { module = "org.eclipse.edc:web-spi", version.ref = "edc" }

edc-sql-pool-apache-commons = { module = "org.eclipse.edc:sql-pool-apache-commons", version.ref = "edc" }
edc-transaction-local = { module = "org.eclipse.edc:transaction-local", version.ref = "edc" }
edc-asset-index-sql = { module = "org.eclipse.edc:asset-index-sql", version.ref = "edc" }
edc-data-plane-instance-store-sql = { module = "org.eclipse.edc:data-plane-instance-store-sql", version.ref = "edc" }
edc-data-plane-store-sql = { module = "org.eclipse.edc:data-plane-store-sql", version.ref = "edc" }
edc-contract-definition-store-sql = { module = "org.eclipse.edc:contract-definition-store-sql", version.ref = "edc" }
edc-contract-negotiation-store-sql = { module = "org.eclipse.edc:contract-negotiation-store-sql", version.ref = "edc" }
edc-policy-definition-store-sql = { module = "org.eclipse.edc:policy-definition-store-sql", version.ref = "edc" }
edc-transfer-process-store-sql = { module = "org.eclipse.edc:transfer-process-store-sql", version.ref = "edc" }
edc-edrindex-sql = { module = "org.eclipse.edc:edr-index-sql", version.ref = "edc" }
edc-junit = { module = "org.eclipse.edc:junit", version.ref = "edc" }

edc-micrometer-core = { module = "org.eclipse.edc:micrometer-core", version.ref = "edc" }
edc-micrometer-jersey = { module = "org.eclipse.edc:jersey-micrometer", version.ref = "edc" }
edc-micrometer-jetty = { module = "org.eclipse.edc:jetty-micrometer", version.ref = "edc" }

[bundles]
metrics = ["metrics-core", "metrics-jmx"]
jaxb = ["jaxb-runtime", "jaxb-xjc"]
testAutomation = ["testAutomation-containers", "testAutomation-allure", "testAutomation-allure", "testAutomation-feign"]
edc-sql-store = [
  "postgresql",
  "edc-sql-pool-apache-commons",
  #  without 'transaction-local' db connections are not returned to the pool and eventually edc stops working.
  "edc-transaction-local",
  "edc-asset-index-sql",
  "edc-data-plane-instance-store-sql",
  "edc-data-plane-store-sql",
  "edc-contract-definition-store-sql",
  "edc-contract-negotiation-store-sql",
  "edc-policy-definition-store-sql",
  "edc-transfer-process-store-sql",
  "edc-edrindex-sql"
]
edc-connector = ["edc-boot", "edc-core-connector", "edc-ext-http", "edc-ext-observability", "edc-jsonLd"]
edc-did = ["edc-identity-did-web", "edc-identity-did-core", "edc-identity-hub-did", "edc-identity-hub-did-localpub"]
edc-identity-hub-management-api = ["edc-identity-hub-mgmt-config", "edc-identity-hub-mgmt-did", "edc-identity-hub-mgmt-participantcontext",
  "edc-identity-hub-mgmt-verifiablecredential",
  "edc-identity-hub-mgmt-keypairs", "edc-identity-hub-mgmt-authentication", "edc-identity-hub-mgmt-authorization"]
edc-monitoring = ["edc-micrometer-core", "edc-micrometer-jersey", "edc-micrometer-jetty"]

[plugins]
springBoot = { id = "org.springframework.boot", version.ref = "springBoot" }
openapi-generator = { id = "org.openapi.generator", version = "7.8.0" }
sonarqube = { id = "org.sonarqube", version = "5.1.0.4882" }
protobuf = { id = "com.google.protobuf", version = "0.9.4" }
frontendJDK21 = { id = "org.siouan.frontend-jdk21", version = "8.1.0" }
shadow = { id = "com.gradleup.shadow", version = "8.3.0" }<|MERGE_RESOLUTION|>--- conflicted
+++ resolved
@@ -24,7 +24,7 @@
 #can go newer on spring boot v3.3.3
 logback = "1.5.7"
 logbackAccess = "2.0.3"
-<<<<<<< HEAD
+apacheCxf = "4.0.5"
 edc = "0.8.1"
 edcJetty = "11.0.22"
 nimbusJoseJwt = "9.39.1"
@@ -32,9 +32,6 @@
 caffeine = "3.1.8"
 swaggerAnnotations = "2.2.17"
 feign = "13.3"
-=======
-apacheCxf = "4.0.5"
->>>>>>> b1d3b06b
 
 [libraries]
 metrics-core = { module = "io.dropwizard.metrics:metrics-core", version.ref = "metrics" }
