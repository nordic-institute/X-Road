--- conflicted
+++ resolved
@@ -21,12 +21,8 @@
 protoc = "4.28.2"
 grpc = "1.67.1"
 swaggerParser = "2.1.22"
-<<<<<<< HEAD
 #can go newer on spring boot v3.3.3
-logback = "1.5.7"
-=======
 logback = "1.5.11"
->>>>>>> b1b1f502
 logbackAccess = "2.0.3"
 apacheCxf = "4.0.5"
 archUnitPlugin = "4.0.0"
@@ -36,7 +32,7 @@
 dss = "6.0"
 caffeine = "3.1.8"
 swaggerAnnotations = "2.2.17"
-feign = "13.3"
+feign = "13.5"
 
 [libraries]
 metrics-core = { module = "io.dropwizard.metrics:metrics-core", version.ref = "metrics" }
@@ -118,13 +114,8 @@
 apache-httpmime = { module = "org.apache.httpcomponents:httpmime", version = "4.5.14" }
 apache-cxfToolsValidator = { module = "org.apache.cxf:cxf-tools-validator", version.ref = "apacheCxf" }
 apache-cxfRtTransportsHttp = { module = "org.apache.cxf:cxf-rt-transports-http", version.ref = "apacheCxf" }
-<<<<<<< HEAD
-apache-tikaCore = { module = "org.apache.tika:tika-core", version = "2.9.2" }
+apache-tikaCore = { module = "org.apache.tika:tika-core", version = "3.0.0" }
 apache-xmlsec = { module = "org.apache.santuario:xmlsec", version = "3.0.4" } # newer versions are not compatible with DSS
-=======
-apache-tikaCore = { module = "org.apache.tika:tika-core", version = "3.0.0" }
-apache-xmlsec = { module = "org.apache.santuario:xmlsec", version = "4.0.2" }
->>>>>>> b1b1f502
 apache-httpclient = { module = "org.apache.httpcomponents:httpclient", version = "4.5.14" }
 apache-httpasyncclient = { module = "org.apache.httpcomponents:httpasyncclient", version = "4.1.5" }
 apache-httpclient5 = { module = "org.apache.httpcomponents.client5:httpclient5", version = "5.4" }
@@ -155,13 +146,9 @@
 hsqldb = { module = "org.hsqldb:hsqldb", version = "2.7.3" }
 liquibase-core = { module = "org.liquibase:liquibase-core", version = "4.29.2" }
 xerces-impl = { module = "xerces:xercesImpl", version = "2.12.2" }
-<<<<<<< HEAD
 feign-jackson = { module = "io.github.openfeign:feign-jackson", version.ref = "feign" }
 feign-jaxrs3 = { module = "io.github.openfeign:feign-jaxrs3", version.ref = "feign" }
 feign-hc5 = { module = "io.github.openfeign:feign-hc5", version.ref = "feign" }
-=======
-feign-hc5 = { module = "io.github.openfeign:feign-hc5", version = "13.5" }
->>>>>>> b1b1f502
 guava = { module = "com.google.guava:guava", version = "33.0.0-jre" }
 swagger-annotations = { module = "io.swagger.core.v3:swagger-annotations", version = "2.2.25" }
 awaitility = { module = "org.awaitility:awaitility", version = "4.2.2" }
