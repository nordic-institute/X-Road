[versions]
# WARNING:
# Dependabot does not properly handle version references in build files
# for example 'implementation "io.dropwizard.metrics:metrics-core:${libs.versions.metrics.get()}"' will be ignored/won't get PR with version update if needed
# In some cases referincing library directly like 'libs.protobuf.protoc' may not work, possible workaround could be:
# protoc { artifact = libs.protobuf.protoc.get().toString() } where just using 'artifact = libs.protobuf.protoc' causes error

metrics = "4.2.30"
jetty = "12.0.16"
jaxb = "4.0.5"
hibernate = "6.6.11.Final"
mapstruct = "1.6.3"
jackson = "2.18.3"
mockito = "5.16.1"
springBoot = "3.4.4"
junitJupiter = "5.11.4"
xmlUnit = "2.10.0"
bouncyCastle = "1.80"
slf4j = "2.0.17"
testAutomationFramework = "0.2.19"
protoc = "4.30.2"
grpc = "1.71.0"
swaggerParser = "2.1.26"
logback = "1.5.18"
logbackAccess = "2.0.6"
<<<<<<< HEAD
liquibase = "4.31.1"
apacheCxf = "4.1.0"
archUnitPlugin = "4.0.0"
protobufPlugin = "0.9.4"
checkstyle = "10.21.1"
=======
apacheCxf = "4.1.1"
archUnitPlugin = "4.0.0"
checkstyle = "10.22.0"
>>>>>>> ebb2d882
jacoco = "0.8.12"

quarkus = "3.19.1"
quarkus-vault = "4.1.0"
quarkus-systemd-notify = "1.0.2"
smallryeConfig = "3.11.2"

[libraries]
metrics-core = { module = "io.dropwizard.metrics:metrics-core", version.ref = "metrics" }
metrics-jmx = { module = "io.dropwizard.metrics:metrics-jmx", version.ref = "metrics" }

jetty-server = { module = "org.eclipse.jetty:jetty-server", version.ref = "jetty" }
jetty-http = { module = "org.eclipse.jetty:jetty-http", version.ref = "jetty" }
jetty-xml = { module = "org.eclipse.jetty:jetty-xml", version.ref = "jetty" }

jaxb-runtime = { module = "org.glassfish.jaxb:jaxb-runtime", version.ref = "jaxb" }
jaxb-xjc = { module = "org.glassfish.jaxb:jaxb-xjc", version.ref = "jaxb" }

springBoot-bom = { module = "org.springframework.boot:spring-boot-dependencies", version.ref = "springBoot" }
springBoot-starterTest = { module = "org.springframework.boot:spring-boot-starter-test", version.ref = "springBoot" }
springBoot-starterWeb = { module = "org.springframework.boot:spring-boot-starter-web", version.ref = "springBoot" }

springCloud-bom = { module = "org.springframework.cloud:spring-cloud-dependencies", version = "2024.0.1" }

quarkus-bom = { module = "io.quarkus.platform:quarkus-bom", version.ref = "quarkus" }
quarkus-arc = { group = "io.quarkus", name = "quarkus-arc", version.ref = "quarkus" }
quarkus-rest = { group = "io.quarkus", name = "quarkus-rest", version.ref = "quarkus" }
quarkus-kubernetes = { group = "io.quarkus", name = "quarkus-kubernetes", version.ref = "quarkus" }
quarkus-kubernetesConfig = { group = "io.quarkus", name = "quarkus-kubernetes-config", version.ref = "quarkus" }
quarkus-health = { group = "io.quarkus", name = "quarkus-smallrye-health", version.ref = "quarkus" }
quarkus-containerImage-docker = { group = "io.quarkus", name = "quarkus-container-image-docker", version.ref = "quarkus" } #TODO remove one once finalized which to use
quarkus-containerImage-jib = { group = "io.quarkus", name = "quarkus-container-image-jib", version.ref = "quarkus" }
quarkus-config-yaml = { group = "io.quarkus", name = "quarkus-config-yaml", version.ref = "quarkus" }
quarkus-scheduler = { group = "io.quarkus", name = "quarkus-scheduler", version.ref = "quarkus" }
quarkus-quartz = { group = "io.quarkus", name = "quarkus-quartz", version.ref = "quarkus" }
quarkus-jaxb = { group = "io.quarkus", name = "quarkus-jaxb", version.ref = "quarkus" }
quarkus-grpc = { group = "io.quarkus", name = "quarkus-grpc", version.ref = "quarkus" }
quarkus-springBoot-properties = { group = "io.quarkus", name = "quarkus-spring-boot-properties", version.ref = "quarkus" }
quarkus-junit5 = { group = "io.quarkus", name = "quarkus-junit5", version.ref = "quarkus" }
quarkus-extension-vault = { group = "io.quarkiverse.vault", name = "quarkus-vault", version.ref = "quarkus-vault" }
quarkus-extension-systemd-notify = { group = "io.quarkiverse.systemd.notify", name = "quarkus-systemd-notify", version.ref = "quarkus-systemd-notify"}

smallrye-config-core = { group = "io.smallrye.config", name = "smallrye-config-core", version.ref = "smallryeConfig" }

junit-jupiterEngine = { module = "org.junit.jupiter:junit-jupiter-engine", version.ref = "junitJupiter" }
junit-vintageEngine = { module = "org.junit.vintage:junit-vintage-engine", version.ref = "junitJupiter" }
junit-jupiter-params = { module = "org.junit.jupiter:junit-jupiter-params", version.ref = "junitJupiter" }

xmlunit-core = { module = "org.xmlunit:xmlunit-core", version.ref = "xmlUnit" }
xmlunit-matchers = { module = "org.xmlunit:xmlunit-matchers", version.ref = "xmlUnit" }
xmlunit-assertj3 = { module = "org.xmlunit:xmlunit-assertj3", version.ref = "xmlUnit" }

bouncyCastle-bcpkix = { module = "org.bouncycastle:bcpkix-jdk18on", version.ref = "bouncyCastle" }
bouncyCastle-bcpg = { module = "org.bouncycastle:bcpg-jdk18on", version.ref = "bouncyCastle" }

protobuf-protoc = { group = "com.google.protobuf", name = "protoc", version.ref = "protoc" }
protobuf-javaUtil = { module = "com.google.protobuf:protobuf-java-util", version.ref = "protoc" }

grpc-nettyShaded = { module = "io.grpc:grpc-netty-shaded", version.ref = "grpc" }
grpc-stub = { module = "io.grpc:grpc-stub", version.ref = "grpc" }
grpc-util = { module = "io.grpc:grpc-util", version.ref = "grpc" }
grpc-protobuf = { module = "io.grpc:grpc-protobuf", version.ref = "grpc" }
grpc-protocGenGrpcJava = { module = "io.grpc:protoc-gen-grpc-java", version.ref = "grpc" }

slf4j-api = { module = "org.slf4j:slf4j-api", version.ref = "slf4j" }
jclOverSlf4j = { module = "org.slf4j:jcl-over-slf4j", version.ref = "slf4j" }
julOverSlf4j = { module = "org.slf4j:jul-to-slf4j", version.ref = "slf4j" }

testAutomation-core = { module = "com.nortal.test:test-automation-core", version.ref = "testAutomationFramework" }
testAutomation-allure = { module = "com.nortal.test:test-automation-allure", version.ref = "testAutomationFramework" }
testAutomation-containers = { module = "com.nortal.test:test-automation-containers", version.ref = "testAutomationFramework" }
testAutomation-feign = { module = "com.nortal.test:test-automation-feign", version.ref = "testAutomationFramework" }
testAutomation-selenide = { module = "com.nortal.test:test-automation-selenide", version.ref = "testAutomationFramework" }
testAutomation-assert = { module = "com.nortal.test:test-automation-assert", version.ref = "testAutomationFramework" }
testAutomation-restassured = { module = "com.nortal.test:test-automation-restassured", version.ref = "testAutomationFramework" }

jakarta-validationApi = { module = "jakarta.validation:jakarta.validation-api", version = "3.1.1" }
jakarta-servletApi = { module = "jakarta.servlet:jakarta.servlet-api", version = "6.1.0" }
jakarta-injectApi = { module = "jakarta.inject:jakarta.inject-api", version = "2.0.1" }
jakarta-cdiApi = { module = "jakarta.enterprise:jakarta.enterprise.cdi-api", version = "4.1.0" }
jakarta-bindApi = { module = "jakarta.xml.bind:jakarta.xml.bind-api", version = "4.0.2" }
jakarta-soapApi = { module = "jakarta.xml.soap:jakarta.xml.soap-api", version = "3.0.2" }
jakarta-annotationApi = { module = "jakarta.annotation:jakarta.annotation-api", version = "2.1.1" }

mapstructProcessor = { module = "org.mapstruct:mapstruct-processor", version.ref = "mapstruct" }
mapstruct = { module = "org.mapstruct:mapstruct", version.ref = "mapstruct" }

hibernate-hikaricp = { module = "org.hibernate:hibernate-hikaricp", version.ref = "hibernate" }
hibernate-jpamodelgen = { module = "org.hibernate:hibernate-jpamodelgen", version.ref = "hibernate" }
hibernate-core = { module = "org.hibernate.orm:hibernate-core", version.ref = "hibernate" }

jackson-bom = { module = "com.fasterxml.jackson:jackson-bom", version.ref = "jackson" }
jackson-annotations = { module = "com.fasterxml.jackson.core:jackson-annotations", version.ref = "jackson" }

mockito-core = { module = "org.mockito:mockito-core", version.ref = "mockito" }
mockito-jupiter = { module = "org.mockito:mockito-junit-jupiter", version.ref = "mockito" }

apache-commonsCompress = { module = "org.apache.commons:commons-compress", version = "1.27.1" }
apache-commonsLang3 = { module = "org.apache.commons:commons-lang3", version = "3.17.0" }
apache-commonsText = { module = "org.apache.commons:commons-text", version = "1.13.0" }
apache-commonsConfiguration2 = { module = "org.apache.commons:commons-configuration2", version = "2.11.0" }
apache-httpmime = { module = "org.apache.httpcomponents:httpmime", version = "4.5.14" }
apache-cxfToolsValidator = { module = "org.apache.cxf:cxf-tools-validator", version.ref = "apacheCxf" }
apache-cxfRtTransportsHttp = { module = "org.apache.cxf:cxf-rt-transports-http", version.ref = "apacheCxf" }
apache-tikaCore = { module = "org.apache.tika:tika-core", version = "3.1.0" }
apache-xmlsec = { module = "org.apache.santuario:xmlsec", version = "4.0.3" }
apache-httpclient = { module = "org.apache.httpcomponents:httpclient", version = "4.5.14" }
apache-httpasyncclient = { module = "org.apache.httpcomponents:httpasyncclient", version = "4.1.5" }
apache-httpclient5 = { module = "org.apache.httpcomponents.client5:httpclient5", version = "5.4.3" }
apache-mime4jCore = { module = "org.apache.james:apache-mime4j-core", version = "0.8.7" }

commons-cli = { module = "commons-cli:commons-cli", version = "1.9.0" }
commons-codec = { module = "commons-codec:commons-codec", version = "1.18.0" }
commons-io = { module = "commons-io:commons-io", version = "2.18.0" }
commons-collections = { module = "commons-collections:commons-collections", version = "3.2.2" }

swagger-parser = { module = "io.swagger.parser.v3:swagger-parser", version.ref = "swaggerParser" }
swagger-parserV3 = { module = "io.swagger.parser.v3:swagger-parser-v3", version.ref = "swaggerParser" }

openapi-parser = { module = "org.openapi4j:openapi-parser", version = "1.0.7" }
openapi-styleValidatorLib = { module = "org.openapitools.openapistylevalidator:openapi-style-validator-lib", version = "1.11" }
openapi-empoaSwaggerCore = { module = "org.openapitools.empoa:empoa-swagger-core", version = "2.1.0" }

lombok = { module = "org.projectlombok:lombok", version = "1.18.36" }
lombokMapstructBinding = { module = "org.projectlombok:lombok-mapstruct-binding", version = "0.2.0" }

logback-classic = { module = "ch.qos.logback:logback-classic", version.ref = "logback" }
logback-access = { module = "ch.qos.logback.access:logback-access-tomcat", version.ref = "logbackAccess" }

assertj-core = { module = "org.assertj:assertj-core", version = "3.27.3" }
wiremock-standalone = { module = "org.wiremock:wiremock-standalone", version = "3.12.1" }
postgresql = { module = "org.postgresql:postgresql", version = "42.7.5" }
hsqldb = { module = "org.hsqldb:hsqldb", version = "2.7.4" }
<<<<<<< HEAD
liquibase-core = { module = "org.liquibase:liquibase-core", version.ref = "liquibase" }
=======
liquibase-core = { module = "org.liquibase:liquibase-core", version = "4.31.1" }
>>>>>>> ebb2d882
xerces-impl = { module = "xerces:xercesImpl", version = "2.12.2" }
feign-hc5 = { module = "io.github.openfeign:feign-hc5", version = "13.5" }
guava = { module = "com.google.guava:guava", version = "33.4.0-jre" }
swagger-annotations = { module = "io.swagger.core.v3:swagger-annotations", version = "2.2.29" }
awaitility = { module = "org.awaitility:awaitility", version = "4.3.0" }
bucket4j-core = { module = "com.bucket4j:bucket4j-core", version = "8.10.1" }
libpam4j = { module = "org.kohsuke:libpam4j", version = "1.11" }
wsdl4j = { module = "wsdl4j:wsdl4j", version = "1.6.3" }

hamcrest = { module = "org.hamcrest:hamcrest", version = "3.0" }
javax-annotationApi = { module = "javax.annotation:javax.annotation-api", version = "1.3.2" }
hikariCP = { module = "com.zaxxer:HikariCP", version = "6.2.1" }
saajImpl = { module = "com.sun.xml.messaging.saaj:saaj-impl", version = "3.0.4" }
quartz = { module = "org.quartz-scheduler:quartz", version = "2.5.0" }
antlrST4 = { module = "org.antlr:ST4", version = "4.3.4" }
systemRules = { module = "com.github.stefanbirkner:system-rules", version = "1.19.0" }
semver4j = { module = "org.semver4j:semver4j", version = "5.6.0" }
restAssured = { module = "io.rest-assured:rest-assured", version = "5.5.1" }
cliche = { module = "com.googlecode.clichemaven:cliche", version = "110413" }
acme4j = { module = "org.shredzone.acme4j:acme4j-client", version = "3.5.1" }
jsonUnit-assertj = { module = "net.javacrumbs.json-unit:json-unit-assertj", version = "4.1.0" }
opentelemetry-instrumentation-annotations = { module = "io.opentelemetry.instrumentation:opentelemetry-instrumentation-annotations", version = "2.14.0" }

#Gradle plugins
archUnit-plugin-core = { module = "com.societegenerale.commons:arch-unit-build-plugin-core", version.ref = "archUnitPlugin" }
licenseGradlePlugin = { module = "gradle.plugin.com.hierynomus.gradle.plugins:license-gradle-plugin", version = "0.16.1" }
archUnitGradlePlugin = { module = "com.societegenerale.commons:arch-unit-gradle-plugin", version.ref = "archUnitPlugin" }
protobufGradlePlugin = { module = "com.google.protobuf:com.google.protobuf.gradle.plugin", version.ref= "protobufPlugin"}
jibGradlePlugin = { module = "com.google.cloud.tools.jib:com.google.cloud.tools.jib.gradle.plugin", version = "3.4.4" }
jibQuarkusExtension = { module = "com.google.cloud.tools:jib-quarkus-extension-gradle", version = "0.1.2" }
quarkusGradlePlugin = { module = "io.quarkus:gradle-application-plugin", version.ref = "quarkus" }

[bundles]
metrics = ["metrics-core", "metrics-jmx"]
jaxb = ["jaxb-runtime", "jaxb-xjc"]
testAutomation = ["testAutomation-containers", "testAutomation-allure", "testAutomation-allure", "testAutomation-feign"]

quarkus-core = [
  "quarkus-arc",
  "quarkus-config-yaml",
  "quarkus-extension-vault",
]
quarkus-containerized = [
  "quarkus-kubernetes",
  "quarkus-health",
  "quarkus-containerImage-jib"
]

[plugins]
springBoot = { id = "org.springframework.boot", version.ref = "springBoot" }
<<<<<<< HEAD
quarkus = { id = "io.quarkus", version.ref = "quarkus" }
jandex = { id = "org.kordamp.gradle.jandex", version = "2.1.0" }
openapi-generator = { id = "org.openapi.generator", version = "7.11.0" }
sonarqube = { id = "org.sonarqube", version = "6.0.1.5171" }
protobuf = { id = "com.google.protobuf", version.ref = "protobufPlugin" }
=======
openapi-generator = { id = "org.openapi.generator", version = "7.12.0" }
sonarqube = { id = "org.sonarqube", version = "6.1.0.5360" }
protobuf = { id = "com.google.protobuf", version = "0.9.4" }
>>>>>>> ebb2d882
frontendJDK21 = { id = "org.siouan.frontend-jdk21", version = "10.0.0" }
shadow = { id = "com.gradleup.shadow", version = "8.3.6" }
archUnit = { id = "com.societegenerale.commons.arch-unit-gradle-plugin", version.ref = "archUnitPlugin" }<|MERGE_RESOLUTION|>--- conflicted
+++ resolved
@@ -23,17 +23,11 @@
 swaggerParser = "2.1.26"
 logback = "1.5.18"
 logbackAccess = "2.0.6"
-<<<<<<< HEAD
 liquibase = "4.31.1"
-apacheCxf = "4.1.0"
+apacheCxf = "4.1.1"
 archUnitPlugin = "4.0.0"
 protobufPlugin = "0.9.4"
-checkstyle = "10.21.1"
-=======
-apacheCxf = "4.1.1"
-archUnitPlugin = "4.0.0"
 checkstyle = "10.22.0"
->>>>>>> ebb2d882
 jacoco = "0.8.12"
 
 quarkus = "3.19.1"
@@ -167,11 +161,7 @@
 wiremock-standalone = { module = "org.wiremock:wiremock-standalone", version = "3.12.1" }
 postgresql = { module = "org.postgresql:postgresql", version = "42.7.5" }
 hsqldb = { module = "org.hsqldb:hsqldb", version = "2.7.4" }
-<<<<<<< HEAD
 liquibase-core = { module = "org.liquibase:liquibase-core", version.ref = "liquibase" }
-=======
-liquibase-core = { module = "org.liquibase:liquibase-core", version = "4.31.1" }
->>>>>>> ebb2d882
 xerces-impl = { module = "xerces:xercesImpl", version = "2.12.2" }
 feign-hc5 = { module = "io.github.openfeign:feign-hc5", version = "13.5" }
 guava = { module = "com.google.guava:guava", version = "33.4.0-jre" }
@@ -222,17 +212,11 @@
 
 [plugins]
 springBoot = { id = "org.springframework.boot", version.ref = "springBoot" }
-<<<<<<< HEAD
 quarkus = { id = "io.quarkus", version.ref = "quarkus" }
 jandex = { id = "org.kordamp.gradle.jandex", version = "2.1.0" }
-openapi-generator = { id = "org.openapi.generator", version = "7.11.0" }
-sonarqube = { id = "org.sonarqube", version = "6.0.1.5171" }
-protobuf = { id = "com.google.protobuf", version.ref = "protobufPlugin" }
-=======
 openapi-generator = { id = "org.openapi.generator", version = "7.12.0" }
 sonarqube = { id = "org.sonarqube", version = "6.1.0.5360" }
-protobuf = { id = "com.google.protobuf", version = "0.9.4" }
->>>>>>> ebb2d882
+protobuf = { id = "com.google.protobuf", version.ref = "protobufPlugin" }
 frontendJDK21 = { id = "org.siouan.frontend-jdk21", version = "10.0.0" }
 shadow = { id = "com.gradleup.shadow", version = "8.3.6" }
 archUnit = { id = "com.societegenerale.commons.arch-unit-gradle-plugin", version.ref = "archUnitPlugin" }