--- conflicted
+++ resolved
@@ -23,12 +23,9 @@
 swaggerParser = "2.1.30"
 logback = "1.5.18"
 logbackAccess = "2.0.6"
-<<<<<<< HEAD
 apacheCxf = "4.1.2"
-=======
-liquibase = "4.31.1"
+liquibase = "4.32.0"
 apacheCxf = "4.1.1"
->>>>>>> 7d7056ff
 archUnitPlugin = "4.0.0"
 protobufPlugin = "0.9.4"
 checkstyle = "10.22.0"
@@ -171,12 +168,8 @@
 wiremock-standalone = { module = "org.wiremock:wiremock-standalone", version = "3.13.1" }
 postgresql = { module = "org.postgresql:postgresql", version = "42.7.7" }
 hsqldb = { module = "org.hsqldb:hsqldb", version = "2.7.4" }
-<<<<<<< HEAD
-liquibase-core = { module = "org.liquibase:liquibase-core", version = "4.32.0" }
-=======
 h2database = { module = "com.h2database:h2", version = "2.2.224" }
 liquibase-core = { module = "org.liquibase:liquibase-core", version.ref = "liquibase" }
->>>>>>> 7d7056ff
 xerces-impl = { module = "xerces:xercesImpl", version = "2.12.2" }
 feign-hc5 = { module = "io.github.openfeign:feign-hc5", version = "13.6" }
 guava = { module = "com.google.guava:guava", version = "33.4.0-jre" }
@@ -227,17 +220,14 @@
 
 [plugins]
 springBoot = { id = "org.springframework.boot", version.ref = "springBoot" }
-<<<<<<< HEAD
 openapi-generator = { id = "org.openapi.generator", version = "7.14.0" }
 sonarqube = { id = "org.sonarqube", version = "6.2.0.5505" }
 protobuf = { id = "com.google.protobuf", version = "0.9.5" }
-=======
 quarkus = { id = "io.quarkus", version.ref = "quarkus" }
 jandex = { id = "org.kordamp.gradle.jandex", version = "2.1.0" }
 openapi-generator = { id = "org.openapi.generator", version = "7.13.0" }
 sonarqube = { id = "org.sonarqube", version = "6.1.0.5360" }
 protobuf = { id = "com.google.protobuf", version.ref = "protobufPlugin" }
->>>>>>> 7d7056ff
 frontendJDK21 = { id = "org.siouan.frontend-jdk21", version = "10.0.0" }
 shadow = { id = "com.gradleup.shadow", version = "8.3.8" }
 archUnit = { id = "com.societegenerale.commons.arch-unit-gradle-plugin", version.ref = "archUnitPlugin" }