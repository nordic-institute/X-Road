--- conflicted
+++ resolved
@@ -5,21 +5,12 @@
 # In some cases referincing library directly like 'libs.protobuf.protoc' may not work, possible workaround could be:
 # protoc { artifact = libs.protobuf.protoc.get().toString() } where just using 'artifact = libs.protobuf.protoc' causes error
 
-<<<<<<< HEAD
 metrics = "4.2.28"
-jetty = "12.0.7"
+metrics = "4.2.27"
 jaxb = "4.0.5"
 hibernate = "6.6.1.Final"
 mapstruct = "1.6.2"
 jackson = "2.18.0"
-=======
-metrics = "4.2.27"
-jetty = "12.0.14"
-jaxb = "4.0.5"
-hibernate = "6.5.3.Final"
-mapstruct = "1.6.2"
-jackson = "2.17.2"
->>>>>>> 530ad0a8
 mockito = "5.14.2"
 springBoot = "3.3.4"
 junitJupiter = "5.11.2"
@@ -28,11 +19,7 @@
 slf4j = "2.0.16"
 testAutomationFramework = "0.2.18"
 protoc = "4.28.2"
-<<<<<<< HEAD
 grpc = "1.68.0"
-=======
-grpc = "1.67.1"
->>>>>>> 530ad0a8
 swaggerParser = "2.1.22"
 logback = "1.5.11"
 logbackAccess = "2.0.3"
