[versions]
# WARNING:
# Dependabot does not properly handle version references in build files
# for example 'implementation "io.dropwizard.metrics:metrics-core:${libs.versions.metrics.get()}"' will be ignored/won't get PR with version update if needed
# In some cases referincing library directly like 'libs.protobuf.protoc' may not work, possible workaround could be:
# protoc { artifact = libs.protobuf.protoc.get().toString() } where just using 'artifact = libs.protobuf.protoc' causes error

<<<<<<< HEAD
metrics = "4.2.29"
=======
metrics = "4.2.30"
>>>>>>> f92330bc
jetty = "12.0.16"
jaxb = "4.0.5"
hibernate = "6.6.4.Final"
mapstruct = "1.6.3"
jackson = "2.18.2"
<<<<<<< HEAD
mockito = "5.14.2"
springBoot = "3.3.7"
junitJupiter = "5.11.3"
=======
mockito = "5.15.2"
springBoot = "3.3.7"
junitJupiter = "5.11.4"
>>>>>>> f92330bc
xmlUnit = "2.10.0"
bouncyCastle = "1.80"
slf4j = "2.0.16"
testAutomationFramework = "0.2.18"
protoc = "4.29.0"
grpc = "1.68.2"
<<<<<<< HEAD
swaggerParser = "2.1.24"
logback = "1.5.16"
logbackAccess = "2.0.6"
apacheCxf = "4.0.5"
=======
swaggerParser = "2.1.25"
logback = "1.5.16"
logbackAccess = "2.0.6"
apacheCxf = "4.1.0"
>>>>>>> f92330bc
archUnitPlugin = "4.0.0"
checkstyle = "10.21.1"
jacoco = "0.8.12"

[libraries]
metrics-core = { module = "io.dropwizard.metrics:metrics-core", version.ref = "metrics" }
metrics-jmx = { module = "io.dropwizard.metrics:metrics-jmx", version.ref = "metrics" }

jetty-server = { module = "org.eclipse.jetty:jetty-server", version.ref = "jetty" }
jetty-http = { module = "org.eclipse.jetty:jetty-http", version.ref = "jetty" }
jetty-xml = { module = "org.eclipse.jetty:jetty-xml", version.ref = "jetty" }

jaxb-runtime = { module = "org.glassfish.jaxb:jaxb-runtime", version.ref = "jaxb" }
jaxb-xjc = { module = "org.glassfish.jaxb:jaxb-xjc", version.ref = "jaxb" }

springBoot-bom = { module = "org.springframework.boot:spring-boot-dependencies", version.ref = "springBoot" }
springBoot-starterTest = { module = "org.springframework.boot:spring-boot-starter-test", version.ref = "springBoot" }
springBoot-starterWeb = { module = "org.springframework.boot:spring-boot-starter-web", version.ref = "springBoot" }

springCloud-bom = { module = "org.springframework.cloud:spring-cloud-dependencies", version = "2023.0.3" }

junit-jupiterEngine = { module = "org.junit.jupiter:junit-jupiter-engine", version.ref = "junitJupiter" }
junit-vintageEngine = { module = "org.junit.vintage:junit-vintage-engine", version.ref = "junitJupiter" }
junit-jupiter-params = { module = "org.junit.jupiter:junit-jupiter-params", version.ref = "junitJupiter" }

xmlunit-core = { module = "org.xmlunit:xmlunit-core", version.ref = "xmlUnit" }
xmlunit-matchers = { module = "org.xmlunit:xmlunit-matchers", version.ref = "xmlUnit" }
xmlunit-assertj3 = { module = "org.xmlunit:xmlunit-assertj3", version.ref = "xmlUnit" }

bouncyCastle-bcpkix = { module = "org.bouncycastle:bcpkix-jdk18on", version.ref = "bouncyCastle" }
bouncyCastle-bcpg = { module = "org.bouncycastle:bcpg-jdk18on", version.ref = "bouncyCastle" }

protobuf-protoc = { group = "com.google.protobuf", name = "protoc", version.ref = "protoc" }
protobuf-javaUtil = { module = "com.google.protobuf:protobuf-java-util", version.ref = "protoc" }

grpc-nettyShaded = { module = "io.grpc:grpc-netty-shaded", version.ref = "grpc" }
grpc-stub = { module = "io.grpc:grpc-stub", version.ref = "grpc" }
grpc-protobuf = { module = "io.grpc:grpc-protobuf", version.ref = "grpc" }
grpc-protocGenGrpcJava = { module = "io.grpc:protoc-gen-grpc-java", version.ref = "grpc" }

slf4j-api = { module = "org.slf4j:slf4j-api", version.ref = "slf4j" }
jclOverSlf4j = { module = "org.slf4j:jcl-over-slf4j", version.ref = "slf4j" }
julOverSlf4j = { module = "org.slf4j:jul-to-slf4j", version.ref = "slf4j" }

testAutomation-core = { module = "com.nortal.test:test-automation-core", version.ref = "testAutomationFramework" }
testAutomation-allure = { module = "com.nortal.test:test-automation-allure", version.ref = "testAutomationFramework" }
testAutomation-containers = { module = "com.nortal.test:test-automation-containers", version.ref = "testAutomationFramework" }
testAutomation-feign = { module = "com.nortal.test:test-automation-feign", version.ref = "testAutomationFramework" }
testAutomation-selenide = { module = "com.nortal.test:test-automation-selenide", version.ref = "testAutomationFramework" }
testAutomation-assert = { module = "com.nortal.test:test-automation-assert", version.ref = "testAutomationFramework" }
testAutomation-restassured = { module = "com.nortal.test:test-automation-restassured", version.ref = "testAutomationFramework" }

jakarta-validationApi = { module = "jakarta.validation:jakarta.validation-api", version = "3.1.0" }
jakarta-servletApi = { module = "jakarta.servlet:jakarta.servlet-api", version = "6.1.0" }
jakarta-injectApi = { module = "jakarta.inject:jakarta.inject-api", version = "2.0.1" }
jakarta-bindApi = { module = "jakarta.xml.bind:jakarta.xml.bind-api", version = "4.0.2" }
jakarta-soapApi = { module = "jakarta.xml.soap:jakarta.xml.soap-api", version = "3.0.2" }
jakarta-annotationApi = { module = "jakarta.annotation:jakarta.annotation-api", version = "3.0.0" }

mapstructProcessor = { module = "org.mapstruct:mapstruct-processor", version.ref = "mapstruct" }
mapstruct = { module = "org.mapstruct:mapstruct", version.ref = "mapstruct" }

hibernate-hikaricp = { module = "org.hibernate:hibernate-hikaricp", version.ref = "hibernate" }
hibernate-jpamodelgen = { module = "org.hibernate:hibernate-jpamodelgen", version.ref = "hibernate" }
hibernate-core = { module = "org.hibernate.orm:hibernate-core", version.ref = "hibernate" }
hibernate-toolsAnt = { module = "org.hibernate.tool:hibernate-tools-ant", version.ref = "hibernate" }

jackson-bom = { module = "com.fasterxml.jackson:jackson-bom", version.ref = "jackson" }
jackson-annotations = { module = "com.fasterxml.jackson.core:jackson-annotations", version.ref = "jackson" }

mockito-core = { module = "org.mockito:mockito-core", version.ref = "mockito" }
mockito-jupiter = { module = "org.mockito:mockito-junit-jupiter", version.ref = "mockito" }

apache-commonsCompress = { module = "org.apache.commons:commons-compress", version = "1.27.1" }
apache-commonsLang3 = { module = "org.apache.commons:commons-lang3", version = "3.17.0" }
apache-commonsText = { module = "org.apache.commons:commons-text", version = "1.13.0" }
apache-commonsConfiguration2 = { module = "org.apache.commons:commons-configuration2", version = "2.11.0" }
apache-httpmime = { module = "org.apache.httpcomponents:httpmime", version = "4.5.14" }
apache-cxfToolsValidator = { module = "org.apache.cxf:cxf-tools-validator", version.ref = "apacheCxf" }
apache-cxfRtTransportsHttp = { module = "org.apache.cxf:cxf-rt-transports-http", version.ref = "apacheCxf" }
apache-tikaCore = { module = "org.apache.tika:tika-core", version = "3.0.0" }
apache-xmlsec = { module = "org.apache.santuario:xmlsec", version = "4.0.3" }
apache-httpclient = { module = "org.apache.httpcomponents:httpclient", version = "4.5.14" }
apache-httpasyncclient = { module = "org.apache.httpcomponents:httpasyncclient", version = "4.1.5" }
apache-httpclient5 = { module = "org.apache.httpcomponents.client5:httpclient5", version = "5.4.1" }
apache-mime4jCore = { module = "org.apache.james:apache-mime4j-core", version = "0.8.7" }
apache-ant = { module = "org.apache.ant:ant", version = "1.10.15" }

commons-cli = { module = "commons-cli:commons-cli", version = "1.9.0" }
commons-codec = { module = "commons-codec:commons-codec", version = "1.17.2" }
commons-io = { module = "commons-io:commons-io", version = "2.18.0" }
commons-collections = { module = "commons-collections:commons-collections", version = "3.2.2" }

swagger-parser = { module = "io.swagger.parser.v3:swagger-parser", version.ref = "swaggerParser" }
swagger-parserV3 = { module = "io.swagger.parser.v3:swagger-parser-v3", version.ref = "swaggerParser" }

openapi-parser = { module = "org.openapi4j:openapi-parser", version = "1.0.7" }
openapi-styleValidatorLib = { module = "org.openapitools.openapistylevalidator:openapi-style-validator-lib", version = "1.11" }
openapi-empoaSwaggerCore = { module = "org.openapitools.empoa:empoa-swagger-core", version = "2.1.0" }

lombok = { module = "org.projectlombok:lombok", version = "1.18.36" }
lombokMapstructBinding = { module = "org.projectlombok:lombok-mapstruct-binding", version = "0.2.0" }

logback-classic = { module = "ch.qos.logback:logback-classic", version.ref = "logback" }
logback-access = { module = "ch.qos.logback.access:logback-access-tomcat", version.ref = "logbackAccess" }

assertj-core = { module = "org.assertj:assertj-core", version = "3.27.3" }
wiremock-standalone = { module = "org.wiremock:wiremock-standalone", version = "3.10.0" }
postgresql = { module = "org.postgresql:postgresql", version = "42.7.5" }
hsqldb = { module = "org.hsqldb:hsqldb", version = "2.7.4" }
liquibase-core = { module = "org.liquibase:liquibase-core", version = "4.31.0" }
xerces-impl = { module = "xerces:xercesImpl", version = "2.12.2" }
feign-hc5 = { module = "io.github.openfeign:feign-hc5", version = "13.5" }
guava = { module = "com.google.guava:guava", version = "33.4.0-jre" }
swagger-annotations = { module = "io.swagger.core.v3:swagger-annotations", version = "2.2.28" }
awaitility = { module = "org.awaitility:awaitility", version = "4.2.2" }
bucket4j-core = { module = "com.bucket4j:bucket4j-core", version = "8.10.1" }
libpam4j = { module = "org.kohsuke:libpam4j", version = "1.11" }
wsdl4j = { module = "wsdl4j:wsdl4j", version = "1.6.3" }

hamcrest = { module = "org.hamcrest:hamcrest", version = "3.0" }
javax-annotationApi = { module = "javax.annotation:javax.annotation-api", version = "1.3.2" }
hikariCP = { module = "com.zaxxer:HikariCP", version = "6.2.1" }
saajImpl = { module = "com.sun.xml.messaging.saaj:saaj-impl", version = "3.0.4" }
quartz = { module = "org.quartz-scheduler:quartz", version = "2.5.0" }
antlrST4 = { module = "org.antlr:ST4", version = "4.3.4" }
systemRules = { module = "com.github.stefanbirkner:system-rules", version = "1.19.0" }
semver4j = { module = "org.semver4j:semver4j", version = "5.5.0" }
restAssured = { module = "io.rest-assured:rest-assured", version = "5.5.0" }
cliche = { module = "com.googlecode.clichemaven:cliche", version = "110413" }
acme4j = { module = "org.shredzone.acme4j:acme4j-client", version = "3.4.0" }
jsonUnit-assertj = { module = "net.javacrumbs.json-unit:json-unit-assertj", version = "4.1.0" }
opentelemetry-instrumentation-annotations = { module = "io.opentelemetry.instrumentation:opentelemetry-instrumentation-annotations", version = "2.10.0" }

#Gradle plugins
archUnit-plugin-core = { module = "com.societegenerale.commons:arch-unit-build-plugin-core", version.ref = "archUnitPlugin" }
licenseGradlePlugin = { module = "gradle.plugin.com.hierynomus.gradle.plugins:license-gradle-plugin", version = "0.16.1" }
archUnitGradlePlugin = { module = "com.societegenerale.commons:arch-unit-gradle-plugin", version.ref = "archUnitPlugin" }

[bundles]
metrics = ["metrics-core", "metrics-jmx"]
jaxb = ["jaxb-runtime", "jaxb-xjc"]
testAutomation = ["testAutomation-containers", "testAutomation-allure", "testAutomation-allure", "testAutomation-feign"]

[plugins]
springBoot = { id = "org.springframework.boot", version.ref = "springBoot" }
openapi-generator = { id = "org.openapi.generator", version = "7.9.0" }
sonarqube = { id = "org.sonarqube", version = "6.0.1.5171" }
protobuf = { id = "com.google.protobuf", version = "0.9.4" }
frontendJDK21 = { id = "org.siouan.frontend-jdk21", version = "10.0.0" }
shadow = { id = "com.gradleup.shadow", version = "8.3.5" }
archUnit = { id = "com.societegenerale.commons.arch-unit-gradle-plugin", version.ref = "archUnitPlugin" }<|MERGE_RESOLUTION|>--- conflicted
+++ resolved
@@ -5,42 +5,25 @@
 # In some cases referincing library directly like 'libs.protobuf.protoc' may not work, possible workaround could be:
 # protoc { artifact = libs.protobuf.protoc.get().toString() } where just using 'artifact = libs.protobuf.protoc' causes error
 
-<<<<<<< HEAD
-metrics = "4.2.29"
-=======
 metrics = "4.2.30"
->>>>>>> f92330bc
 jetty = "12.0.16"
 jaxb = "4.0.5"
 hibernate = "6.6.4.Final"
 mapstruct = "1.6.3"
 jackson = "2.18.2"
-<<<<<<< HEAD
-mockito = "5.14.2"
-springBoot = "3.3.7"
-junitJupiter = "5.11.3"
-=======
 mockito = "5.15.2"
 springBoot = "3.3.7"
 junitJupiter = "5.11.4"
->>>>>>> f92330bc
 xmlUnit = "2.10.0"
 bouncyCastle = "1.80"
 slf4j = "2.0.16"
 testAutomationFramework = "0.2.18"
 protoc = "4.29.0"
 grpc = "1.68.2"
-<<<<<<< HEAD
-swaggerParser = "2.1.24"
-logback = "1.5.16"
-logbackAccess = "2.0.6"
-apacheCxf = "4.0.5"
-=======
 swaggerParser = "2.1.25"
 logback = "1.5.16"
 logbackAccess = "2.0.6"
 apacheCxf = "4.1.0"
->>>>>>> f92330bc
 archUnitPlugin = "4.0.0"
 checkstyle = "10.21.1"
 jacoco = "0.8.12"
