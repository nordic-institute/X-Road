[versions]
# WARNING:
# Dependabot does not properly handle version references in build files
# for example 'implementation "io.dropwizard.metrics:metrics-core:${libs.versions.metrics.get()}"' will be ignored/won't get PR with version update if needed
# In some cases referincing library directly like 'libs.protobuf.protoc' may not work, possible workaround could be:
# protoc { artifact = libs.protobuf.protoc.get().toString() } where just using 'artifact = libs.protobuf.protoc' causes error

metrics = "4.2.29"
jetty = "12.0.14"
jaxb = "4.0.5"
hibernate = "6.6.2.Final"
mapstruct = "1.6.3"
jackson = "2.18.2"
mockito = "5.14.2"
<<<<<<< HEAD
springBoot = "3.4.0"
=======
springBoot = "3.3.6"
>>>>>>> 58137779
junitJupiter = "5.11.3"
junit5SystemExit = "2.0.0"
xmlUnit = "2.10.0"
bouncyCastle = "1.79"
slf4j = "2.0.16"
testAutomationFramework = "0.2.18"
<<<<<<< HEAD
protoc = "4.28.3"
grpc = "1.68.1"
swaggerParser = "2.1.23"
#can go newer on spring boot v3.3.3
=======
protoc = "4.29.0"
grpc = "1.68.2"
swaggerParser = "2.1.24"
>>>>>>> 58137779
logback = "1.5.12"
logbackAccess = "2.0.3"
apacheCxf = "4.0.5"
archUnitPlugin = "4.0.0"
edc = "0.9.1"
nimbusJoseJwt = "9.39.1"
dss = "6.0"
caffeine = "3.1.8"
swaggerAnnotations = "2.2.17"
feign = "13.5"

[libraries]
metrics-core = { module = "io.dropwizard.metrics:metrics-core", version.ref = "metrics" }
metrics-jmx = { module = "io.dropwizard.metrics:metrics-jmx", version.ref = "metrics" }

jetty-server = { module = "org.eclipse.jetty:jetty-server", version.ref = "jetty" }
jetty-http = { module = "org.eclipse.jetty:jetty-http", version.ref = "jetty" }
jetty-xml = { module = "org.eclipse.jetty:jetty-xml", version.ref = "jetty" }
jetty-servlet-ee10 = { module = "org.eclipse.jetty.ee10:jetty-ee10-servlet", version.ref = "jetty" }

jaxb-runtime = { module = "org.glassfish.jaxb:jaxb-runtime", version.ref = "jaxb" }
jaxb-xjc = { module = "org.glassfish.jaxb:jaxb-xjc", version.ref = "jaxb" }

springBoot-bom = { module = "org.springframework.boot:spring-boot-dependencies", version.ref = "springBoot" }
springBoot-starterTest = { module = "org.springframework.boot:spring-boot-starter-test", version.ref = "springBoot" }
springBoot-starterWeb = { module = "org.springframework.boot:spring-boot-starter-web", version.ref = "springBoot" }

springCloud-bom = { module = "org.springframework.cloud:spring-cloud-dependencies", version = "2024.0.0" }

junit-jupiterEngine = { module = "org.junit.jupiter:junit-jupiter-engine", version.ref = "junitJupiter" }
junit-vintageEngine = { module = "org.junit.vintage:junit-vintage-engine", version.ref = "junitJupiter" }
junit-jupiter-params = { module = "org.junit.jupiter:junit-jupiter-params", version.ref = "junitJupiter" }
junit-system-exit = { module = "com.ginsberg:junit5-system-exit", version.ref = "junit5SystemExit" }

xmlunit-core = { module = "org.xmlunit:xmlunit-core", version.ref = "xmlUnit" }
xmlunit-matchers = { module = "org.xmlunit:xmlunit-matchers", version.ref = "xmlUnit" }
xmlunit-assertj3 = { module = "org.xmlunit:xmlunit-assertj3", version.ref = "xmlUnit" }

bouncyCastle-bcpkix = { module = "org.bouncycastle:bcpkix-jdk18on", version.ref = "bouncyCastle" }
bouncyCastle-bcpg = { module = "org.bouncycastle:bcpg-jdk18on", version.ref = "bouncyCastle" }
bouncyCastle-bcprov = { module = "org.bouncycastle:bcprov-jdk18on", version.ref = "bouncyCastle" }

protobuf-protoc = { group = "com.google.protobuf", name = "protoc", version.ref = "protoc" }
protobuf-javaUtil = { module = "com.google.protobuf:protobuf-java-util", version.ref = "protoc" }

grpc-nettyShaded = { module = "io.grpc:grpc-netty-shaded", version.ref = "grpc" }
grpc-stub = { module = "io.grpc:grpc-stub", version.ref = "grpc" }
grpc-util = { module = "io.grpc:grpc-util", version.ref = "grpc" }
grpc-protobuf = { module = "io.grpc:grpc-protobuf", version.ref = "grpc" }
grpc-protocGenGrpcJava = { module = "io.grpc:protoc-gen-grpc-java", version.ref = "grpc" }

slf4j-api = { module = "org.slf4j:slf4j-api", version.ref = "slf4j" }
jclOverSlf4j = { module = "org.slf4j:jcl-over-slf4j", version.ref = "slf4j" }

testAutomation-core = { module = "com.nortal.test:test-automation-core", version.ref = "testAutomationFramework" }
testAutomation-allure = { module = "com.nortal.test:test-automation-allure", version.ref = "testAutomationFramework" }
testAutomation-containers = { module = "com.nortal.test:test-automation-containers", version.ref = "testAutomationFramework" }
testAutomation-feign = { module = "com.nortal.test:test-automation-feign", version.ref = "testAutomationFramework" }
testAutomation-selenide = { module = "com.nortal.test:test-automation-selenide", version.ref = "testAutomationFramework" }
testAutomation-assert = { module = "com.nortal.test:test-automation-assert", version.ref = "testAutomationFramework" }
testAutomation-restassured = { module = "com.nortal.test:test-automation-restassured", version.ref = "testAutomationFramework" }

jakarta-validationApi = { module = "jakarta.validation:jakarta.validation-api", version = "3.1.0" }
jakarta-servletApi = { module = "jakarta.servlet:jakarta.servlet-api", version = "6.1.0" }
jakarta-injectApi = { module = "jakarta.inject:jakarta.inject-api", version = "2.0.1" }
jakarta-bindApi = { module = "jakarta.xml.bind:jakarta.xml.bind-api", version = "4.0.2" }
jakarta-soapApi = { module = "jakarta.xml.soap:jakarta.xml.soap-api", version = "3.0.2" }
jakarta-annotationApi = { module = "jakarta.annotation:jakarta.annotation-api", version = "3.0.0" }
jakarta-json-module = { module = "org.glassfish:jakarta.json", version = "2.0.1" }

mapstructProcessor = { module = "org.mapstruct:mapstruct-processor", version.ref = "mapstruct" }
mapstruct = { module = "org.mapstruct:mapstruct", version.ref = "mapstruct" }

hibernate-hikaricp = { module = "org.hibernate:hibernate-hikaricp", version.ref = "hibernate" }
hibernate-jpamodelgen = { module = "org.hibernate:hibernate-jpamodelgen", version.ref = "hibernate" }
hibernate-core = { module = "org.hibernate.orm:hibernate-core", version.ref = "hibernate" }
hibernate-toolsAnt = { module = "org.hibernate.tool:hibernate-tools-ant", version.ref = "hibernate" }

jackson-bom = { module = "com.fasterxml.jackson:jackson-bom", version.ref = "jackson" }
jackson-annotations = { module = "com.fasterxml.jackson.core:jackson-annotations", version.ref = "jackson" }
jackson-databind = { module = "com.fasterxml.jackson.core:jackson-databind", version.ref = "jackson" }
jackson-jsonP = { module = "com.fasterxml.jackson.datatype:jackson-datatype-jakarta-jsonp", version.ref = "jackson" }
jackson-datatypeJsr310 = { module = "com.fasterxml.jackson.datatype:jackson-datatype-jsr310", version.ref = "jackson" }

mockito-core = { module = "org.mockito:mockito-core", version.ref = "mockito" }
mockito-jupiter = { module = "org.mockito:mockito-junit-jupiter", version.ref = "mockito" }

apache-commonsCompress = { module = "org.apache.commons:commons-compress", version = "1.27.1" }
apache-commonsLang3 = { module = "org.apache.commons:commons-lang3", version = "3.17.0" }
apache-commonsText = { module = "org.apache.commons:commons-text", version = "1.12.0" }
apache-commonsConfiguration2 = { module = "org.apache.commons:commons-configuration2", version = "2.11.0" }
apache-httpmime = { module = "org.apache.httpcomponents:httpmime", version = "4.5.14" }
apache-cxfToolsValidator = { module = "org.apache.cxf:cxf-tools-validator", version.ref = "apacheCxf" }
apache-cxfRtTransportsHttp = { module = "org.apache.cxf:cxf-rt-transports-http", version.ref = "apacheCxf" }
apache-tikaCore = { module = "org.apache.tika:tika-core", version = "3.0.0" }
apache-xmlsec = { module = "org.apache.santuario:xmlsec", version = "3.0.4" } # newer versions are not compatible with DSS
apache-httpclient = { module = "org.apache.httpcomponents:httpclient", version = "4.5.14" }
apache-httpasyncclient = { module = "org.apache.httpcomponents:httpasyncclient", version = "4.1.5" }
apache-httpclient5 = { module = "org.apache.httpcomponents.client5:httpclient5", version = "5.4.1" }
apache-mime4jCore = { module = "org.apache.james:apache-mime4j-core", version = "0.8.7" }
apache-ant = { module = "org.apache.ant:ant", version = "1.10.15" }

commons-cli = { module = "commons-cli:commons-cli", version = "1.9.0" }
commons-codec = { module = "commons-codec:commons-codec", version = "1.17.1" }
commons-io = { module = "commons-io:commons-io", version = "2.18.0" }
commons-collections = { module = "commons-collections:commons-collections", version = "3.2.2" }

swagger-parser = { module = "io.swagger.parser.v3:swagger-parser", version.ref = "swaggerParser" }
swagger-parserV3 = { module = "io.swagger.parser.v3:swagger-parser-v3", version.ref = "swaggerParser" }

openapi-parser = { module = "org.openapi4j:openapi-parser", version = "1.0.7" }
openapi-styleValidatorLib = { module = "org.openapitools.openapistylevalidator:openapi-style-validator-lib", version = "1.11" }
openapi-empoaSwaggerCore = { module = "org.openapitools.empoa:empoa-swagger-core", version = "2.1.0" }

lombok = { module = "org.projectlombok:lombok", version = "1.18.36" }
lombokMapstructBinding = { module = "org.projectlombok:lombok-mapstruct-binding", version = "0.2.0" }

logback-classic = { module = "ch.qos.logback:logback-classic", version.ref = "logback" }
logback-access = { module = "ch.qos.logback.access:tomcat", version.ref = "logbackAccess" }

assertj-core = { module = "org.assertj:assertj-core", version = "3.26.3" }
wiremock-standalone = { module = "org.wiremock:wiremock-standalone", version = "3.10.0" }
postgresql = { module = "org.postgresql:postgresql", version = "42.7.4" }
hsqldb = { module = "org.hsqldb:hsqldb", version = "2.7.4" }
liquibase-core = { module = "org.liquibase:liquibase-core", version = "4.30.0" }
xerces-impl = { module = "xerces:xercesImpl", version = "2.12.2" }
feign-jackson = { module = "io.github.openfeign:feign-jackson", version.ref = "feign" }
feign-jaxrs3 = { module = "io.github.openfeign:feign-jaxrs3", version.ref = "feign" }
feign-hc5 = { module = "io.github.openfeign:feign-hc5", version.ref = "feign" }
guava = { module = "com.google.guava:guava", version = "33.0.0-jre" }
swagger-annotations = { module = "io.swagger.core.v3:swagger-annotations", version = "2.2.26" }
awaitility = { module = "org.awaitility:awaitility", version = "4.2.2" }
bucket4j-core = { module = "com.bucket4j:bucket4j-core", version = "8.10.1" }
libpam4j = { module = "org.kohsuke:libpam4j", version = "1.11" }
wsdl4j = { module = "wsdl4j:wsdl4j", version = "1.6.3" }
licenseGradlePlugin = { module = "gradle.plugin.com.hierynomus.gradle.plugins:license-gradle-plugin", version = "0.16.1" }
hamcrest = { module = "org.hamcrest:hamcrest", version = "3.0" }
javax-annotationApi = { module = "javax.annotation:javax.annotation-api", version = "1.3.2" }
hikariCP = { module = "com.zaxxer:HikariCP", version = "6.2.1" }
saajImpl = { module = "com.sun.xml.messaging.saaj:saaj-impl", version = "3.0.4" }
quartz = { module = "org.quartz-scheduler:quartz", version = "2.5.0" }
antlrST4 = { module = "org.antlr:ST4", version = "4.3.4" }
systemRules = { module = "com.github.stefanbirkner:system-rules", version = "1.19.0" }
semver4j = { module = "org.semver4j:semver4j", version = "5.4.1" }
restAssured = { module = "io.rest-assured:rest-assured", version = "5.5.0" }
cliche = { module = "com.googlecode.clichemaven:cliche", version = "110413" }
acme4j = { module = "org.shredzone.acme4j:acme4j-client", version = "3.4.0" }
jsonUnit-assertj = { module = "net.javacrumbs.json-unit:json-unit-assertj", version = "4.1.0" }
opentelemetry-instrumentation-annotations = { module = "io.opentelemetry.instrumentation:opentelemetry-instrumentation-annotations", version = "2.10.0" }
archUnit-plugin-core = { module = "com.societegenerale.commons:arch-unit-build-plugin-core", version.ref = "archUnitPlugin" }

caffeine = { module = "com.github.ben-manes.caffeine:caffeine", version.ref = "caffeine" }
jetty-servlet = { module = "org.eclipse.jetty:jetty-servlet", version.ref = "jetty" }
nimbus-jose-jwt = { module = "com.nimbusds:nimbus-jose-jwt", version.ref = "nimbusJoseJwt" }
swagger-annotations-jakarta = { module = "io.swagger.core.v3:swagger-annotations-jakarta", version.ref = "swaggerAnnotations" }
websocket-jakarta-server = { module = "org.eclipse.jetty.websocket:websocket-jakarta-server", version.ref = "jetty" }

dss-jades = { module = "eu.europa.ec.joinup.sd-dss:dss-jades", version.ref = "dss" }
dss-xades = { module = "eu.europa.ec.joinup.sd-dss:dss-xades", version.ref = "dss" }
dss-token = { module = "eu.europa.ec.joinup.sd-dss:dss-token", version.ref = "dss" }
dss-utils-apache-commons = { module = "eu.europa.ec.joinup.sd-dss:dss-utils-apache-commons", version.ref = "dss" }
dss-xml-common = { module = "eu.europa.ec.joinup.sd-dss:dss-xml-common", version.ref = "dss" }
dss-xml-utils = { module = "eu.europa.ec.joinup.sd-dss:dss-xml-utils", version.ref = "dss" }
dss-evidence-record-xml = { module = "eu.europa.ec.joinup.sd-dss:dss-evidence-record-xml", version.ref = "dss" }
dss-asic-xades = { module = "eu.europa.ec.joinup.sd-dss:dss-asic-xades", version.ref = "dss" }
dss-spi = { module = "eu.europa.ec.joinup.sd-dss:dss-spi", version.ref = "dss" }


### EDC ###
# upstream EDC dependencies
edc-boot = { module = "org.eclipse.edc:boot", version.ref = "edc" }
edc-monitor-jdk-logger = { module = "org.eclipse.edc:monitor-jdk-logger", version.ref = "edc" }
edc-junit = { module = "org.eclipse.edc:junit", version.ref = "edc" }
edc-did-core = { module = "org.eclipse.edc:identity-did-core", version.ref = "edc" }
edc-did-web = { module = "org.eclipse.edc:identity-did-web", version.ref = "edc" }
edc-core-connector = { module = "org.eclipse.edc:connector-core", version.ref = "edc" }
edc-core-crypto = { module = "org.eclipse.edc:crypto-core", version.ref = "edc" }
edc-core-token = { module = "org.eclipse.edc:token-core", version.ref = "edc" }
edc-core-edrstore = { module = "org.eclipse.edc:edr-store-core", version.ref = "edc" }
edc-ext-http = { module = "org.eclipse.edc:http", version.ref = "edc" }
edc-ext-observability = { module = "org.eclipse.edc:api-observability", version.ref = "edc" }
edc-ext-jsonld = { module = "org.eclipse.edc:json-ld", version.ref = "edc" }
edc-api-dsp-config = { module = "org.eclipse.edc:dsp-http-api-configuration", version.ref = "edc" }
edc-dcp = { module = "org.eclipse.edc:identity-trust-service", version.ref = "edc" }
edc-controlplane-core = { module = "org.eclipse.edc:control-plane-core", version.ref = "edc" }
edc-controlplane-transform = { module = "org.eclipse.edc:control-plane-transform", version.ref = "edc" }
edc-controlplane-services = { module = "org.eclipse.edc:control-plane-aggregate-services", version.ref = "edc" }
edc-config-filesystem = { module = "org.eclipse.edc:configuration-filesystem", version.ref = "edc" }
edc-auth-tokenbased = { module = "org.eclipse.edc:auth-tokenbased", version.ref = "edc" }
edc-auth-configuration = { module = "org.eclipse.edc:auth-configuration", version.ref = "edc" }
edc-api-management-config = { module = "org.eclipse.edc:management-api-configuration", version.ref = "edc" }
edc-api-version = { module = "org.eclipse.edc:version-api", version.ref = "edc" }
edc-api-management = { module = "org.eclipse.edc:management-api", version.ref = "edc" }
edc-api-management-asset = { module = "org.eclipse.edc:asset-api", version.ref = "edc" }
edc-api-management-edr = { module = "org.eclipse.edc:edr-cache-api", version.ref = "edc" }
edc-api-management-policy = { module = "org.eclipse.edc:policy-definition-api", version.ref = "edc" }
edc-api-management-catalog = { module = "org.eclipse.edc:catalog-api", version.ref = "edc" }
edc-api-management-contractdef = { module = "org.eclipse.edc:contract-definition-api", version.ref = "edc" }
edc-api-management-contractneg = { module = "org.eclipse.edc:contract-negotiation-api", version.ref = "edc" }
edc-api-management-dataplaneselector = { module = "org.eclipse.edc:data-plane-selector-api", version.ref = "edc" }
edc-api-management-transfer-process = { module = "org.eclipse.edc:transfer-process-api", version.ref = "edc" }
edc-api-observability = { module = "org.eclipse.edc:api-observability", version.ref = "edc" }
edc-api-control-configuration = { module = "org.eclipse.edc:control-api-configuration", version.ref = "edc" }
edc-dsp = { module = "org.eclipse.edc:dsp", version.ref = "edc" }
edc-edr-storereceiver = { module = "org.eclipse.edc:edr-store-receiver", version.ref = "edc" }

edc-controlplane-callback-dispatcher-event = { module = "org.eclipse.edc:callback-event-dispatcher", version.ref = "edc" }
edc-controlplane-callback-dispatcher-http = { module = "org.eclipse.edc:callback-http-dispatcher", version.ref = "edc" }
edc-dcp-core = { module = "org.eclipse.edc:identity-trust-core", version.ref = "edc" }
edc-identity-trust-transform = { module = "org.eclipse.edc:identity-trust-transform", version.ref = "edc" }
edc-identity-core-did = { module = "org.eclipse.edc:identity-did-core", version.ref = "edc" }
edc-identity-vc = { module = "org.eclipse.edc:verifiable-credentials", version.ref = "edc" }
edc-identity-vc-ldp = { module = "org.eclipse.edc:ldp-verifiable-credentials", version.ref = "edc" }
edc-identity-vc-jwt = { module = "org.eclipse.edc:jwt-verifiable-credentials", version.ref = "edc" }
edc-vault-hashicorp = { module = "org.eclipse.edc:vault-hashicorp", version.ref = "edc" }
edc-spi-core = { module = "org.eclipse.edc:core-spi", version.ref = "edc" }
edc-spi-identity-trust = { module = "org.eclipse.edc:identity-trust-spi", version.ref = "edc" }
edc-spi-transform = { module = "org.eclipse.edc:transform-spi", version.ref = "edc" }
edc-spi-transaction = { module = "org.eclipse.edc:transaction-spi", version.ref = "edc" }
edc-spi-jwt = { module = "org.eclipse.edc:jwt-spi", version.ref = "edc" }
edc-spi-jsonLd = { module = "org.eclipse.edc:json-ld-spi", version.ref = "edc" }
edc-spi-jwt-signer = { module = "org.eclipse.edc:jwt-signer-spi", version.ref = "edc" }
edc-spi-identity-did = { module = "org.eclipse.edc:identity-did-spi", version.ref = "edc" }
edc-spi-web = { module = "org.eclipse.edc:web-spi", version.ref = "edc" }
edc-spi-transfer = { module = "org.eclipse.edc:transfer-spi", version.ref = "edc" }
edc-spi-policy-engine = { module = "org.eclipse.edc:policy-engine-spi", version.ref = "edc" }
edc-spi-contract = { module = "org.eclipse.edc:contract-spi", version.ref = "edc" }
edc-spi-dataplane= { module = "org.eclipse.edc:data-plane-spi", version.ref = "edc" }

# EDC lib dependencies
edc-lib-jws2020 = { module = "org.eclipse.edc:jws2020-lib", version.ref = "edc" }
edc-lib-transform = { module = "org.eclipse.edc:transform-lib", version.ref = "edc" }
edc-lib-crypto = { module = "org.eclipse.edc:crypto-common-lib", version.ref = "edc" }
edc-lib-keys = { module = "org.eclipse.edc:keys-lib", version.ref = "edc" }
edc-lib-jsonld = { module = "org.eclipse.edc:json-ld-lib", version.ref = "edc" }
edc-lib-util = { module = "org.eclipse.edc:util-lib", version.ref = "edc" }
edc-lib-http = { module = "org.eclipse.edc:http-lib", version.ref = "edc" }
edc-lib-vp = { module = "org.eclipse.edc:verifiable-presentation-lib", version.ref = "edc" }
edc-lib-store = { "module" = "org.eclipse.edc:store-lib", version.ref = "edc" }

# EDC dataplane client modules (used in controlplane)
edc-dpf-transfer-signaling = { module = "org.eclipse.edc:transfer-data-plane-signaling", version.ref = "edc" }
edc-dpf-selector-client = { module = "org.eclipse.edc:data-plane-selector-client", version.ref = "edc" }
edc-spi-dataplane-selector = { module = "org.eclipse.edc:data-plane-selector-spi", version.ref = "edc" }
edc-dpf-selector-core = { module = "org.eclipse.edc:data-plane-selector-core", version.ref = "edc" }
edc-dpf-selector-control-api = { module = "org.eclipse.edc:data-plane-selector-control-api", version.ref = "edc" }
edc-dpf-signaling-client = { module = "org.eclipse.edc:data-plane-signaling-client", version.ref = "edc" }

# EDC dataplane modules
edc-dataplane-core = { module = "org.eclipse.edc:data-plane-core", version.ref = "edc" }
edc-dataplane-api-control-config = { module = "org.eclipse.edc:control-api-configuration", version.ref = "edc" }
edc-dataplane-api-control-client = { module = "org.eclipse.edc:control-plane-api-client", version.ref = "edc" }
edc-dataplane-selfregistration = { module = "org.eclipse.edc:data-plane-self-registration", version.ref = "edc" }
edc-dataplane-http = { module = "org.eclipse.edc:data-plane-http", version.ref = "edc" }
edc-dataplane-api-control = { module = "org.eclipse.edc:data-plane-control-api", version.ref = "edc" }
edc-dataplane-api-public = { module = "org.eclipse.edc:data-plane-public-api-v2", version.ref = "edc" }
edc-dataplane-api-signaling = { module = "org.eclipse.edc:data-plane-signaling-api", version.ref = "edc" }
edc-dataplane-iam = { module = "org.eclipse.edc:data-plane-iam", version.ref = "edc" }
edc-dataplane-util = { module = "org.eclipse.edc:data-plane-util", version.ref = "edc" }


# EDC Postgres modules
edc-sql-assetindex = { module = "org.eclipse.edc:asset-index-sql", version.ref = "edc" }
edc-sql-edrcache = { module = "org.eclipse.edc:edr-index-sql", version.ref = "edc" }
edc-sql-contractdef = { module = "org.eclipse.edc:contract-definition-store-sql", version.ref = "edc" }
edc-sql-contractneg = { module = "org.eclipse.edc:contract-negotiation-store-sql", version.ref = "edc" }
edc-sql-policydef = { module = "org.eclipse.edc:policy-definition-store-sql", version.ref = "edc" }
edc-sql-transferprocess = { module = "org.eclipse.edc:transfer-process-store-sql", version.ref = "edc" }
edc-sql-core = { module = "org.eclipse.edc:sql-core", version.ref = "edc" }
edc-sql-lease = { module = "org.eclipse.edc:sql-lease", version.ref = "edc" }
edc-sql-pool = { module = "org.eclipse.edc:sql-pool-apache-commons", version.ref = "edc" }
edc-sql-transactionlocal = { module = "org.eclipse.edc:transaction-local", version.ref = "edc" }
edc-sql-accesstokendata = { module = "org.eclipse.edc:accesstokendata-store-sql", version.ref = "edc" }
edc-sql-dataplane = { module = "org.eclipse.edc:data-plane-store-sql", version.ref = "edc" }
edc-sql-dataplane-instancestore = { module = "org.eclipse.edc:data-plane-instance-store-sql", version.ref = "edc" }


# identity hub SQL implementations
edc-sql-ih-credstore-sql = { module = "org.eclipse.edc:identity-hub-credentials-store-sql", version.ref = "edc" }
edc-sql-ih-didstore-sql = { module = "org.eclipse.edc:identity-hub-did-store-sql", version.ref = "edc" }
edc-sql-ih-keypairstore-sql = { module = "org.eclipse.edc:identity-hub-keypair-store-sql", version.ref = "edc" }
edc-sql-ih-pcstore-sql = { module = "org.eclipse.edc:identity-hub-participantcontext-store-sql", version.ref = "edc" }

# identityhub dependenciesl
edc-ih-core = { module = "org.eclipse.edc:identity-hub-core", version.ref = "edc" }
edc-ih-keypairs = { module = "org.eclipse.edc:identity-hub-keypairs", version.ref = "edc" }
edc-ih-did = { module = "org.eclipse.edc:identity-hub-did", version.ref = "edc" }
edc-ih-participants = { module = "org.eclipse.edc:identity-hub-participants", version.ref = "edc" }

# identityhub SPI modules
edc-ih-spi-did = { module = "org.eclipse.edc:did-spi", version.ref = "edc" }
edc-ih-spi-store = { module = "org.eclipse.edc:identity-hub-store-spi", version.ref = "edc" }
edc-ih-spi-participant = { module = "org.eclipse.edc:participant-context-spi", version.ref = "edc" }

# identityhub API modules
edc-ih-api-presentation = { module = "org.eclipse.edc:presentation-api", version.ref = "edc" }
edc-ih-mgmt-config = { module = "org.eclipse.edc:api-configuration", version.ref = "edc" }
edc-ih-mgmt-authentication = { module = "org.eclipse.edc:identityhub-api-authentication", version.ref = "edc" }
edc-ih-mgmt-authorization = { module = "org.eclipse.edc:identityhub-api-authorization", version.ref = "edc" }
edc-ih-mgmt-participantcontext = { module = "org.eclipse.edc:participant-context-api", version.ref = "edc" }
edc-ih-mgmt-verifiablecredential = { module = "org.eclipse.edc:verifiable-credentials-api", version.ref = "edc" }
edc-ih-mgmt-did = { module = "org.eclipse.edc:did-api", version.ref = "edc" }
edc-ih-mgmt-keypairs = { module = "org.eclipse.edc:keypair-api", version.ref = "edc" }
edc-ih-did-localpub = { module = "org.eclipse.edc:local-did-publisher", version.ref = "edc" }
edc-ih-lib-credentialquery = { module = "org.eclipse.edc:credential-query-lib", version.ref = "edc" }

# federated catalog modules
edc-fc-spi-crawler = { module = "org.eclipse.edc:crawler-spi", version.ref = "edc" }
edc-fc-core = { module = "org.eclipse.edc:federated-catalog-core", version.ref = "edc" }
edc-fc-api = { module = "org.eclipse.edc:federated-catalog-api", version.ref = "edc" }
edc-fc-spi = { module = "org.eclipse.edc:federated-catalog-spi", version.ref = "edc" }
edc-fc-cache-sql = { module = "org.eclipse.edc:federated-catalog-cache-sql", version.ref = "edc" }

# specific dependencies needed by the catalog server
edc-controlplane-catalog = { module = "org.eclipse.edc:control-plane-catalog", version.ref = "edc" }
edc-controlplane-contract = { module = "org.eclipse.edc:control-plane-contract", version.ref = "edc" }

edc-micrometer-core = { module = "org.eclipse.edc:micrometer-core", version.ref = "edc" }
edc-micrometer-jersey = { module = "org.eclipse.edc:jersey-micrometer", version.ref = "edc" }
edc-micrometer-jetty = { module = "org.eclipse.edc:jetty-micrometer", version.ref = "edc" }

[bundles]
metrics = ["metrics-core", "metrics-jmx"]
jaxb = ["jaxb-runtime", "jaxb-xjc"]
testAutomation = ["testAutomation-containers", "testAutomation-allure", "testAutomation-allure", "testAutomation-feign"]

dpf = ["edc-dpf-selector-core", "edc-spi-dataplane-selector", "edc-dpf-selector-control-api", "edc-dpf-signaling-client", "edc-dpf-transfer-signaling"]
connector = ["edc-boot", "edc-core-connector", "edc-ext-http", "edc-ext-observability", "edc-ext-jsonld"]
controlplane = ["edc-controlplane-core", "edc-auth-configuration", "edc-api-management", "edc-api-management-config","edc-api-management-edr","edc-api-management-dataplaneselector",
  "edc-api-observability", "edc-dsp", "edc-spi-jwt", "edc-ext-http", "edc-controlplane-callback-dispatcher-event", "edc-controlplane-callback-dispatcher-http",
  "edc-identity-core-did", "edc-dcp-core", "edc-identity-trust-transform", "edc-api-control-configuration", "edc-lib-transform",
  "edc-identity-vc-ldp", "edc-did-web", "edc-lib-jws2020", "edc-core-edrstore", "edc-edr-storereceiver"] # "edc-auth-tokenbased"
did = ["edc-did-web", "edc-did-core", "edc-ih-did-localpub"] # "edc-ih-did" - replaced by fork contained in xroad-identity-hub-provisioner module
identity-api = ["edc-ih-mgmt-config", "edc-ih-mgmt-did", "edc-ih-mgmt-participantcontext", "edc-ih-mgmt-verifiablecredential",
  "edc-ih-mgmt-keypairs"] # "edc-ih-mgmt-authentication", "edc-ih-mgmt-authorization"
identityhub = ["edc-ih-core", "edc-ih-api-presentation", "edc-ih-participants", "edc-ih-keypairs"]
dcp = ["edc-dcp", "edc-did-core", "edc-did-web", "edc-dcp-core"]
sql-edc = ["edc-sql-assetindex", "edc-sql-contractdef", "edc-sql-contractneg", "edc-sql-policydef", "edc-sql-edrcache", "edc-sql-transferprocess", "edc-sql-dataplane-instancestore","edc-sql-core", "edc-sql-lease", "edc-sql-pool", "edc-sql-transactionlocal", "postgresql"]
sql-edc-dataplane = ["edc-sql-accesstokendata", "edc-sql-dataplane", "edc-sql-core", "edc-sql-lease", "edc-sql-pool", "edc-sql-transactionlocal", "edc-sql-dataplane-instancestore", "postgresql"]
sql-ih = ["edc-sql-ih-credstore-sql", "edc-sql-ih-didstore-sql", "edc-sql-ih-keypairstore-sql", "edc-sql-ih-pcstore-sql", "edc-sql-core", "edc-sql-pool", "edc-sql-transactionlocal", "postgresql"]
sql-fc = ["edc-fc-cache-sql"]

edc-monitoring = ["edc-micrometer-core", "edc-micrometer-jersey", "edc-micrometer-jetty"]

[plugins]
springBoot = { id = "org.springframework.boot", version.ref = "springBoot" }
openapi-generator = { id = "org.openapi.generator", version = "7.9.0" }
sonarqube = { id = "org.sonarqube", version = "6.0.1.5171" }
protobuf = { id = "com.google.protobuf", version = "0.9.4" }
frontendJDK21 = { id = "org.siouan.frontend-jdk21", version = "9.1.0" }
shadow = { id = "com.gradleup.shadow", version = "8.3.5" }
archUnit = { id = "com.societegenerale.commons.arch-unit-gradle-plugin", version.ref = "archUnitPlugin" }<|MERGE_RESOLUTION|>--- conflicted
+++ resolved
@@ -12,27 +12,16 @@
 mapstruct = "1.6.3"
 jackson = "2.18.2"
 mockito = "5.14.2"
-<<<<<<< HEAD
 springBoot = "3.4.0"
-=======
-springBoot = "3.3.6"
->>>>>>> 58137779
 junitJupiter = "5.11.3"
 junit5SystemExit = "2.0.0"
 xmlUnit = "2.10.0"
 bouncyCastle = "1.79"
 slf4j = "2.0.16"
 testAutomationFramework = "0.2.18"
-<<<<<<< HEAD
-protoc = "4.28.3"
-grpc = "1.68.1"
-swaggerParser = "2.1.23"
-#can go newer on spring boot v3.3.3
-=======
 protoc = "4.29.0"
 grpc = "1.68.2"
 swaggerParser = "2.1.24"
->>>>>>> 58137779
 logback = "1.5.12"
 logbackAccess = "2.0.3"
 apacheCxf = "4.0.5"
