--- conflicted
+++ resolved
@@ -13,12 +13,8 @@
 jackson = "2.18.0"
 mockito = "5.14.2"
 springBoot = "3.3.4"
-<<<<<<< HEAD
-junitJupiter = "5.11.2"
+junitJupiter = "5.11.3"
 junit5SystemExit = "2.0.0"
-=======
-junitJupiter = "5.11.3"
->>>>>>> 6522e515
 xmlUnit = "2.10.0"
 bouncyCastle = "1.78.1"
 slf4j = "2.0.16"
