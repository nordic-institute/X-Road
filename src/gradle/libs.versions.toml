[versions]
# WARNING:
# Dependabot does not properly handle version references in build files
# for example 'implementation "io.dropwizard.metrics:metrics-core:${libs.versions.metrics.get()}"' will be ignored/won't get PR with version update if needed
# In some cases referincing library directly like 'libs.protobuf.protoc' may not work, possible workaround could be:
# protoc { artifact = libs.protobuf.protoc.get().toString() } where just using 'artifact = libs.protobuf.protoc' causes error

metrics = "4.2.28"
jetty = "12.0.7"
jaxb = "4.0.5"
hibernate = "6.6.1.Final"
mapstruct = "1.6.2"
jackson = "2.18.0"
mockito = "5.14.2"
springBoot = "3.3.4"
junitJupiter = "5.11.2"
xmlUnit = "2.10.0"
bouncyCastle = "1.78.1"
slf4j = "2.0.16"
testAutomationFramework = "0.2.18"
<<<<<<< HEAD
protoc = "3.25.4"
grpc = "1.68.0"
=======
protoc = "4.28.2"
grpc = "1.66.0"
>>>>>>> d85a09db
swaggerParser = "2.1.22"
logback = "1.5.11"
logbackAccess = "2.0.3"
apacheCxf = "4.0.5"
archUnitPlugin = "4.0.0"

[libraries]
metrics-core = { module = "io.dropwizard.metrics:metrics-core", version.ref = "metrics" }
metrics-jmx = { module = "io.dropwizard.metrics:metrics-jmx", version.ref = "metrics" }

jetty-server = { module = "org.eclipse.jetty:jetty-server", version.ref = "jetty" }
jetty-http = { module = "org.eclipse.jetty:jetty-http", version.ref = "jetty" }
jetty-xml = { module = "org.eclipse.jetty:jetty-xml", version.ref = "jetty" }

jaxb-runtime = { module = "org.glassfish.jaxb:jaxb-runtime", version.ref = "jaxb" }
jaxb-xjc = { module = "org.glassfish.jaxb:jaxb-xjc", version.ref = "jaxb" }

springBoot-bom = { module = "org.springframework.boot:spring-boot-dependencies", version.ref = "springBoot" }
springBoot-starterTest = { module = "org.springframework.boot:spring-boot-starter-test", version.ref = "springBoot" }
springBoot-starterWeb = { module = "org.springframework.boot:spring-boot-starter-web", version.ref = "springBoot" }

springCloud-bom = { module = "org.springframework.cloud:spring-cloud-dependencies", version = "2023.0.3" }

junit-jupiterEngine = { module = "org.junit.jupiter:junit-jupiter-engine", version.ref = "junitJupiter" }
junit-vintageEngine = { module = "org.junit.vintage:junit-vintage-engine", version.ref = "junitJupiter" }
junit-jupiter-params = { module = "org.junit.jupiter:junit-jupiter-params", version.ref = "junitJupiter" }

xmlunit-core = { module = "org.xmlunit:xmlunit-core", version.ref = "xmlUnit" }
xmlunit-matchers = { module = "org.xmlunit:xmlunit-matchers", version.ref = "xmlUnit" }
xmlunit-assertj3 = { module = "org.xmlunit:xmlunit-assertj3", version.ref = "xmlUnit" }

bouncyCastle-bcpkix = { module = "org.bouncycastle:bcpkix-jdk18on", version.ref = "bouncyCastle" }
bouncyCastle-bcpg = { module = "org.bouncycastle:bcpg-jdk18on", version.ref = "bouncyCastle" }

protobuf-protoc = { group = "com.google.protobuf", name = "protoc", version.ref = "protoc" }
protobuf-javaUtil = { module = "com.google.protobuf:protobuf-java-util", version.ref = "protoc" }

grpc-nettyShaded = { module = "io.grpc:grpc-netty-shaded", version.ref = "grpc" }
grpc-stub = { module = "io.grpc:grpc-stub", version.ref = "grpc" }
grpc-protobuf = { module = "io.grpc:grpc-protobuf", version.ref = "grpc" }
grpc-protocGenGrpcJava = { module = "io.grpc:protoc-gen-grpc-java", version.ref = "grpc" }

slf4j-api = { module = "org.slf4j:slf4j-api", version.ref = "slf4j" }
jclOverSlf4j = { module = "org.slf4j:jcl-over-slf4j", version.ref = "slf4j" }

testAutomation-core = { module = "com.nortal.test:test-automation-core", version.ref = "testAutomationFramework" }
testAutomation-allure = { module = "com.nortal.test:test-automation-allure", version.ref = "testAutomationFramework" }
testAutomation-containers = { module = "com.nortal.test:test-automation-containers", version.ref = "testAutomationFramework" }
testAutomation-feign = { module = "com.nortal.test:test-automation-feign", version.ref = "testAutomationFramework" }
testAutomation-selenide = { module = "com.nortal.test:test-automation-selenide", version.ref = "testAutomationFramework" }
testAutomation-assert = { module = "com.nortal.test:test-automation-assert", version.ref = "testAutomationFramework" }
testAutomation-restassured = { module = "com.nortal.test:test-automation-restassured", version.ref = "testAutomationFramework" }

jakarta-validationApi = { module = "jakarta.validation:jakarta.validation-api", version = "3.1.0" }
jakarta-servletApi = { module = "jakarta.servlet:jakarta.servlet-api", version = "6.1.0" }
jakarta-injectApi = { module = "jakarta.inject:jakarta.inject-api", version = "2.0.1" }
jakarta-bindApi = { module = "jakarta.xml.bind:jakarta.xml.bind-api", version = "4.0.2" }
jakarta-soapApi = { module = "jakarta.xml.soap:jakarta.xml.soap-api", version = "3.0.2" }
jakarta-annotationApi = { module = "jakarta.annotation:jakarta.annotation-api", version = "3.0.0" }

mapstructProcessor = { module = "org.mapstruct:mapstruct-processor", version.ref = "mapstruct" }
mapstruct = { module = "org.mapstruct:mapstruct", version.ref = "mapstruct" }

hibernate-hikaricp = { module = "org.hibernate:hibernate-hikaricp", version.ref = "hibernate" }
hibernate-jpamodelgen = { module = "org.hibernate:hibernate-jpamodelgen", version.ref = "hibernate" }
hibernate-core = { module = "org.hibernate.orm:hibernate-core", version.ref = "hibernate" }
hibernate-toolsAnt = { module = "org.hibernate.tool:hibernate-tools-ant", version.ref = "hibernate" }

jackson-bom = { module = "com.fasterxml.jackson:jackson-bom", version.ref = "jackson" }
jackson-annotations = { module = "com.fasterxml.jackson.core:jackson-annotations", version.ref = "jackson" }

mockito-core = { module = "org.mockito:mockito-core", version.ref = "mockito" }
mockito-jupiter = { module = "org.mockito:mockito-junit-jupiter", version.ref = "mockito" }

apache-commonsCompress = { module = "org.apache.commons:commons-compress", version = "1.27.1" }
apache-commonsLang3 = { module = "org.apache.commons:commons-lang3", version = "3.17.0" }
apache-commonsText = { module = "org.apache.commons:commons-text", version = "1.12.0" }
apache-commonsConfiguration2 = { module = "org.apache.commons:commons-configuration2", version = "2.11.0" }
apache-httpmime = { module = "org.apache.httpcomponents:httpmime", version = "4.5.14" }
apache-cxfToolsValidator = { module = "org.apache.cxf:cxf-tools-validator", version.ref = "apacheCxf" }
apache-cxfRtTransportsHttp = { module = "org.apache.cxf:cxf-rt-transports-http", version.ref = "apacheCxf" }
apache-tikaCore = { module = "org.apache.tika:tika-core", version = "2.9.2" }
apache-xmlsec = { module = "org.apache.santuario:xmlsec", version = "4.0.2" }
apache-httpclient = { module = "org.apache.httpcomponents:httpclient", version = "4.5.14" }
apache-httpasyncclient = { module = "org.apache.httpcomponents:httpasyncclient", version = "4.1.5" }
apache-httpclient5 = { module = "org.apache.httpcomponents.client5:httpclient5", version = "5.4" }
apache-mime4jCore = { module = "org.apache.james:apache-mime4j-core", version = "0.8.7" }
apache-ant = { module = "org.apache.ant:ant", version = "1.10.15" }

commons-cli = { module = "commons-cli:commons-cli", version = "1.9.0" }
commons-codec = { module = "commons-codec:commons-codec", version = "1.17.1" }
commons-io = { module = "commons-io:commons-io", version = "2.17.0" }
commons-collections = { module = "commons-collections:commons-collections", version = "3.2.2" }

swagger-parser = { module = "io.swagger.parser.v3:swagger-parser", version.ref = "swaggerParser" }
swagger-parserV3 = { module = "io.swagger.parser.v3:swagger-parser-v3", version.ref = "swaggerParser" }

openapi-parser = { module = "org.openapi4j:openapi-parser", version = "1.0.7" }
openapi-styleValidatorLib = { module = "org.openapitools.openapistylevalidator:openapi-style-validator-lib", version = "1.11" }
openapi-empoaSwaggerCore = { module = "org.openapitools.empoa:empoa-swagger-core", version = "2.1.0" }

lombok = { module = "org.projectlombok:lombok", version = "1.18.34" }
lombokMapstructBinding = { module = "org.projectlombok:lombok-mapstruct-binding", version = "0.2.0" }

logback-classic = { module = "ch.qos.logback:logback-classic", version.ref = "logback" }
logback-access = { module = "ch.qos.logback.access:tomcat", version.ref = "logbackAccess" }

assertj-core = { module = "org.assertj:assertj-core", version = "3.26.3" }
wiremock-standalone = { module = "org.wiremock:wiremock-standalone", version = "3.9.1" }
postgresql = { module = "org.postgresql:postgresql", version = "42.7.4" }
hsqldb = { module = "org.hsqldb:hsqldb", version = "2.7.3" }
liquibase-core = { module = "org.liquibase:liquibase-core", version = "4.29.2" }
xerces-impl = { module = "xerces:xercesImpl", version = "2.12.2" }
feign-hc5 = { module = "io.github.openfeign:feign-hc5", version = "13.5" }
guava = { module = "com.google.guava:guava", version = "33.0.0-jre" }
swagger-annotations = { module = "io.swagger.core.v3:swagger-annotations", version = "2.2.25" }
awaitility = { module = "org.awaitility:awaitility", version = "4.2.2" }
bucket4j-core = { module = "com.bucket4j:bucket4j-core", version = "8.10.1" }
libpam4j = { module = "org.kohsuke:libpam4j", version = "1.11" }
wsdl4j = { module = "wsdl4j:wsdl4j", version = "1.6.3" }
licenseGradlePlugin = { module = "gradle.plugin.com.hierynomus.gradle.plugins:license-gradle-plugin", version = "0.16.1" }
hamcrest = { module = "org.hamcrest:hamcrest", version = "3.0" }
javax-annotationApi = { module = "javax.annotation:javax.annotation-api", version = "1.3.2" }
hikariCP = { module = "com.zaxxer:HikariCP", version = "5.1.0" }
saajImpl = { module = "com.sun.xml.messaging.saaj:saaj-impl", version = "3.0.4" }
quartz = { module = "org.quartz-scheduler:quartz", version = "2.3.2" }
antlrST4 = { module = "org.antlr:ST4", version = "4.3.4" }
systemRules = { module = "com.github.stefanbirkner:system-rules", version = "1.19.0" }
semver4j = { module = "org.semver4j:semver4j", version = "5.4.1" }
restAssured = { module = "io.rest-assured:rest-assured", version = "5.5.0" }
cliche = { module = "com.googlecode.clichemaven:cliche", version = "110413" }
acme4j = { module = "org.shredzone.acme4j:acme4j-client", version = "3.4.0" }
jsonUnit-assertj = { module = "net.javacrumbs.json-unit:json-unit-assertj", version = "3.4.1" }
opentelemetry-instrumentation-annotations = { module = "io.opentelemetry.instrumentation:opentelemetry-instrumentation-annotations", version = "2.9.0" }
archUnit-plugin-core = { module = "com.societegenerale.commons:arch-unit-build-plugin-core", version.ref = "archUnitPlugin" }

[bundles]
metrics = ["metrics-core", "metrics-jmx"]
jaxb = ["jaxb-runtime", "jaxb-xjc"]
testAutomation = ["testAutomation-containers", "testAutomation-allure", "testAutomation-allure", "testAutomation-feign"]

[plugins]
springBoot = { id = "org.springframework.boot", version.ref = "springBoot" }
openapi-generator = { id = "org.openapi.generator", version = "7.9.0" }
sonarqube = { id = "org.sonarqube", version = "5.1.0.4882" }
protobuf = { id = "com.google.protobuf", version = "0.9.4" }
frontendJDK21 = { id = "org.siouan.frontend-jdk21", version = "8.1.0" }
shadow = { id = "com.gradleup.shadow", version = "8.3.3" }
archUnit = { id = "com.societegenerale.commons.arch-unit-gradle-plugin", version.ref = "archUnitPlugin" }<|MERGE_RESOLUTION|>--- conflicted
+++ resolved
@@ -18,13 +18,8 @@
 bouncyCastle = "1.78.1"
 slf4j = "2.0.16"
 testAutomationFramework = "0.2.18"
-<<<<<<< HEAD
-protoc = "3.25.4"
+protoc = "4.28.2"
 grpc = "1.68.0"
-=======
-protoc = "4.28.2"
-grpc = "1.66.0"
->>>>>>> d85a09db
 swaggerParser = "2.1.22"
 logback = "1.5.11"
 logbackAccess = "2.0.3"
