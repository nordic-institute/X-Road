--- conflicted
+++ resolved
@@ -21,8 +21,9 @@
 protoc = "3.25.4"
 grpc = "1.66.0"
 swaggerParser = "2.1.22"
-<<<<<<< HEAD
-logback = "1.4.14"
+#can go newer on spring boot v3.3.3
+logback = "1.5.6"
+logbackAccess = "2.0.2"
 edc = "0.8.1"
 edcJetty = "11.0.22"
 nimbusJoseJwt = "9.39.1"
@@ -30,11 +31,6 @@
 caffeine = "3.1.8"
 swaggerAnnotations = "2.2.17"
 feign = "13.3"
-=======
-#can go newer on spring boot v3.3.3
-logback = "1.5.6"
-logbackAccess = "2.0.2"
->>>>>>> c1195f1e
 
 [libraries]
 metrics-core = { module = "io.dropwizard.metrics:metrics-core", version.ref = "metrics" }
