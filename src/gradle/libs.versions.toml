[versions]
# WARNING:
# Dependabot does not properly handle version references in build files
# for example 'implementation "io.dropwizard.metrics:metrics-core:${libs.versions.metrics.get()}"' will be ignored/won't get PR with version update if needed
# In some cases referincing library directly like 'libs.protobuf.protoc' may not work, possible workaround could be:
# protoc { artifact = libs.protobuf.protoc.get().toString() } where just using 'artifact = libs.protobuf.protoc' causes error

metrics = "4.2.28"
jetty = "12.0.14"
jaxb = "4.0.5"
hibernate = "6.5.3.Final"
mapstruct = "1.6.3"
jackson = "2.18.1"
mockito = "5.14.2"
springBoot = "3.3.5"
junitJupiter = "5.11.3"
junit5SystemExit = "2.0.0"
xmlUnit = "2.10.0"
bouncyCastle = "1.79"
slf4j = "2.0.16"
testAutomationFramework = "0.2.18"
protoc = "4.28.3"
grpc = "1.68.1"
swaggerParser = "2.1.23"
#can go newer on spring boot v3.3.3
logback = "1.5.12"
logbackAccess = "2.0.3"
apacheCxf = "4.0.5"
archUnitPlugin = "4.0.0"
edc = "0.9.1"
nimbusJoseJwt = "9.39.1"
dss = "6.0"
caffeine = "3.1.8"
swaggerAnnotations = "2.2.17"
feign = "13.5"

[libraries]
metrics-core = { module = "io.dropwizard.metrics:metrics-core", version.ref = "metrics" }
metrics-jmx = { module = "io.dropwizard.metrics:metrics-jmx", version.ref = "metrics" }

jetty-server = { module = "org.eclipse.jetty:jetty-server", version.ref = "jetty" }
jetty-http = { module = "org.eclipse.jetty:jetty-http", version.ref = "jetty" }
jetty-xml = { module = "org.eclipse.jetty:jetty-xml", version.ref = "jetty" }
jetty-servlet-ee10 = { module = "org.eclipse.jetty.ee10:jetty-ee10-servlet", version.ref = "jetty" }

jaxb-runtime = { module = "org.glassfish.jaxb:jaxb-runtime", version.ref = "jaxb" }
jaxb-xjc = { module = "org.glassfish.jaxb:jaxb-xjc", version.ref = "jaxb" }

springBoot-bom = { module = "org.springframework.boot:spring-boot-dependencies", version.ref = "springBoot" }
springBoot-starterTest = { module = "org.springframework.boot:spring-boot-starter-test", version.ref = "springBoot" }
springBoot-starterWeb = { module = "org.springframework.boot:spring-boot-starter-web", version.ref = "springBoot" }

springCloud-bom = { module = "org.springframework.cloud:spring-cloud-dependencies", version = "2023.0.3" }

junit-jupiterEngine = { module = "org.junit.jupiter:junit-jupiter-engine", version.ref = "junitJupiter" }
junit-vintageEngine = { module = "org.junit.vintage:junit-vintage-engine", version.ref = "junitJupiter" }
junit-jupiter-params = { module = "org.junit.jupiter:junit-jupiter-params", version.ref = "junitJupiter" }
junit-system-exit = { module = "com.ginsberg:junit5-system-exit", version.ref = "junit5SystemExit" }

xmlunit-core = { module = "org.xmlunit:xmlunit-core", version.ref = "xmlUnit" }
xmlunit-matchers = { module = "org.xmlunit:xmlunit-matchers", version.ref = "xmlUnit" }
xmlunit-assertj3 = { module = "org.xmlunit:xmlunit-assertj3", version.ref = "xmlUnit" }

bouncyCastle-bcpkix = { module = "org.bouncycastle:bcpkix-jdk18on", version.ref = "bouncyCastle" }
bouncyCastle-bcpg = { module = "org.bouncycastle:bcpg-jdk18on", version.ref = "bouncyCastle" }
bouncyCastle-bcprov = { module = "org.bouncycastle:bcprov-jdk18on", version.ref = "bouncyCastle" }

protobuf-protoc = { group = "com.google.protobuf", name = "protoc", version.ref = "protoc" }
protobuf-javaUtil = { module = "com.google.protobuf:protobuf-java-util", version.ref = "protoc" }

grpc-nettyShaded = { module = "io.grpc:grpc-netty-shaded", version.ref = "grpc" }
grpc-stub = { module = "io.grpc:grpc-stub", version.ref = "grpc" }
grpc-util = { module = "io.grpc:grpc-util", version.ref = "grpc" }
grpc-protobuf = { module = "io.grpc:grpc-protobuf", version.ref = "grpc" }
grpc-protocGenGrpcJava = { module = "io.grpc:protoc-gen-grpc-java", version.ref = "grpc" }

slf4j-api = { module = "org.slf4j:slf4j-api", version.ref = "slf4j" }
jclOverSlf4j = { module = "org.slf4j:jcl-over-slf4j", version.ref = "slf4j" }

testAutomation-core = { module = "com.nortal.test:test-automation-core", version.ref = "testAutomationFramework" }
testAutomation-allure = { module = "com.nortal.test:test-automation-allure", version.ref = "testAutomationFramework" }
testAutomation-containers = { module = "com.nortal.test:test-automation-containers", version.ref = "testAutomationFramework" }
testAutomation-feign = { module = "com.nortal.test:test-automation-feign", version.ref = "testAutomationFramework" }
testAutomation-selenide = { module = "com.nortal.test:test-automation-selenide", version.ref = "testAutomationFramework" }
testAutomation-assert = { module = "com.nortal.test:test-automation-assert", version.ref = "testAutomationFramework" }
testAutomation-restassured = { module = "com.nortal.test:test-automation-restassured", version.ref = "testAutomationFramework" }

jakarta-validationApi = { module = "jakarta.validation:jakarta.validation-api", version = "3.1.0" }
jakarta-servletApi = { module = "jakarta.servlet:jakarta.servlet-api", version = "6.1.0" }
jakarta-injectApi = { module = "jakarta.inject:jakarta.inject-api", version = "2.0.1" }
jakarta-bindApi = { module = "jakarta.xml.bind:jakarta.xml.bind-api", version = "4.0.2" }
jakarta-soapApi = { module = "jakarta.xml.soap:jakarta.xml.soap-api", version = "3.0.2" }
jakarta-annotationApi = { module = "jakarta.annotation:jakarta.annotation-api", version = "3.0.0" }
jakarta-json-module = { module = "org.glassfish:jakarta.json", version = "2.0.1" }

mapstructProcessor = { module = "org.mapstruct:mapstruct-processor", version.ref = "mapstruct" }
mapstruct = { module = "org.mapstruct:mapstruct", version.ref = "mapstruct" }

hibernate-hikaricp = { module = "org.hibernate:hibernate-hikaricp", version.ref = "hibernate" }
hibernate-jpamodelgen = { module = "org.hibernate:hibernate-jpamodelgen", version.ref = "hibernate" }
hibernate-core = { module = "org.hibernate.orm:hibernate-core", version.ref = "hibernate" }
hibernate-toolsAnt = { module = "org.hibernate.tool:hibernate-tools-ant", version.ref = "hibernate" }

jackson-bom = { module = "com.fasterxml.jackson:jackson-bom", version.ref = "jackson" }
jackson-annotations = { module = "com.fasterxml.jackson.core:jackson-annotations", version.ref = "jackson" }
jackson-databind = { module = "com.fasterxml.jackson.core:jackson-databind", version.ref = "jackson" }
jackson-jsonP = { module = "com.fasterxml.jackson.datatype:jackson-datatype-jakarta-jsonp", version.ref = "jackson" }
jackson-datatypeJsr310 = { module = "com.fasterxml.jackson.datatype:jackson-datatype-jsr310", version.ref = "jackson" }

mockito-core = { module = "org.mockito:mockito-core", version.ref = "mockito" }
mockito-jupiter = { module = "org.mockito:mockito-junit-jupiter", version.ref = "mockito" }

apache-commonsCompress = { module = "org.apache.commons:commons-compress", version = "1.27.1" }
apache-commonsLang3 = { module = "org.apache.commons:commons-lang3", version = "3.17.0" }
apache-commonsText = { module = "org.apache.commons:commons-text", version = "1.12.0" }
apache-commonsConfiguration2 = { module = "org.apache.commons:commons-configuration2", version = "2.11.0" }
apache-httpmime = { module = "org.apache.httpcomponents:httpmime", version = "4.5.14" }
apache-cxfToolsValidator = { module = "org.apache.cxf:cxf-tools-validator", version.ref = "apacheCxf" }
apache-cxfRtTransportsHttp = { module = "org.apache.cxf:cxf-rt-transports-http", version.ref = "apacheCxf" }
apache-tikaCore = { module = "org.apache.tika:tika-core", version = "3.0.0" }
<<<<<<< HEAD
apache-xmlsec = { module = "org.apache.santuario:xmlsec", version = "3.0.4" } # newer versions are not compatible with DSS
=======
apache-xmlsec = { module = "org.apache.santuario:xmlsec", version = "4.0.3" }
>>>>>>> 1025141e
apache-httpclient = { module = "org.apache.httpcomponents:httpclient", version = "4.5.14" }
apache-httpasyncclient = { module = "org.apache.httpcomponents:httpasyncclient", version = "4.1.5" }
apache-httpclient5 = { module = "org.apache.httpcomponents.client5:httpclient5", version = "5.4.1" }
apache-mime4jCore = { module = "org.apache.james:apache-mime4j-core", version = "0.8.7" }
apache-ant = { module = "org.apache.ant:ant", version = "1.10.15" }

commons-cli = { module = "commons-cli:commons-cli", version = "1.9.0" }
commons-codec = { module = "commons-codec:commons-codec", version = "1.17.1" }
commons-io = { module = "commons-io:commons-io", version = "2.17.0" }
commons-collections = { module = "commons-collections:commons-collections", version = "3.2.2" }

swagger-parser = { module = "io.swagger.parser.v3:swagger-parser", version.ref = "swaggerParser" }
swagger-parserV3 = { module = "io.swagger.parser.v3:swagger-parser-v3", version.ref = "swaggerParser" }

openapi-parser = { module = "org.openapi4j:openapi-parser", version = "1.0.7" }
openapi-styleValidatorLib = { module = "org.openapitools.openapistylevalidator:openapi-style-validator-lib", version = "1.11" }
openapi-empoaSwaggerCore = { module = "org.openapitools.empoa:empoa-swagger-core", version = "2.1.0" }

lombok = { module = "org.projectlombok:lombok", version = "1.18.34" }
lombokMapstructBinding = { module = "org.projectlombok:lombok-mapstruct-binding", version = "0.2.0" }

logback-classic = { module = "ch.qos.logback:logback-classic", version.ref = "logback" }
logback-access = { module = "ch.qos.logback.access:tomcat", version.ref = "logbackAccess" }

assertj-core = { module = "org.assertj:assertj-core", version = "3.26.3" }
wiremock-standalone = { module = "org.wiremock:wiremock-standalone", version = "3.9.2" }
postgresql = { module = "org.postgresql:postgresql", version = "42.7.4" }
hsqldb = { module = "org.hsqldb:hsqldb", version = "2.7.4" }
liquibase-core = { module = "org.liquibase:liquibase-core", version = "4.30.0" }
xerces-impl = { module = "xerces:xercesImpl", version = "2.12.2" }
feign-jackson = { module = "io.github.openfeign:feign-jackson", version.ref = "feign" }
feign-jaxrs3 = { module = "io.github.openfeign:feign-jaxrs3", version.ref = "feign" }
feign-hc5 = { module = "io.github.openfeign:feign-hc5", version.ref = "feign" }
guava = { module = "com.google.guava:guava", version = "33.0.0-jre" }
swagger-annotations = { module = "io.swagger.core.v3:swagger-annotations", version = "2.2.25" }
awaitility = { module = "org.awaitility:awaitility", version = "4.2.2" }
bucket4j-core = { module = "com.bucket4j:bucket4j-core", version = "8.10.1" }
libpam4j = { module = "org.kohsuke:libpam4j", version = "1.11" }
wsdl4j = { module = "wsdl4j:wsdl4j", version = "1.6.3" }
licenseGradlePlugin = { module = "gradle.plugin.com.hierynomus.gradle.plugins:license-gradle-plugin", version = "0.16.1" }
hamcrest = { module = "org.hamcrest:hamcrest", version = "3.0" }
javax-annotationApi = { module = "javax.annotation:javax.annotation-api", version = "1.3.2" }
hikariCP = { module = "com.zaxxer:HikariCP", version = "6.1.0" }
saajImpl = { module = "com.sun.xml.messaging.saaj:saaj-impl", version = "3.0.4" }
quartz = { module = "org.quartz-scheduler:quartz", version = "2.3.2" }
antlrST4 = { module = "org.antlr:ST4", version = "4.3.4" }
systemRules = { module = "com.github.stefanbirkner:system-rules", version = "1.19.0" }
semver4j = { module = "org.semver4j:semver4j", version = "5.4.1" }
restAssured = { module = "io.rest-assured:rest-assured", version = "5.5.0" }
cliche = { module = "com.googlecode.clichemaven:cliche", version = "110413" }
acme4j = { module = "org.shredzone.acme4j:acme4j-client", version = "3.4.0" }
jsonUnit-assertj = { module = "net.javacrumbs.json-unit:json-unit-assertj", version = "3.5.0" }
opentelemetry-instrumentation-annotations = { module = "io.opentelemetry.instrumentation:opentelemetry-instrumentation-annotations", version = "2.9.0" }
archUnit-plugin-core = { module = "com.societegenerale.commons:arch-unit-build-plugin-core", version.ref = "archUnitPlugin" }

caffeine = { module = "com.github.ben-manes.caffeine:caffeine", version.ref = "caffeine" }
jetty-servlet = { module = "org.eclipse.jetty:jetty-servlet", version.ref = "jetty" }
nimbus-jose-jwt = { module = "com.nimbusds:nimbus-jose-jwt", version.ref = "nimbusJoseJwt" }
swagger-annotations-jakarta = { module = "io.swagger.core.v3:swagger-annotations-jakarta", version.ref = "swaggerAnnotations" }
websocket-jakarta-server = { module = "org.eclipse.jetty.websocket:websocket-jakarta-server", version.ref = "jetty" }

dss-jades = { module = "eu.europa.ec.joinup.sd-dss:dss-jades", version.ref = "dss" }
dss-xades = { module = "eu.europa.ec.joinup.sd-dss:dss-xades", version.ref = "dss" }
dss-token = { module = "eu.europa.ec.joinup.sd-dss:dss-token", version.ref = "dss" }
dss-utils-apache-commons = { module = "eu.europa.ec.joinup.sd-dss:dss-utils-apache-commons", version.ref = "dss" }
dss-xml-common = { module = "eu.europa.ec.joinup.sd-dss:dss-xml-common", version.ref = "dss" }
dss-xml-utils = { module = "eu.europa.ec.joinup.sd-dss:dss-xml-utils", version.ref = "dss" }
dss-evidence-record-xml = { module = "eu.europa.ec.joinup.sd-dss:dss-evidence-record-xml", version.ref = "dss" }
dss-asic-xades = { module = "eu.europa.ec.joinup.sd-dss:dss-asic-xades", version.ref = "dss" }
dss-spi = { module = "eu.europa.ec.joinup.sd-dss:dss-spi", version.ref = "dss" }


### EDC ###
# upstream EDC dependencies
edc-boot = { module = "org.eclipse.edc:boot", version.ref = "edc" }
edc-monitor-jdk-logger = { module = "org.eclipse.edc:monitor-jdk-logger", version.ref = "edc" }
edc-junit = { module = "org.eclipse.edc:junit", version.ref = "edc" }
edc-did-core = { module = "org.eclipse.edc:identity-did-core", version.ref = "edc" }
edc-did-web = { module = "org.eclipse.edc:identity-did-web", version.ref = "edc" }
edc-core-connector = { module = "org.eclipse.edc:connector-core", version.ref = "edc" }
edc-core-crypto = { module = "org.eclipse.edc:crypto-core", version.ref = "edc" }
edc-core-token = { module = "org.eclipse.edc:token-core", version.ref = "edc" }
edc-core-edrstore = { module = "org.eclipse.edc:edr-store-core", version.ref = "edc" }
edc-ext-http = { module = "org.eclipse.edc:http", version.ref = "edc" }
edc-ext-observability = { module = "org.eclipse.edc:api-observability", version.ref = "edc" }
edc-ext-jsonld = { module = "org.eclipse.edc:json-ld", version.ref = "edc" }
edc-api-dsp-config = { module = "org.eclipse.edc:dsp-http-api-configuration", version.ref = "edc" }
edc-dcp = { module = "org.eclipse.edc:identity-trust-service", version.ref = "edc" }
edc-controlplane-core = { module = "org.eclipse.edc:control-plane-core", version.ref = "edc" }
edc-controlplane-transform = { module = "org.eclipse.edc:control-plane-transform", version.ref = "edc" }
edc-controlplane-services = { module = "org.eclipse.edc:control-plane-aggregate-services", version.ref = "edc" }
edc-config-filesystem = { module = "org.eclipse.edc:configuration-filesystem", version.ref = "edc" }
edc-auth-tokenbased = { module = "org.eclipse.edc:auth-tokenbased", version.ref = "edc" }
edc-auth-configuration = { module = "org.eclipse.edc:auth-configuration", version.ref = "edc" }
edc-api-management-config = { module = "org.eclipse.edc:management-api-configuration", version.ref = "edc" }
edc-api-version = { module = "org.eclipse.edc:version-api", version.ref = "edc" }
edc-api-management = { module = "org.eclipse.edc:management-api", version.ref = "edc" }
edc-api-management-asset = { module = "org.eclipse.edc:asset-api", version.ref = "edc" }
edc-api-management-edr = { module = "org.eclipse.edc:edr-cache-api", version.ref = "edc" }
edc-api-management-policy = { module = "org.eclipse.edc:policy-definition-api", version.ref = "edc" }
edc-api-management-catalog = { module = "org.eclipse.edc:catalog-api", version.ref = "edc" }
edc-api-management-contractdef = { module = "org.eclipse.edc:contract-definition-api", version.ref = "edc" }
edc-api-management-contractneg = { module = "org.eclipse.edc:contract-negotiation-api", version.ref = "edc" }
edc-api-management-dataplaneselector = { module = "org.eclipse.edc:data-plane-selector-api", version.ref = "edc" }
edc-api-management-transfer-process = { module = "org.eclipse.edc:transfer-process-api", version.ref = "edc" }
edc-api-observability = { module = "org.eclipse.edc:api-observability", version.ref = "edc" }
edc-api-control-configuration = { module = "org.eclipse.edc:control-api-configuration", version.ref = "edc" }
edc-dsp = { module = "org.eclipse.edc:dsp", version.ref = "edc" }
edc-edr-storereceiver = { module = "org.eclipse.edc:edr-store-receiver", version.ref = "edc" }

edc-controlplane-callback-dispatcher-event = { module = "org.eclipse.edc:callback-event-dispatcher", version.ref = "edc" }
edc-controlplane-callback-dispatcher-http = { module = "org.eclipse.edc:callback-http-dispatcher", version.ref = "edc" }
edc-dcp-core = { module = "org.eclipse.edc:identity-trust-core", version.ref = "edc" }
edc-identity-trust-transform = { module = "org.eclipse.edc:identity-trust-transform", version.ref = "edc" }
edc-identity-core-did = { module = "org.eclipse.edc:identity-did-core", version.ref = "edc" }
edc-identity-vc = { module = "org.eclipse.edc:verifiable-credentials", version.ref = "edc" }
edc-identity-vc-ldp = { module = "org.eclipse.edc:ldp-verifiable-credentials", version.ref = "edc" }
edc-identity-vc-jwt = { module = "org.eclipse.edc:jwt-verifiable-credentials", version.ref = "edc" }
edc-vault-hashicorp = { module = "org.eclipse.edc:vault-hashicorp", version.ref = "edc" }
edc-spi-core = { module = "org.eclipse.edc:core-spi", version.ref = "edc" }
edc-spi-identity-trust = { module = "org.eclipse.edc:identity-trust-spi", version.ref = "edc" }
edc-spi-transform = { module = "org.eclipse.edc:transform-spi", version.ref = "edc" }
edc-spi-transaction = { module = "org.eclipse.edc:transaction-spi", version.ref = "edc" }
edc-spi-jwt = { module = "org.eclipse.edc:jwt-spi", version.ref = "edc" }
edc-spi-jsonLd = { module = "org.eclipse.edc:json-ld-spi", version.ref = "edc" }
edc-spi-jwt-signer = { module = "org.eclipse.edc:jwt-signer-spi", version.ref = "edc" }
edc-spi-identity-did = { module = "org.eclipse.edc:identity-did-spi", version.ref = "edc" }
edc-spi-web = { module = "org.eclipse.edc:web-spi", version.ref = "edc" }
edc-spi-transfer = { module = "org.eclipse.edc:transfer-spi", version.ref = "edc" }
edc-spi-policy-engine = { module = "org.eclipse.edc:policy-engine-spi", version.ref = "edc" }
edc-spi-contract = { module = "org.eclipse.edc:contract-spi", version.ref = "edc" }
edc-spi-dataplane= { module = "org.eclipse.edc:data-plane-spi", version.ref = "edc" }

# EDC lib dependencies
edc-lib-jws2020 = { module = "org.eclipse.edc:jws2020-lib", version.ref = "edc" }
edc-lib-transform = { module = "org.eclipse.edc:transform-lib", version.ref = "edc" }
edc-lib-crypto = { module = "org.eclipse.edc:crypto-common-lib", version.ref = "edc" }
edc-lib-keys = { module = "org.eclipse.edc:keys-lib", version.ref = "edc" }
edc-lib-jsonld = { module = "org.eclipse.edc:json-ld-lib", version.ref = "edc" }
edc-lib-util = { module = "org.eclipse.edc:util-lib", version.ref = "edc" }
edc-lib-http = { module = "org.eclipse.edc:http-lib", version.ref = "edc" }
edc-lib-vp = { module = "org.eclipse.edc:verifiable-presentation-lib", version.ref = "edc" }
edc-lib-store = { "module" = "org.eclipse.edc:store-lib", version.ref = "edc" }

# EDC dataplane client modules (used in controlplane)
edc-dpf-transfer-signaling = { module = "org.eclipse.edc:transfer-data-plane-signaling", version.ref = "edc" }
edc-dpf-selector-client = { module = "org.eclipse.edc:data-plane-selector-client", version.ref = "edc" }
edc-spi-dataplane-selector = { module = "org.eclipse.edc:data-plane-selector-spi", version.ref = "edc" }
edc-dpf-selector-core = { module = "org.eclipse.edc:data-plane-selector-core", version.ref = "edc" }
edc-dpf-selector-control-api = { module = "org.eclipse.edc:data-plane-selector-control-api", version.ref = "edc" }
edc-dpf-signaling-client = { module = "org.eclipse.edc:data-plane-signaling-client", version.ref = "edc" }

# EDC dataplane modules
edc-dataplane-core = { module = "org.eclipse.edc:data-plane-core", version.ref = "edc" }
edc-dataplane-api-control-config = { module = "org.eclipse.edc:control-api-configuration", version.ref = "edc" }
edc-dataplane-api-control-client = { module = "org.eclipse.edc:control-plane-api-client", version.ref = "edc" }
edc-dataplane-selfregistration = { module = "org.eclipse.edc:data-plane-self-registration", version.ref = "edc" }
edc-dataplane-http = { module = "org.eclipse.edc:data-plane-http", version.ref = "edc" }
edc-dataplane-api-control = { module = "org.eclipse.edc:data-plane-control-api", version.ref = "edc" }
edc-dataplane-api-public = { module = "org.eclipse.edc:data-plane-public-api-v2", version.ref = "edc" }
edc-dataplane-api-signaling = { module = "org.eclipse.edc:data-plane-signaling-api", version.ref = "edc" }
edc-dataplane-iam = { module = "org.eclipse.edc:data-plane-iam", version.ref = "edc" }
edc-dataplane-util = { module = "org.eclipse.edc:data-plane-util", version.ref = "edc" }


# EDC Postgres modules
edc-sql-assetindex = { module = "org.eclipse.edc:asset-index-sql", version.ref = "edc" }
edc-sql-edrcache = { module = "org.eclipse.edc:edr-index-sql", version.ref = "edc" }
edc-sql-contractdef = { module = "org.eclipse.edc:contract-definition-store-sql", version.ref = "edc" }
edc-sql-contractneg = { module = "org.eclipse.edc:contract-negotiation-store-sql", version.ref = "edc" }
edc-sql-policydef = { module = "org.eclipse.edc:policy-definition-store-sql", version.ref = "edc" }
edc-sql-transferprocess = { module = "org.eclipse.edc:transfer-process-store-sql", version.ref = "edc" }
edc-sql-core = { module = "org.eclipse.edc:sql-core", version.ref = "edc" }
edc-sql-lease = { module = "org.eclipse.edc:sql-lease", version.ref = "edc" }
edc-sql-pool = { module = "org.eclipse.edc:sql-pool-apache-commons", version.ref = "edc" }
edc-sql-transactionlocal = { module = "org.eclipse.edc:transaction-local", version.ref = "edc" }
edc-sql-accesstokendata = { module = "org.eclipse.edc:accesstokendata-store-sql", version.ref = "edc" }
edc-sql-dataplane = { module = "org.eclipse.edc:data-plane-store-sql", version.ref = "edc" }
edc-sql-dataplane-instancestore = { module = "org.eclipse.edc:data-plane-instance-store-sql", version.ref = "edc" }


# identity hub SQL implementations
edc-sql-ih-credstore-sql = { module = "org.eclipse.edc:identity-hub-credentials-store-sql", version.ref = "edc" }
edc-sql-ih-didstore-sql = { module = "org.eclipse.edc:identity-hub-did-store-sql", version.ref = "edc" }
edc-sql-ih-keypairstore-sql = { module = "org.eclipse.edc:identity-hub-keypair-store-sql", version.ref = "edc" }
edc-sql-ih-pcstore-sql = { module = "org.eclipse.edc:identity-hub-participantcontext-store-sql", version.ref = "edc" }

# identityhub dependenciesl
edc-ih-core = { module = "org.eclipse.edc:identity-hub-core", version.ref = "edc" }
edc-ih-keypairs = { module = "org.eclipse.edc:identity-hub-keypairs", version.ref = "edc" }
edc-ih-did = { module = "org.eclipse.edc:identity-hub-did", version.ref = "edc" }
edc-ih-participants = { module = "org.eclipse.edc:identity-hub-participants", version.ref = "edc" }

# identityhub SPI modules
edc-ih-spi-did = { module = "org.eclipse.edc:did-spi", version.ref = "edc" }
edc-ih-spi-store = { module = "org.eclipse.edc:identity-hub-store-spi", version.ref = "edc" }
edc-ih-spi-participant = { module = "org.eclipse.edc:participant-context-spi", version.ref = "edc" }

# identityhub API modules
edc-ih-api-presentation = { module = "org.eclipse.edc:presentation-api", version.ref = "edc" }
edc-ih-mgmt-config = { module = "org.eclipse.edc:api-configuration", version.ref = "edc" }
edc-ih-mgmt-authentication = { module = "org.eclipse.edc:identityhub-api-authentication", version.ref = "edc" }
edc-ih-mgmt-authorization = { module = "org.eclipse.edc:identityhub-api-authorization", version.ref = "edc" }
edc-ih-mgmt-participantcontext = { module = "org.eclipse.edc:participant-context-api", version.ref = "edc" }
edc-ih-mgmt-verifiablecredential = { module = "org.eclipse.edc:verifiable-credentials-api", version.ref = "edc" }
edc-ih-mgmt-did = { module = "org.eclipse.edc:did-api", version.ref = "edc" }
edc-ih-mgmt-keypairs = { module = "org.eclipse.edc:keypair-api", version.ref = "edc" }
edc-ih-did-localpub = { module = "org.eclipse.edc:local-did-publisher", version.ref = "edc" }
edc-ih-lib-credentialquery = { module = "org.eclipse.edc:credential-query-lib", version.ref = "edc" }

# federated catalog modules
edc-fc-spi-crawler = { module = "org.eclipse.edc:crawler-spi", version.ref = "edc" }
edc-fc-core = { module = "org.eclipse.edc:federated-catalog-core", version.ref = "edc" }
edc-fc-api = { module = "org.eclipse.edc:federated-catalog-api", version.ref = "edc" }
edc-fc-spi = { module = "org.eclipse.edc:federated-catalog-spi", version.ref = "edc" }
edc-fc-cache-sql = { module = "org.eclipse.edc:federated-catalog-cache-sql", version.ref = "edc" }

# specific dependencies needed by the catalog server
edc-controlplane-catalog = { module = "org.eclipse.edc:control-plane-catalog", version.ref = "edc" }
edc-controlplane-contract = { module = "org.eclipse.edc:control-plane-contract", version.ref = "edc" }

edc-micrometer-core = { module = "org.eclipse.edc:micrometer-core", version.ref = "edc" }
edc-micrometer-jersey = { module = "org.eclipse.edc:jersey-micrometer", version.ref = "edc" }
edc-micrometer-jetty = { module = "org.eclipse.edc:jetty-micrometer", version.ref = "edc" }

[bundles]
metrics = ["metrics-core", "metrics-jmx"]
jaxb = ["jaxb-runtime", "jaxb-xjc"]
testAutomation = ["testAutomation-containers", "testAutomation-allure", "testAutomation-allure", "testAutomation-feign"]

dpf = ["edc-dpf-selector-core", "edc-spi-dataplane-selector", "edc-dpf-selector-control-api", "edc-dpf-signaling-client", "edc-dpf-transfer-signaling"]
connector = ["edc-boot", "edc-core-connector", "edc-ext-http", "edc-ext-observability", "edc-ext-jsonld"]
controlplane = ["edc-controlplane-core", "edc-auth-configuration", "edc-api-management", "edc-api-management-config","edc-api-management-edr","edc-api-management-dataplaneselector",
  "edc-api-observability", "edc-dsp", "edc-spi-jwt", "edc-ext-http", "edc-controlplane-callback-dispatcher-event", "edc-controlplane-callback-dispatcher-http",
  "edc-identity-core-did", "edc-dcp-core", "edc-identity-trust-transform", "edc-api-control-configuration", "edc-lib-transform",
  "edc-identity-vc-ldp", "edc-did-web", "edc-lib-jws2020", "edc-core-edrstore", "edc-edr-storereceiver"] # "edc-auth-tokenbased"
did = ["edc-did-web", "edc-did-core", "edc-ih-did-localpub"] # "edc-ih-did" - replaced by fork contained in xroad-identity-hub-provisioner module
identity-api = ["edc-ih-mgmt-config", "edc-ih-mgmt-did", "edc-ih-mgmt-participantcontext", "edc-ih-mgmt-verifiablecredential",
  "edc-ih-mgmt-keypairs"] # "edc-ih-mgmt-authentication", "edc-ih-mgmt-authorization"
identityhub = ["edc-ih-core", "edc-ih-api-presentation", "edc-ih-participants", "edc-ih-keypairs"]
dcp = ["edc-dcp", "edc-did-core", "edc-did-web", "edc-dcp-core"]
sql-edc = ["edc-sql-assetindex", "edc-sql-contractdef", "edc-sql-contractneg", "edc-sql-policydef", "edc-sql-edrcache", "edc-sql-transferprocess", "edc-sql-dataplane-instancestore","edc-sql-core", "edc-sql-lease", "edc-sql-pool", "edc-sql-transactionlocal", "postgresql"]
sql-edc-dataplane = ["edc-sql-accesstokendata", "edc-sql-dataplane", "edc-sql-core", "edc-sql-lease", "edc-sql-pool", "edc-sql-transactionlocal", "edc-sql-dataplane-instancestore", "postgresql"]
sql-ih = ["edc-sql-ih-credstore-sql", "edc-sql-ih-didstore-sql", "edc-sql-ih-keypairstore-sql", "edc-sql-ih-pcstore-sql", "edc-sql-core", "edc-sql-pool", "edc-sql-transactionlocal", "postgresql"]
sql-fc = ["edc-fc-cache-sql"]

edc-monitoring = ["edc-micrometer-core", "edc-micrometer-jersey", "edc-micrometer-jetty"]

[plugins]
springBoot = { id = "org.springframework.boot", version.ref = "springBoot" }
openapi-generator = { id = "org.openapi.generator", version = "7.9.0" }
sonarqube = { id = "org.sonarqube", version = "5.1.0.4882" }
protobuf = { id = "com.google.protobuf", version = "0.9.4" }
frontendJDK21 = { id = "org.siouan.frontend-jdk21", version = "9.0.0" }
shadow = { id = "com.gradleup.shadow", version = "8.3.5" }
archUnit = { id = "com.societegenerale.commons.arch-unit-gradle-plugin", version.ref = "archUnitPlugin" }<|MERGE_RESOLUTION|>--- conflicted
+++ resolved
@@ -118,11 +118,7 @@
 apache-cxfToolsValidator = { module = "org.apache.cxf:cxf-tools-validator", version.ref = "apacheCxf" }
 apache-cxfRtTransportsHttp = { module = "org.apache.cxf:cxf-rt-transports-http", version.ref = "apacheCxf" }
 apache-tikaCore = { module = "org.apache.tika:tika-core", version = "3.0.0" }
-<<<<<<< HEAD
 apache-xmlsec = { module = "org.apache.santuario:xmlsec", version = "3.0.4" } # newer versions are not compatible with DSS
-=======
-apache-xmlsec = { module = "org.apache.santuario:xmlsec", version = "4.0.3" }
->>>>>>> 1025141e
 apache-httpclient = { module = "org.apache.httpcomponents:httpclient", version = "4.5.14" }
 apache-httpasyncclient = { module = "org.apache.httpcomponents:httpasyncclient", version = "4.1.5" }
 apache-httpclient5 = { module = "org.apache.httpcomponents.client5:httpclient5", version = "5.4.1" }
