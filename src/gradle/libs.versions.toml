[versions]
# WARNING:
# Dependabot does not properly handle version references in build files
# for example 'implementation "io.dropwizard.metrics:metrics-core:${libs.versions.metrics.get()}"' will be ignored/won't get PR with version update if needed
# In some cases referincing library directly like 'libs.protobuf.protoc' may not work, possible workaround could be:
# protoc { artifact = libs.protobuf.protoc.get().toString() } where just using 'artifact = libs.protobuf.protoc' causes error

metrics = "4.2.27"
jetty = "12.0.7"
jaxb = "4.0.5"
hibernate = "6.5.2.Final"
mapstruct = "1.6.0"
jackson = "2.17.2"
mockito = "5.13.0"
springBoot = "3.3.3"
junitJupiter = "5.11.0"
xmlUnit = "2.10.0"
bouncyCastle = "1.78.1"
<<<<<<< HEAD
slf4j = "2.0.16"
testAutomationFramework = "0.2.18"
protoc = "3.25.4"
grpc = "1.66.0"
swaggerParser = "2.1.22"
logback = "1.5.7"
logbackAccess = "2.0.3"
=======
slf4j = "2.0.13"
testAutomationFramework = "0.2.18"
protoc = "3.25.3"
grpc = "1.64.0"
swaggerParser = "2.1.22"
logback = "1.4.14"
apacheCxf = "4.0.4"
>>>>>>> ebe65e44

[libraries]
metrics-core = { module = "io.dropwizard.metrics:metrics-core", version.ref = "metrics" }
metrics-jmx = { module = "io.dropwizard.metrics:metrics-jmx", version.ref = "metrics" }

jetty-server = { module = "org.eclipse.jetty:jetty-server", version.ref = "jetty" }
jetty-http = { module = "org.eclipse.jetty:jetty-http", version.ref = "jetty" }
jetty-xml = { module = "org.eclipse.jetty:jetty-xml", version.ref = "jetty" }

jaxb-runtime = { module = "org.glassfish.jaxb:jaxb-runtime", version.ref = "jaxb" }
jaxb-xjc = { module = "org.glassfish.jaxb:jaxb-xjc", version.ref = "jaxb" }

springBoot-bom = { module = "org.springframework.boot:spring-boot-dependencies", version.ref = "springBoot" }
springBoot-starterTest = { module = "org.springframework.boot:spring-boot-starter-test", version.ref = "springBoot" }
springBoot-starterWeb = { module = "org.springframework.boot:spring-boot-starter-web", version.ref = "springBoot" }

springCloud-bom = { module = "org.springframework.cloud:spring-cloud-dependencies", version = "2023.0.3" }

junit-jupiterEngine = { module = "org.junit.jupiter:junit-jupiter-engine", version.ref = "junitJupiter" }
junit-vintageEngine = { module = "org.junit.vintage:junit-vintage-engine", version.ref = "junitJupiter" }
junit-jupiter-params = { module = "org.junit.jupiter:junit-jupiter-params", version.ref = "junitJupiter" }

xmlunit-core = { module = "org.xmlunit:xmlunit-core", version.ref = "xmlUnit" }
xmlunit-matchers = { module = "org.xmlunit:xmlunit-matchers", version.ref = "xmlUnit" }
xmlunit-assertj3 = { module = "org.xmlunit:xmlunit-assertj3", version.ref = "xmlUnit" }

bouncyCastle-bcpkix = { module = "org.bouncycastle:bcpkix-jdk18on", version.ref = "bouncyCastle" }
bouncyCastle-bcpg = { module = "org.bouncycastle:bcpg-jdk18on", version.ref = "bouncyCastle" }

protobuf-protoc = { group = "com.google.protobuf", name = "protoc", version.ref = "protoc" }
protobuf-javaUtil = { module = "com.google.protobuf:protobuf-java-util", version.ref = "protoc" }

grpc-nettyShaded = { module = "io.grpc:grpc-netty-shaded", version.ref = "grpc" }
grpc-stub = { module = "io.grpc:grpc-stub", version.ref = "grpc" }
grpc-protobuf = { module = "io.grpc:grpc-protobuf", version.ref = "grpc" }
grpc-protocGenGrpcJava = { module = "io.grpc:protoc-gen-grpc-java", version.ref = "grpc" }

slf4j-api = { module = "org.slf4j:slf4j-api", version.ref = "slf4j" }
jclOverSlf4j = { module = "org.slf4j:jcl-over-slf4j", version.ref = "slf4j" }

testAutomation-core = { module = "com.nortal.test:test-automation-core", version.ref = "testAutomationFramework" }
testAutomation-allure = { module = "com.nortal.test:test-automation-allure", version.ref = "testAutomationFramework" }
testAutomation-containers = { module = "com.nortal.test:test-automation-containers", version.ref = "testAutomationFramework" }
testAutomation-feign = { module = "com.nortal.test:test-automation-feign", version.ref = "testAutomationFramework" }
testAutomation-selenide = { module = "com.nortal.test:test-automation-selenide", version.ref = "testAutomationFramework" }
testAutomation-assert = { module = "com.nortal.test:test-automation-assert", version.ref = "testAutomationFramework" }
testAutomation-restassured = { module = "com.nortal.test:test-automation-restassured", version.ref = "testAutomationFramework" }

jakarta-validationApi = { module = "jakarta.validation:jakarta.validation-api", version = "3.1.0" }
jakarta-servletApi = { module = "jakarta.servlet:jakarta.servlet-api", version = "6.1.0" }
jakarta-injectApi = { module = "jakarta.inject:jakarta.inject-api", version = "2.0.1" }
jakarta-bindApi = { module = "jakarta.xml.bind:jakarta.xml.bind-api", version = "4.0.2" }
jakarta-soapApi = { module = "jakarta.xml.soap:jakarta.xml.soap-api", version = "3.0.2" }
jakarta-annotationApi = { module = "jakarta.annotation:jakarta.annotation-api", version = "3.0.0" }

mapstructProcessor = { module = "org.mapstruct:mapstruct-processor", version.ref = "mapstruct" }
mapstruct = { module = "org.mapstruct:mapstruct", version.ref = "mapstruct" }

hibernate-hikaricp = { module = "org.hibernate:hibernate-hikaricp", version.ref = "hibernate" }
hibernate-jpamodelgen = { module = "org.hibernate:hibernate-jpamodelgen", version.ref = "hibernate" }
hibernate-core = { module = "org.hibernate.orm:hibernate-core", version.ref = "hibernate" }
hibernate-toolsAnt = { module = "org.hibernate.tool:hibernate-tools-ant", version.ref = "hibernate" }

jackson-bom = { module = "com.fasterxml.jackson:jackson-bom", version.ref = "jackson" }
jackson-annotations = { module = "com.fasterxml.jackson.core:jackson-annotations", version.ref = "jackson" }

mockito-core = { module = "org.mockito:mockito-core", version.ref = "mockito" }
mockito-jupiter = { module = "org.mockito:mockito-junit-jupiter", version.ref = "mockito" }

apache-commonsCompress = { module = "org.apache.commons:commons-compress", version = "1.27.1" }
apache-commonsLang3 = { module = "org.apache.commons:commons-lang3", version = "3.17.0" }
apache-commonsText = { module = "org.apache.commons:commons-text", version = "1.12.0" }
apache-commonsConfiguration2 = { module = "org.apache.commons:commons-configuration2", version = "2.11.0" }
apache-httpmime = { module = "org.apache.httpcomponents:httpmime", version = "4.5.14" }
<<<<<<< HEAD
apache-cxfToolsValidator = { module = "org.apache.cxf:cxf-tools-validator", version = "4.0.5" }
=======
apache-cxfToolsValidator = { module = "org.apache.cxf:cxf-tools-validator", version.ref = "apacheCxf" }
apache-cxfRtTransportsHttp = { module = "org.apache.cxf:cxf-rt-transports-http", version.ref = "apacheCxf" }
>>>>>>> ebe65e44
apache-tikaCore = { module = "org.apache.tika:tika-core", version = "2.9.2" }
apache-xmlsec = { module = "org.apache.santuario:xmlsec", version = "4.0.2" }
apache-httpclient = { module = "org.apache.httpcomponents:httpclient", version = "4.5.14" }
apache-httpasyncclient = { module = "org.apache.httpcomponents:httpasyncclient", version = "4.1.5" }
apache-httpclient5 = { module = "org.apache.httpcomponents.client5:httpclient5", version = "5.3.1" }
<<<<<<< HEAD
apache-mime4jCore = { module = "org.apache.james:apache-mime4j-core", version = "0.8.11" }
apache-ant = { module = "org.apache.ant:ant", version = "1.10.15" }
=======
apache-mime4jCore = { module = "org.apache.james:apache-mime4j-core", version = "0.8.7" }
apache-ant = { module = "org.apache.ant:ant", version = "1.10.14" }
>>>>>>> ebe65e44

commons-cli = { module = "commons-cli:commons-cli", version = "1.9.0" }
commons-codec = { module = "commons-codec:commons-codec", version = "1.17.1" }
commons-io = { module = "commons-io:commons-io", version = "2.16.1" }
commons-collections = { module = "commons-collections:commons-collections", version = "3.2.2" }

swagger-parser = { module = "io.swagger.parser.v3:swagger-parser", version.ref = "swaggerParser" }
swagger-parserV3 = { module = "io.swagger.parser.v3:swagger-parser-v3", version.ref = "swaggerParser" }

openapi-parser = { module = "org.openapi4j:openapi-parser", version = "1.0.7" }
openapi-styleValidatorLib = { module = "org.openapitools.openapistylevalidator:openapi-style-validator-lib", version = "1.11" }
openapi-empoaSwaggerCore = { module = "org.openapitools.empoa:empoa-swagger-core", version = "2.1.0" }

lombok = { module = "org.projectlombok:lombok", version = "1.18.34" }
lombokMapstructBinding = { module = "org.projectlombok:lombok-mapstruct-binding", version = "0.2.0" }

logback-classic = { module = "ch.qos.logback:logback-classic", version.ref = "logback" }
logback-access = { module = "ch.qos.logback.access:tomcat", version.ref = "logbackAccess" }

assertj-core = { module = "org.assertj:assertj-core", version = "3.26.3" }
wiremock-standalone = { module = "org.wiremock:wiremock-standalone", version = "3.9.1" }
postgresql = { module = "org.postgresql:postgresql", version = "42.7.4" }
hsqldb = { module = "org.hsqldb:hsqldb", version = "2.7.3" }
liquibase-core = { module = "org.liquibase:liquibase-core", version = "4.29.1" }
xerces-impl = { module = "xerces:xercesImpl", version = "2.12.2" }
feign-hc5 = { module = "io.github.openfeign:feign-hc5", version = "13.3" }
guava = { module = "com.google.guava:guava", version = "33.0.0-jre" }
swagger-annotations = { module = "io.swagger.core.v3:swagger-annotations", version = "2.2.23" }
awaitility = { module = "org.awaitility:awaitility", version = "4.2.2" }
bucket4j-core = { module = "com.bucket4j:bucket4j-core", version = "8.10.1" }
libpam4j = { module = "org.kohsuke:libpam4j", version = "1.11" }
wsdl4j = { module = "wsdl4j:wsdl4j", version = "1.6.3" }
licenseGradlePlugin = { module = "gradle.plugin.com.hierynomus.gradle.plugins:license-gradle-plugin", version = "0.16.1" }
hamcrest = { module = "org.hamcrest:hamcrest", version = "3.0" }
javax-annotationApi = { module = "javax.annotation:javax.annotation-api", version = "1.3.2" }
hikariCP = { module = "com.zaxxer:HikariCP", version = "5.1.0" }
saajImpl = { module = "com.sun.xml.messaging.saaj:saaj-impl", version = "3.0.4" }
quartz = { module = "org.quartz-scheduler:quartz", version = "2.3.2" }
antlrST4 = { module = "org.antlr:ST4", version = "4.3.4" }
systemRules = { module = "com.github.stefanbirkner:system-rules", version = "1.19.0" }
semver4j = { module = "org.semver4j:semver4j", version = "5.3.0" }
restAssured = { module = "io.rest-assured:rest-assured", version = "5.5.0" }
cliche = { module = "com.googlecode.clichemaven:cliche", version = "110413" }
acme4j = { module = "org.shredzone.acme4j:acme4j-client", version = "3.4.0" }
jsonUnit-assertj = { module = "net.javacrumbs.json-unit:json-unit-assertj", version = "3.4.1" }
opentelemetry-instrumentation-annotations = { module = "io.opentelemetry.instrumentation:opentelemetry-instrumentation-annotations", version = "2.7.0" }

[bundles]
metrics = ["metrics-core", "metrics-jmx"]
jaxb = ["jaxb-runtime", "jaxb-xjc"]
testAutomation = ["testAutomation-containers", "testAutomation-allure", "testAutomation-allure", "testAutomation-feign"]

[plugins]
springBoot = { id = "org.springframework.boot", version.ref = "springBoot" }
openapi-generator = { id = "org.openapi.generator", version = "7.8.0" }
sonarqube = { id = "org.sonarqube", version = "5.1.0.4882" }
protobuf = { id = "com.google.protobuf", version = "0.9.4" }
frontendJDK21 = { id = "org.siouan.frontend-jdk21", version = "8.1.0" }
shadow = { id = "com.gradleup.shadow", version = "8.3.0" }<|MERGE_RESOLUTION|>--- conflicted
+++ resolved
@@ -16,7 +16,6 @@
 junitJupiter = "5.11.0"
 xmlUnit = "2.10.0"
 bouncyCastle = "1.78.1"
-<<<<<<< HEAD
 slf4j = "2.0.16"
 testAutomationFramework = "0.2.18"
 protoc = "3.25.4"
@@ -24,15 +23,7 @@
 swaggerParser = "2.1.22"
 logback = "1.5.7"
 logbackAccess = "2.0.3"
-=======
-slf4j = "2.0.13"
-testAutomationFramework = "0.2.18"
-protoc = "3.25.3"
-grpc = "1.64.0"
-swaggerParser = "2.1.22"
-logback = "1.4.14"
-apacheCxf = "4.0.4"
->>>>>>> ebe65e44
+apacheCxf = "4.0.5"
 
 [libraries]
 metrics-core = { module = "io.dropwizard.metrics:metrics-core", version.ref = "metrics" }
@@ -107,24 +98,15 @@
 apache-commonsText = { module = "org.apache.commons:commons-text", version = "1.12.0" }
 apache-commonsConfiguration2 = { module = "org.apache.commons:commons-configuration2", version = "2.11.0" }
 apache-httpmime = { module = "org.apache.httpcomponents:httpmime", version = "4.5.14" }
-<<<<<<< HEAD
-apache-cxfToolsValidator = { module = "org.apache.cxf:cxf-tools-validator", version = "4.0.5" }
-=======
 apache-cxfToolsValidator = { module = "org.apache.cxf:cxf-tools-validator", version.ref = "apacheCxf" }
 apache-cxfRtTransportsHttp = { module = "org.apache.cxf:cxf-rt-transports-http", version.ref = "apacheCxf" }
->>>>>>> ebe65e44
 apache-tikaCore = { module = "org.apache.tika:tika-core", version = "2.9.2" }
 apache-xmlsec = { module = "org.apache.santuario:xmlsec", version = "4.0.2" }
 apache-httpclient = { module = "org.apache.httpcomponents:httpclient", version = "4.5.14" }
 apache-httpasyncclient = { module = "org.apache.httpcomponents:httpasyncclient", version = "4.1.5" }
 apache-httpclient5 = { module = "org.apache.httpcomponents.client5:httpclient5", version = "5.3.1" }
-<<<<<<< HEAD
-apache-mime4jCore = { module = "org.apache.james:apache-mime4j-core", version = "0.8.11" }
+apache-mime4jCore = { module = "org.apache.james:apache-mime4j-core", version = "0.8.7" }
 apache-ant = { module = "org.apache.ant:ant", version = "1.10.15" }
-=======
-apache-mime4jCore = { module = "org.apache.james:apache-mime4j-core", version = "0.8.7" }
-apache-ant = { module = "org.apache.ant:ant", version = "1.10.14" }
->>>>>>> ebe65e44
 
 commons-cli = { module = "commons-cli:commons-cli", version = "1.9.0" }
 commons-codec = { module = "commons-codec:commons-codec", version = "1.17.1" }
