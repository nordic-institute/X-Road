[versions]
# WARNING:
# Dependabot does not properly handle version references in build files
# for example 'implementation "io.dropwizard.metrics:metrics-core:${libs.versions.metrics.get()}"' will be ignored/won't get PR with version update if needed
# In some cases referincing library directly like 'libs.protobuf.protoc' may not work, possible workaround could be:
# protoc { artifact = libs.protobuf.protoc.get().toString() } where just using 'artifact = libs.protobuf.protoc' causes error

metrics = "4.2.28"
jetty = "12.0.14"
jaxb = "4.0.5"
hibernate = "6.5.3.Final"
mapstruct = "1.6.2"
jackson = "2.18.0"
mockito = "5.14.2"
springBoot = "3.3.5"
junitJupiter = "5.11.3"
junit5SystemExit = "2.0.0"
xmlUnit = "2.10.0"
bouncyCastle = "1.78.1"
slf4j = "2.0.16"
testAutomationFramework = "0.2.18"
protoc = "4.28.3"
grpc = "1.67.1"
<<<<<<< HEAD
swaggerParser = "2.1.22"
#can go newer on spring boot v3.3.3
logback = "1.5.11"
=======
swaggerParser = "2.1.23"
logback = "1.5.12"
>>>>>>> 980ad443
logbackAccess = "2.0.3"
apacheCxf = "4.0.5"
archUnitPlugin = "4.0.0"
edc = "0.9.1"
edcJetty = "11.0.24"
nimbusJoseJwt = "9.39.1"
dss = "6.0"
caffeine = "3.1.8"
swaggerAnnotations = "2.2.17"
feign = "13.5"

[libraries]
metrics-core = { module = "io.dropwizard.metrics:metrics-core", version.ref = "metrics" }
metrics-jmx = { module = "io.dropwizard.metrics:metrics-jmx", version.ref = "metrics" }

jetty-server = { module = "org.eclipse.jetty:jetty-server", version.ref = "jetty" }
jetty-http = { module = "org.eclipse.jetty:jetty-http", version.ref = "jetty" }
jetty-xml = { module = "org.eclipse.jetty:jetty-xml", version.ref = "jetty" }

jaxb-runtime = { module = "org.glassfish.jaxb:jaxb-runtime", version.ref = "jaxb" }
jaxb-xjc = { module = "org.glassfish.jaxb:jaxb-xjc", version.ref = "jaxb" }

springBoot-bom = { module = "org.springframework.boot:spring-boot-dependencies", version.ref = "springBoot" }
springBoot-starterTest = { module = "org.springframework.boot:spring-boot-starter-test", version.ref = "springBoot" }
springBoot-starterWeb = { module = "org.springframework.boot:spring-boot-starter-web", version.ref = "springBoot" }

springCloud-bom = { module = "org.springframework.cloud:spring-cloud-dependencies", version = "2023.0.3" }

junit-jupiterEngine = { module = "org.junit.jupiter:junit-jupiter-engine", version.ref = "junitJupiter" }
junit-vintageEngine = { module = "org.junit.vintage:junit-vintage-engine", version.ref = "junitJupiter" }
junit-jupiter-params = { module = "org.junit.jupiter:junit-jupiter-params", version.ref = "junitJupiter" }
junit-system-exit = { module = "com.ginsberg:junit5-system-exit", version.ref = "junit5SystemExit" }

xmlunit-core = { module = "org.xmlunit:xmlunit-core", version.ref = "xmlUnit" }
xmlunit-matchers = { module = "org.xmlunit:xmlunit-matchers", version.ref = "xmlUnit" }
xmlunit-assertj3 = { module = "org.xmlunit:xmlunit-assertj3", version.ref = "xmlUnit" }

bouncyCastle-bcpkix = { module = "org.bouncycastle:bcpkix-jdk18on", version.ref = "bouncyCastle" }
bouncyCastle-bcpg = { module = "org.bouncycastle:bcpg-jdk18on", version.ref = "bouncyCastle" }
bouncyCastle-bcprov = { module = "org.bouncycastle:bcprov-jdk18on", version.ref = "bouncyCastle" }

protobuf-protoc = { group = "com.google.protobuf", name = "protoc", version.ref = "protoc" }
protobuf-javaUtil = { module = "com.google.protobuf:protobuf-java-util", version.ref = "protoc" }

grpc-nettyShaded = { module = "io.grpc:grpc-netty-shaded", version.ref = "grpc" }
grpc-stub = { module = "io.grpc:grpc-stub", version.ref = "grpc" }
grpc-protobuf = { module = "io.grpc:grpc-protobuf", version.ref = "grpc" }
grpc-protocGenGrpcJava = { module = "io.grpc:protoc-gen-grpc-java", version.ref = "grpc" }

slf4j-api = { module = "org.slf4j:slf4j-api", version.ref = "slf4j" }
jclOverSlf4j = { module = "org.slf4j:jcl-over-slf4j", version.ref = "slf4j" }

testAutomation-core = { module = "com.nortal.test:test-automation-core", version.ref = "testAutomationFramework" }
testAutomation-allure = { module = "com.nortal.test:test-automation-allure", version.ref = "testAutomationFramework" }
testAutomation-containers = { module = "com.nortal.test:test-automation-containers", version.ref = "testAutomationFramework" }
testAutomation-feign = { module = "com.nortal.test:test-automation-feign", version.ref = "testAutomationFramework" }
testAutomation-selenide = { module = "com.nortal.test:test-automation-selenide", version.ref = "testAutomationFramework" }
testAutomation-assert = { module = "com.nortal.test:test-automation-assert", version.ref = "testAutomationFramework" }
testAutomation-restassured = { module = "com.nortal.test:test-automation-restassured", version.ref = "testAutomationFramework" }

jakarta-validationApi = { module = "jakarta.validation:jakarta.validation-api", version = "3.1.0" }
jakarta-servletApi = { module = "jakarta.servlet:jakarta.servlet-api", version = "6.1.0" }
jakarta-injectApi = { module = "jakarta.inject:jakarta.inject-api", version = "2.0.1" }
jakarta-bindApi = { module = "jakarta.xml.bind:jakarta.xml.bind-api", version = "4.0.2" }
jakarta-soapApi = { module = "jakarta.xml.soap:jakarta.xml.soap-api", version = "3.0.2" }
jakarta-annotationApi = { module = "jakarta.annotation:jakarta.annotation-api", version = "3.0.0" }
jakarta-json-module = { module = "org.glassfish:jakarta.json", version = "2.0.1" }

mapstructProcessor = { module = "org.mapstruct:mapstruct-processor", version.ref = "mapstruct" }
mapstruct = { module = "org.mapstruct:mapstruct", version.ref = "mapstruct" }

hibernate-hikaricp = { module = "org.hibernate:hibernate-hikaricp", version.ref = "hibernate" }
hibernate-jpamodelgen = { module = "org.hibernate:hibernate-jpamodelgen", version.ref = "hibernate" }
hibernate-core = { module = "org.hibernate.orm:hibernate-core", version.ref = "hibernate" }
hibernate-toolsAnt = { module = "org.hibernate.tool:hibernate-tools-ant", version.ref = "hibernate" }

jackson-bom = { module = "com.fasterxml.jackson:jackson-bom", version.ref = "jackson" }
jackson-annotations = { module = "com.fasterxml.jackson.core:jackson-annotations", version.ref = "jackson" }
jackson-databind = { module = "com.fasterxml.jackson.core:jackson-databind", version.ref = "jackson" }
jackson-jsonP = { module = "com.fasterxml.jackson.datatype:jackson-datatype-jakarta-jsonp", version.ref = "jackson" }
jackson-datatypeJsr310 = { module = "com.fasterxml.jackson.datatype:jackson-datatype-jsr310", version.ref = "jackson" }

mockito-core = { module = "org.mockito:mockito-core", version.ref = "mockito" }
mockito-jupiter = { module = "org.mockito:mockito-junit-jupiter", version.ref = "mockito" }

apache-commonsCompress = { module = "org.apache.commons:commons-compress", version = "1.27.1" }
apache-commonsLang3 = { module = "org.apache.commons:commons-lang3", version = "3.17.0" }
apache-commonsText = { module = "org.apache.commons:commons-text", version = "1.12.0" }
apache-commonsConfiguration2 = { module = "org.apache.commons:commons-configuration2", version = "2.11.0" }
apache-httpmime = { module = "org.apache.httpcomponents:httpmime", version = "4.5.14" }
apache-cxfToolsValidator = { module = "org.apache.cxf:cxf-tools-validator", version.ref = "apacheCxf" }
apache-cxfRtTransportsHttp = { module = "org.apache.cxf:cxf-rt-transports-http", version.ref = "apacheCxf" }
apache-tikaCore = { module = "org.apache.tika:tika-core", version = "3.0.0" }
apache-xmlsec = { module = "org.apache.santuario:xmlsec", version = "3.0.4" } # newer versions are not compatible with DSS
apache-httpclient = { module = "org.apache.httpcomponents:httpclient", version = "4.5.14" }
apache-httpasyncclient = { module = "org.apache.httpcomponents:httpasyncclient", version = "4.1.5" }
apache-httpclient5 = { module = "org.apache.httpcomponents.client5:httpclient5", version = "5.4" }
apache-mime4jCore = { module = "org.apache.james:apache-mime4j-core", version = "0.8.7" }
apache-ant = { module = "org.apache.ant:ant", version = "1.10.15" }

commons-cli = { module = "commons-cli:commons-cli", version = "1.9.0" }
commons-codec = { module = "commons-codec:commons-codec", version = "1.17.1" }
commons-io = { module = "commons-io:commons-io", version = "2.17.0" }
commons-collections = { module = "commons-collections:commons-collections", version = "3.2.2" }

swagger-parser = { module = "io.swagger.parser.v3:swagger-parser", version.ref = "swaggerParser" }
swagger-parserV3 = { module = "io.swagger.parser.v3:swagger-parser-v3", version.ref = "swaggerParser" }

openapi-parser = { module = "org.openapi4j:openapi-parser", version = "1.0.7" }
openapi-styleValidatorLib = { module = "org.openapitools.openapistylevalidator:openapi-style-validator-lib", version = "1.11" }
openapi-empoaSwaggerCore = { module = "org.openapitools.empoa:empoa-swagger-core", version = "2.1.0" }

lombok = { module = "org.projectlombok:lombok", version = "1.18.34" }
lombokMapstructBinding = { module = "org.projectlombok:lombok-mapstruct-binding", version = "0.2.0" }

logback-classic = { module = "ch.qos.logback:logback-classic", version.ref = "logback" }
logback-access = { module = "ch.qos.logback.access:tomcat", version.ref = "logbackAccess" }

assertj-core = { module = "org.assertj:assertj-core", version = "3.26.3" }
wiremock-standalone = { module = "org.wiremock:wiremock-standalone", version = "3.9.2" }
postgresql = { module = "org.postgresql:postgresql", version = "42.7.4" }
hsqldb = { module = "org.hsqldb:hsqldb", version = "2.7.3" }
liquibase-core = { module = "org.liquibase:liquibase-core", version = "4.29.2" }
xerces-impl = { module = "xerces:xercesImpl", version = "2.12.2" }
feign-jackson = { module = "io.github.openfeign:feign-jackson", version.ref = "feign" }
feign-jaxrs3 = { module = "io.github.openfeign:feign-jaxrs3", version.ref = "feign" }
feign-hc5 = { module = "io.github.openfeign:feign-hc5", version.ref = "feign" }
guava = { module = "com.google.guava:guava", version = "33.0.0-jre" }
swagger-annotations = { module = "io.swagger.core.v3:swagger-annotations", version = "2.2.25" }
awaitility = { module = "org.awaitility:awaitility", version = "4.2.2" }
bucket4j-core = { module = "com.bucket4j:bucket4j-core", version = "8.10.1" }
libpam4j = { module = "org.kohsuke:libpam4j", version = "1.11" }
wsdl4j = { module = "wsdl4j:wsdl4j", version = "1.6.3" }
licenseGradlePlugin = { module = "gradle.plugin.com.hierynomus.gradle.plugins:license-gradle-plugin", version = "0.16.1" }
hamcrest = { module = "org.hamcrest:hamcrest", version = "3.0" }
javax-annotationApi = { module = "javax.annotation:javax.annotation-api", version = "1.3.2" }
hikariCP = { module = "com.zaxxer:HikariCP", version = "5.1.0" }
saajImpl = { module = "com.sun.xml.messaging.saaj:saaj-impl", version = "3.0.4" }
quartz = { module = "org.quartz-scheduler:quartz", version = "2.3.2" }
antlrST4 = { module = "org.antlr:ST4", version = "4.3.4" }
systemRules = { module = "com.github.stefanbirkner:system-rules", version = "1.19.0" }
semver4j = { module = "org.semver4j:semver4j", version = "5.4.1" }
restAssured = { module = "io.rest-assured:rest-assured", version = "5.5.0" }
cliche = { module = "com.googlecode.clichemaven:cliche", version = "110413" }
acme4j = { module = "org.shredzone.acme4j:acme4j-client", version = "3.4.0" }
jsonUnit-assertj = { module = "net.javacrumbs.json-unit:json-unit-assertj", version = "3.4.1" }
opentelemetry-instrumentation-annotations = { module = "io.opentelemetry.instrumentation:opentelemetry-instrumentation-annotations", version = "2.9.0" }
archUnit-plugin-core = { module = "com.societegenerale.commons:arch-unit-build-plugin-core", version.ref = "archUnitPlugin" }

caffeine = { module = "com.github.ben-manes.caffeine:caffeine", version.ref = "caffeine" }
jetty-servlet = { module = "org.eclipse.jetty:jetty-servlet", version.ref = "edcJetty" }
nimbus-jose-jwt = { module = "com.nimbusds:nimbus-jose-jwt", version.ref = "nimbusJoseJwt" }
swagger-annotations-jakarta = { module = "io.swagger.core.v3:swagger-annotations-jakarta", version.ref = "swaggerAnnotations" }
websocket-jakarta-server = { module = "org.eclipse.jetty.websocket:websocket-jakarta-server", version.ref = "edcJetty" }

dss-jades = { module = "eu.europa.ec.joinup.sd-dss:dss-jades", version.ref = "dss" }
dss-xades = { module = "eu.europa.ec.joinup.sd-dss:dss-xades", version.ref = "dss" }
dss-token = { module = "eu.europa.ec.joinup.sd-dss:dss-token", version.ref = "dss" }
dss-utils-apache-commons = { module = "eu.europa.ec.joinup.sd-dss:dss-utils-apache-commons", version.ref = "dss" }
dss-xml-common = { module = "eu.europa.ec.joinup.sd-dss:dss-xml-common", version.ref = "dss" }
dss-xml-utils = { module = "eu.europa.ec.joinup.sd-dss:dss-xml-utils", version.ref = "dss" }
dss-evidence-record-xml = { module = "eu.europa.ec.joinup.sd-dss:dss-evidence-record-xml", version.ref = "dss" }
dss-asic-xades = { module = "eu.europa.ec.joinup.sd-dss:dss-asic-xades", version.ref = "dss" }
dss-spi = { module = "eu.europa.ec.joinup.sd-dss:dss-spi", version.ref = "dss" }


### EDC ###
# upstream EDC dependencies
edc-boot = { module = "org.eclipse.edc:boot", version.ref = "edc" }
edc-junit = { module = "org.eclipse.edc:junit", version.ref = "edc" }
edc-did-core = { module = "org.eclipse.edc:identity-did-core", version.ref = "edc" }
edc-did-web = { module = "org.eclipse.edc:identity-did-web", version.ref = "edc" }
edc-core-connector = { module = "org.eclipse.edc:connector-core", version.ref = "edc" }
edc-core-crypto = { module = "org.eclipse.edc:crypto-core", version.ref = "edc" }
edc-core-token = { module = "org.eclipse.edc:token-core", version.ref = "edc" }
edc-core-edrstore = { module = "org.eclipse.edc:edr-store-core", version.ref = "edc" }
edc-ext-http = { module = "org.eclipse.edc:http", version.ref = "edc" }
edc-ext-observability = { module = "org.eclipse.edc:api-observability", version.ref = "edc" }
edc-ext-jsonld = { module = "org.eclipse.edc:json-ld", version.ref = "edc" }
edc-api-dsp-config = { module = "org.eclipse.edc:dsp-http-api-configuration", version.ref = "edc" }
edc-dcp = { module = "org.eclipse.edc:identity-trust-service", version.ref = "edc" }
edc-controlplane-core = { module = "org.eclipse.edc:control-plane-core", version.ref = "edc" }
edc-controlplane-transform = { module = "org.eclipse.edc:control-plane-transform", version.ref = "edc" }
edc-controlplane-services = { module = "org.eclipse.edc:control-plane-aggregate-services", version.ref = "edc" }
edc-config-filesystem = { module = "org.eclipse.edc:configuration-filesystem", version.ref = "edc" }
edc-auth-tokenbased = { module = "org.eclipse.edc:auth-tokenbased", version.ref = "edc" }
edc-auth-configuration = { module = "org.eclipse.edc:auth-configuration", version.ref = "edc" }
edc-api-management-config = { module = "org.eclipse.edc:management-api-configuration", version.ref = "edc" }
edc-api-version = { module = "org.eclipse.edc:version-api", version.ref = "edc" }
edc-api-management = { module = "org.eclipse.edc:management-api", version.ref = "edc" }
edc-api-management-asset = { module = "org.eclipse.edc:asset-api", version.ref = "edc" }
edc-api-management-edr = { module = "org.eclipse.edc:edr-cache-api", version.ref = "edc" }
edc-api-management-policy = { module = "org.eclipse.edc:policy-definition-api", version.ref = "edc" }
edc-api-management-catalog = { module = "org.eclipse.edc:catalog-api", version.ref = "edc" }
edc-api-management-contractdef = { module = "org.eclipse.edc:contract-definition-api", version.ref = "edc" }
edc-api-management-contractneg = { module = "org.eclipse.edc:contract-negotiation-api", version.ref = "edc" }
edc-api-management-dataplaneselector = { module = "org.eclipse.edc:data-plane-selector-api", version.ref = "edc" }
edc-api-management-transfer-process = { module = "org.eclipse.edc:transfer-process-api", version.ref = "edc" }
edc-api-observability = { module = "org.eclipse.edc:api-observability", version.ref = "edc" }
edc-api-control-configuration = { module = "org.eclipse.edc:control-api-configuration", version.ref = "edc" }
edc-dsp = { module = "org.eclipse.edc:dsp", version.ref = "edc" }
edc-edr-storereceiver = { module = "org.eclipse.edc:edr-store-receiver", version.ref = "edc" }

edc-controlplane-callback-dispatcher-event = { module = "org.eclipse.edc:callback-event-dispatcher", version.ref = "edc" }
edc-controlplane-callback-dispatcher-http = { module = "org.eclipse.edc:callback-http-dispatcher", version.ref = "edc" }
edc-dcp-core = { module = "org.eclipse.edc:identity-trust-core", version.ref = "edc" }
edc-identity-trust-transform = { module = "org.eclipse.edc:identity-trust-transform", version.ref = "edc" }
edc-identity-core-did = { module = "org.eclipse.edc:identity-did-core", version.ref = "edc" }
edc-identity-vc = { module = "org.eclipse.edc:verifiable-credentials", version.ref = "edc" }
edc-identity-vc-ldp = { module = "org.eclipse.edc:ldp-verifiable-credentials", version.ref = "edc" }
edc-identity-vc-jwt = { module = "org.eclipse.edc:jwt-verifiable-credentials", version.ref = "edc" }
edc-vault-hashicorp = { module = "org.eclipse.edc:vault-hashicorp", version.ref = "edc" }
edc-spi-core = { module = "org.eclipse.edc:core-spi", version.ref = "edc" }
edc-spi-identity-trust = { module = "org.eclipse.edc:identity-trust-spi", version.ref = "edc" }
edc-spi-transform = { module = "org.eclipse.edc:transform-spi", version.ref = "edc" }
edc-spi-transaction = { module = "org.eclipse.edc:transaction-spi", version.ref = "edc" }
edc-spi-jwt = { module = "org.eclipse.edc:jwt-spi", version.ref = "edc" }
edc-spi-jwt-signer = { module = "org.eclipse.edc:jwt-signer-spi", version.ref = "edc" }
edc-spi-identity-did = { module = "org.eclipse.edc:identity-did-spi", version.ref = "edc" }
edc-spi-web = { module = "org.eclipse.edc:web-spi", version.ref = "edc" }
edc-spi-transfer = { module = "org.eclipse.edc:transfer-spi", version.ref = "edc" }
edc-spi-policy-engine = { module = "org.eclipse.edc:policy-engine-spi", version.ref = "edc" }
edc-spi-contract = { module = "org.eclipse.edc:contract-spi", version.ref = "edc" }
edc-spi-dataplane= { module = "org.eclipse.edc:data-plane-spi", version.ref = "edc" }

# EDC lib dependencies
edc-lib-jws2020 = { module = "org.eclipse.edc:jws2020-lib", version.ref = "edc" }
edc-lib-transform = { module = "org.eclipse.edc:transform-lib", version.ref = "edc" }
edc-lib-crypto = { module = "org.eclipse.edc:crypto-common-lib", version.ref = "edc" }
edc-lib-keys = { module = "org.eclipse.edc:keys-lib", version.ref = "edc" }
edc-lib-jsonld = { module = "org.eclipse.edc:json-ld-lib", version.ref = "edc" }
edc-lib-util = { module = "org.eclipse.edc:util-lib", version.ref = "edc" }
edc-lib-http = { module = "org.eclipse.edc:http-lib", version.ref = "edc" }
edc-lib-vp = { module = "org.eclipse.edc:verifiable-presentation-lib", version.ref = "edc" }
edc-lib-store = { "module" = "org.eclipse.edc:store-lib", version.ref = "edc" }

# EDC dataplane client modules (used in controlplane)
edc-dpf-transfer-signaling = { module = "org.eclipse.edc:transfer-data-plane-signaling", version.ref = "edc" }
edc-dpf-selector-client = { module = "org.eclipse.edc:data-plane-selector-client", version.ref = "edc" }
edc-spi-dataplane-selector = { module = "org.eclipse.edc:data-plane-selector-spi", version.ref = "edc" }
edc-dpf-selector-core = { module = "org.eclipse.edc:data-plane-selector-core", version.ref = "edc" }
edc-dpf-selector-control-api = { module = "org.eclipse.edc:data-plane-selector-control-api", version.ref = "edc" }
edc-dpf-signaling-client = { module = "org.eclipse.edc:data-plane-signaling-client", version.ref = "edc" }

# EDC dataplane modules
edc-dataplane-core = { module = "org.eclipse.edc:data-plane-core", version.ref = "edc" }
edc-dataplane-api-control-config = { module = "org.eclipse.edc:control-api-configuration", version.ref = "edc" }
edc-dataplane-api-control-client = { module = "org.eclipse.edc:control-plane-api-client", version.ref = "edc" }
edc-dataplane-selfregistration = { module = "org.eclipse.edc:data-plane-self-registration", version.ref = "edc" }
edc-dataplane-http = { module = "org.eclipse.edc:data-plane-http", version.ref = "edc" }
edc-dataplane-api-control = { module = "org.eclipse.edc:data-plane-control-api", version.ref = "edc" }
edc-dataplane-api-public = { module = "org.eclipse.edc:data-plane-public-api-v2", version.ref = "edc" }
edc-dataplane-api-signaling = { module = "org.eclipse.edc:data-plane-signaling-api", version.ref = "edc" }
edc-dataplane-iam = { module = "org.eclipse.edc:data-plane-iam", version.ref = "edc" }
edc-dataplane-util = { module = "org.eclipse.edc:data-plane-util", version.ref = "edc" }


# EDC Postgres modules
edc-sql-assetindex = { module = "org.eclipse.edc:asset-index-sql", version.ref = "edc" }
edc-sql-edrcache = { module = "org.eclipse.edc:edr-index-sql", version.ref = "edc" }
edc-sql-contractdef = { module = "org.eclipse.edc:contract-definition-store-sql", version.ref = "edc" }
edc-sql-contractneg = { module = "org.eclipse.edc:contract-negotiation-store-sql", version.ref = "edc" }
edc-sql-policydef = { module = "org.eclipse.edc:policy-definition-store-sql", version.ref = "edc" }
edc-sql-transferprocess = { module = "org.eclipse.edc:transfer-process-store-sql", version.ref = "edc" }
edc-sql-core = { module = "org.eclipse.edc:sql-core", version.ref = "edc" }
edc-sql-lease = { module = "org.eclipse.edc:sql-lease", version.ref = "edc" }
edc-sql-pool = { module = "org.eclipse.edc:sql-pool-apache-commons", version.ref = "edc" }
edc-sql-transactionlocal = { module = "org.eclipse.edc:transaction-local", version.ref = "edc" }
edc-sql-accesstokendata = { module = "org.eclipse.edc:accesstokendata-store-sql", version.ref = "edc" }
edc-sql-dataplane = { module = "org.eclipse.edc:data-plane-store-sql", version.ref = "edc" }
edc-sql-dataplane-instancestore = { module = "org.eclipse.edc:data-plane-instance-store-sql", version.ref = "edc" }


# identity hub SQL implementations
edc-sql-ih-credstore-sql = { module = "org.eclipse.edc:identity-hub-credentials-store-sql", version.ref = "edc" }
edc-sql-ih-didstore-sql = { module = "org.eclipse.edc:identity-hub-did-store-sql", version.ref = "edc" }
edc-sql-ih-keypairstore-sql = { module = "org.eclipse.edc:identity-hub-keypair-store-sql", version.ref = "edc" }
edc-sql-ih-pcstore-sql = { module = "org.eclipse.edc:identity-hub-participantcontext-store-sql", version.ref = "edc" }

# identityhub dependenciesl
edc-ih-core = { module = "org.eclipse.edc:identity-hub-core", version.ref = "edc" }
edc-ih-keypairs = { module = "org.eclipse.edc:identity-hub-keypairs", version.ref = "edc" }
edc-ih-did = { module = "org.eclipse.edc:identity-hub-did", version.ref = "edc" }
edc-ih-participants = { module = "org.eclipse.edc:identity-hub-participants", version.ref = "edc" }

# identityhub SPI modules
edc-ih-spi-did = { module = "org.eclipse.edc:did-spi", version.ref = "edc" }
edc-ih-spi-store = { module = "org.eclipse.edc:identity-hub-store-spi", version.ref = "edc" }
edc-ih-spi-participant = { module = "org.eclipse.edc:participant-context-spi", version.ref = "edc" }

# identityhub API modules
edc-ih-api-presentation = { module = "org.eclipse.edc:presentation-api", version.ref = "edc" }
edc-ih-mgmt-config = { module = "org.eclipse.edc:api-configuration", version.ref = "edc" }
edc-ih-mgmt-authentication = { module = "org.eclipse.edc:identityhub-api-authentication", version.ref = "edc" }
edc-ih-mgmt-authorization = { module = "org.eclipse.edc:identityhub-api-authorization", version.ref = "edc" }
edc-ih-mgmt-participantcontext = { module = "org.eclipse.edc:participant-context-api", version.ref = "edc" }
edc-ih-mgmt-verifiablecredential = { module = "org.eclipse.edc:verifiable-credentials-api", version.ref = "edc" }
edc-ih-mgmt-did = { module = "org.eclipse.edc:did-api", version.ref = "edc" }
edc-ih-mgmt-keypairs = { module = "org.eclipse.edc:keypair-api", version.ref = "edc" }
edc-ih-did-localpub = { module = "org.eclipse.edc:local-did-publisher", version.ref = "edc" }
edc-ih-lib-credentialquery = { module = "org.eclipse.edc:credential-query-lib", version.ref = "edc" }

# federated catalog modules
edc-fc-spi-crawler = { module = "org.eclipse.edc:crawler-spi", version.ref = "edc" }
edc-fc-core = { module = "org.eclipse.edc:federated-catalog-core", version.ref = "edc" }
edc-fc-api = { module = "org.eclipse.edc:federated-catalog-api", version.ref = "edc" }
edc-fc-spi = { module = "org.eclipse.edc:federated-catalog-spi", version.ref = "edc" }
edc-fc-cache-sql = { module = "org.eclipse.edc:federated-catalog-cache-sql", version.ref = "edc" }

# specific dependencies needed by the catalog server
edc-controlplane-catalog = { module = "org.eclipse.edc:control-plane-catalog", version.ref = "edc" }
edc-controlplane-contract = { module = "org.eclipse.edc:control-plane-contract", version.ref = "edc" }

edc-micrometer-core = { module = "org.eclipse.edc:micrometer-core", version.ref = "edc" }
edc-micrometer-jersey = { module = "org.eclipse.edc:jersey-micrometer", version.ref = "edc" }
edc-micrometer-jetty = { module = "org.eclipse.edc:jetty-micrometer", version.ref = "edc" }

[bundles]
metrics = ["metrics-core", "metrics-jmx"]
jaxb = ["jaxb-runtime", "jaxb-xjc"]
testAutomation = ["testAutomation-containers", "testAutomation-allure", "testAutomation-allure", "testAutomation-feign"]

dpf = ["edc-dpf-selector-core", "edc-spi-dataplane-selector", "edc-dpf-selector-control-api", "edc-dpf-signaling-client", "edc-dpf-transfer-signaling"]
connector = ["edc-boot", "edc-core-connector", "edc-ext-http", "edc-ext-observability", "edc-ext-jsonld"]
controlplane = ["edc-controlplane-core", "edc-auth-configuration", "edc-api-management", "edc-api-management-config","edc-api-management-edr","edc-api-management-dataplaneselector",
  "edc-api-observability", "edc-dsp", "edc-spi-jwt", "edc-ext-http", "edc-controlplane-callback-dispatcher-event", "edc-controlplane-callback-dispatcher-http",
  "edc-identity-core-did", "edc-dcp-core", "edc-identity-trust-transform", "edc-api-control-configuration", "edc-lib-transform",
  "edc-identity-vc-ldp", "edc-did-web", "edc-lib-jws2020", "edc-core-edrstore", "edc-edr-storereceiver"] # "edc-auth-tokenbased"
did = ["edc-did-web", "edc-did-core", "edc-ih-did-localpub"] # "edc-ih-did" - replaced by fork contained in xroad-identity-hub-provisioner module
identity-api = ["edc-ih-mgmt-config", "edc-ih-mgmt-did", "edc-ih-mgmt-participantcontext", "edc-ih-mgmt-verifiablecredential",
  "edc-ih-mgmt-keypairs"] # "edc-ih-mgmt-authentication", "edc-ih-mgmt-authorization"
identityhub = ["edc-ih-core", "edc-ih-api-presentation", "edc-ih-participants", "edc-ih-keypairs"]
dcp = ["edc-dcp", "edc-did-core", "edc-did-web", "edc-dcp-core"]
sql-edc = ["edc-sql-assetindex", "edc-sql-contractdef", "edc-sql-contractneg", "edc-sql-policydef", "edc-sql-edrcache", "edc-sql-transferprocess", "edc-sql-dataplane-instancestore","edc-sql-core", "edc-sql-lease", "edc-sql-pool", "edc-sql-transactionlocal", "postgresql"]
sql-edc-dataplane = ["edc-sql-accesstokendata", "edc-sql-dataplane", "edc-sql-core", "edc-sql-lease", "edc-sql-pool", "edc-sql-transactionlocal", "edc-sql-dataplane-instancestore", "postgresql"]
sql-ih = ["edc-sql-ih-credstore-sql", "edc-sql-ih-didstore-sql", "edc-sql-ih-keypairstore-sql", "edc-sql-ih-pcstore-sql", "edc-sql-core", "edc-sql-pool", "edc-sql-transactionlocal", "postgresql"]
sql-fc = ["edc-fc-cache-sql"]

edc-monitoring = ["edc-micrometer-core", "edc-micrometer-jersey", "edc-micrometer-jetty"]

[plugins]
springBoot = { id = "org.springframework.boot", version.ref = "springBoot" }
openapi-generator = { id = "org.openapi.generator", version = "7.9.0" }
sonarqube = { id = "org.sonarqube", version = "5.1.0.4882" }
protobuf = { id = "com.google.protobuf", version = "0.9.4" }
frontendJDK21 = { id = "org.siouan.frontend-jdk21", version = "9.0.0" }
shadow = { id = "com.gradleup.shadow", version = "8.3.3" }
archUnit = { id = "com.societegenerale.commons.arch-unit-gradle-plugin", version.ref = "archUnitPlugin" }<|MERGE_RESOLUTION|>--- conflicted
+++ resolved
@@ -21,14 +21,8 @@
 testAutomationFramework = "0.2.18"
 protoc = "4.28.3"
 grpc = "1.67.1"
-<<<<<<< HEAD
-swaggerParser = "2.1.22"
-#can go newer on spring boot v3.3.3
-logback = "1.5.11"
-=======
 swaggerParser = "2.1.23"
 logback = "1.5.12"
->>>>>>> 980ad443
 logbackAccess = "2.0.3"
 apacheCxf = "4.0.5"
 archUnitPlugin = "4.0.0"
