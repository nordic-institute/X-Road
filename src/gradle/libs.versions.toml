[versions]
# WARNING:
# Dependabot does not properly handle version references in build files
# for example 'implementation "io.dropwizard.metrics:metrics-core:${libs.versions.metrics.get()}"' will be ignored/won't get PR with version update if needed
# In some cases referincing library directly like 'libs.protobuf.protoc' may not work, possible workaround could be:
# protoc { artifact = libs.protobuf.protoc.get().toString() } where just using 'artifact = libs.protobuf.protoc' causes error

metrics = "4.2.25"
jetty = "12.0.7"
jaxb = "4.0.5"
hibernate = "6.4.4.Final"
mapstruct = "1.5.5.Final"
jackson = "2.17.0"
mockito = "5.11.0"
springBoot = "3.2.4"
junitJupiter = "5.10.2"
xmlUnit = "2.9.1"
bouncyCastle = "1.78"
slf4j = "2.0.12"
testAutomationFramework = "0.2.17"
protoc = "3.24.3"
grpc = "1.63.0"
swaggerParser = "2.1.22"
logback = "1.4.14"
edc = "0.6.0"
edcJetty = "11.0.20"
nimbusJoseJwt = "9.37.3"
dss = "6.0"
caffeine = "3.1.8"
swaggerAnnotations = "2.2.17"
feign = "12.3"

[libraries]
metrics-core = { module = "io.dropwizard.metrics:metrics-core", version.ref = "metrics" }
metrics-jmx = { module = "io.dropwizard.metrics:metrics-jmx", version.ref = "metrics" }

jetty-server = { module = "org.eclipse.jetty:jetty-server", version.ref = "jetty" }
jetty-http = { module = "org.eclipse.jetty:jetty-http", version.ref = "jetty" }
jetty-xml = { module = "org.eclipse.jetty:jetty-xml", version.ref = "jetty" }

jaxb-runtime = { module = "org.glassfish.jaxb:jaxb-runtime", version.ref = "jaxb" }
jaxb-xjc = { module = "org.glassfish.jaxb:jaxb-xjc", version.ref = "jaxb" }

springBoot-bom = { module = "org.springframework.boot:spring-boot-dependencies", version.ref = "springBoot" }
springBoot-starterTest = { module = "org.springframework.boot:spring-boot-starter-test", version.ref = "springBoot" }
springBoot-starterWeb = { module = "org.springframework.boot:spring-boot-starter-web", version.ref = "springBoot" }

springCloud-bom = { module = "org.springframework.cloud:spring-cloud-dependencies", version = "2023.0.1" }

junit-jupiterEngine = { module = "org.junit.jupiter:junit-jupiter-engine", version.ref = "junitJupiter" }
junit-vintageEngine = { module = "org.junit.vintage:junit-vintage-engine", version.ref = "junitJupiter" }

xmlunit-core = { module = "org.xmlunit:xmlunit-core", version.ref = "xmlUnit" }
xmlunit-matchers = { module = "org.xmlunit:xmlunit-matchers", version.ref = "xmlUnit" }
xmlunit-assertj3 = { module = "org.xmlunit:xmlunit-assertj3", version.ref = "xmlUnit" }

bouncyCastle-bcpkix = { module = "org.bouncycastle:bcpkix-jdk18on", version.ref = "bouncyCastle" }
bouncyCastle-bcpg = { module = "org.bouncycastle:bcpg-jdk18on", version.ref = "bouncyCastle" }

protobuf-protoc = { group = "com.google.protobuf", name = "protoc", version.ref = "protoc" }
protobuf-javaUtil = { module = "com.google.protobuf:protobuf-java-util", version.ref = "protoc" }

grpc-nettyShaded = { module = "io.grpc:grpc-netty-shaded", version.ref = "grpc" }
grpc-stub = { module = "io.grpc:grpc-stub", version.ref = "grpc" }
grpc-protobuf = { module = "io.grpc:grpc-protobuf", version.ref = "grpc" }
grpc-protocGenGrpcJava = { module = "io.grpc:protoc-gen-grpc-java", version.ref = "grpc" }

slf4j-api = { module = "org.slf4j:slf4j-api", version.ref = "slf4j" }
jclOverSlf4j = { module = "org.slf4j:jcl-over-slf4j", version.ref = "slf4j" }

testAutomation-core = { module = "com.nortal.test:test-automation-core", version.ref = "testAutomationFramework" }
testAutomation-allure = { module = "com.nortal.test:test-automation-allure", version.ref = "testAutomationFramework" }
testAutomation-containers = { module = "com.nortal.test:test-automation-containers", version.ref = "testAutomationFramework" }
testAutomation-feign = { module = "com.nortal.test:test-automation-feign", version.ref = "testAutomationFramework" }
testAutomation-selenide = { module = "com.nortal.test:test-automation-selenide", version.ref = "testAutomationFramework" }
testAutomation-assert = { module = "com.nortal.test:test-automation-assert", version.ref = "testAutomationFramework" }
testAutomation-restassured = { module = "com.nortal.test:test-automation-restassured", version.ref = "testAutomationFramework" }

jakarta-validationApi = { module = "jakarta.validation:jakarta.validation-api", version = "3.0.2" }
jakarta-servletApi = { module = "jakarta.servlet:jakarta.servlet-api", version = "6.0.0" }
jakarta-injectApi = { module = "jakarta.inject:jakarta.inject-api", version = "2.0.1" }
jakarta-bindApi = { module = "jakarta.xml.bind:jakarta.xml.bind-api", version = "4.0.2" }
jakarta-soapApi = { module = "jakarta.xml.soap:jakarta.xml.soap-api", version = "3.0.1" }
<<<<<<< HEAD
jakarta-annotationApi = { module = "jakarta.annotation:jakarta.annotation-api", version = "1.3.5" }
jakarta-json-module = { module = "org.glassfish:jakarta.json", version = "2.0.1" }
=======
jakarta-annotationApi = { module = "jakarta.annotation:jakarta.annotation-api", version = "3.0.0" }
>>>>>>> fc1c73c9

mapstructProcessor = { module = "org.mapstruct:mapstruct-processor", version.ref = "mapstruct" }
mapstruct = { module = "org.mapstruct:mapstruct", version.ref = "mapstruct" }

hibernate-hikaricp = { module = "org.hibernate:hibernate-hikaricp", version.ref = "hibernate" }
hibernate-jpamodelgen = { module = "org.hibernate:hibernate-jpamodelgen", version.ref = "hibernate" }
hibernate-core = { module = "org.hibernate.orm:hibernate-core", version.ref = "hibernate" }
hibernate-toolsAnt = { module = "org.hibernate.tool:hibernate-tools-ant", version.ref = "hibernate" }

jackson-bom = { module = "com.fasterxml.jackson:jackson-bom", version.ref = "jackson" }
jackson-annotations = { module = "com.fasterxml.jackson.core:jackson-annotations", version.ref = "jackson" }
jackson-databind = { module = "com.fasterxml.jackson.core:jackson-databind", version.ref = "jackson" }

mockito-core = { module = "org.mockito:mockito-core", version.ref = "mockito" }
mockito-jupiter = { module = "org.mockito:mockito-junit-jupiter", version.ref = "mockito" }

apache-commonsCompress = { module = "org.apache.commons:commons-compress", version = "1.26.1" }
apache-commonsLang3 = { module = "org.apache.commons:commons-lang3", version = "3.14.0" }
apache-commonsText = { module = "org.apache.commons:commons-text", version = "1.11.0" }
apache-commonsConfiguration2 = { module = "org.apache.commons:commons-configuration2", version = "2.10.1" }
apache-httpmime = { module = "org.apache.httpcomponents:httpmime", version = "4.5.14" }
apache-cxfToolsValidator = { module = "org.apache.cxf:cxf-tools-validator", version = "4.0.4" }
apache-tikaCore = { module = "org.apache.tika:tika-core", version = "2.9.2" }
apache-xmlsec = { module = "org.apache.santuario:xmlsec", version = "4.0.2" }
apache-httpclient = { module = "org.apache.httpcomponents:httpclient", version = "4.5.14" }
apache-httpasyncclient = { module = "org.apache.httpcomponents:httpasyncclient", version = "4.1.5" }
apache-httpclient5 = { module = "org.apache.httpcomponents.client5:httpclient5", version = "5.3.1" }
apache-mime4jCore = { module = "org.apache.james:apache-mime4j-core", version = "0.8.11" }
apache-ant = { module = "org.apache.ant:ant", version = "1.10.14" }

commons-cli = { module = "commons-cli:commons-cli", version = "1.6.0" }
commons-codec = { module = "commons-codec:commons-codec", version = "1.16.1" }
commons-io = { module = "commons-io:commons-io", version = "2.16.1" }
commons-collections = { module = "commons-collections:commons-collections", version = "3.2.2" }

swagger-parser = { module = "io.swagger.parser.v3:swagger-parser", version.ref = "swaggerParser" }
swagger-parserV3 = { module = "io.swagger.parser.v3:swagger-parser-v3", version.ref = "swaggerParser" }

openapi-parser = { module = "org.openapi4j:openapi-parser", version = "1.0.7" }
openapi-styleValidatorLib = { module = "org.openapitools.openapistylevalidator:openapi-style-validator-lib", version = "1.11" }
openapi-empoaSwaggerCore = { module = "org.openapitools.empoa:empoa-swagger-core", version = "2.1.0" }

lombok = { module = "org.projectlombok:lombok", version = "1.18.32" }
lombokMapstructBinding = { module = "org.projectlombok:lombok-mapstruct-binding", version = "0.2.0" }

logback-classic = { module = "ch.qos.logback:logback-classic", version.ref = "logback" }
logback-access = { module = "ch.qos.logback:logback-access", version.ref = "logback" }

assertj-core = { module = "org.assertj:assertj-core", version = "3.25.3" }
wiremock-standalone = { module = "org.wiremock:wiremock-standalone", version = "3.5.2" }
postgresql = { module = "org.postgresql:postgresql", version = "42.7.3" }
hsqldb = { module = "org.hsqldb:hsqldb", version = "2.7.2" }
liquibase-core = { module = "org.liquibase:liquibase-core", version = "4.27.0" }
xerces-impl = { module = "xerces:xercesImpl", version = "2.12.2" }
<<<<<<< HEAD
feign-jackson = { module = "io.github.openfeign:feign-jackson", version.ref = "feign" }
feign-jakarta = { module = "io.github.openfeign:feign-jakarta", version.ref = "feign" }
feign-hc5 = { module = "io.github.openfeign:feign-hc5", version.ref = "feign" }
=======
feign-hc5 = { module = "io.github.openfeign:feign-hc5", version = "13.2.1" }
>>>>>>> fc1c73c9
guava = { module = "com.google.guava:guava", version = "33.0.0-jre" }
swagger-annotations = { module = "io.swagger.core.v3:swagger-annotations", version = "2.2.21" }
awaitility = { module = "org.awaitility:awaitility", version = "4.2.1" }
bucket4j-core = { module = "com.github.vladimir-bukhtoyarov:bucket4j-core", version = "7.6.0" }
libpam4j = { module = "org.kohsuke:libpam4j", version = "1.11" }
wsdl4j = { module = "wsdl4j:wsdl4j", version = "1.6.3" }
licenseGradlePlugin = { module = "gradle.plugin.com.hierynomus.gradle.plugins:license-gradle-plugin", version = "0.16.1" }
hamcrest = { module = "org.hamcrest:hamcrest", version = "2.2" }
javax-annotationApi = { module = "javax.annotation:javax.annotation-api", version = "1.3.2" }
hikariCP = { module = "com.zaxxer:HikariCP", version = "5.1.0" }
saajImpl = { module = "com.sun.xml.messaging.saaj:saaj-impl", version = "3.0.3" }
quartz = { module = "org.quartz-scheduler:quartz", version = "2.3.2" }
antlrST4 = { module = "org.antlr:ST4", version = "4.3.4" }
systemRules = { module = "com.github.stefanbirkner:system-rules", version = "1.19.0" }
semver4j = { module = "org.semver4j:semver4j", version = "5.2.3" }
restAssured = { module = "io.rest-assured:rest-assured", version = "5.4.0" }
cliche = { module = "com.googlecode.clichemaven:cliche", version = "110413" }

caffeine = { module = "com.github.ben-manes.caffeine:caffeine", version.ref = "caffeine" }
jetty-servlet = { module = "org.eclipse.jetty:jetty-servlet", version.ref = "edcJetty" }
nimbus-jose-jwt = { module = "com.nimbusds:nimbus-jose-jwt", version.ref = "nimbusJoseJwt" }
swagger-annotations-jakarta = { module = "io.swagger.core.v3:swagger-annotations-jakarta", version.ref = "swaggerAnnotations" }
websocket-jakarta-server = { module = "org.eclipse.jetty.websocket:websocket-jakarta-server", version.ref = "edcJetty" }

dss-jades = { module = "eu.europa.ec.joinup.sd-dss:dss-jades", version.ref = "dss" }
dss-token = { module = "eu.europa.ec.joinup.sd-dss:dss-token", version.ref = "dss" }
dss-utils-apache-commons = { module = "eu.europa.ec.joinup.sd-dss:dss-utils-apache-commons", version.ref = "dss" }
dss-xml-common = { module = "eu.europa.ec.joinup.sd-dss:dss-xml-common", version.ref = "dss" }

edc-api-observability = { module = "org.eclipse.edc:api-observability", version.ref = "edc" }
edc-asset-api = { module = "org.eclipse.edc:asset-api", version.ref = "edc" }
edc-boot = { module = "org.eclipse.edc:boot", version.ref = "edc" }
edc-callback-event-dispatcher = { module = "org.eclipse.edc:callback-event-dispatcher", version.ref = "edc" }
edc-catalog-api = { module = "org.eclipse.edc:catalog-api", version.ref = "edc" }
edc-configuration-filesystem = { module = "org.eclipse.edc:configuration-filesystem", version.ref = "edc" }
edc-connector-core = { module = "org.eclipse.edc:connector-core", version.ref = "edc" }
edc-contract-definition-api = { module = "org.eclipse.edc:contract-definition-api", version.ref = "edc" }
edc-contract-negotiation-api = { module = "org.eclipse.edc:contract-negotiation-api", version.ref = "edc" }
edc-control-plane-api-client = { module = "org.eclipse.edc:control-plane-api-client", version.ref = "edc" }
edc-control-plane-api = { module = "org.eclipse.edc:control-plane-api", version.ref = "edc" }
edc-control-plane-core = { module = "org.eclipse.edc:control-plane-core", version.ref = "edc" }
edc-core-spi = { module = "org.eclipse.edc:core-spi", version.ref = "edc" }
edc-crypto-common-lib = { module = "org.eclipse.edc:crypto-common-lib", version.ref = "edc" }
edc-data-plane-control-api = { module = "org.eclipse.edc:data-plane-control-api", version.ref = "edc" }
edc-data-plane-core = { module = "org.eclipse.edc:data-plane-core", version.ref = "edc" }
edc-data-plane-http = { module = "org.eclipse.edc:data-plane-http", version.ref = "edc" }
edc-data-plane-http-spi = { module = "org.eclipse.edc:data-plane-http-spi", version.ref = "edc" }
edc-data-plane-public-api = { module = "org.eclipse.edc:data-plane-public-api", version.ref = "edc" }
edc-data-plane-selector-api = { module = "org.eclipse.edc:data-plane-selector-api", version.ref = "edc" }
edc-data-plane-selector-core = { module = "org.eclipse.edc:data-plane-selector-core", version.ref = "edc" }
edc-data-plane-util = { module = "org.eclipse.edc:data-plane-util", version.ref = "edc" }
edc-dsp = { module = "org.eclipse.edc:dsp", version.ref = "edc" }
edc-federated-catalog-api = { module = "org.eclipse.edc:federated-catalog-api", version.ref = "edc" }
edc-federated-catalog-core = { module = "org.eclipse.edc:federated-catalog-core", version.ref = "edc" }
edc-http-lib = { module = "org.eclipse.edc:http-lib", version.ref = "edc" }
edc-identity-did-core = { module = "org.eclipse.edc:identity-did-core", version.ref = "edc" }
edc-identity-did-web = { module = "org.eclipse.edc:identity-did-web", version.ref = "edc" }
edc-identity-hub-api = { module = "org.eclipse.edc:identity-hub-api", version.ref = "edc" }
edc-identity-hub-did = { module = "org.eclipse.edc:identity-hub-did", version.ref = "edc" }
edc-identity-hub-credentials = { module = "org.eclipse.edc:identity-hub-credentials", version.ref = "edc" }
edc-identity-hub-keypairs = { module = "org.eclipse.edc:identity-hub-keypairs", version.ref = "edc" }
edc-identity-hub-participants = { module = "org.eclipse.edc:identity-hub-participants", version.ref = "edc" }
edc-identity-hub-store-spi = { module = "org.eclipse.edc:identity-hub-store-spi", version.ref = "edc" }
edc-identity-trust-core = { module = "org.eclipse.edc:identity-trust-core", version.ref = "edc" }
edc-identity-trust-issuers-configuration = { module = "org.eclipse.edc:identity-trust-issuers-configuration", version.ref = "edc" }
edc-identity-trust-transform = { module = "org.eclipse.edc:identity-trust-transform", version.ref = "edc" }
edc-jersey-providers-lib = { module = "org.eclipse.edc:jersey-providers-lib", version.ref = "edc" }
edc-jsonLd = { module = "org.eclipse.edc:json-ld", version.ref = "edc" }
edc-jsonLd-lib = { module = "org.eclipse.edc:json-ld-lib", version.ref = "edc" }
edc-jsonLd-spi = { module = "org.eclipse.edc:json-ld-spi", version.ref = "edc" }
edc-jws2020 = { module = "org.eclipse.edc:jws2020", version.ref = "edc" }
edc-jwt-spi = { module = "org.eclipse.edc:jwt-spi", version.ref = "edc" }
edc-ldp-verifiable-credentials = { module = "org.eclipse.edc:ldp-verifiable-credentials", version.ref = "edc" }
edc-management-api = { module = "org.eclipse.edc:management-api", version.ref = "edc" }
edc-management-api-configuration = { module = "org.eclipse.edc:management-api-configuration", version.ref = "edc" }
edc-policy-definition-api = { module = "org.eclipse.edc:policy-definition-api", version.ref = "edc" }
edc-policy-engine-spi = { module = "org.eclipse.edc:policy-engine-spi", version.ref = "edc" }
edc-transfer-data-plane = { module = "org.eclipse.edc:transfer-data-plane", version.ref = "edc" }
edc-transfer-process-api = { module = "org.eclipse.edc:transfer-process-api", version.ref = "edc" }
edc-transform-core = { module = "org.eclipse.edc:transform-core", version.ref = "edc" }
edc-token-spi = { module = "org.eclipse.edc:token-spi", version.ref = "edc" }
edc-token-core = { module = "org.eclipse.edc:token-core", version.ref = "edc" }
edc-util = { module = "org.eclipse.edc:util", version.ref = "edc" }
edc-vault-filesystem = { module = "org.eclipse.edc:vault-filesystem", version.ref = "edc" }
edc-web-spi = { module = "org.eclipse.edc:web-spi", version.ref = "edc" }

edc-sql-pool-apache-commons = { module = "org.eclipse.edc:sql-pool-apache-commons", version.ref = "edc" }
edc-transaction-local = { module = "org.eclipse.edc:transaction-local", version.ref = "edc" }
edc-asset-index-sql = { module = "org.eclipse.edc:asset-index-sql", version.ref = "edc" }
edc-data-plane-instance-store-sql = { module = "org.eclipse.edc:data-plane-instance-store-sql", version.ref = "edc" }
edc-data-plane-store-sql = { module = "org.eclipse.edc:data-plane-store-sql", version.ref = "edc" }
edc-contract-definition-store-sql = { module = "org.eclipse.edc:contract-definition-store-sql", version.ref = "edc" }
edc-contract-negotiation-store-sql = { module = "org.eclipse.edc:contract-negotiation-store-sql", version.ref = "edc" }
edc-policy-definition-store-sql = { module = "org.eclipse.edc:policy-definition-store-sql", version.ref = "edc" }
edc-transfer-process-store-sql = { module = "org.eclipse.edc:transfer-process-store-sql", version.ref = "edc" }

edc-junit = { module = "org.eclipse.edc:junit", version.ref = "edc" }

[bundles]
metrics = ["metrics-core", "metrics-jmx"]
jaxb = ["jaxb-runtime", "jaxb-xjc"]
testAutomation = ["testAutomation-containers", "testAutomation-allure", "testAutomation-allure", "testAutomation-feign"]
edc-sql-store = [
  "postgresql",
  "edc-sql-pool-apache-commons",
  #  without 'transaction-local' db connections are not returned to the pool and eventually edc stops working.
  "edc-transaction-local",
  "edc-asset-index-sql",
  "edc-data-plane-instance-store-sql",
  "edc-data-plane-store-sql",
  "edc-contract-definition-store-sql",
  "edc-contract-negotiation-store-sql",
  "edc-policy-definition-store-sql",
  "edc-transfer-process-store-sql"
]

[plugins]
springBoot = { id = "org.springframework.boot", version.ref = "springBoot" }
openapi-generator = { id = "org.openapi.generator", version = "7.4.0" }
sonarqube = { id = "org.sonarqube", version = "5.0.0.4638" }
dependencycheck = { id = "org.owasp.dependencycheck", version = "9.1.0" }
protobuf = { id = "com.google.protobuf", version = "0.9.4" }
frontendJDK17 = { id = "org.siouan.frontend-jdk17", version = "8.0.0" }
shadow = { id = "com.github.johnrengelman.shadow", version = "8.1.1" }<|MERGE_RESOLUTION|>--- conflicted
+++ resolved
@@ -28,7 +28,7 @@
 dss = "6.0"
 caffeine = "3.1.8"
 swaggerAnnotations = "2.2.17"
-feign = "12.3"
+feign = "13.2.1"
 
 [libraries]
 metrics-core = { module = "io.dropwizard.metrics:metrics-core", version.ref = "metrics" }
@@ -81,12 +81,8 @@
 jakarta-injectApi = { module = "jakarta.inject:jakarta.inject-api", version = "2.0.1" }
 jakarta-bindApi = { module = "jakarta.xml.bind:jakarta.xml.bind-api", version = "4.0.2" }
 jakarta-soapApi = { module = "jakarta.xml.soap:jakarta.xml.soap-api", version = "3.0.1" }
-<<<<<<< HEAD
-jakarta-annotationApi = { module = "jakarta.annotation:jakarta.annotation-api", version = "1.3.5" }
+jakarta-annotationApi = { module = "jakarta.annotation:jakarta.annotation-api", version = "3.0.0" }
 jakarta-json-module = { module = "org.glassfish:jakarta.json", version = "2.0.1" }
-=======
-jakarta-annotationApi = { module = "jakarta.annotation:jakarta.annotation-api", version = "3.0.0" }
->>>>>>> fc1c73c9
 
 mapstructProcessor = { module = "org.mapstruct:mapstruct-processor", version.ref = "mapstruct" }
 mapstruct = { module = "org.mapstruct:mapstruct", version.ref = "mapstruct" }
@@ -141,13 +137,9 @@
 hsqldb = { module = "org.hsqldb:hsqldb", version = "2.7.2" }
 liquibase-core = { module = "org.liquibase:liquibase-core", version = "4.27.0" }
 xerces-impl = { module = "xerces:xercesImpl", version = "2.12.2" }
-<<<<<<< HEAD
 feign-jackson = { module = "io.github.openfeign:feign-jackson", version.ref = "feign" }
 feign-jakarta = { module = "io.github.openfeign:feign-jakarta", version.ref = "feign" }
 feign-hc5 = { module = "io.github.openfeign:feign-hc5", version.ref = "feign" }
-=======
-feign-hc5 = { module = "io.github.openfeign:feign-hc5", version = "13.2.1" }
->>>>>>> fc1c73c9
 guava = { module = "com.google.guava:guava", version = "33.0.0-jre" }
 swagger-annotations = { module = "io.swagger.core.v3:swagger-annotations", version = "2.2.21" }
 awaitility = { module = "org.awaitility:awaitility", version = "4.2.1" }
