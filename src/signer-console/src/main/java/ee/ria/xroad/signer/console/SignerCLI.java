/*
 * The MIT License
 * Copyright (c) 2019- Nordic Institute for Interoperability Solutions (NIIS)
 * Copyright (c) 2018 Estonian Information System Authority (RIA),
 * Nordic Institute for Interoperability Solutions (NIIS), Population Register Centre (VRK)
 * Copyright (c) 2015-2017 Estonian Information System Authority (RIA), Population Register Centre (VRK)
 *
 * Permission is hereby granted, free of charge, to any person obtaining a copy
 * of this software and associated documentation files (the "Software"), to deal
 * in the Software without restriction, including without limitation the rights
 * to use, copy, modify, merge, publish, distribute, sublicense, and/or sell
 * copies of the Software, and to permit persons to whom the Software is
 * furnished to do so, subject to the following conditions:
 *
 * The above copyright notice and this permission notice shall be included in
 * all copies or substantial portions of the Software.
 *
 * THE SOFTWARE IS PROVIDED "AS IS", WITHOUT WARRANTY OF ANY KIND, EXPRESS OR
 * IMPLIED, INCLUDING BUT NOT LIMITED TO THE WARRANTIES OF MERCHANTABILITY,
 * FITNESS FOR A PARTICULAR PURPOSE AND NONINFRINGEMENT. IN NO EVENT SHALL THE
 * AUTHORS OR COPYRIGHT HOLDERS BE LIABLE FOR ANY CLAIM, DAMAGES OR OTHER
 * LIABILITY, WHETHER IN AN ACTION OF CONTRACT, TORT OR OTHERWISE, ARISING FROM,
 * OUT OF OR IN CONNECTION WITH THE SOFTWARE OR THE USE OR OTHER DEALINGS IN
 * THE SOFTWARE.
 */
package ee.ria.xroad.signer.console;

import ee.ria.xroad.common.AuditLogger;
import ee.ria.xroad.common.Version;
import ee.ria.xroad.common.crypto.identifier.KeyAlgorithm;
import ee.ria.xroad.common.crypto.identifier.SignAlgorithm;
import ee.ria.xroad.common.identifier.ClientId;
import ee.ria.xroad.common.identifier.SecurityServerId;
import ee.ria.xroad.common.util.CryptoUtils;
import ee.ria.xroad.signer.SignerRpcClient;
import ee.ria.xroad.signer.SignerRpcClient.GeneratedCertRequestInfo;
import ee.ria.xroad.signer.protocol.dto.AuthKeyInfo;
import ee.ria.xroad.signer.protocol.dto.CertificateInfo;
import ee.ria.xroad.signer.protocol.dto.KeyInfo;
import ee.ria.xroad.signer.protocol.dto.KeyUsageInfo;
import ee.ria.xroad.signer.protocol.dto.TokenInfo;

import asg.cliche.CLIException;
import asg.cliche.Command;
import asg.cliche.InputConverter;
import asg.cliche.Param;
import asg.cliche.Shell;
import asg.cliche.ShellFactory;
import lombok.RequiredArgsConstructor;
import org.apache.commons.cli.CommandLine;
import org.apache.commons.cli.CommandLineParser;
import org.apache.commons.cli.DefaultParser;
import org.apache.commons.cli.Options;
import org.apache.commons.lang3.StringUtils;
import org.niis.xroad.signer.proto.CertificateRequestFormat;
import org.springframework.boot.CommandLineRunner;

import java.io.IOException;
import java.security.cert.X509Certificate;
import java.util.Arrays;
import java.util.Calendar;
import java.util.Date;
import java.util.GregorianCalendar;
import java.util.LinkedHashMap;
import java.util.List;
import java.util.Map;
import java.util.Scanner;

import static ee.ria.xroad.common.AuditLogger.XROAD_USER;
import static ee.ria.xroad.common.Version.XROAD_VERSION;
import static ee.ria.xroad.common.crypto.Digests.calculateDigest;
import static ee.ria.xroad.common.crypto.identifier.DigestAlgorithm.SHA512;
import static ee.ria.xroad.common.util.EncoderUtils.encodeBase64;
import static ee.ria.xroad.signer.console.AuditLogEventsAndParams.ACTIVATE_THE_CERTIFICATE_EVENT;
import static ee.ria.xroad.signer.console.AuditLogEventsAndParams.CERT_FILE_NAME_PARAM;
import static ee.ria.xroad.signer.console.AuditLogEventsAndParams.CERT_ID_PARAM;
import static ee.ria.xroad.signer.console.AuditLogEventsAndParams.CERT_REQUEST_ID_PARAM;
import static ee.ria.xroad.signer.console.AuditLogEventsAndParams.CLIENT_IDENTIFIER_PARAM;
import static ee.ria.xroad.signer.console.AuditLogEventsAndParams.CSR_FORMAT_PARAM;
import static ee.ria.xroad.signer.console.AuditLogEventsAndParams.DEACTIVATE_THE_CERTIFICATE_EVENT;
import static ee.ria.xroad.signer.console.AuditLogEventsAndParams.DELETE_THE_CERT_EVENT;
import static ee.ria.xroad.signer.console.AuditLogEventsAndParams.DELETE_THE_CERT_REQUEST_EVENT;
import static ee.ria.xroad.signer.console.AuditLogEventsAndParams.DELETE_THE_KEY_EVENT;
import static ee.ria.xroad.signer.console.AuditLogEventsAndParams.GENERATE_A_CERT_REQUEST_EVENT;
import static ee.ria.xroad.signer.console.AuditLogEventsAndParams.GENERATE_A_KEY_ON_THE_TOKEN_EVENT;
import static ee.ria.xroad.signer.console.AuditLogEventsAndParams.IMPORT_A_CERTIFICATE_FROM_THE_FILE;
import static ee.ria.xroad.signer.console.AuditLogEventsAndParams.INITIALIZE_THE_SOFTWARE_TOKEN_EVENT;
import static ee.ria.xroad.signer.console.AuditLogEventsAndParams.KEY_FRIENDLY_NAME_PARAM;
import static ee.ria.xroad.signer.console.AuditLogEventsAndParams.KEY_ID_PARAM;
import static ee.ria.xroad.signer.console.AuditLogEventsAndParams.KEY_LABEL_PARAM;
import static ee.ria.xroad.signer.console.AuditLogEventsAndParams.KEY_USAGE_PARAM;
import static ee.ria.xroad.signer.console.AuditLogEventsAndParams.LOGOUT_FROM_THE_TOKEN_EVENT;
import static ee.ria.xroad.signer.console.AuditLogEventsAndParams.LOG_INTO_THE_TOKEN;
import static ee.ria.xroad.signer.console.AuditLogEventsAndParams.SET_A_FRIENDLY_NAME_TO_THE_KEY_EVENT;
import static ee.ria.xroad.signer.console.AuditLogEventsAndParams.SET_A_FRIENDLY_NAME_TO_THE_TOKEN_EVENT;
import static ee.ria.xroad.signer.console.AuditLogEventsAndParams.SUBJECT_NAME_PARAM;
import static ee.ria.xroad.signer.console.AuditLogEventsAndParams.TOKEN_FRIENDLY_NAME_PARAM;
import static ee.ria.xroad.signer.console.AuditLogEventsAndParams.TOKEN_ID_PARAM;
import static ee.ria.xroad.signer.console.AuditLogEventsAndParams.UPDATE_SOFTWARE_TOKEN_PIN;
import static ee.ria.xroad.signer.console.Utils.base64ToFile;
import static ee.ria.xroad.signer.console.Utils.bytesToFile;
import static ee.ria.xroad.signer.console.Utils.createClientId;
import static ee.ria.xroad.signer.console.Utils.fileToBytes;
import static ee.ria.xroad.signer.console.Utils.printCertInfo;
import static ee.ria.xroad.signer.console.Utils.printKeyInfo;
import static ee.ria.xroad.signer.console.Utils.printTokenInfo;
import static ee.ria.xroad.signer.protocol.dto.KeyUsageInfo.AUTHENTICATION;
import static ee.ria.xroad.signer.protocol.dto.KeyUsageInfo.SIGNING;
import static java.nio.charset.StandardCharsets.UTF_8;
import static java.util.concurrent.TimeUnit.NANOSECONDS;
import static org.niis.xroad.signer.proto.CertificateRequestFormat.DER;
import static org.niis.xroad.signer.proto.CertificateRequestFormat.PEM;

/**
 * Signer command line interface.
 */
@RequiredArgsConstructor
public class SignerCLI implements CommandLineRunner {

    private static final String APP_NAME = "xroad-signer-console";
    private static final String PIN_PROMPT = "PIN: ";
    private static final int BENCHMARK_ITERATIONS = 10;
    static boolean verbose;

    private final SignerRpcClient signerRpcClient;

    /**
     * Shell input converters
     *
     * @see <a href="http://cliche.sourceforge.net/">Cliche Manual</a>
     */
    @SuppressWarnings({"squid:S1873", "squid:S2386"})
    public static final InputConverter[] CLI_INPUT_CONVERTERS = {
            (original, toClass) -> {
                if (toClass.equals(ClientId.class)) {
                    return createClientId(original);
                } else {
                    return null;
                }
            },
    };

    /**
     * Lists all tokens.
     *
     * @throws Exception if an error occurs
     */
    @Command(description = "Lists all tokens")
    public void listTokens() throws Exception {
        List<TokenInfo> tokens = signerRpcClient.getTokens();
        tokens.forEach(t -> printTokenInfo(t, verbose));
    }

    /**
     * Lists all keys on all tokens.
     *
     * @throws Exception if an error occurs
     */
    @Command(description = "Lists all keys on all tokens")
    public void listKeys() throws Exception {
        List<TokenInfo> tokens = signerRpcClient.getTokens();
        tokens.forEach(t -> {
            printTokenInfo(t, verbose);

            if (verbose) {
                System.out.println("Keys: ");
            }

            t.getKeyInfo().forEach(k -> printKeyInfo(k, verbose, "\t"));

            System.out.println();
        });
    }

    /**
     * Lists all certs on all keys on all tokens.
     *
     * @throws Exception if an error occurs
     */
    @Command(description = "Lists all certs on all keys on all tokens")
    public void listCerts() throws Exception {
        List<TokenInfo> tokens = signerRpcClient.getTokens();
        tokens.forEach(t -> {
            printTokenInfo(t, verbose);

            if (verbose) {
                System.out.println("Keys: ");
            }

            t.getKeyInfo().forEach(k -> {
                printKeyInfo(k, verbose, "\t");

                if (verbose) {
                    System.out.println("\tCerts: ");
                }

                printCertInfo(k, verbose, "\t\t");
            });

            System.out.println();
        });
    }

    /**
     * Sets token friendly name.
     *
     * @param tokenId      token id
     * @param friendlyName friendly name
     * @throws Exception if an error occurs
     */
    @Command(description = "Sets token friendly name")
    public void setTokenFriendlyName(
            @Param(name = "tokenId", description = "Token ID") String tokenId,
            @Param(name = "friendlyName", description = "Friendly name") String friendlyName) throws Exception {
        Map<String, Object> logData = new LinkedHashMap<>();
        logData.put(TOKEN_ID_PARAM, tokenId);
        logData.put(TOKEN_FRIENDLY_NAME_PARAM, friendlyName);

        try {
            signerRpcClient.setTokenFriendlyName(tokenId, friendlyName);

            AuditLogger.log(SET_A_FRIENDLY_NAME_TO_THE_TOKEN_EVENT, XROAD_USER, null, logData);
        } catch (Exception e) {
            AuditLogger.log(SET_A_FRIENDLY_NAME_TO_THE_TOKEN_EVENT, XROAD_USER, null, e.getMessage(), logData);
            throw e;
        }
    }

    /**
     * Sets key friendly name.
     *
     * @param keyId        key id
     * @param friendlyName friendly name
     * @throws Exception if an error occurs
     */
    @Command(description = "Sets key friendly name")
    public void setKeyFriendlyName(@Param(name = "keyId", description = "Key ID") String keyId,
                                   @Param(name = "friendlyName", description = "Friendly name") String friendlyName) throws Exception {
        Map<String, Object> logData = new LinkedHashMap<>();
        logData.put(KEY_ID_PARAM, keyId);
        logData.put(KEY_FRIENDLY_NAME_PARAM, friendlyName);

        try {
            signerRpcClient.setKeyFriendlyName(keyId, friendlyName);

            AuditLogger.log(SET_A_FRIENDLY_NAME_TO_THE_KEY_EVENT, XROAD_USER, null, logData);
        } catch (Exception e) {
            AuditLogger.log(SET_A_FRIENDLY_NAME_TO_THE_KEY_EVENT, XROAD_USER, null, e.getMessage(), logData);
            throw e;
        }
    }

    /**
     * Returns key ID for certificate hash.
     *
     * @param certHash certificate hash
     * @throws Exception if an error occurs
     */
    @Command(description = "Returns key ID for certificate hash")
    public void getKeyIdForCertHash(@Param(name = "certHash", description = "Certificare hash") String certHash)
            throws Exception {
        SignerRpcClient.KeyIdInfo keyId = signerRpcClient.getKeyIdForCertHash(certHash);
        System.out.println(keyId.keyId());
    }

    /**
     * Returns all certificates of a member.
     *
     * @param memberId member if
     * @throws Exception if an error occurs
     */
    @Command(description = "Returns all certificates of a member")
    public void getMemberCerts(
            @Param(name = "memberId", description = "Member identifier") ClientId memberId) throws Exception {
        List<CertificateInfo> certificateInfos = signerRpcClient.getMemberCerts(memberId);

        System.out.println("Certs of member " + memberId + ":");

        for (CertificateInfo cert : certificateInfos) {
            System.out.println("\tId:\t" + cert.getId());
            System.out.println("\t\tStatus:\t" + cert.getStatus());
            System.out.println("\t\tActive:\t" + cert.isActive());
        }
    }

    /**
     * Activates a certificate.
     *
     * @param certId certificate id
     * @throws Exception if an error occurs
     */
    @Command(description = "Activates a certificate")
    public void activateCertificate(@Param(name = "certId", description = "Certificate ID") String certId)
            throws Exception {
        Map<String, Object> logData = new LinkedHashMap<>();
        logData.put(CERT_ID_PARAM, certId);

        try {
            signerRpcClient.activateCert(certId);

            AuditLogger.log(ACTIVATE_THE_CERTIFICATE_EVENT, XROAD_USER, null, logData);
        } catch (Exception e) {
            AuditLogger.log(ACTIVATE_THE_CERTIFICATE_EVENT, XROAD_USER, null, e.getMessage(), logData);
            throw e;
        }
    }

    /**
     * Deactivates a certificate.
     *
     * @param certId certificate id
     * @throws Exception if an error occurs
     */
    @Command(description = "Deactivates a certificate")
    public void deactivateCertificate(@Param(name = "certId", description = "Certificate ID") String certId)
            throws Exception {
        Map<String, Object> logData = new LinkedHashMap<>();
        logData.put(CERT_ID_PARAM, certId);

        try {
            signerRpcClient.deactivateCert(certId);

            AuditLogger.log(DEACTIVATE_THE_CERTIFICATE_EVENT, XROAD_USER, null, logData);
        } catch (Exception e) {
            AuditLogger.log(DEACTIVATE_THE_CERTIFICATE_EVENT, XROAD_USER, null, e.getMessage(), logData);
            throw e;
        }
    }

    /**
     * Deletes a key.
     *
     * @param keyId key id
     * @throws Exception if an error occurs
     */
    @Command(description = "Deletes a key")
    public void deleteKey(@Param(name = "keyId", description = "Key ID") String keyId) throws Exception {
        Map<String, Object> logData = new LinkedHashMap<>();
        logData.put(KEY_ID_PARAM, keyId);

        try {
            signerRpcClient.deleteKey(keyId, true);

            AuditLogger.log(DELETE_THE_KEY_EVENT, XROAD_USER, null, logData);
        } catch (Exception e) {
            AuditLogger.log(DELETE_THE_KEY_EVENT, XROAD_USER, null, e.getMessage(), logData);
            throw e;
        }
    }

    /**
     * Deletes a certificate.
     *
     * @param certId certificate id
     * @throws Exception if an error occurs
     */
    @Command(description = "Deletes a certificate")
    public void deleteCertificate(@Param(name = "certId", description = "Certificate ID") String certId)
            throws Exception {
        Map<String, Object> logData = new LinkedHashMap<>();
        logData.put(CERT_ID_PARAM, certId);

        try {
            signerRpcClient.deleteCert(certId);

            AuditLogger.log(DELETE_THE_CERT_EVENT, XROAD_USER, null, logData);
        } catch (Exception e) {
            AuditLogger.log(DELETE_THE_CERT_EVENT, XROAD_USER, null, e.getMessage(), logData);
            throw e;
        }
    }

    /**
     * Deletes a certificate request.
     *
     * @param certReqId certificate request id
     * @throws Exception if an error occurs
     */
    @Command(description = "Deletes a certificate request")
    public void deleteCertificateRequest(
            @Param(name = "certReqId", description = "Certificate request ID") String certReqId) throws Exception {
        Map<String, Object> logData = new LinkedHashMap<>();
        logData.put(CERT_REQUEST_ID_PARAM, certReqId);

        try {
            signerRpcClient.deleteCertRequest(certReqId);

            AuditLogger.log(DELETE_THE_CERT_REQUEST_EVENT, XROAD_USER, null, logData);
        } catch (Exception e) {
            AuditLogger.log(DELETE_THE_CERT_REQUEST_EVENT, XROAD_USER, null, e.getMessage(), logData);
            throw e;
        }
    }

    /**
     * Returns suitable authentication key for security server.
     *
     * @param clientId   client id
     * @param serverCode server code
     * @throws Exception if an error occurs
     */
    @Command(description = "Returns suitable authentication key for security server")
    public void getAuthenticationKey(@Param(name = "clientId", description = "Member identifier") ClientId clientId,
                                     @Param(name = "serverCode", description = "Security server code") String serverCode) throws Exception {
        SecurityServerId serverId = SecurityServerId.Conf.create(clientId, serverCode);
        AuthKeyInfo authKey = signerRpcClient.getAuthKey(serverId);

        System.out.println("Auth key:");
        System.out.println("\tAlias:\t" + authKey.getAlias());
        System.out.println("\tKeyStore:\t" + authKey.getKeyStoreFileName());
        System.out.println("\tCert:   " + authKey.getCert());
    }

    /**
     * Returns signing info for member.
     *
     * @param clientId client id
     * @throws Exception if an error occurs
     */
    @Command(description = "Returns signing info for member")
    public void getMemberSigningInfo(@Param(name = "clientId", description = "Member identifier") ClientId clientId)
            throws Exception {
        final SignerRpcClient.MemberSigningInfoDto response = signerRpcClient.getMemberSigningInfo(clientId);

        System.out.println("Signing info for member " + clientId + ":");
        System.out.println("\tKey id:         " + response.keyId());
        System.out.println("\tCert:           " + response.cert());
        System.out.println("\tSign mechanism: " + response.signMechanismName());
    }

    /**
     * Imports a certificate.
     *
     * @param file     file
     * @param clientId client id
     * @throws Exception if an error occurs
     */
    @Command(description = "Imports a certificate")
    public void importCertificate(@Param(name = "file", description = "Certificate file (PEM)") String file,
                                  @Param(name = "clientId", description = "Member identifier") ClientId.Conf clientId) throws Exception {
        Map<String, Object> logData = new LinkedHashMap<>();
        logData.put(CERT_FILE_NAME_PARAM, file);
        logData.put(CLIENT_IDENTIFIER_PARAM, clientId);

        try {
            byte[] certBytes = fileToBytes(file);
            final String keyId = signerRpcClient.importCert(certBytes, CertificateInfo.STATUS_REGISTERED, clientId);

            logData.put(KEY_ID_PARAM, keyId);
            AuditLogger.log(IMPORT_A_CERTIFICATE_FROM_THE_FILE, XROAD_USER, null, logData);

            System.out.println(keyId);
        } catch (Exception e) {
            AuditLogger.log(IMPORT_A_CERTIFICATE_FROM_THE_FILE, XROAD_USER, null, e.getMessage(), logData);
            System.out.println("ERROR: " + e);
        }
    }

    /**
     * Log in token.
     *
     * @param tokenId token id
     * @throws Exception if an error occurs
     */
    @Command(description = "Log in token", abbrev = "li")
    public void loginToken(@Param(name = "tokenId", description = "Token ID") String tokenId) throws Exception {
        Map<String, Object> logData = new LinkedHashMap<>();
        logData.put(TOKEN_ID_PARAM, tokenId);

        try {
            char[] pin;
            if (System.console() != null) {
                pin = System.console().readPassword(PIN_PROMPT);
            } else {
                pin = new Scanner(System.in).nextLine().toCharArray();
            }
            signerRpcClient.activateToken(tokenId, pin);
            AuditLogger.log(LOG_INTO_THE_TOKEN, XROAD_USER, null, logData);
        } catch (Exception e) {
            AuditLogger.log(LOG_INTO_THE_TOKEN, XROAD_USER, null, e.getMessage(), logData);
            throw e;
        }
    }

    /**
     * Log out token.
     *
     * @param tokenId token id
     * @throws Exception if an error occurs
     */
    @Command(description = "Log out token", abbrev = "lo")
    public void logoutToken(@Param(name = "tokenId", description = "Token ID") String tokenId) throws Exception {
        Map<String, Object> logData = new LinkedHashMap<>();
        logData.put(TOKEN_ID_PARAM, tokenId);

        try {
            signerRpcClient.deactivateToken(tokenId);
            AuditLogger.log(LOGOUT_FROM_THE_TOKEN_EVENT, XROAD_USER, null, logData);
        } catch (Exception e) {
            AuditLogger.log(LOGOUT_FROM_THE_TOKEN_EVENT, XROAD_USER, null, e.getMessage(), logData);
            throw e;
        }
    }

    /**
     * Initialize software token
     *
     * @throws Exception if an error occurs
     */
    @Command(description = "Initialize software token")
    public void initSoftwareToken() throws Exception {
        char[] pin = System.console().readPassword(PIN_PROMPT);
        char[] pin2 = System.console().readPassword("retype PIN: ");

        if (!Arrays.equals(pin, pin2)) {
            System.out.println("ERROR: PINs do not match");
            return;
        }

        try {
            signerRpcClient.initSoftwareToken(pin);
            AuditLogger.log(INITIALIZE_THE_SOFTWARE_TOKEN_EVENT, XROAD_USER, null, null);
        } catch (Exception e) {
            AuditLogger.log(INITIALIZE_THE_SOFTWARE_TOKEN_EVENT, XROAD_USER, null, e.getMessage(), null);
            throw e;
        }
    }

    /**
     * Update the pin of a software token.
     *
     * @throws Exception if an error occurs
     */
    @Command(description = "Update software token pin")
    public void updateSoftwareTokenPin() throws Exception {
        String softwareTokenId = "0";
        Map<String, Object> logData = new LinkedHashMap<>();
        logData.put(TOKEN_ID_PARAM, softwareTokenId);

        try {
            char[] oldPin = System.console().readPassword(PIN_PROMPT);
            char[] newPin = System.console().readPassword("new PIN: ");
            char[] newPin1 = System.console().readPassword("retype new PIN: ");

            if (!Arrays.equals(newPin, newPin1)) {
                throw new Exception("PINs do not match");
            }

            if (newPin.length < 1) {
                throw new Exception("new PIN was empty");
            }

            signerRpcClient.updateTokenPin(softwareTokenId, oldPin, newPin);
            AuditLogger.log(UPDATE_SOFTWARE_TOKEN_PIN, XROAD_USER, null, logData);
        } catch (Exception e) {
            AuditLogger.log(UPDATE_SOFTWARE_TOKEN_PIN, XROAD_USER, null, e.getMessage(), logData);
            throw e;
        }
    }

    /**
     * Sign some data
     *
     * @param keyId the key id
     * @param data  the data
     * @throws Exception if an error occurs
     */
    @Command(description = "Sign some data")
    public void sign(@Param(name = "keyId", description = "Key ID") String keyId,
                     @Param(name = "data", description = "Data to sign (<data1> <data2> ...)") String... data) throws Exception {

        final var signMechanism = signerRpcClient.getSignMechanism(keyId);
        final var signAlgoId = SignAlgorithm.ofDigestAndMechanism(SHA512, signMechanism);

        for (String d : data) {
            byte[] digest = calculateDigest(SHA512, d.getBytes(UTF_8));
            final byte[] signature = signerRpcClient.sign(keyId, signAlgoId, digest);

            System.out.println("Signature: " + Arrays.toString(signature));
        }
    }

    /**
     * Sign a file.
     *
     * @param keyId    the key id
     * @param fileName the file name
     * @throws Exception if an error occurs
     */
    @Command(description = "Sign a file")
    public void signFile(@Param(name = "keyId", description = "Key ID") String keyId,
                         @Param(name = "fileName", description = "File name") String fileName) throws Exception {

        final var signMechanism = signerRpcClient.getSignMechanism(keyId);
        final var signAlgoId = SignAlgorithm.ofDigestAndMechanism(SHA512, signMechanism);

        byte[] digest = calculateDigest(SHA512, fileToBytes(fileName));
        final byte[] signed = signerRpcClient.sign(keyId, signAlgoId, digest);

        System.out.println("Signature: " + Arrays.toString(signed));
    }

    /**
     * Benchmark signing.
     *
     * @param keyId key id
     * @throws Exception if an error occurs
     */
    @Command(description = "Benchmark signing")
    public void signBenchmark(@Param(name = "keyId", description = "Key ID") String keyId) throws Exception {
        signBenchmark(keyId, BENCHMARK_ITERATIONS);
    }

    /**
     * Benchmark signing.
     *
     * @param keyId key id
     * @throws Exception if an error occurs
     */
    @Command(description = "Benchmark signing")
    public void signBenchmark(@Param(name = "keyId", description = "Key ID") String keyId,
                              @Param(name = "iterations", description = "iterations") int iterations) throws Exception {
        String data = "Hello world!";
        final var signMechanism = signerRpcClient.getSignMechanism(keyId);
        final var signAlgoId = SignAlgorithm.ofDigestAndMechanism(SHA512, signMechanism);

        final byte[] digest = calculateDigest(SHA512, data.getBytes(UTF_8));
        final long startTime = System.nanoTime();

        for (int i = 0; i < iterations; i++) {
            signerRpcClient.sign(keyId, signAlgoId, digest);
        }

        final long duration = NANOSECONDS.toMillis(System.nanoTime() - startTime);

        System.out.println("Signed " + iterations + " times in " + duration + " milliseconds");
    }

    /**
     * Generate key on token.
     *
     * @param tokenId token id
     * @param label   label
     * @param algorithm   algorithm
     * @throws Exception if an error occurs
     */
    @Command(description = "Generate key on token")
    public void generateKey(@Param(name = "tokenId", description = "Token ID") String tokenId,
                            @Param(name = "label", description = "Key label") String label,
                            @Param(name = "algorithm", description = "Key algorithm (RSA/EC)") String algorithm) throws Exception {
        Map<String, Object> logData = new LinkedHashMap<>();
        logData.put(TOKEN_ID_PARAM, tokenId);
        logData.put(KEY_LABEL_PARAM, label);

        var keyALgorithm = StringUtils.equalsIgnoreCase(KeyAlgorithm.EC.name(), algorithm) ? KeyAlgorithm.EC : KeyAlgorithm.RSA;

        try {
<<<<<<< HEAD
            KeyInfo response = signerRpcClient.generateKey(tokenId, label);
=======
            KeyInfo response = SignerProxy.generateKey(tokenId, label, keyALgorithm);
>>>>>>> bf48f38a

            logData.put(KEY_ID_PARAM, response.getId());
            AuditLogger.log(GENERATE_A_KEY_ON_THE_TOKEN_EVENT, XROAD_USER, null, logData);
            System.out.println(response.getId());
        } catch (Exception e) {
            AuditLogger.log(GENERATE_A_KEY_ON_THE_TOKEN_EVENT, XROAD_USER, null, e.getMessage(), logData);
            throw e;
        }
    }

    /**
     * Generate certificate request.
     *
     * @param keyId       key id
     * @param memberId    member id
     * @param usage       usage
     * @param subjectName subject name
     * @param format      request format
     * @throws Exception if an error occurs
     */
    @Command(description = "Generate certificate request")
    public void generateCertRequest(@Param(name = "keyId", description = "Key ID") String keyId,
                                    @Param(name = "memberId", description = "Member identifier") ClientId.Conf memberId,
                                    @Param(name = "usage", description = "Key usage (a - auth, s - sign)") String usage,
                                    @Param(name = "subjectName", description = "Subject name") String subjectName,
                                    @Param(name = "format", description = "Format of request (der/pem)") String format) throws Exception {
        KeyUsageInfo keyUsage = "a".equals(usage) ? AUTHENTICATION : SIGNING;

        CertificateRequestFormat requestFormat = format.equalsIgnoreCase("der") ? DER : PEM;

        Map<String, Object> logData = new LinkedHashMap<>();
        logData.put(KEY_ID_PARAM, keyId);
        logData.put(CLIENT_IDENTIFIER_PARAM, memberId);
        logData.put(KEY_USAGE_PARAM, keyUsage.name());
        logData.put(SUBJECT_NAME_PARAM, subjectName);
        logData.put(CSR_FORMAT_PARAM, requestFormat.name());

        try {
            final GeneratedCertRequestInfo generatedCertRequestInfo =
                    signerRpcClient.generateCertRequest(keyId, memberId, keyUsage, subjectName, requestFormat);

            AuditLogger.log(GENERATE_A_CERT_REQUEST_EVENT, XROAD_USER, null, logData);

            bytesToFile(keyId + ".csr", generatedCertRequestInfo.getCertRequest());
        } catch (Exception e) {
            AuditLogger.log(GENERATE_A_CERT_REQUEST_EVENT, XROAD_USER, null, e.getMessage(), logData);
            throw e;
        }
    }

    /**
     * Create dummy public key certificate.
     *
     * @param keyId key id
     * @param cn    common name
     * @throws Exception if an error occurs
     */
    @Command(description = "Create dummy public key certificate")
    public void dummyCert(@Param(name = "keyId", description = "Key ID") String keyId,
                          @Param(name = "cn", description = "Common name") String cn) throws Exception {
        Calendar cal = GregorianCalendar.getInstance();
        cal.add(Calendar.YEAR, -1);
        Date notBefore = cal.getTime();
        cal.add(Calendar.YEAR, 2);
        Date notAfter = cal.getTime();

        ClientId.Conf memberId = ClientId.Conf.create("FOO", "BAR", "BAZ");

        final byte[] certificateBytes = signerRpcClient.generateSelfSignedCert(keyId, memberId, SIGNING, cn, notBefore, notAfter);
        X509Certificate cert = CryptoUtils.readCertificate(certificateBytes);

        System.out.println("Certificate base64:");
        System.out.println(encodeBase64(cert.getEncoded()));

        bytesToFile(keyId + ".crt", cert.getEncoded());
        base64ToFile(keyId + ".crt.b64", cert.getEncoded());
    }

    /**
     * Check if batch signing is available on token.
     *
     * @param keyId key id
     * @throws Exception if an error occurs
     */
    @Command(description = "Check if batch signing is available on token")
    public void batchSigningEnabled(@Param(name = "keyId", description = "Key ID") String keyId) throws Exception {
        Boolean enabled = signerRpcClient.isTokenBatchSigningEnabled(keyId);

        if (enabled) {
            System.out.println("Batch signing is enabled");
        } else {
            System.out.println("Batch signing is NOT enabled");
        }
    }

    /**
     * Show certificate.
     *
     * @param certId certificate id
     * @throws Exception if an error occurs
     */
    @Command(description = "Show certificate")
    public void showCertificate(@Param(name = "certId", description = "Certificate ID") String certId)
            throws Exception {
        List<TokenInfo> tokens = signerRpcClient.getTokens();

        for (TokenInfo token : tokens) {
            for (KeyInfo key : token.getKeyInfo()) {
                for (CertificateInfo cert : key.getCerts()) {
                    if (certId.equals(cert.getId())) {
                        X509Certificate x509 = CryptoUtils.readCertificate(cert.getCertificateBytes());
                        System.out.println(x509);
                        return;
                    }
                }
            }
        }

        System.out.println("Certificate " + certId + " not found");
    }

    // ------------------------------------------------------------------------

    /**
     * Program entry point.
     *
     * @param args arguments
     * @throws Exception if an error occurs
     */
    @Override
    public void run(String... args) throws Exception {
        Version.outputVersionInfo(APP_NAME);
        System.out.printf("%s %s%n", APP_NAME, XROAD_VERSION);

        CommandLine cmd = getCommandLine(args);
        if (cmd.hasOption("verbose")) {
            verbose = true;
        }

        if (cmd.hasOption("help")) {
            processCommandAndExit("?list");
            return;
        }

        String[] arguments = cmd.getArgs();

        if (arguments.length > 0) {
            processCommandAndExit(StringUtils.join(arguments, " "));
        } else {
            startCommandLoop();
        }
    }

    private void startCommandLoop() throws IOException {
        // todo: xroad8 show host/port if needed
        String prompt = "signer@%s:%s".formatted("host", "port");

        String description = """
                Enter '?list' to get list of available commands
                Enter '?help <command>' to get command description

                NOTE: Member identifier is entered as "<INSTANCE> <CLASS> <CODE>" (in quotes)
                """;

        getShell(prompt, description).commandLoop();
    }

    private void processCommandAndExit(String command) throws CLIException {
        getShell("", "").processLine(command);
    }

    private CommandLine getCommandLine(String[] args) throws Exception {
        CommandLineParser parser = new DefaultParser();

        Options options = new Options();

        options.addOption("h", "help", false, "shows available commands");
        options.addOption("v", "verbose", false, "more detailed output");

        return parser.parse(options, args);
    }

    private Shell getShell(String prompt, String description) {
        return ShellFactory.createConsoleShell(prompt, description, this);
    }
}<|MERGE_RESOLUTION|>--- conflicted
+++ resolved
@@ -655,11 +655,7 @@
         var keyALgorithm = StringUtils.equalsIgnoreCase(KeyAlgorithm.EC.name(), algorithm) ? KeyAlgorithm.EC : KeyAlgorithm.RSA;
 
         try {
-<<<<<<< HEAD
-            KeyInfo response = signerRpcClient.generateKey(tokenId, label);
-=======
-            KeyInfo response = SignerProxy.generateKey(tokenId, label, keyALgorithm);
->>>>>>> bf48f38a
+            KeyInfo response = signerRpcClient.generateKey(tokenId, label, keyALgorithm);
 
             logData.put(KEY_ID_PARAM, response.getId());
             AuditLogger.log(GENERATE_A_KEY_ON_THE_TOKEN_EVENT, XROAD_USER, null, logData);
