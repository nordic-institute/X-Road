{
  "name": "@niis/workspace-root",
  "version": "1.0.0",
  "private": true,
  "scripts": {
    "dev-cs": "pnpm run --filter xroad-centralserver-admin-ui dev",
    "dev-ss": "pnpm run --filter xroad-securityserver-admin-ui dev",
    "test-ss": "pnpm run --filter xroad-securityserver-admin-ui test",
    "build-workspace": "pnpm -r run build",
    "prepReportDirs": "mkdirp ./build && mkdirp ./build/reports",
    "npx-check-audit": "pnpm run prepReportDirs && pnpm dlx audit-ci@^7 --config shared-ui/audit-ci-shared.json >build/reports/audit-ci.txt"
  },
  "devDependencies": {
    "@intlify/eslint-plugin-vue-i18n": "^3.0.0",
    "@rushstack/eslint-patch": "^1.10.4",
    "@tsconfig/node18": "^18.2.4",
<<<<<<< HEAD
    "@types/node": "^22.7.4",
=======
    "@types/node": "^22.7.5",
>>>>>>> 8ff0df41
    "@vitejs/plugin-basic-ssl": "^1.1.0",
    "@vitejs/plugin-vue": "^5.1.4",
    "@vue/eslint-config-prettier": "^10.0.0",
    "@vue/eslint-config-typescript": "^13.0.0",
    "@vue/tsconfig": "^0.5.1",
    "eslint": "^8.57.1",
    "eslint-config-prettier": "^9.1.0",
    "eslint-plugin-prettier": "^5.2.1",
    "eslint-plugin-vue": "^9.29.0",
    "eslint-plugin-vuetify": "^2.4.0",
    "happy-dom": "^15.7.4",
    "license-check-and-add": "~4.0.5",
    "mkdirp": "^3.0.1",
    "openapi-typescript-codegen": "^0.29.0",
    "path": "^0.12.7",
    "prettier": "^3.3.3",
    "resize-observer-polyfill": "^1.5.1",
<<<<<<< HEAD
    "sass": "^1.79.4",
    "typescript": "~5.6.2",
    "vite": "^5.4.8",
    "vite-plugin-vuetify": "^2.0.4",
    "vitest": "^2.1.2",
=======
    "sass": "^1.79.5",
    "typescript": "~5.6.3",
    "vite": "^5.4.9",
    "vite-plugin-vuetify": "^2.0.4",
    "vitest": "^2.1.3",
>>>>>>> 8ff0df41
    "vue-eslint-parser": "^9.4.3",
    "vue-i18n": "^9.14.0",
    "vue-tsc": "^2.1.6"
  },
  "pnpm": {
    "overrides": {
      "semver": "^7.5.3"
    }
  },
  "packageManager": "pnpm@8.13.1",
  "engines": {
    "npm": "use-pnpm",
    "yarn": "use-pnpm",
    "node": ">=18 <=20",
    "pnpm": ">=8"
  }
}<|MERGE_RESOLUTION|>--- conflicted
+++ resolved
@@ -14,11 +14,7 @@
     "@intlify/eslint-plugin-vue-i18n": "^3.0.0",
     "@rushstack/eslint-patch": "^1.10.4",
     "@tsconfig/node18": "^18.2.4",
-<<<<<<< HEAD
-    "@types/node": "^22.7.4",
-=======
     "@types/node": "^22.7.5",
->>>>>>> 8ff0df41
     "@vitejs/plugin-basic-ssl": "^1.1.0",
     "@vitejs/plugin-vue": "^5.1.4",
     "@vue/eslint-config-prettier": "^10.0.0",
@@ -36,19 +32,11 @@
     "path": "^0.12.7",
     "prettier": "^3.3.3",
     "resize-observer-polyfill": "^1.5.1",
-<<<<<<< HEAD
-    "sass": "^1.79.4",
-    "typescript": "~5.6.2",
-    "vite": "^5.4.8",
-    "vite-plugin-vuetify": "^2.0.4",
-    "vitest": "^2.1.2",
-=======
     "sass": "^1.79.5",
     "typescript": "~5.6.3",
     "vite": "^5.4.9",
     "vite-plugin-vuetify": "^2.0.4",
     "vitest": "^2.1.3",
->>>>>>> 8ff0df41
     "vue-eslint-parser": "^9.4.3",
     "vue-i18n": "^9.14.0",
     "vue-tsc": "^2.1.6"
