--- conflicted
+++ resolved
@@ -12,13 +12,8 @@
 }
 
 plugins {
-<<<<<<< HEAD
     id 'org.sonarqube' version '4.4.1.3373'
-    id 'org.owasp.dependencycheck' version '9.0.4'
-=======
-    id 'org.sonarqube' version '4.2.1.3168'
     id 'org.owasp.dependencycheck' version '9.0.5'
->>>>>>> 18f4c7a0
     id 'jacoco'
     id 'java'
     id 'idea'
