--- conflicted
+++ resolved
@@ -71,15 +71,11 @@
 }
 
 allprojects {
-<<<<<<< HEAD
     group = 'org.niis.xroad'
     version = '1.0'
 
-    ext['snakeyaml.version'] = '1.32'
-
-=======
     ext['snakeyaml.version'] = '1.33'
->>>>>>> dbbc626c
+
     buildscript {
       repositories {
         mavenCentral()
@@ -148,11 +144,7 @@
     dependencies {
         testImplementation 'org.hamcrest:hamcrest:2.2'
         testImplementation 'org.hamcrest:hamcrest-library:2.2'
-<<<<<<< HEAD
         testImplementation "junit:junit:$junitVersion"
-=======
-        testImplementation "junit:junit:${junitVersion}"
->>>>>>> dbbc626c
 
         compileOnly "org.projectlombok:lombok:${lombokVersion}"
         annotationProcessor "org.projectlombok:lombok:${lombokVersion}"
