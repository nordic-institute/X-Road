buildscript {
    repositories {
        mavenCentral()
    }
    dependencies {
        classpath (libs.licenseGradlePlugin) {
            exclude group: 'org.springframework', module: 'spring-core'
        }
    }
}

plugins {
    alias(libs.plugins.sonarqube)
    alias(libs.plugins.dependencycheck)
    id 'jacoco-report-aggregation'
    id 'java'
    id 'idea'
    alias(libs.plugins.springBoot) apply false
}

sonarqube {
    properties {
        property "sonar.host.url", "${sonarqubeHost}"
        property "sonar.projectKey", "${sonarqubeProjectKey}"
        property "sonar.organization", "${sonarqubeOrganization}"
        property "sonar.projectName", "X-Road"
        property "sonar.projectDescription", "Data Exchange Layer"
        property "sonar.projectVersion", xroadVersion
        property "sonar.dependencyCheck.reportPath", "build/reports/owasp-dependency-check/dependency-check-report.xml"
        property "sonar.dependencyCheck.htmlReportPath", "build/reports/owasp-dependency-check/dependency-check-report.html"
        property "sonar.exclusions", "**/build/generated-sources/**"
        property "sonar.coverage.jacoco.xmlReportPaths", "${rootProject.layout.buildDirectory.get().asFile}/reports/jacoco/testCodeCoverageReport/testCodeCoverageReport.xml"

        property "sonar.issue.ignore.multicriteria", "e1"
        //# ignore 'Local-Variable Type Inference should be used"
        property "sonar.issue.ignore.multicriteria.e1.ruleKey", "java:S6212"
        property "sonar.issue.ignore.multicriteria.e1.resourceKey", "**/*.java"
    }
}

dependencyCheck {
    outputDirectory = "${project.layout.buildDirectory.get().asFile}/reports/owasp-dependency-check"
    suppressionFile = "${project.rootDir}/dependencycheck-suppressions.xml"
    format = "ALL"
    skipProjects = [
        ":e2e-tests",
        ":central-server:admin-service:ui-system-test",
        ":central-server:admin-service:int-test",
        ":central-server:management-service:int-test"
    ]
    nvd {
        apiKey = "${nvdApiKey}"
        delay = 6000
    }
    analyzers {
        experimentalEnabled = false
        archiveEnabled = false
        jarEnabled = true
        centralEnabled = false
        bundleAuditEnabled = false
        nexusEnabled = false
        nuspecEnabled = false
        opensslEnabled = false
        msbuildEnabled = false
        assemblyEnabled = false
        pyDistributionEnabled = false
        pyPackageEnabled = false
        rubygemsEnabled = false
        cmakeEnabled = false
        autoconfEnabled = false
        composerEnabled = false
        nodeEnabled = false
        nodeAudit {
            enabled = false
            pnpmEnabled = false
        }
        ossIndex {
            enabled = false
        }
    }
}

group = 'ee.ria.xroad'
subprojects {
    group = "${parent.group}.${name.replace(/\W/, "_")}"
}

allprojects {

<<<<<<< HEAD
    repositories {
        mavenCentral()
        mavenLocal()
    }

=======
>>>>>>> cb56a2a9
    version = '1.0'

    tasks.register('allDependencies', DependencyReportTask) {}
}

//Configure java projects
configure(subprojects.findAll { !["shared-ui", "ui"].contains(it.name) }) {

    apply plugin: 'eclipse'
    apply plugin: 'java'
    apply plugin: 'idea'
    apply plugin: 'checkstyle'
    apply plugin: 'jacoco'
    version = '1.0'

    java {
        toolchain {
            languageVersion = JavaLanguageVersion.of(17)
        }
    }

    sourceSets {
        intTest {
            compileClasspath += sourceSets.main.output
            runtimeClasspath += sourceSets.main.output
        }
    }

    configurations {
        testArtifacts.extendsFrom testRuntime

        intTestImplementation.extendsFrom implementation
        intTestRuntimeOnly.extendsFrom runtimeOnly
    }

    dependencies {
        testImplementation(libs.junit.jupiterEngine)
        testImplementation(libs.junit.vintageEngine)

        compileOnly libs.lombok
        annotationProcessor libs.lombok

        testCompileOnly libs.lombok
        testAnnotationProcessor libs.lombok

        intTestCompileOnly libs.lombok
        intTestAnnotationProcessor libs.lombok
    }

    test {
        useJUnitPlatform()
    }

    tasks.register('testJar', Jar) {
        archiveClassifier = 'test'
        from sourceSets.test.output
    }

    def javaCompiler = javaToolchains.compilerFor(java.toolchain)
    def javaHome = javaCompiler.get().metadata.installationPath.asFile.absolutePath

    tasks.withType(JavaCompile).configureEach {
        options.encoding = "UTF-8"
        options.compilerArgs << '-parameters'
    }

    tasks.withType(JavaExec).configureEach {
        systemProperty 'file.encoding', 'UTF-8'
        if (project.hasProperty("args")) {
            args = project.getProperty("args").tokenize()
        }
    }

    tasks.withType(Test).configureEach {
        systemProperty 'file.encoding', 'UTF-8'
    }

    tasks.withType(Exec).configureEach {
        environment "JAVA_HOME", javaHome
        environment "JAVA_TOOL_OPTIONS", '-Dfile.encoding=UTF-8'
    }

    testJar.enabled = false

    artifacts {
        testArtifacts testJar
    }

    checkstyle {
        toolVersion = "10.12.6"
        configDirectory = file("${project.rootDir}/config/checkstyle")
        ignoreFailures = false
        showViolations = false
        enableExternalDtdLoad = true
    }

    checkstyleMain {
        source = fileTree('src/main/java')
        configFile = file("${project.rootDir}/config/checkstyle/checkstyle.xml")
    }

    checkstyleTest {
        source = fileTree('src/test/java')
        configFile = file("${project.rootDir}/config/checkstyle/checkstyle-test.xml")
    }

    configurations.checkstyle {
        resolutionStrategy.capabilitiesResolution.withCapability("com.google.collections:google-collections") {
            select("com.google.guava:guava:0")
        }
    }

    jacoco {
        toolVersion = "0.8.11"
    }
    // Do not generate reports for individual projects
    tasks.named("jacocoTestReport") {
        enabled = false
    }

    apply plugin: 'com.github.hierynomus.license'

    license {
        header rootProject.file('LICENSE.txt')
        include '**/*.java'
        skipExistingHeaders = true
        mapping {
            java = 'SLASHSTAR_STYLE'
        }
    }

    licenseMain.source = fileTree('src/main')
    licenseTest.source = fileTree('src/test')
    licenseFormatMain.source = fileTree('src/main')
    licenseFormatTest.source = fileTree('src/test')

    jar {
        from rootProject.file('LICENSE.txt')
        duplicatesStrategy = DuplicatesStrategy.WARN
    }
}

clean.delete << "${rootDir}/packages/build"

dependencies {
    subprojects {
        pluginManager.withPlugin('java') {
            jacocoAggregation project
        }
    }
}

reporting {
    reports {
        jacocoAggregatedReport(JacocoCoverageReport) {
            testType = 'full'
            reportTask.configure {
                description = 'Build a full test coverage report including test and integrationTest results'
                project.subprojects {
                    pluginManager.withPlugin('jacoco') {
                        executionData tasks.withType(Test)
                    }
                }
                reports {
                    xml.required = true
                }
            }
        }
    }
}

tasks.withType(Jar).configureEach {
    enabled = false
}

//Register git-hooks
tasks.register("installGitHooks", Copy) {
    from file("$rootDir/../.githooks")
    into file("$rootDir/../.git/hooks")
    fileMode 0775
}
assemble.dependsOn installGitHooks
tasks.sonar.dependsOn testCodeCoverageReport<|MERGE_RESOLUTION|>--- conflicted
+++ resolved
@@ -87,14 +87,6 @@
 
 allprojects {
 
-<<<<<<< HEAD
-    repositories {
-        mavenCentral()
-        mavenLocal()
-    }
-
-=======
->>>>>>> cb56a2a9
     version = '1.0'
 
     tasks.register('allDependencies', DependencyReportTask) {}
