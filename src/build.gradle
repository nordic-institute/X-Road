buildscript {
    repositories {
        mavenCentral()
    }
    dependencies {
        classpath('gradle.plugin.com.hierynomus.gradle.plugins:license-gradle-plugin:0.16.1') {
            exclude group: 'org.springframework', module: 'spring-core'
        }
    }
}

plugins {
    id 'org.sonarqube' version '3.3'
    id 'org.owasp.dependencycheck' version '6.3.2'
    id 'jacoco'
    id 'java'
    id 'idea'
    id "io.spring.dependency-management" version "1.0.11.RELEASE" apply false
    id 'org.springframework.boot' version "${springBootVersion}" apply false
}

repositories {
    mavenCentral()
}

sonarqube {
    properties {
        property "sonar.host.url", "https://sonarqube.niis.org"
        property "sonar.projectKey", "xroad"
        property "sonar.projectName", "X-Road"
        property "sonar.projectDescription", "Data Exchange Layer"
        property "sonar.projectVersion", xroadVersion
        property "sonar.dependencyCheck.reportPath", "build/reports/owasp-dependency-check/dependency-check-report.xml"
        property "sonar.dependencyCheck.htmlReportPath", "build/reports/owasp-dependency-check/dependency-check-report.html"
        property "sonar.exclusions", "**/build/generated-sources/**"
        property "sonar.coverage.jacoco.xmlReportPaths", "${rootProject.buildDir}/reports/jacoco/test/jacocoTestReport.xml"
    }
}

dependencyCheck {
    outputDirectory = "${project.buildDir}/reports/owasp-dependency-check"
    suppressionFile = "${project.rootDir}/dependencycheck-suppressions.xml"
    format = "ALL"
    analyzers {
        experimentalEnabled = false
        archiveEnabled = false
        jarEnabled = true
        centralEnabled = false
        bundleAuditEnabled = false
        nexusEnabled = false
        nuspecEnabled = false
        opensslEnabled = false
        msbuildEnabled = false
        assemblyEnabled = false
        pyDistributionEnabled = false
        pyPackageEnabled = false
        rubygemsEnabled = false
        cmakeEnabled = false
        autoconfEnabled = false
        composerEnabled = false
        nodeEnabled = false
        nodeAudit {
<<<<<<< HEAD
            enabled = false
        }
        ossIndex {
            enabled = false
=======
          enabled = false
        }
        ossIndex {
          enabled = false
>>>>>>> 21e24cc3
        }
    }
}

allprojects {
    group = 'org.niis.xroad'
    version = '1.0'
    
    buildscript {
      repositories {
        mavenCentral()
      }
    }

    repositories {
      mavenCentral()
    }

    group = 'ee.ria.xroad'
    version = '1.0'

    jacoco {
        toolVersion = "0.8.7"
    }

    task allDependencies(type: DependencyReportTask) {}

    task printDeps {
        doLast {
            if (configurations.hasProperty("runtime")) {
                configurations.runtime.resolvedConfiguration.firstLevelModuleDependencies.each { dep ->
                    println "${project.name}:${dep.module.id.group}:${dep.module.id.name}:${dep.module.id.version}"
                }
            }
        }
    }
}

<<<<<<< HEAD
configure(subprojects.findAll { !["frontend","shared-ui","admin-ui"].contains(it.name) }) {
=======
configure(subprojects.findAll { !["shared-ui"].contains(it.name) }) {
>>>>>>> 21e24cc3

    apply plugin: 'eclipse'
    apply plugin: 'java'
    apply plugin: 'idea'
    apply plugin: 'checkstyle'
    apply plugin: 'jacoco'
<<<<<<< HEAD

    java {
        toolchain {
            languageVersion = JavaLanguageVersion.of(11)
        }
    }

    tasks.withType(JavaCompile) {
      options.encoding = 'UTF-8'
    }
=======
>>>>>>> 21e24cc3

    configurations {
        testArtifacts.extendsFrom testRuntime
    }

    dependencies {
        testImplementation 'org.hamcrest:hamcrest:2.2'
        testImplementation 'org.hamcrest:hamcrest-library:2.2'
        testImplementation "junit:junit:$junitVersion"

        compileOnly 'org.projectlombok:lombok:1.18.22'
        annotationProcessor 'org.projectlombok:lombok:1.18.22'

        testCompileOnly 'org.projectlombok:lombok:1.18.22'
        testAnnotationProcessor 'org.projectlombok:lombok:1.18.22'
    }

    task testJar(type: Jar) {
        classifier 'test'
        from sourceSets.test.output
    }

    def javaCompiler = javaToolchains.compilerFor(java.toolchain)
    def javaHome = javaCompiler.get().metadata.installationPath.asFile.absolutePath

    tasks.withType(JavaCompile) {
        options.encoding = "UTF-8"
    }

    tasks.withType(JavaExec) {
        javaLauncher = javaToolchains.launcherFor(java.toolchain)
        if (project.hasProperty("args")) {
            args = project.getProperty("args").tokenize()
        }
    }

    task buildall(dependsOn: [build]) {
    }

    tasks.withType(Exec) {
        environment "JAVA_HOME", javaHome
    }

    testJar.enabled = false

    artifacts {
        testArtifacts testJar
    }

    checkstyle {
        toolVersion = "8.44"
        configDirectory = file("${project.rootDir}/config/checkstyle")
        configFile = file("${project.rootDir}/config/checkstyle/checkstyle.xml")
        ignoreFailures = false
        showViolations = false
    }

    checkstyleMain {
        source = fileTree('src/main/java')
    }

    checkstyleTest {
        source = fileTree('src/test/java')
    }

    jacocoTestReport {
        enabled = false
    }

    apply plugin: 'com.github.hierynomus.license'

    license {
        header rootProject.file('LICENSE.txt')
        include '**/*.java'
        skipExistingHeaders = true
    }

    jar {
        from rootProject.file('LICENSE.txt')
    }

}

clean.delete << "${rootDir}/packages/build"

jacocoTestReport {
    def javaProjects = subprojects.findAll{it.plugins.hasPlugin(JavaPlugin)}
    dependsOn javaProjects.check
    reports {
        xml.required = true
    }
    classDirectories.setFrom files(javaProjects.sourceSets.main.java.classesDirectory)
    sourceDirectories.setFrom files(javaProjects.sourceSets.main.java.srcDirs)
    executionData.setFrom fileTree(dir: '.', include: '**/build/jacoco/*.exec')
}<|MERGE_RESOLUTION|>--- conflicted
+++ resolved
@@ -60,17 +60,10 @@
         composerEnabled = false
         nodeEnabled = false
         nodeAudit {
-<<<<<<< HEAD
             enabled = false
         }
         ossIndex {
             enabled = false
-=======
-          enabled = false
-        }
-        ossIndex {
-          enabled = false
->>>>>>> 21e24cc3
         }
     }
 }
@@ -109,18 +102,13 @@
     }
 }
 
-<<<<<<< HEAD
 configure(subprojects.findAll { !["frontend","shared-ui","admin-ui"].contains(it.name) }) {
-=======
-configure(subprojects.findAll { !["shared-ui"].contains(it.name) }) {
->>>>>>> 21e24cc3
 
     apply plugin: 'eclipse'
     apply plugin: 'java'
     apply plugin: 'idea'
     apply plugin: 'checkstyle'
     apply plugin: 'jacoco'
-<<<<<<< HEAD
 
     java {
         toolchain {
@@ -131,8 +119,6 @@
     tasks.withType(JavaCompile) {
       options.encoding = 'UTF-8'
     }
-=======
->>>>>>> 21e24cc3
 
     configurations {
         testArtifacts.extendsFrom testRuntime
