buildscript {
    dependencies {
        classpath(libs.licenseGradlePlugin) {
            exclude group: 'org.springframework', module: 'spring-core'
        }
    }
}

plugins {
    alias(libs.plugins.sonarqube)
    id 'jacoco-report-aggregation'
    id 'java'
    id 'idea'
    alias(libs.plugins.springBoot) apply false
    alias(libs.plugins.archUnit) apply false
}

sonarqube {
    properties {
        property "sonar.host.url", "${sonarqubeHost}"
        property "sonar.projectKey", "${sonarqubeProjectKey}"
        property "sonar.organization", "${sonarqubeOrganization}"
        property "sonar.projectName", "X-Road"
        property "sonar.projectDescription", "Data Exchange Layer"
        property "sonar.projectVersion", xroadVersion
        property "sonar.exclusions", "**/build/generated-sources/**"
        property "sonar.coverage.jacoco.xmlReportPaths", "${rootProject.layout.buildDirectory.get().asFile}/reports/jacoco/testCodeCoverageReport/testCodeCoverageReport.xml"

        property "sonar.issue.ignore.multicriteria", "e1"
        //# ignore 'Local-Variable Type Inference should be used"
        property "sonar.issue.ignore.multicriteria.e1.ruleKey", "java:S6212"
        property "sonar.issue.ignore.multicriteria.e1.resourceKey", "**/*.java"
    }
}

group = 'ee.ria.xroad'
subprojects {
    group = "${parent.group}.${name.replace(/\W/, "_")}"
}

allprojects {

    version = '1.0'

    tasks.register('allDependencies', DependencyReportTask) {}
}

//Configure java projects
configure(subprojects.findAll { !["shared-ui", "ui"].contains(it.name) }) {

    apply plugin: 'eclipse'
    apply plugin: 'java'
    apply plugin: 'idea'
    apply plugin: 'checkstyle'
    apply plugin: 'jacoco'
    apply plugin: 'com.societegenerale.commons.plugin.gradle.ArchUnitGradlePlugin'
    version = '1.0'

    java {
        toolchain {
            languageVersion = JavaLanguageVersion.of(21)
        }
    }

    sourceSets {
        intTest {
            compileClasspath += sourceSets.main.output
            runtimeClasspath += sourceSets.main.output
        }
    }

    configurations {
        testArtifacts.extendsFrom testRuntime

        intTestImplementation.extendsFrom implementation
        intTestRuntimeOnly.extendsFrom runtimeOnly
    }

    dependencies {
        testImplementation(libs.junit.jupiterEngine)
        testImplementation(libs.junit.vintageEngine)

        compileOnly libs.lombok
        annotationProcessor libs.lombok

        testCompileOnly libs.lombok
        testAnnotationProcessor libs.lombok

        intTestCompileOnly libs.lombok
        intTestAnnotationProcessor libs.lombok

        archUnitExtraLib project(":arch-rules")
    }

    test {
        useJUnitPlatform()
        reports {
            junitXml.includeSystemOutLog = false // defaults to true
        }
    }

    tasks.register('testJar', Jar) {
        archiveClassifier = 'test'
        from sourceSets.test.output
    }

    def javaCompiler = javaToolchains.compilerFor(java.toolchain)
    def javaHome = javaCompiler.get().metadata.installationPath.asFile.absolutePath

    tasks.withType(JavaCompile).configureEach {
        options.encoding = "UTF-8"
        // options.compilerArgs << "-Xlint:unchecked"
        // options.compilerArgs << "-Xlint:deprecation"
        // options.compilerArgs << "-Xlint:rawtypes"
        options.compilerArgs << "-Xlint:fallthrough"
        options.compilerArgs << "-Xlint:finally"
        options.compilerArgs << '-parameters'
    }

    tasks.withType(JavaExec).configureEach {
        systemProperty 'file.encoding', 'UTF-8'
        if (project.hasProperty("args")) {
            args = project.getProperty("args").tokenize()
        }
    }

    tasks.withType(Test).configureEach {
        systemProperty 'file.encoding', 'UTF-8'
    }

    tasks.withType(Exec).configureEach {
        environment "JAVA_HOME", javaHome
        environment "JAVA_TOOL_OPTIONS", '-Dfile.encoding=UTF-8'
    }

    testJar.enabled = false

    artifacts {
        testArtifacts testJar
    }

    checkstyle {
        toolVersion = "10.12.6"
        configDirectory = file("${project.rootDir}/config/checkstyle")
        ignoreFailures = false
        showViolations = false
        enableExternalDtdLoad = true
    }

    checkstyleMain {
        source = fileTree('src/main/java')
        configFile = file("${project.rootDir}/config/checkstyle/checkstyle.xml")
    }

    checkstyleTest {
        source = fileTree('src/test/java')
        configFile = file("${project.rootDir}/config/checkstyle/checkstyle-test.xml")
    }

    configurations.checkstyle {
        resolutionStrategy.capabilitiesResolution.withCapability("com.google.collections:google-collections") {
            select("com.google.guava:guava:0")
        }
    }

    jacoco {
        toolVersion = "0.8.11"
    }
    // Do not generate reports for individual projects
    tasks.named("jacocoTestReport") {
        enabled = false
    }

    apply plugin: 'com.github.hierynomus.license'

    license {
        header rootProject.file('LICENSE.txt')
        include '**/*.java'
        skipExistingHeaders = true
        mapping {
            java = 'SLASHSTAR_STYLE'
        }
    }

    licenseMain.source = fileTree('src/main')
    licenseTest.source = fileTree('src/test')
    licenseFormatMain.source = fileTree('src/main')
    licenseFormatTest.source = fileTree('src/test')

    archUnit {
        testScopePath = "/classes/java/main" // disabling default test scanning

        preConfiguredRules = [
            "org.niis.xroad.arch.rule.NoBeanAnnotationWithInitDestroy",
<<<<<<< HEAD
=======
//            "org.niis.xroad.arch.rule.NoPostConstructAnnotation",
//            "org.niis.xroad.arch.rule.NoPreDestroyAnnotation",
>>>>>>> 1f669373
        ]
    }

    checkRules.dependsOn assemble

    jar {
        from rootProject.file('LICENSE.txt')
        duplicatesStrategy = DuplicatesStrategy.WARN
    }
}

clean.delete << "${rootDir}/packages/build"

dependencies {
    subprojects {
        pluginManager.withPlugin('java') {
            jacocoAggregation project
        }
    }
}

reporting {
    reports {
        jacocoAggregatedReport(JacocoCoverageReport) {
            testType = 'full'
            reportTask.configure {
                description = 'Build a full test coverage report including test and integrationTest results'
                project.subprojects {
                    pluginManager.withPlugin('jacoco') {
                        executionData tasks.withType(Test)
                    }
                }
                reports {
                    xml.required = true
                }
            }
        }
    }
}

tasks.withType(Jar).configureEach {
    enabled = false
}

//Register git-hooks
tasks.register("installGitHooks", Copy) {
    from file("$rootDir/../.githooks")
    into file("$rootDir/../.git/hooks")
    filePermissions {
        user {
            read = true
            write = true
            execute = true
        }
        group {
            read = true
            write = true
            execute = true
        }
        other {
            read = true
            execute = false
        }
    }
}
assemble.dependsOn installGitHooks
tasks.sonar.dependsOn testCodeCoverageReport
tasks.sonar.onlyIf { System.env['SONAR_TOKEN'] != null }<|MERGE_RESOLUTION|>--- conflicted
+++ resolved
@@ -192,11 +192,8 @@
 
         preConfiguredRules = [
             "org.niis.xroad.arch.rule.NoBeanAnnotationWithInitDestroy",
-<<<<<<< HEAD
-=======
 //            "org.niis.xroad.arch.rule.NoPostConstructAnnotation",
 //            "org.niis.xroad.arch.rule.NoPreDestroyAnnotation",
->>>>>>> 1f669373
         ]
     }
 
