/*
 * The MIT License
 * Copyright (c) 2019- Nordic Institute for Interoperability Solutions (NIIS)
 * Copyright (c) 2018 Estonian Information System Authority (RIA),
 * Nordic Institute for Interoperability Solutions (NIIS), Population Register Centre (VRK)
 * Copyright (c) 2015-2017 Estonian Information System Authority (RIA), Population Register Centre (VRK)
 *
 * Permission is hereby granted, free of charge, to any person obtaining a copy
 * of this software and associated documentation files (the "Software"), to deal
 * in the Software without restriction, including without limitation the rights
 * to use, copy, modify, merge, publish, distribute, sublicense, and/or sell
 * copies of the Software, and to permit persons to whom the Software is
 * furnished to do so, subject to the following conditions:
 *
 * The above copyright notice and this permission notice shall be included in
 * all copies or substantial portions of the Software.
 *
 * THE SOFTWARE IS PROVIDED "AS IS", WITHOUT WARRANTY OF ANY KIND, EXPRESS OR
 * IMPLIED, INCLUDING BUT NOT LIMITED TO THE WARRANTIES OF MERCHANTABILITY,
 * FITNESS FOR A PARTICULAR PURPOSE AND NONINFRINGEMENT. IN NO EVENT SHALL THE
 * AUTHORS OR COPYRIGHT HOLDERS BE LIABLE FOR ANY CLAIM, DAMAGES OR OTHER
 * LIABILITY, WHETHER IN AN ACTION OF CONTRACT, TORT OR OTHERWISE, ARISING FROM,
 * OUT OF OR IN CONNECTION WITH THE SOFTWARE OR THE USE OR OTHER DEALINGS IN
 * THE SOFTWARE.
 */
import axiosAuth from '../../axios-auth';
import axios from 'axios';
import { ActionTree, GetterTree, Module, MutationTree } from 'vuex';
<<<<<<< HEAD
import { mainTabs, RootState, StoreTypes } from '@/global';
=======
import { RootState, StoreTypes } from '@/global';
>>>>>>> cdf115ca
import { RouteConfig } from 'vue-router';
import routes from '@/router/routes';
import { Tab } from '@/ui-types';

export interface State {
  authenticated: boolean;
  bannedRoutes: undefined | string[];
  isSessionAlive: boolean | undefined;
  username: string;
  permissions: string[];
}

export const getDefaultState = (): State => {
  return {
    authenticated: false,
    bannedRoutes: undefined,
    isSessionAlive: undefined,
    username: '',
    permissions: [],
  };
};

// Initial state. The state can be reseted with this.
const moduleState = getDefaultState();

export const getters: GetterTree<State, RootState> = {
  [StoreTypes.getters.IS_AUTHENTICATED](state) {
    return state.authenticated;
  },
  [StoreTypes.getters.IS_SESSION_ALIVE](state) {
    return state.isSessionAlive;
  },
  [StoreTypes.getters.USERNAME](state) {
    return state.username;
  },
  [StoreTypes.getters.HAS_PERMISSION]: (state) => (permission: string) => {
    return state.permissions.includes(permission);
  },
  [StoreTypes.getters.HAS_ANY_OF_PERMISSIONS]: (state) => (perm: string[]) => {
    // Return true if the user has at least one of the tabs permissions
    return perm?.some((permission) => state.permissions.includes(permission));
  },
<<<<<<< HEAD
  [StoreTypes.getters.GET_ALLOWED_TABS]: (state, getters) => (tabs: Tab[]) => {
    // console.debug('GET_ALLOWED_TABS - state:', state, ' ,tabs:', tabs);
    // returns filtered array of Tab objects based on the 'permission' attribute
    return tabs?.filter((tab: Tab) => {
      const neededPermissions = tab.permissions;
      return !!(
        neededPermissions &&
        getters[StoreTypes.getters.HAS_ANY_OF_PERMISSIONS](neededPermissions)
      );
    });
  },
  [StoreTypes.getters.FIRST_ALLOWED_TAB](state, getters) {
    return getters[StoreTypes.getters.GET_ALLOWED_TABS](mainTabs)[0];
=======
  [StoreTypes.getters.GET_ALLOWED_TABS]: (state) => (tabs: Tab[]) => {
    // returns filtered array of Tab objects based on the 'permission' attribute
    return tabs?.filter((tab: Tab) => {
      const routeName = tab.to.name;
      return !!(routeName && !state.bannedRoutes?.includes(routeName));
    });
>>>>>>> cdf115ca
  },
};

export const mutations: MutationTree<State> = {
  [StoreTypes.mutations.AUTH_USER](state) {
    state.authenticated = true;
  },
  [StoreTypes.mutations.SET_SESSION_ALIVE]: (state, value: boolean) => {
    state.isSessionAlive = value;
  },
  [StoreTypes.mutations.CLEAR_AUTH_DATA](state) {
    Object.assign(state, getDefaultState());
  },
  [StoreTypes.mutations.SET_USERNAME]: (state, username: string) => {
    state.username = username;
  },
  [StoreTypes.mutations.SET_PERMISSIONS]: (state, permissions: string[]) => {
    state.permissions = permissions;

    // Function for checking routes recursively
    function getAllowed(route: RouteConfig): void {
      if (!state.bannedRoutes) return;

      // Check that the route has name and permissions
      if (route.name && route?.meta?.permissions) {
        // Find out routes that the user doesn't have permissions to access
<<<<<<< HEAD
        // console.debug(
        //   'Route:',
        //   route.name,
        //   ' with permission: ',
        //   route?.meta?.permissions,
        // );
=======
>>>>>>> cdf115ca
        if (
          !route.meta.permissions.some((permission: string) =>
            permissions.includes(permission),
          )
        ) {
<<<<<<< HEAD
          // console.debug('BANNED');
=======
          // Add a banned route to the array
>>>>>>> cdf115ca
          state.bannedRoutes.push(route.name);
        }
      }

      // Check the child routes recursively
      if (route.children) {
        route.children.forEach((child: RouteConfig) => {
          getAllowed(child);
        });
      }
    }

    // Init banned routes array
    state.bannedRoutes = [];
    // Go through the route permissions
    routes.forEach((route) => {
      getAllowed(route);
    });
  },
};

export const actions: ActionTree<State, RootState> = {
  [StoreTypes.actions.LOGIN]({ commit, dispatch }, authData) {
    const data = `username=${encodeURIComponent(
      authData.username,
    )}&password=${encodeURIComponent(authData.password)}`;

    return axiosAuth({
      url: '/login',
      method: 'POST',
      headers: {
        'Content-Type': 'application/x-www-form-urlencoded',
      },
      data,
    }).then(() => {
      commit(StoreTypes.mutations.AUTH_USER);
      commit(StoreTypes.mutations.SET_SESSION_ALIVE, true);
      dispatch(StoreTypes.actions.FETCH_SYSTEM_STATUS);
    });
  },

  async [StoreTypes.actions.FETCH_SESSION_STATUS]({ commit }) {
    return axios
      .get('/notifications/session-status')
      .then((res) => {
        commit(
          StoreTypes.mutations.SET_SESSION_ALIVE,
          res?.data?.valid ?? false,
        );
      })
      .catch(() => {
        commit(StoreTypes.mutations.SET_SESSION_ALIVE, false);
      });
  },

  async [StoreTypes.actions.FETCH_USER_DATA]({ commit }) {
    return axios
      .get('/user')
      .then((user) => {
        commit(StoreTypes.mutations.SET_USERNAME, user?.data?.username);
        commit(StoreTypes.mutations.SET_PERMISSIONS, user?.data?.permissions);
      })
      .catch((error) => {
        throw error;
      });
  },

  [StoreTypes.actions.LOGOUT]({ commit }, reload = true) {
    // Clear auth data
    commit(StoreTypes.mutations.CLEAR_AUTH_DATA);

    // Call backend for logout
    axiosAuth
      .post('/logout')
      .catch(() => {
        // Nothing to do
      })
      .finally(() => {
        if (reload) {
          // Reload the browser page to clean up the memory
          location.reload();
        }
      });
  },

  [StoreTypes.actions.CLEAR_AUTH]: ({ commit }) => {
    commit(StoreTypes.mutations.CLEAR_AUTH_DATA);
  },
};

export const module: Module<State, RootState> = {
  namespaced: false,
  state: moduleState,
  getters,
  actions,
  mutations,
};<|MERGE_RESOLUTION|>--- conflicted
+++ resolved
@@ -26,11 +26,7 @@
 import axiosAuth from '../../axios-auth';
 import axios from 'axios';
 import { ActionTree, GetterTree, Module, MutationTree } from 'vuex';
-<<<<<<< HEAD
 import { mainTabs, RootState, StoreTypes } from '@/global';
-=======
-import { RootState, StoreTypes } from '@/global';
->>>>>>> cdf115ca
 import { RouteConfig } from 'vue-router';
 import routes from '@/router/routes';
 import { Tab } from '@/ui-types';
@@ -73,9 +69,7 @@
     // Return true if the user has at least one of the tabs permissions
     return perm?.some((permission) => state.permissions.includes(permission));
   },
-<<<<<<< HEAD
   [StoreTypes.getters.GET_ALLOWED_TABS]: (state, getters) => (tabs: Tab[]) => {
-    // console.debug('GET_ALLOWED_TABS - state:', state, ' ,tabs:', tabs);
     // returns filtered array of Tab objects based on the 'permission' attribute
     return tabs?.filter((tab: Tab) => {
       const neededPermissions = tab.permissions;
@@ -87,14 +81,6 @@
   },
   [StoreTypes.getters.FIRST_ALLOWED_TAB](state, getters) {
     return getters[StoreTypes.getters.GET_ALLOWED_TABS](mainTabs)[0];
-=======
-  [StoreTypes.getters.GET_ALLOWED_TABS]: (state) => (tabs: Tab[]) => {
-    // returns filtered array of Tab objects based on the 'permission' attribute
-    return tabs?.filter((tab: Tab) => {
-      const routeName = tab.to.name;
-      return !!(routeName && !state.bannedRoutes?.includes(routeName));
-    });
->>>>>>> cdf115ca
   },
 };
 
@@ -121,25 +107,12 @@
       // Check that the route has name and permissions
       if (route.name && route?.meta?.permissions) {
         // Find out routes that the user doesn't have permissions to access
-<<<<<<< HEAD
-        // console.debug(
-        //   'Route:',
-        //   route.name,
-        //   ' with permission: ',
-        //   route?.meta?.permissions,
-        // );
-=======
->>>>>>> cdf115ca
         if (
           !route.meta.permissions.some((permission: string) =>
             permissions.includes(permission),
           )
         ) {
-<<<<<<< HEAD
-          // console.debug('BANNED');
-=======
           // Add a banned route to the array
->>>>>>> cdf115ca
           state.bannedRoutes.push(route.name);
         }
       }
