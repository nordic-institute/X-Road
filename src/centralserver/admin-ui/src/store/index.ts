--- conflicted
+++ resolved
@@ -30,12 +30,8 @@
 */
 import Vue from 'vue';
 import Vuex, { StoreOptions } from 'vuex';
-<<<<<<< HEAD
-import { RootState } from './types';
 import { module as notifications } from './modules/notifications';
-=======
 import { RootState } from '@/global';
->>>>>>> 2f592e4b
 import { module as user } from './modules/user';
 import VuexPersistence from 'vuex-persist';
 
