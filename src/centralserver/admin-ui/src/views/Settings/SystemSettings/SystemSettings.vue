--- conflicted
+++ resolved
@@ -65,14 +65,10 @@
                 </td>
                 <td>{{ serverAddress }}</td>
                 <td class="action-cell">
-<<<<<<< HEAD
                   <xrd-button
                     text
                     :outlined="false"
                     @click="onServerAddressEdit"
-=======
-                  <xrd-button text :outlined="false"
->>>>>>> df5ac400
                     >{{ $t('action.edit') }}
                   </xrd-button>
                 </td>
