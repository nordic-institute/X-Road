<!--
   The MIT License
   Copyright (c) 2019- Nordic Institute for Interoperability Solutions (NIIS)
   Copyright (c) 2018 Estonian Information System Authority (RIA),
   Nordic Institute for Interoperability Solutions (NIIS), Population Register Centre (VRK)
   Copyright (c) 2015-2017 Estonian Information System Authority (RIA), Population Register Centre (VRK)

   Permission is hereby granted, free of charge, to any person obtaining a copy
   of this software and associated documentation files (the "Software"), to deal
   in the Software without restriction, including without limitation the rights
   to use, copy, modify, merge, publish, distribute, sublicense, and/or sell
   copies of the Software, and to permit persons to whom the Software is
   furnished to do so, subject to the following conditions:

   The above copyright notice and this permission notice shall be included in
   all copies or substantial portions of the Software.

   THE SOFTWARE IS PROVIDED "AS IS", WITHOUT WARRANTY OF ANY KIND, EXPRESS OR
   IMPLIED, INCLUDING BUT NOT LIMITED TO THE WARRANTIES OF MERCHANTABILITY,
   FITNESS FOR A PARTICULAR PURPOSE AND NONINFRINGEMENT. IN NO EVENT SHALL THE
   AUTHORS OR COPYRIGHT HOLDERS BE LIABLE FOR ANY CLAIM, DAMAGES OR OTHER
   LIABILITY, WHETHER IN AN ACTION OF CONTRACT, TORT OR OTHERWISE, ARISING FROM,
   OUT OF OR IN CONNECTION WITH THE SOFTWARE OR THE USE OR OTHER DEALINGS IN
   THE SOFTWARE.
 -->
<template>
  <v-app-bar
    app
    dark
    absolute
    :color="colors.Black70"
    flat
    height="32"
    max-height="32"
  >
    <div v-if="isAuthenticated" class="auth-container">
      <div class="server-type">X-ROAD CENTRAL SERVER</div>
      <div
        v-show="currentSecurityServer.id"
        class="server-name"
        data-test="app-toolbar-server-name"
      >
        {{
          `${currentSecurityServer.instance_id} : ${currentSecurityServer.server_code}`
        }}
      </div>
      <div data-test="app-toolbar-server-address">
        {{ currentSecurityServer.server_address }}
      </div>
    </div>
  </v-app-bar>
</template>

<script lang="ts">
import Vue from 'vue';
import { Colors } from '@/global';

export default Vue.extend({
  name: 'Toolbar',
  data() {
    return {
      colors: Colors,
    };
  },
  computed: {
    currentSecurityServer(): string {
      return 'Hello CS';
<<<<<<< HEAD
    },
    isAuthenticated(): boolean {
      return true;
    },
  },
  methods: {
    home(): void {
      this.$router
        .replace({
          name: this.$store.getters.firstAllowedTab.to.name,
        })
        .catch((err) => {
          // Ignore the error regarding navigating to the same path
          if (err.name === 'NavigationDuplicated') {
            // eslint-disable-next-line no-console
            console.info('Duplicate navigation');
          } else {
            // Throw for any other errors
            throw err;
          }
        });
=======
>>>>>>> 43ed20aa
    },
    isAuthenticated(): boolean {
      return true;
    },
  },
});
</script>

<style lang="scss" scoped>
.auth-container {
  font-size: 12px;
  line-height: 16px;
  text-align: center;
  color: #dedce4;
  display: flex;
  height: 100%;
  align-items: center;
  width: 100%;

  .server-name {
    margin: 20px;
    margin-right: 10px;
  }

  .server-type {
    font-style: normal;
    font-weight: bold;
    margin-left: 64px;
    user-select: none;

    @media only screen and (max-width: 920px) {
      display: none;
    }
  }
}
</style><|MERGE_RESOLUTION|>--- conflicted
+++ resolved
@@ -65,7 +65,6 @@
   computed: {
     currentSecurityServer(): string {
       return 'Hello CS';
-<<<<<<< HEAD
     },
     isAuthenticated(): boolean {
       return true;
@@ -87,11 +86,6 @@
             throw err;
           }
         });
-=======
->>>>>>> 43ed20aa
-    },
-    isAuthenticated(): boolean {
-      return true;
     },
   },
 });
