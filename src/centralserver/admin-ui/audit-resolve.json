{
  "decisions": {
    "1500|@vue/cli-plugin-unit-jest>ts-jest>yargs-parser": {
      "decision": "ignore",
      "madeAt": 1623929856510
    },
    "1751|@vue/cli-plugin-babel>webpack>watchpack>watchpack-chokidar2>chokidar>glob-parent": {
      "decision": "ignore",
      "madeAt": 1623929858788
    },
    "1751|@vue/cli-plugin-eslint>webpack>watchpack>watchpack-chokidar2>chokidar>glob-parent": {
      "decision": "ignore",
      "madeAt": 1623929858788
    },
    "1751|@vue/cli-plugin-typescript>webpack>watchpack>watchpack-chokidar2>chokidar>glob-parent": {
      "decision": "ignore",
      "madeAt": 1623929858788
    },
    "1751|@vue/cli-service>webpack>watchpack>watchpack-chokidar2>chokidar>glob-parent": {
      "decision": "ignore",
      "madeAt": 1623929858788
    },
    "1751|@vue/cli-plugin-eslint>globby>fast-glob>glob-parent": {
      "decision": "ignore",
      "madeAt": 1623929858788
    },
    "1751|@vue/cli-plugin-typescript>globby>fast-glob>glob-parent": {
      "decision": "ignore",
      "madeAt": 1623929858788
    },
    "1751|@vue/cli-service>copy-webpack-plugin>glob-parent": {
      "decision": "ignore",
      "madeAt": 1623929858788
    },
    "1751|@vue/cli-service>globby>fast-glob>glob-parent": {
      "decision": "ignore",
      "madeAt": 1623929858788
    },
    "1751|@vue/cli-service>webpack-dev-server>chokidar>glob-parent": {
      "decision": "ignore",
      "madeAt": 1623929858788
    },
    "1754|@vue/cli-service>@intervolga/optimize-cssnano-plugin>cssnano>cssnano-preset-default>postcss-svgo>svgo>css-select>css-what": {
      "decision": "ignore",
      "madeAt": 1623929860948
    },
    "1754|@vue/cli-service>cssnano>cssnano-preset-default>postcss-svgo>svgo>css-select>css-what": {
      "decision": "ignore",
      "madeAt": 1623929860948
    },
    "1754|@vue/cli-service>@intervolga/optimize-cssnano-plugin>cssnano-preset-default>postcss-svgo>svgo>css-select>css-what": {
      "decision": "ignore",
      "madeAt": 1623929860948
    },
    "1755|@vue/cli-service>@intervolga/optimize-cssnano-plugin>cssnano>cssnano-preset-default>postcss-normalize-url>normalize-url": {
      "decision": "ignore",
      "madeAt": 1623929864114
    },
    "1755|@vue/cli-service>cssnano>cssnano-preset-default>postcss-normalize-url>normalize-url": {
      "decision": "ignore",
      "madeAt": 1623929864114
    },
    "1755|@vue/cli-service>@intervolga/optimize-cssnano-plugin>cssnano-preset-default>postcss-normalize-url>normalize-url": {
      "decision": "ignore",
      "madeAt": 1623929864114
    },
    "1755|@vue/cli-service>mini-css-extract-plugin>normalize-url": {
      "decision": "ignore",
      "madeAt": 1623929864114
    },
    "1002401|eslint>strip-ansi>ansi-regex": {
      "decision": "ignore",
      "madeAt": 1633710491192
    },
    "1002401|eslint>table>string-width>strip-ansi>ansi-regex": {
      "decision": "ignore",
      "madeAt": 1633710491192
    },
    "1002401|@vue/cli-plugin-babel>@vue/cli-shared-utils>ora>strip-ansi>ansi-regex": {
      "decision": "ignore",
<<<<<<< HEAD
      "madeAt": 1633958246555
=======
      "madeAt": 1633973044942
>>>>>>> 92951f2a
    },
    "1002401|@vue/cli-plugin-e2e-nightwatch>@vue/cli-shared-utils>ora>strip-ansi>ansi-regex": {
      "decision": "ignore",
      "madeAt": 1633710499499
    },
    "1002401|@vue/cli-plugin-eslint>@vue/cli-shared-utils>ora>strip-ansi>ansi-regex": {
      "decision": "ignore",
      "madeAt": 1633710499499
    },
    "1002401|@vue/cli-plugin-typescript>@vue/cli-shared-utils>ora>strip-ansi>ansi-regex": {
      "decision": "ignore",
      "madeAt": 1633710499499
    },
    "1002401|@vue/cli-plugin-unit-jest>@vue/cli-shared-utils>ora>strip-ansi>ansi-regex": {
      "decision": "ignore",
      "madeAt": 1633710499499
    },
    "1002401|@vue/cli-service>@vue/cli-plugin-router>@vue/cli-shared-utils>ora>strip-ansi>ansi-regex": {
      "decision": "ignore",
<<<<<<< HEAD
      "madeAt": 1633958246555
=======
      "madeAt": 1633973044942
>>>>>>> 92951f2a
    },
    "1002401|@vue/cli-service>@vue/cli-shared-utils>ora>strip-ansi>ansi-regex": {
      "decision": "ignore",
      "madeAt": 1633710499499
    },
    "1002401|@vue/cli-plugin-e2e-nightwatch>nightwatch>mocha>wide-align>string-width>strip-ansi>ansi-regex": {
      "decision": "ignore",
<<<<<<< HEAD
      "madeAt": 1633958246555
    },
    "1002401|@vue/cli-plugin-e2e-nightwatch>nightwatch>mocha>yargs>cliui>string-width>strip-ansi>ansi-regex": {
      "decision": "ignore",
      "madeAt": 1633958246555
    },
    "1002401|@vue/cli-plugin-e2e-nightwatch>nightwatch>mocha>yargs>cliui>wrap-ansi>string-width>strip-ansi>ansi-regex": {
      "decision": "ignore",
      "madeAt": 1633958246555
    },
    "1002401|@vue/cli-plugin-e2e-nightwatch>nightwatch>mocha>yargs>string-width>strip-ansi>ansi-regex": {
      "decision": "ignore",
      "madeAt": 1633958246555
=======
      "madeAt": 1633973044942
    },
    "1002401|@vue/cli-plugin-e2e-nightwatch>nightwatch>mocha>yargs>cliui>string-width>strip-ansi>ansi-regex": {
      "decision": "ignore",
      "madeAt": 1633973044942
    },
    "1002401|@vue/cli-plugin-e2e-nightwatch>nightwatch>mocha>yargs>cliui>wrap-ansi>string-width>strip-ansi>ansi-regex": {
      "decision": "ignore",
      "madeAt": 1633973044942
    },
    "1002401|@vue/cli-plugin-e2e-nightwatch>nightwatch>mocha>yargs>string-width>strip-ansi>ansi-regex": {
      "decision": "ignore",
      "madeAt": 1633973044942
>>>>>>> 92951f2a
    },
    "1002401|@vue/cli-plugin-e2e-nightwatch>nightwatch>mocha>yargs>cliui>strip-ansi>ansi-regex": {
      "decision": "ignore",
      "madeAt": 1633710499499
    },
    "1002401|@vue/cli-plugin-e2e-nightwatch>nightwatch>mocha>yargs>cliui>wrap-ansi>strip-ansi>ansi-regex": {
      "decision": "ignore",
      "madeAt": 1633710499499
    },
    "1002401|@vue/cli-plugin-e2e-nightwatch>nightwatch>mocha>yargs-unparser>yargs>cliui>string-width>strip-ansi>ansi-regex": {
      "decision": "ignore",
<<<<<<< HEAD
      "madeAt": 1633958246555
    },
    "1002401|@vue/cli-plugin-e2e-nightwatch>nightwatch>mocha>yargs-unparser>yargs>cliui>wrap-ansi>string-width>strip-ansi>ansi-regex": {
      "decision": "ignore",
      "madeAt": 1633958246555
    },
    "1002401|@vue/cli-plugin-e2e-nightwatch>nightwatch>mocha>yargs-unparser>yargs>string-width>strip-ansi>ansi-regex": {
      "decision": "ignore",
      "madeAt": 1633958246555
=======
      "madeAt": 1633973044942
    },
    "1002401|@vue/cli-plugin-e2e-nightwatch>nightwatch>mocha>yargs-unparser>yargs>cliui>wrap-ansi>string-width>strip-ansi>ansi-regex": {
      "decision": "ignore",
      "madeAt": 1633973044942
    },
    "1002401|@vue/cli-plugin-e2e-nightwatch>nightwatch>mocha>yargs-unparser>yargs>string-width>strip-ansi>ansi-regex": {
      "decision": "ignore",
      "madeAt": 1633973044942
>>>>>>> 92951f2a
    },
    "1002401|@vue/cli-plugin-e2e-nightwatch>nightwatch>mocha>yargs-unparser>yargs>cliui>strip-ansi>ansi-regex": {
      "decision": "ignore",
      "madeAt": 1633710499499
    },
    "1002401|@vue/cli-plugin-e2e-nightwatch>nightwatch>mocha>yargs-unparser>yargs>cliui>wrap-ansi>strip-ansi>ansi-regex": {
      "decision": "ignore",
      "madeAt": 1633710499499
    },
    "1002401|@vue/cli-plugin-unit-jest>@types/jest>jest-diff>pretty-format>ansi-regex": {
      "decision": "ignore",
<<<<<<< HEAD
      "madeAt": 1633958246555
    },
    "1002401|@vue/cli-plugin-unit-jest>jest>jest-cli>@jest/core>@jest/reporters>jest-runtime>jest-config>@jest/test-sequencer>jest-runner>jest-jasmine2>expect>jest-matcher-utils>jest-diff>pretty-format>ansi-regex": {
      "decision": "ignore",
      "madeAt": 1633958246555
    },
    "1002401|@vue/cli-plugin-unit-jest>jest>jest-cli>@jest/core>jest-runtime>jest-config>@jest/test-sequencer>jest-runner>jest-jasmine2>expect>jest-matcher-utils>jest-diff>pretty-format>ansi-regex": {
      "decision": "ignore",
      "madeAt": 1633958246555
    },
    "1002401|@vue/cli-plugin-unit-jest>jest>jest-cli>@jest/core>jest-config>@jest/test-sequencer>jest-runner>jest-jasmine2>expect>jest-matcher-utils>jest-diff>pretty-format>ansi-regex": {
      "decision": "ignore",
      "madeAt": 1633958246555
    },
    "1002401|@vue/cli-plugin-unit-jest>jest>jest-cli>jest-config>@jest/test-sequencer>jest-runner>jest-jasmine2>expect>jest-matcher-utils>jest-diff>pretty-format>ansi-regex": {
      "decision": "ignore",
      "madeAt": 1633958246555
    },
    "1002401|@vue/cli-plugin-unit-jest>jest>jest-cli>@jest/core>jest-runner>jest-jasmine2>expect>jest-matcher-utils>jest-diff>pretty-format>ansi-regex": {
      "decision": "ignore",
      "madeAt": 1633958246555
=======
      "madeAt": 1633973044942
    },
    "1002401|@vue/cli-plugin-unit-jest>jest>jest-cli>@jest/core>@jest/reporters>jest-runtime>jest-config>@jest/test-sequencer>jest-runner>jest-jasmine2>expect>jest-matcher-utils>jest-diff>pretty-format>ansi-regex": {
      "decision": "ignore",
      "madeAt": 1633973044946
    },
    "1002401|@vue/cli-plugin-unit-jest>jest>jest-cli>@jest/core>jest-runtime>jest-config>@jest/test-sequencer>jest-runner>jest-jasmine2>expect>jest-matcher-utils>jest-diff>pretty-format>ansi-regex": {
      "decision": "ignore",
      "madeAt": 1633973044946
    },
    "1002401|@vue/cli-plugin-unit-jest>jest>jest-cli>@jest/core>jest-config>@jest/test-sequencer>jest-runner>jest-jasmine2>expect>jest-matcher-utils>jest-diff>pretty-format>ansi-regex": {
      "decision": "ignore",
      "madeAt": 1633973044946
    },
    "1002401|@vue/cli-plugin-unit-jest>jest>jest-cli>jest-config>@jest/test-sequencer>jest-runner>jest-jasmine2>expect>jest-matcher-utils>jest-diff>pretty-format>ansi-regex": {
      "decision": "ignore",
      "madeAt": 1633973044946
    },
    "1002401|@vue/cli-plugin-unit-jest>jest>jest-cli>@jest/core>jest-runner>jest-jasmine2>expect>jest-matcher-utils>jest-diff>pretty-format>ansi-regex": {
      "decision": "ignore",
      "madeAt": 1633973044946
>>>>>>> 92951f2a
    },
    "1002401|@vue/cli-plugin-unit-jest>jest>jest-cli>@jest/core>@jest/reporters>jest-runtime>jest-config>jest-jasmine2>expect>jest-matcher-utils>jest-diff>pretty-format>ansi-regex": {
      "decision": "ignore",
      "madeAt": 1633710499499
    },
    "1002401|@vue/cli-plugin-unit-jest>jest>jest-cli>@jest/core>jest-runner>jest-runtime>jest-config>jest-jasmine2>expect>jest-matcher-utils>jest-diff>pretty-format>ansi-regex": {
      "decision": "ignore",
      "madeAt": 1633710499499
    },
    "1002401|@vue/cli-plugin-unit-jest>jest>jest-cli>@jest/core>jest-runtime>jest-config>jest-jasmine2>expect>jest-matcher-utils>jest-diff>pretty-format>ansi-regex": {
      "decision": "ignore",
      "madeAt": 1633710499499
    },
    "1002401|@vue/cli-plugin-unit-jest>jest>jest-cli>@jest/core>jest-runner>jest-config>jest-jasmine2>expect>jest-matcher-utils>jest-diff>pretty-format>ansi-regex": {
      "decision": "ignore",
      "madeAt": 1633710499499
    },
    "1002401|@vue/cli-plugin-unit-jest>jest>jest-cli>@jest/core>jest-config>jest-jasmine2>expect>jest-matcher-utils>jest-diff>pretty-format>ansi-regex": {
      "decision": "ignore",
      "madeAt": 1633710499499
    },
    "1002401|@vue/cli-plugin-unit-jest>jest>jest-cli>@jest/core>@jest/reporters>jest-runtime>jest-config>@jest/test-sequencer>jest-runner>jest-jasmine2>jest-each>pretty-format>ansi-regex": {
      "decision": "ignore",
<<<<<<< HEAD
      "madeAt": 1633958246555
    },
    "1002401|@vue/cli-plugin-unit-jest>jest>jest-cli>@jest/core>jest-runtime>jest-config>@jest/test-sequencer>jest-runner>jest-jasmine2>jest-each>pretty-format>ansi-regex": {
      "decision": "ignore",
      "madeAt": 1633958246555
    },
    "1002401|@vue/cli-plugin-unit-jest>jest>jest-cli>@jest/core>jest-config>@jest/test-sequencer>jest-runner>jest-jasmine2>jest-each>pretty-format>ansi-regex": {
      "decision": "ignore",
      "madeAt": 1633958246555
    },
    "1002401|@vue/cli-plugin-unit-jest>jest>jest-cli>jest-config>@jest/test-sequencer>jest-runner>jest-jasmine2>jest-each>pretty-format>ansi-regex": {
      "decision": "ignore",
      "madeAt": 1633958246555
    },
    "1002401|@vue/cli-plugin-unit-jest>jest>jest-cli>@jest/core>jest-runner>jest-jasmine2>jest-each>pretty-format>ansi-regex": {
      "decision": "ignore",
      "madeAt": 1633958246555
=======
      "madeAt": 1633973044946
    },
    "1002401|@vue/cli-plugin-unit-jest>jest>jest-cli>@jest/core>jest-runtime>jest-config>@jest/test-sequencer>jest-runner>jest-jasmine2>jest-each>pretty-format>ansi-regex": {
      "decision": "ignore",
      "madeAt": 1633973044946
    },
    "1002401|@vue/cli-plugin-unit-jest>jest>jest-cli>@jest/core>jest-config>@jest/test-sequencer>jest-runner>jest-jasmine2>jest-each>pretty-format>ansi-regex": {
      "decision": "ignore",
      "madeAt": 1633973044946
    },
    "1002401|@vue/cli-plugin-unit-jest>jest>jest-cli>jest-config>@jest/test-sequencer>jest-runner>jest-jasmine2>jest-each>pretty-format>ansi-regex": {
      "decision": "ignore",
      "madeAt": 1633973044946
    },
    "1002401|@vue/cli-plugin-unit-jest>jest>jest-cli>@jest/core>jest-runner>jest-jasmine2>jest-each>pretty-format>ansi-regex": {
      "decision": "ignore",
      "madeAt": 1633973044946
>>>>>>> 92951f2a
    },
    "1002401|@vue/cli-plugin-unit-jest>jest>jest-cli>@jest/core>@jest/reporters>jest-runtime>jest-config>jest-jasmine2>jest-each>pretty-format>ansi-regex": {
      "decision": "ignore",
      "madeAt": 1633710499499
    },
    "1002401|@vue/cli-plugin-unit-jest>jest>jest-cli>@jest/core>jest-runner>jest-runtime>jest-config>jest-jasmine2>jest-each>pretty-format>ansi-regex": {
      "decision": "ignore",
      "madeAt": 1633710499499
    },
    "1002401|@vue/cli-plugin-unit-jest>jest>jest-cli>@jest/core>jest-runtime>jest-config>jest-jasmine2>jest-each>pretty-format>ansi-regex": {
      "decision": "ignore",
      "madeAt": 1633710499499
    },
    "1002401|@vue/cli-plugin-unit-jest>jest>jest-cli>@jest/core>jest-runner>jest-config>jest-jasmine2>jest-each>pretty-format>ansi-regex": {
      "decision": "ignore",
      "madeAt": 1633710499499
    },
    "1002401|@vue/cli-plugin-unit-jest>jest>jest-cli>@jest/core>jest-config>jest-jasmine2>jest-each>pretty-format>ansi-regex": {
      "decision": "ignore",
      "madeAt": 1633710499499
    },
    "1002401|@vue/cli-plugin-unit-jest>jest>jest-cli>@jest/core>@jest/reporters>jest-runtime>jest-config>@jest/test-sequencer>jest-runner>jest-jasmine2>jest-snapshot>jest-diff>pretty-format>ansi-regex": {
      "decision": "ignore",
<<<<<<< HEAD
      "madeAt": 1633958246556
    },
    "1002401|@vue/cli-plugin-unit-jest>jest>jest-cli>@jest/core>jest-runtime>jest-config>@jest/test-sequencer>jest-runner>jest-jasmine2>jest-snapshot>jest-diff>pretty-format>ansi-regex": {
      "decision": "ignore",
      "madeAt": 1633958246556
    },
    "1002401|@vue/cli-plugin-unit-jest>jest>jest-cli>@jest/core>jest-config>@jest/test-sequencer>jest-runner>jest-jasmine2>jest-snapshot>jest-diff>pretty-format>ansi-regex": {
      "decision": "ignore",
      "madeAt": 1633958246556
    },
    "1002401|@vue/cli-plugin-unit-jest>jest>jest-cli>jest-config>@jest/test-sequencer>jest-runner>jest-jasmine2>jest-snapshot>jest-diff>pretty-format>ansi-regex": {
      "decision": "ignore",
      "madeAt": 1633958246556
    },
    "1002401|@vue/cli-plugin-unit-jest>jest>jest-cli>@jest/core>jest-runner>jest-jasmine2>jest-snapshot>jest-diff>pretty-format>ansi-regex": {
      "decision": "ignore",
      "madeAt": 1633958246556
=======
      "madeAt": 1633973044946
    },
    "1002401|@vue/cli-plugin-unit-jest>jest>jest-cli>@jest/core>jest-runtime>jest-config>@jest/test-sequencer>jest-runner>jest-jasmine2>jest-snapshot>jest-diff>pretty-format>ansi-regex": {
      "decision": "ignore",
      "madeAt": 1633973044946
    },
    "1002401|@vue/cli-plugin-unit-jest>jest>jest-cli>@jest/core>jest-config>@jest/test-sequencer>jest-runner>jest-jasmine2>jest-snapshot>jest-diff>pretty-format>ansi-regex": {
      "decision": "ignore",
      "madeAt": 1633973044946
    },
    "1002401|@vue/cli-plugin-unit-jest>jest>jest-cli>jest-config>@jest/test-sequencer>jest-runner>jest-jasmine2>jest-snapshot>jest-diff>pretty-format>ansi-regex": {
      "decision": "ignore",
      "madeAt": 1633973044946
    },
    "1002401|@vue/cli-plugin-unit-jest>jest>jest-cli>@jest/core>jest-runner>jest-jasmine2>jest-snapshot>jest-diff>pretty-format>ansi-regex": {
      "decision": "ignore",
      "madeAt": 1633973044946
>>>>>>> 92951f2a
    },
    "1002401|@vue/cli-plugin-unit-jest>jest>jest-cli>@jest/core>@jest/reporters>jest-runtime>jest-config>jest-jasmine2>jest-snapshot>jest-diff>pretty-format>ansi-regex": {
      "decision": "ignore",
      "madeAt": 1633710499499
    },
    "1002401|@vue/cli-plugin-unit-jest>jest>jest-cli>@jest/core>jest-runner>jest-runtime>jest-config>jest-jasmine2>jest-snapshot>jest-diff>pretty-format>ansi-regex": {
      "decision": "ignore",
      "madeAt": 1633710499499
    },
    "1002401|@vue/cli-plugin-unit-jest>jest>jest-cli>@jest/core>jest-runtime>jest-config>jest-jasmine2>jest-snapshot>jest-diff>pretty-format>ansi-regex": {
      "decision": "ignore",
      "madeAt": 1633710499499
    },
    "1002401|@vue/cli-plugin-unit-jest>jest>jest-cli>@jest/core>jest-runner>jest-config>jest-jasmine2>jest-snapshot>jest-diff>pretty-format>ansi-regex": {
      "decision": "ignore",
      "madeAt": 1633710499499
    },
    "1002401|@vue/cli-plugin-unit-jest>jest>jest-cli>@jest/core>jest-config>jest-jasmine2>jest-snapshot>jest-diff>pretty-format>ansi-regex": {
      "decision": "ignore",
      "madeAt": 1633710499499
    },
    "1002401|@vue/cli-plugin-unit-jest>jest>jest-cli>@jest/core>@jest/reporters>jest-runtime>jest-config>@jest/test-sequencer>jest-runner>jest-jasmine2>pretty-format>ansi-regex": {
      "decision": "ignore",
<<<<<<< HEAD
      "madeAt": 1633958246556
    },
    "1002401|@vue/cli-plugin-unit-jest>jest>jest-cli>@jest/core>jest-runtime>jest-config>@jest/test-sequencer>jest-runner>jest-jasmine2>pretty-format>ansi-regex": {
      "decision": "ignore",
      "madeAt": 1633958246556
    },
    "1002401|@vue/cli-plugin-unit-jest>jest>jest-cli>@jest/core>jest-config>@jest/test-sequencer>jest-runner>jest-jasmine2>pretty-format>ansi-regex": {
      "decision": "ignore",
      "madeAt": 1633958246556
    },
    "1002401|@vue/cli-plugin-unit-jest>jest>jest-cli>jest-config>@jest/test-sequencer>jest-runner>jest-jasmine2>pretty-format>ansi-regex": {
      "decision": "ignore",
      "madeAt": 1633958246556
    },
    "1002401|@vue/cli-plugin-unit-jest>jest>jest-cli>@jest/core>jest-runner>jest-jasmine2>pretty-format>ansi-regex": {
      "decision": "ignore",
      "madeAt": 1633958246556
=======
      "madeAt": 1633973044946
    },
    "1002401|@vue/cli-plugin-unit-jest>jest>jest-cli>@jest/core>jest-runtime>jest-config>@jest/test-sequencer>jest-runner>jest-jasmine2>pretty-format>ansi-regex": {
      "decision": "ignore",
      "madeAt": 1633973044946
    },
    "1002401|@vue/cli-plugin-unit-jest>jest>jest-cli>@jest/core>jest-config>@jest/test-sequencer>jest-runner>jest-jasmine2>pretty-format>ansi-regex": {
      "decision": "ignore",
      "madeAt": 1633973044946
    },
    "1002401|@vue/cli-plugin-unit-jest>jest>jest-cli>jest-config>@jest/test-sequencer>jest-runner>jest-jasmine2>pretty-format>ansi-regex": {
      "decision": "ignore",
      "madeAt": 1633973044946
    },
    "1002401|@vue/cli-plugin-unit-jest>jest>jest-cli>@jest/core>jest-runner>jest-jasmine2>pretty-format>ansi-regex": {
      "decision": "ignore",
      "madeAt": 1633973044946
>>>>>>> 92951f2a
    },
    "1002401|@vue/cli-plugin-unit-jest>jest>jest-cli>@jest/core>@jest/reporters>jest-runtime>jest-config>jest-jasmine2>pretty-format>ansi-regex": {
      "decision": "ignore",
      "madeAt": 1633710499499
    },
    "1002401|@vue/cli-plugin-unit-jest>jest>jest-cli>@jest/core>jest-runner>jest-runtime>jest-config>jest-jasmine2>pretty-format>ansi-regex": {
      "decision": "ignore",
      "madeAt": 1633710499499
    },
    "1002401|@vue/cli-plugin-unit-jest>jest>jest-cli>@jest/core>jest-runtime>jest-config>jest-jasmine2>pretty-format>ansi-regex": {
      "decision": "ignore",
      "madeAt": 1633710499499
    },
    "1002401|@vue/cli-plugin-unit-jest>jest>jest-cli>@jest/core>jest-runner>jest-config>jest-jasmine2>pretty-format>ansi-regex": {
      "decision": "ignore",
      "madeAt": 1633710499499
    },
    "1002401|@vue/cli-plugin-unit-jest>jest>jest-cli>@jest/core>jest-config>jest-jasmine2>pretty-format>ansi-regex": {
      "decision": "ignore",
      "madeAt": 1633710499499
    },
    "1002401|@vue/cli-plugin-unit-jest>jest>jest-cli>@jest/core>@jest/reporters>jest-runtime>jest-config>@jest/test-sequencer>jest-runner>jest-leak-detector>pretty-format>ansi-regex": {
      "decision": "ignore",
<<<<<<< HEAD
      "madeAt": 1633958246556
    },
    "1002401|@vue/cli-plugin-unit-jest>jest>jest-cli>@jest/core>jest-runtime>jest-config>@jest/test-sequencer>jest-runner>jest-leak-detector>pretty-format>ansi-regex": {
      "decision": "ignore",
      "madeAt": 1633958246556
    },
    "1002401|@vue/cli-plugin-unit-jest>jest>jest-cli>@jest/core>jest-config>@jest/test-sequencer>jest-runner>jest-leak-detector>pretty-format>ansi-regex": {
      "decision": "ignore",
      "madeAt": 1633958246556
    },
    "1002401|@vue/cli-plugin-unit-jest>jest>jest-cli>jest-config>@jest/test-sequencer>jest-runner>jest-leak-detector>pretty-format>ansi-regex": {
      "decision": "ignore",
      "madeAt": 1633958246556
    },
    "1002401|@vue/cli-plugin-unit-jest>jest>jest-cli>@jest/core>jest-runner>jest-leak-detector>pretty-format>ansi-regex": {
      "decision": "ignore",
      "madeAt": 1633958246556
    },
    "1002401|@vue/cli-plugin-unit-jest>jest>jest-cli>@jest/core>@jest/reporters>jest-runtime>jest-config>jest-validate>pretty-format>ansi-regex": {
      "decision": "ignore",
      "madeAt": 1633958246556
    },
    "1002401|@vue/cli-plugin-unit-jest>jest>jest-cli>@jest/core>jest-runner>jest-jasmine2>jest-runtime>jest-config>jest-validate>pretty-format>ansi-regex": {
      "decision": "ignore",
      "madeAt": 1633958246556
=======
      "madeAt": 1633973044946
    },
    "1002401|@vue/cli-plugin-unit-jest>jest>jest-cli>@jest/core>jest-runtime>jest-config>@jest/test-sequencer>jest-runner>jest-leak-detector>pretty-format>ansi-regex": {
      "decision": "ignore",
      "madeAt": 1633973044946
    },
    "1002401|@vue/cli-plugin-unit-jest>jest>jest-cli>@jest/core>jest-config>@jest/test-sequencer>jest-runner>jest-leak-detector>pretty-format>ansi-regex": {
      "decision": "ignore",
      "madeAt": 1633973044946
    },
    "1002401|@vue/cli-plugin-unit-jest>jest>jest-cli>jest-config>@jest/test-sequencer>jest-runner>jest-leak-detector>pretty-format>ansi-regex": {
      "decision": "ignore",
      "madeAt": 1633973044946
    },
    "1002401|@vue/cli-plugin-unit-jest>jest>jest-cli>@jest/core>jest-runner>jest-leak-detector>pretty-format>ansi-regex": {
      "decision": "ignore",
      "madeAt": 1633973044946
    },
    "1002401|@vue/cli-plugin-unit-jest>jest>jest-cli>@jest/core>@jest/reporters>jest-runtime>jest-config>jest-validate>pretty-format>ansi-regex": {
      "decision": "ignore",
      "madeAt": 1633973044946
    },
    "1002401|@vue/cli-plugin-unit-jest>jest>jest-cli>@jest/core>jest-runner>jest-jasmine2>jest-runtime>jest-config>jest-validate>pretty-format>ansi-regex": {
      "decision": "ignore",
      "madeAt": 1633973044946
>>>>>>> 92951f2a
    },
    "1002401|@vue/cli-plugin-unit-jest>jest>jest-cli>@jest/core>jest-runner>jest-runtime>jest-config>jest-validate>pretty-format>ansi-regex": {
      "decision": "ignore",
      "madeAt": 1633710499499
    },
    "1002401|@vue/cli-plugin-unit-jest>jest>jest-cli>@jest/core>jest-runtime>jest-config>jest-validate>pretty-format>ansi-regex": {
      "decision": "ignore",
<<<<<<< HEAD
      "madeAt": 1633958246556
=======
      "madeAt": 1633973044946
>>>>>>> 92951f2a
    },
    "1002401|@vue/cli-plugin-unit-jest>jest>jest-cli>@jest/core>jest-runner>jest-config>jest-validate>pretty-format>ansi-regex": {
      "decision": "ignore",
      "madeAt": 1633710499499
    },
    "1002401|@vue/cli-plugin-unit-jest>jest>jest-cli>@jest/core>jest-config>jest-validate>pretty-format>ansi-regex": {
      "decision": "ignore",
<<<<<<< HEAD
      "madeAt": 1633958246556
    },
    "1002401|@vue/cli-plugin-unit-jest>jest>jest-cli>jest-config>jest-validate>pretty-format>ansi-regex": {
      "decision": "ignore",
      "madeAt": 1633958246556
=======
      "madeAt": 1633973044946
    },
    "1002401|@vue/cli-plugin-unit-jest>jest>jest-cli>jest-config>jest-validate>pretty-format>ansi-regex": {
      "decision": "ignore",
      "madeAt": 1633973044946
>>>>>>> 92951f2a
    },
    "1002401|@vue/cli-plugin-unit-jest>jest>jest-cli>@jest/core>@jest/reporters>jest-runtime>jest-validate>pretty-format>ansi-regex": {
      "decision": "ignore",
      "madeAt": 1633710499499
    },
    "1002401|@vue/cli-plugin-unit-jest>jest>jest-cli>@jest/core>jest-config>@jest/test-sequencer>jest-runner>jest-jasmine2>jest-runtime>jest-validate>pretty-format>ansi-regex": {
      "decision": "ignore",
      "madeAt": 1633710499499
    },
    "1002401|@vue/cli-plugin-unit-jest>jest>jest-cli>jest-config>@jest/test-sequencer>jest-runner>jest-jasmine2>jest-runtime>jest-validate>pretty-format>ansi-regex": {
      "decision": "ignore",
      "madeAt": 1633710499499
    },
    "1002401|@vue/cli-plugin-unit-jest>jest>jest-cli>@jest/core>@jest/reporters>jest-runtime>jest-config>pretty-format>ansi-regex": {
      "decision": "ignore",
<<<<<<< HEAD
      "madeAt": 1633958246556
    },
    "1002401|@vue/cli-plugin-unit-jest>jest>jest-cli>@jest/core>jest-runner>jest-jasmine2>jest-runtime>jest-config>pretty-format>ansi-regex": {
      "decision": "ignore",
      "madeAt": 1633958246556
=======
      "madeAt": 1633973044946
    },
    "1002401|@vue/cli-plugin-unit-jest>jest>jest-cli>@jest/core>jest-runner>jest-jasmine2>jest-runtime>jest-config>pretty-format>ansi-regex": {
      "decision": "ignore",
      "madeAt": 1633973044946
>>>>>>> 92951f2a
    },
    "1002401|@vue/cli-plugin-unit-jest>jest>jest-cli>@jest/core>jest-runner>jest-runtime>jest-config>pretty-format>ansi-regex": {
      "decision": "ignore",
      "madeAt": 1633710499499
    },
    "1002401|@vue/cli-plugin-unit-jest>jest>jest-cli>@jest/core>jest-runtime>jest-config>pretty-format>ansi-regex": {
      "decision": "ignore",
<<<<<<< HEAD
      "madeAt": 1633958246556
=======
      "madeAt": 1633973044946
>>>>>>> 92951f2a
    },
    "1002401|@vue/cli-plugin-unit-jest>jest>jest-cli>@jest/core>jest-runner>jest-config>pretty-format>ansi-regex": {
      "decision": "ignore",
      "madeAt": 1633710499499
    },
    "1002401|@vue/cli-plugin-unit-jest>jest>jest-cli>@jest/core>jest-config>pretty-format>ansi-regex": {
      "decision": "ignore",
<<<<<<< HEAD
      "madeAt": 1633958246556
    },
    "1002401|@vue/cli-plugin-unit-jest>jest>jest-cli>jest-config>pretty-format>ansi-regex": {
      "decision": "ignore",
      "madeAt": 1633958246556
    },
    "1002401|@vue/cli-plugin-unit-jest>jest>jest-cli>@jest/core>@jest/reporters>jest-runtime>yargs>cliui>string-width>strip-ansi>ansi-regex": {
      "decision": "ignore",
      "madeAt": 1633958246556
    },
    "1002401|@vue/cli-plugin-unit-jest>jest>jest-cli>@jest/core>jest-config>@jest/test-sequencer>jest-runner>jest-jasmine2>jest-runtime>yargs>cliui>string-width>strip-ansi>ansi-regex": {
      "decision": "ignore",
      "madeAt": 1633958246556
    },
    "1002401|@vue/cli-plugin-unit-jest>jest>jest-cli>jest-config>@jest/test-sequencer>jest-runner>jest-jasmine2>jest-runtime>yargs>cliui>string-width>strip-ansi>ansi-regex": {
      "decision": "ignore",
      "madeAt": 1633958246556
    },
    "1002401|@vue/cli-plugin-unit-jest>jest>jest-cli>@jest/core>jest-runner>jest-jasmine2>jest-runtime>yargs>cliui>string-width>strip-ansi>ansi-regex": {
      "decision": "ignore",
      "madeAt": 1633958246556
=======
      "madeAt": 1633973044946
    },
    "1002401|@vue/cli-plugin-unit-jest>jest>jest-cli>jest-config>pretty-format>ansi-regex": {
      "decision": "ignore",
      "madeAt": 1633973044946
    },
    "1002401|@vue/cli-plugin-unit-jest>jest>jest-cli>@jest/core>@jest/reporters>jest-runtime>yargs>cliui>string-width>strip-ansi>ansi-regex": {
      "decision": "ignore",
      "madeAt": 1633973044946
    },
    "1002401|@vue/cli-plugin-unit-jest>jest>jest-cli>@jest/core>jest-config>@jest/test-sequencer>jest-runner>jest-jasmine2>jest-runtime>yargs>cliui>string-width>strip-ansi>ansi-regex": {
      "decision": "ignore",
      "madeAt": 1633973044946
    },
    "1002401|@vue/cli-plugin-unit-jest>jest>jest-cli>jest-config>@jest/test-sequencer>jest-runner>jest-jasmine2>jest-runtime>yargs>cliui>string-width>strip-ansi>ansi-regex": {
      "decision": "ignore",
      "madeAt": 1633973044946
    },
    "1002401|@vue/cli-plugin-unit-jest>jest>jest-cli>@jest/core>jest-runner>jest-jasmine2>jest-runtime>yargs>cliui>string-width>strip-ansi>ansi-regex": {
      "decision": "ignore",
      "madeAt": 1633973044946
>>>>>>> 92951f2a
    },
    "1002401|@vue/cli-plugin-unit-jest>jest>jest-cli>@jest/core>jest-runner>jest-config>jest-jasmine2>jest-runtime>yargs>cliui>string-width>strip-ansi>ansi-regex": {
      "decision": "ignore",
      "madeAt": 1633710499499
    },
    "1002401|@vue/cli-plugin-unit-jest>jest>jest-cli>@jest/core>jest-config>jest-jasmine2>jest-runtime>yargs>cliui>string-width>strip-ansi>ansi-regex": {
      "decision": "ignore",
      "madeAt": 1633710499499
    },
    "1002401|@vue/cli-plugin-unit-jest>jest>jest-cli>jest-config>jest-jasmine2>jest-runtime>yargs>cliui>string-width>strip-ansi>ansi-regex": {
      "decision": "ignore",
      "madeAt": 1633710499499
    },
    "1002401|@vue/cli-plugin-unit-jest>jest>jest-cli>@jest/core>jest-config>@jest/test-sequencer>jest-runner>jest-runtime>yargs>cliui>string-width>strip-ansi>ansi-regex": {
      "decision": "ignore",
      "madeAt": 1633710499499
    },
    "1002401|@vue/cli-plugin-unit-jest>jest>jest-cli>jest-config>@jest/test-sequencer>jest-runner>jest-runtime>yargs>cliui>string-width>strip-ansi>ansi-regex": {
      "decision": "ignore",
      "madeAt": 1633710499499
    },
    "1002401|@vue/cli-plugin-unit-jest>jest>jest-cli>@jest/core>jest-runner>jest-runtime>yargs>cliui>string-width>strip-ansi>ansi-regex": {
      "decision": "ignore",
      "madeAt": 1633710499499
    },
    "1002401|@vue/cli-plugin-unit-jest>jest>jest-cli>@jest/core>@jest/reporters>string-length>strip-ansi>ansi-regex": {
      "decision": "ignore",
<<<<<<< HEAD
      "madeAt": 1633958246556
=======
      "madeAt": 1633973044946
>>>>>>> 92951f2a
    },
    "1002401|@vue/cli-plugin-unit-jest>jest>jest-cli>@jest/core>jest-watcher>string-length>strip-ansi>ansi-regex": {
      "decision": "ignore",
      "madeAt": 1633710499499
    },
    "1002401|@vue/cli-plugin-unit-jest>jest-watch-typeahead>jest-watcher>string-length>strip-ansi>ansi-regex": {
      "decision": "ignore",
<<<<<<< HEAD
      "madeAt": 1633958246556
    },
    "1002401|@vue/cli-plugin-unit-jest>jest>jest-cli>@jest/core>strip-ansi>ansi-regex": {
      "decision": "ignore",
      "madeAt": 1633958246556
    },
    "1002401|@vue/cli-plugin-unit-jest>jest>jest-cli>yargs>cliui>string-width>strip-ansi>ansi-regex": {
      "decision": "ignore",
      "madeAt": 1633958246556
    },
    "1002401|@vue/cli-plugin-unit-jest>jest>jest-cli>yargs>cliui>wrap-ansi>string-width>strip-ansi>ansi-regex": {
      "decision": "ignore",
      "madeAt": 1633958246556
    },
    "1002401|@vue/cli-plugin-unit-jest>jest>jest-cli>yargs>string-width>strip-ansi>ansi-regex": {
      "decision": "ignore",
      "madeAt": 1633958246556
=======
      "madeAt": 1633973044946
    },
    "1002401|@vue/cli-plugin-unit-jest>jest>jest-cli>@jest/core>strip-ansi>ansi-regex": {
      "decision": "ignore",
      "madeAt": 1633973044946
    },
    "1002401|@vue/cli-plugin-unit-jest>jest>jest-cli>yargs>cliui>string-width>strip-ansi>ansi-regex": {
      "decision": "ignore",
      "madeAt": 1633973044946
    },
    "1002401|@vue/cli-plugin-unit-jest>jest>jest-cli>yargs>cliui>wrap-ansi>string-width>strip-ansi>ansi-regex": {
      "decision": "ignore",
      "madeAt": 1633973044946
    },
    "1002401|@vue/cli-plugin-unit-jest>jest>jest-cli>yargs>string-width>strip-ansi>ansi-regex": {
      "decision": "ignore",
      "madeAt": 1633973044946
>>>>>>> 92951f2a
    },
    "1002401|@vue/cli-plugin-unit-jest>jest>jest-cli>yargs>cliui>strip-ansi>ansi-regex": {
      "decision": "ignore",
      "madeAt": 1633710499499
    },
    "1002401|@vue/cli-plugin-unit-jest>jest>jest-cli>yargs>cliui>wrap-ansi>strip-ansi>ansi-regex": {
      "decision": "ignore",
      "madeAt": 1633710499499
    },
    "1002401|@vue/cli-plugin-unit-jest>jest-watch-typeahead>string-length>strip-ansi>ansi-regex": {
      "decision": "ignore",
<<<<<<< HEAD
      "madeAt": 1633958246556
    },
    "1002401|@vue/cli-plugin-unit-jest>jest-watch-typeahead>strip-ansi>ansi-regex": {
      "decision": "ignore",
      "madeAt": 1633958246556
    },
    "1002401|@vue/cli-service>@soda/friendly-errors-webpack-plugin>string-width>strip-ansi>ansi-regex": {
      "decision": "ignore",
      "madeAt": 1633958246556
    },
    "1002401|@vue/cli-service>@soda/friendly-errors-webpack-plugin>strip-ansi>ansi-regex": {
      "decision": "ignore",
      "madeAt": 1633958246556
    },
    "1002401|@vue/cli-service>webpack-dev-server>yargs>cliui>string-width>strip-ansi>ansi-regex": {
      "decision": "ignore",
      "madeAt": 1633958246556
    },
    "1002401|@vue/cli-service>webpack-dev-server>yargs>cliui>wrap-ansi>string-width>strip-ansi>ansi-regex": {
      "decision": "ignore",
      "madeAt": 1633958246556
    },
    "1002401|@vue/cli-service>webpack-dev-server>yargs>string-width>strip-ansi>ansi-regex": {
      "decision": "ignore",
      "madeAt": 1633958246556
    },
    "1002401|@vue/cli-service>webpack-dev-server>yargs>cliui>strip-ansi>ansi-regex": {
      "decision": "ignore",
      "madeAt": 1633958246556
    },
    "1002401|@vue/cli-service>webpack-dev-server>yargs>cliui>wrap-ansi>strip-ansi>ansi-regex": {
      "decision": "ignore",
      "madeAt": 1633958246556
    },
    "1002401|license-check-and-add>yargs>cliui>string-width>strip-ansi>ansi-regex": {
      "decision": "ignore",
      "madeAt": 1633958246556
    },
    "1002401|license-check-and-add>yargs>cliui>wrap-ansi>string-width>strip-ansi>ansi-regex": {
      "decision": "ignore",
      "madeAt": 1633958246556
    },
    "1002401|license-check-and-add>yargs>string-width>strip-ansi>ansi-regex": {
      "decision": "ignore",
      "madeAt": 1633958246556
=======
      "madeAt": 1633973044946
    },
    "1002401|@vue/cli-plugin-unit-jest>jest-watch-typeahead>strip-ansi>ansi-regex": {
      "decision": "ignore",
      "madeAt": 1633973044946
    },
    "1002401|@vue/cli-service>@soda/friendly-errors-webpack-plugin>string-width>strip-ansi>ansi-regex": {
      "decision": "ignore",
      "madeAt": 1633973044946
    },
    "1002401|@vue/cli-service>@soda/friendly-errors-webpack-plugin>strip-ansi>ansi-regex": {
      "decision": "ignore",
      "madeAt": 1633973044946
    },
    "1002401|@vue/cli-service>webpack-dev-server>yargs>cliui>string-width>strip-ansi>ansi-regex": {
      "decision": "ignore",
      "madeAt": 1633973044946
    },
    "1002401|@vue/cli-service>webpack-dev-server>yargs>cliui>wrap-ansi>string-width>strip-ansi>ansi-regex": {
      "decision": "ignore",
      "madeAt": 1633973044946
    },
    "1002401|@vue/cli-service>webpack-dev-server>yargs>string-width>strip-ansi>ansi-regex": {
      "decision": "ignore",
      "madeAt": 1633973044946
    },
    "1002401|@vue/cli-service>webpack-dev-server>yargs>cliui>strip-ansi>ansi-regex": {
      "decision": "ignore",
      "madeAt": 1633973044946
    },
    "1002401|@vue/cli-service>webpack-dev-server>yargs>cliui>wrap-ansi>strip-ansi>ansi-regex": {
      "decision": "ignore",
      "madeAt": 1633973044946
    },
    "1002401|license-check-and-add>yargs>cliui>string-width>strip-ansi>ansi-regex": {
      "decision": "ignore",
      "madeAt": 1633973044946
    },
    "1002401|license-check-and-add>yargs>cliui>wrap-ansi>string-width>strip-ansi>ansi-regex": {
      "decision": "ignore",
      "madeAt": 1633973044946
    },
    "1002401|license-check-and-add>yargs>string-width>strip-ansi>ansi-regex": {
      "decision": "ignore",
      "madeAt": 1633973044946
>>>>>>> 92951f2a
    },
    "1002401|license-check-and-add>yargs>cliui>strip-ansi>ansi-regex": {
      "decision": "ignore",
      "madeAt": 1633710499500
    },
    "1002401|license-check-and-add>yargs>cliui>wrap-ansi>strip-ansi>ansi-regex": {
      "decision": "ignore",
      "madeAt": 1633710499500
    },
    "1002401|npm-audit-resolver>yargs-unparser>yargs>cliui>string-width>strip-ansi>ansi-regex": {
      "decision": "ignore",
<<<<<<< HEAD
      "madeAt": 1633958246556
    },
    "1002401|npm-audit-resolver>yargs-unparser>yargs>cliui>wrap-ansi>string-width>strip-ansi>ansi-regex": {
      "decision": "ignore",
      "madeAt": 1633958246556
    },
    "1002401|npm-audit-resolver>yargs-unparser>yargs>string-width>strip-ansi>ansi-regex": {
      "decision": "ignore",
      "madeAt": 1633958246556
=======
      "madeAt": 1633973044946
    },
    "1002401|npm-audit-resolver>yargs-unparser>yargs>cliui>wrap-ansi>string-width>strip-ansi>ansi-regex": {
      "decision": "ignore",
      "madeAt": 1633973044946
    },
    "1002401|npm-audit-resolver>yargs-unparser>yargs>string-width>strip-ansi>ansi-regex": {
      "decision": "ignore",
      "madeAt": 1633973044946
>>>>>>> 92951f2a
    },
    "1002401|npm-audit-resolver>yargs-unparser>yargs>cliui>strip-ansi>ansi-regex": {
      "decision": "ignore",
      "madeAt": 1633710499500
    },
    "1002401|npm-audit-resolver>yargs-unparser>yargs>cliui>wrap-ansi>strip-ansi>ansi-regex": {
      "decision": "ignore",
      "madeAt": 1633710499500
    },
    "1002423|@vue/cli-service>@intervolga/optimize-cssnano-plugin>cssnano>cssnano-preset-default>postcss-svgo>svgo>css-select>nth-check": {
      "decision": "ignore",
      "madeAt": 1633710527707
    },
    "1002423|@vue/cli-service>cssnano>cssnano-preset-default>postcss-svgo>svgo>css-select>nth-check": {
      "decision": "ignore",
      "madeAt": 1633710527707
    },
    "1002423|@vue/cli-service>@intervolga/optimize-cssnano-plugin>cssnano-preset-default>postcss-svgo>svgo>css-select>nth-check": {
      "decision": "ignore",
      "madeAt": 1633710527707
    },
    "1002475|@vue/cli-plugin-babel>webpack>micromatch>braces>snapdragon>base>cache-base>set-value": {
      "decision": "ignore",
<<<<<<< HEAD
      "madeAt": 1633958250515
=======
      "madeAt": 1633973047215
>>>>>>> 92951f2a
    },
    "1002475|@vue/cli-plugin-eslint>webpack>micromatch>braces>snapdragon>base>cache-base>set-value": {
      "decision": "ignore",
      "madeAt": 1633710531478
    },
    "1002475|@vue/cli-plugin-typescript>webpack>micromatch>braces>snapdragon>base>cache-base>set-value": {
      "decision": "ignore",
      "madeAt": 1633710531478
    },
    "1002475|@vue/cli-service>webpack>micromatch>braces>snapdragon>base>cache-base>set-value": {
      "decision": "ignore",
      "madeAt": 1633710531478
    },
    "1002475|@vue/cli-plugin-babel>webpack>micromatch>extglob>expand-brackets>snapdragon>base>cache-base>set-value": {
      "decision": "ignore",
<<<<<<< HEAD
      "madeAt": 1633958250515
=======
      "madeAt": 1633973047215
>>>>>>> 92951f2a
    },
    "1002475|@vue/cli-plugin-eslint>webpack>micromatch>extglob>expand-brackets>snapdragon>base>cache-base>set-value": {
      "decision": "ignore",
      "madeAt": 1633710531478
    },
    "1002475|@vue/cli-plugin-typescript>webpack>micromatch>extglob>expand-brackets>snapdragon>base>cache-base>set-value": {
      "decision": "ignore",
      "madeAt": 1633710531478
    },
    "1002475|@vue/cli-service>webpack>micromatch>extglob>expand-brackets>snapdragon>base>cache-base>set-value": {
      "decision": "ignore",
      "madeAt": 1633710531478
    },
    "1002475|@vue/cli-plugin-babel>webpack>watchpack>watchpack-chokidar2>chokidar>anymatch>micromatch>extglob>expand-brackets>snapdragon>base>cache-base>set-value": {
      "decision": "ignore",
<<<<<<< HEAD
      "madeAt": 1633958250515
=======
      "madeAt": 1633973047215
>>>>>>> 92951f2a
    },
    "1002475|@vue/cli-plugin-eslint>webpack>watchpack>watchpack-chokidar2>chokidar>anymatch>micromatch>extglob>expand-brackets>snapdragon>base>cache-base>set-value": {
      "decision": "ignore",
      "madeAt": 1633710531478
    },
    "1002522|@vue/cli-service>webpack-dev-server>ansi-html": {
      "decision": "ignore",
      "madeAt": 1633710540123
    },
    "1002627|@vue/cli-plugin-babel>webpack>watchpack>watchpack-chokidar2>chokidar>glob-parent": {
      "decision": "ignore",
      "madeAt": 1633710543752
    },
    "1002627|@vue/cli-plugin-eslint>webpack>watchpack>watchpack-chokidar2>chokidar>glob-parent": {
      "decision": "ignore",
      "madeAt": 1633710543752
    },
    "1002627|@vue/cli-plugin-typescript>webpack>watchpack>watchpack-chokidar2>chokidar>glob-parent": {
      "decision": "ignore",
      "madeAt": 1633710543752
    },
    "1002627|@vue/cli-service>webpack>watchpack>watchpack-chokidar2>chokidar>glob-parent": {
      "decision": "ignore",
      "madeAt": 1633710543752
    },
    "1002627|@vue/cli-plugin-eslint>globby>fast-glob>glob-parent": {
      "decision": "ignore",
      "madeAt": 1633710543752
    },
    "1002627|@vue/cli-plugin-typescript>globby>fast-glob>glob-parent": {
      "decision": "ignore",
      "madeAt": 1633710543752
    },
    "1002627|@vue/cli-service>copy-webpack-plugin>glob-parent": {
      "decision": "ignore",
      "madeAt": 1633710543752
    },
    "1002627|@vue/cli-service>globby>fast-glob>glob-parent": {
      "decision": "ignore",
      "madeAt": 1633710543752
    },
    "1002627|@vue/cli-service>webpack-dev-server>chokidar>glob-parent": {
      "decision": "ignore",
      "madeAt": 1633710543752
    },
    "1002996|@vue/cli-plugin-unit-jest>jest>jest-cli>@jest/core>@jest/reporters>node-notifier": {
      "decision": "ignore",
      "madeAt": 1633710546810
    },
    "1003019|@vue/cli-plugin-unit-jest>ts-jest>yargs-parser": {
      "decision": "ignore",
      "madeAt": 1633710549239
    },
<<<<<<< HEAD
    "1002401|@types/jest>jest-diff>pretty-format>ansi-regex": {
      "decision": "ignore",
      "madeAt": 1633945514336
    },
    "1002401|@types/jest>pretty-format>ansi-regex": {
      "decision": "ignore",
      "madeAt": 1633945514336
    },
    "1002423|@vue/cli-service>html-webpack-plugin>pretty-error>renderkid>css-select>nth-check": {
      "decision": "ignore",
      "madeAt": 1633945529222
    },
    "1002466|@vue/cli-plugin-unit-jest>babel-jest>@jest/transform>jest-haste-map>sane>walker>makeerror>tmpl": {
      "decision": "ignore",
      "madeAt": 1633945540343
    },
    "1002466|@vue/cli-plugin-unit-jest>jest>jest-cli>@jest/core>@jest/reporters>jest-runtime>jest-config>babel-jest>@jest/transform>jest-haste-map>sane>walker>makeerror>tmpl": {
      "decision": "ignore",
      "madeAt": 1633945540343
    },
    "1002466|@vue/cli-plugin-unit-jest>jest>jest-cli>@jest/core>jest-runner>jest-jasmine2>jest-runtime>jest-config>babel-jest>@jest/transform>jest-haste-map>sane>walker>makeerror>tmpl": {
      "decision": "ignore",
      "madeAt": 1633945540343
    },
    "1002466|@vue/cli-plugin-unit-jest>jest>jest-cli>@jest/core>jest-runner>jest-runtime>jest-config>babel-jest>@jest/transform>jest-haste-map>sane>walker>makeerror>tmpl": {
      "decision": "ignore",
      "madeAt": 1633945540343
    },
    "1002466|@vue/cli-plugin-unit-jest>jest>jest-cli>@jest/core>jest-runtime>jest-config>babel-jest>@jest/transform>jest-haste-map>sane>walker>makeerror>tmpl": {
      "decision": "ignore",
      "madeAt": 1633945540343
    },
    "1002466|@vue/cli-plugin-unit-jest>jest>jest-cli>@jest/core>jest-runner>jest-config>babel-jest>@jest/transform>jest-haste-map>sane>walker>makeerror>tmpl": {
      "decision": "ignore",
      "madeAt": 1633945540343
    },
    "1002466|@vue/cli-plugin-unit-jest>jest>jest-cli>@jest/core>jest-config>babel-jest>@jest/transform>jest-haste-map>sane>walker>makeerror>tmpl": {
      "decision": "ignore",
      "madeAt": 1633945540344
    },
    "1002466|@vue/cli-plugin-unit-jest>jest>jest-cli>jest-config>babel-jest>@jest/transform>jest-haste-map>sane>walker>makeerror>tmpl": {
      "decision": "ignore",
      "madeAt": 1633945540344
    },
    "1002466|@vue/cli-plugin-unit-jest>jest>jest-cli>@jest/core>@jest/reporters>@jest/environment>@jest/transform>jest-haste-map>sane>walker>makeerror>tmpl": {
      "decision": "ignore",
      "madeAt": 1633945540344
    },
    "1002466|@vue/cli-plugin-unit-jest>jest>jest-cli>@jest/core>@jest/reporters>jest-runtime>@jest/environment>@jest/transform>jest-haste-map>sane>walker>makeerror>tmpl": {
      "decision": "ignore",
      "madeAt": 1633945540344
    },
    "1002401|@vue/cli-plugin-unit-jest>jest>jest-cli>jest-config>jest-jasmine2>jest-matcher-utils>pretty-format>ansi-regex": {
      "decision": "ignore",
      "madeAt": 1633958246555
    },
    "1002401|@vue/cli-plugin-unit-jest>jest>jest-cli>jest-config>jest-jasmine2>jest-matcher-utils>jest-diff>pretty-format>ansi-regex": {
      "decision": "ignore",
      "madeAt": 1633958246555
    },
    "1002401|@vue/cli-plugin-unit-jest>jest>jest-cli>jest-config>jest-jasmine2>expect>jest-matcher-utils>jest-diff>pretty-format>ansi-regex": {
      "decision": "ignore",
      "madeAt": 1633958246555
    },
    "1002401|@vue/cli-plugin-unit-jest>jest>jest-cli>@jest/core>@jest/reporters>jest-runtime>jest-config>@jest/test-sequencer>jest-runner>jest-jasmine2>jest-snapshot>expect>jest-matcher-utils>jest-diff>pretty-format>ansi-regex": {
      "decision": "ignore",
      "madeAt": 1633958246555
    },
    "1002401|@vue/cli-plugin-unit-jest>jest>jest-cli>jest-config>jest-jasmine2>jest-each>pretty-format>ansi-regex": {
      "decision": "ignore",
      "madeAt": 1633958246555
    },
    "1002401|@vue/cli-plugin-unit-jest>jest>jest-cli>@jest/core>jest-snapshot>pretty-format>ansi-regex": {
      "decision": "ignore",
      "madeAt": 1633958246555
    },
    "1002401|@vue/cli-plugin-unit-jest>jest>jest-cli>@jest/core>jest-snapshot>jest-diff>pretty-format>ansi-regex": {
      "decision": "ignore",
      "madeAt": 1633958246555
    },
    "1002401|@vue/cli-plugin-unit-jest>jest>jest-cli>jest-config>jest-jasmine2>jest-snapshot>jest-diff>pretty-format>ansi-regex": {
      "decision": "ignore",
      "madeAt": 1633958246555
    },
    "1002401|@vue/cli-plugin-unit-jest>jest>jest-cli>jest-config>jest-jasmine2>pretty-format>ansi-regex": {
      "decision": "ignore",
      "madeAt": 1633958246556
    },
    "1002401|@vue/cli-plugin-unit-jest>jest>jest-cli>jest-validate>pretty-format>ansi-regex": {
      "decision": "ignore",
      "madeAt": 1633958246556
    },
    "1002401|@vue/cli-plugin-unit-jest>jest>jest-cli>@jest/core>jest-runtime>yargs>string-width>strip-ansi>ansi-regex": {
      "decision": "ignore",
      "madeAt": 1633958246556
    },
    "1002401|@vue/cli-plugin-unit-jest>jest>jest-cli>@jest/core>jest-runtime>yargs>cliui>string-width>strip-ansi>ansi-regex": {
      "decision": "ignore",
      "madeAt": 1633958246556
    },
    "1002401|@vue/cli-plugin-unit-jest>jest>jest-cli>@jest/core>jest-config>@jest/test-sequencer>jest-runner>jest-jasmine2>jest-runtime>yargs>cliui>wrap-ansi>string-width>strip-ansi>ansi-regex": {
      "decision": "ignore",
      "madeAt": 1633958246556
    },
    "1002475|@vue/cli-plugin-babel>webpack>micromatch>snapdragon>base>cache-base>set-value": {
      "decision": "ignore",
      "madeAt": 1633958250515
    },
    "1002475|@vue/cli-plugin-eslint>globby>fast-glob>micromatch>extglob>expand-brackets>snapdragon>base>cache-base>set-value": {
      "decision": "ignore",
      "madeAt": 1633958250515
    },
    "1002475|@vue/cli-plugin-unit-jest>babel-jest>@jest/transform>jest-haste-map>micromatch>extglob>expand-brackets>snapdragon>base>cache-base>set-value": {
      "decision": "ignore",
      "madeAt": 1633958250515
    },
    "1002475|@vue/cli-plugin-unit-jest>babel-jest>@jest/transform>jest-haste-map>anymatch>micromatch>extglob>expand-brackets>snapdragon>base>cache-base>set-value": {
      "decision": "ignore",
      "madeAt": 1633958250515
    },
    "1002475|@vue/cli-plugin-unit-jest>jest>jest-cli>@jest/core>@jest/transform>jest-haste-map>anymatch>micromatch>extglob>expand-brackets>snapdragon>base>cache-base>set-value": {
      "decision": "ignore",
      "madeAt": 1633958250515
    },
    "1002475|@vue/cli-plugin-unit-jest>jest>jest-cli>jest-config>babel-jest>@jest/transform>jest-haste-map>anymatch>micromatch>extglob>expand-brackets>snapdragon>base>cache-base>set-value": {
      "decision": "ignore",
      "madeAt": 1633958250515
    },
    "1002475|@vue/cli-plugin-unit-jest>jest>jest-cli>@jest/core>jest-config>babel-jest>@jest/transform>jest-haste-map>anymatch>micromatch>extglob>expand-brackets>snapdragon>base>cache-base>set-value": {
      "decision": "ignore",
      "madeAt": 1633958250515
    },
    "1002475|@vue/cli-plugin-unit-jest>jest>jest-cli>@jest/core>jest-runtime>jest-config>babel-jest>@jest/transform>jest-haste-map>anymatch>micromatch>extglob>expand-brackets>snapdragon>base>cache-base>set-value": {
      "decision": "ignore",
      "madeAt": 1633958250515
    },
    "1002475|@vue/cli-plugin-unit-jest>jest>jest-cli>@jest/core>@jest/reporters>jest-runtime>jest-config>babel-jest>@jest/transform>jest-haste-map>anymatch>micromatch>extglob>expand-brackets>snapdragon>base>cache-base>set-value": {
      "decision": "ignore",
      "madeAt": 1633958250515
    },
    "1002475|@vue/cli-plugin-unit-jest>jest>jest-cli>@jest/core>jest-runner>jest-jasmine2>jest-runtime>jest-config>babel-jest>@jest/transform>jest-haste-map>anymatch>micromatch>extglob>expand-brackets>snapdragon>base>cache-base>set-value": {
      "decision": "ignore",
      "madeAt": 1633958250515
    },
    "1002475|@vue/cli-plugin-unit-jest>jest>jest-cli>@jest/core>jest-runner>jest-jasmine2>jest-runtime>jest-config>jest-environment-jsdom>@jest/environment>@jest/transform>jest-haste-map>anymatch>micromatch>extglob>expand-brackets>snapdragon>base>cache-base>set-value": {
      "decision": "ignore",
      "madeAt": 1633958250515
    },
    "1002475|@vue/cli-plugin-unit-jest>jest>jest-cli>@jest/core>jest-runner>jest-jasmine2>jest-runtime>jest-config>babel-jest>@jest/transform>jest-haste-map>jest-util>@jest/fake-timers>jest-message-util>micromatch>extglob>expand-brackets>snapdragon>base>cache-base>set-value": {
      "decision": "ignore",
      "madeAt": 1633958250515
    },
    "1002475|@vue/cli-plugin-unit-jest>jest>jest-cli>@jest/core>jest-runner>jest-jasmine2>jest-runtime>jest-config>jest-environment-jsdom>@jest/environment>@jest/transform>jest-haste-map>jest-util>@jest/fake-timers>jest-message-util>micromatch>extglob>expand-brackets>snapdragon>base>cache-base>set-value": {
      "decision": "ignore",
      "madeAt": 1633958250515
    },
    "1002475|@vue/cli-plugin-unit-jest>jest>jest-cli>@jest/core>jest-runner>jest-jasmine2>jest-runtime>jest-config>jest-environment-jsdom>@jest/environment>@jest/transform>jest-haste-map>jest-util>@jest/fake-timers>jest-message-util>micromatch>extglob>expand-brackets>snapdragon>base>cache-base>union-value>set-value": {
      "decision": "ignore",
      "madeAt": 1633958250515
=======
    "1002401|@vue/cli-plugin-unit-jest>jest>jest-cli>jest-config>jest-jasmine2>jest-matcher-utils>pretty-format>ansi-regex": {
      "decision": "ignore",
      "madeAt": 1633973044944
    },
    "1002401|@vue/cli-plugin-unit-jest>jest>jest-cli>jest-config>jest-jasmine2>jest-matcher-utils>jest-diff>pretty-format>ansi-regex": {
      "decision": "ignore",
      "madeAt": 1633973044944
    },
    "1002401|@vue/cli-plugin-unit-jest>jest>jest-cli>jest-config>jest-jasmine2>expect>jest-matcher-utils>jest-diff>pretty-format>ansi-regex": {
      "decision": "ignore",
      "madeAt": 1633973044946
    },
    "1002401|@vue/cli-plugin-unit-jest>jest>jest-cli>@jest/core>@jest/reporters>jest-runtime>jest-config>@jest/test-sequencer>jest-runner>jest-jasmine2>jest-snapshot>expect>jest-matcher-utils>jest-diff>pretty-format>ansi-regex": {
      "decision": "ignore",
      "madeAt": 1633973044946
    },
    "1002401|@vue/cli-plugin-unit-jest>jest>jest-cli>jest-config>jest-jasmine2>jest-each>pretty-format>ansi-regex": {
      "decision": "ignore",
      "madeAt": 1633973044946
    },
    "1002401|@vue/cli-plugin-unit-jest>jest>jest-cli>@jest/core>jest-snapshot>pretty-format>ansi-regex": {
      "decision": "ignore",
      "madeAt": 1633973044946
    },
    "1002401|@vue/cli-plugin-unit-jest>jest>jest-cli>@jest/core>jest-snapshot>jest-diff>pretty-format>ansi-regex": {
      "decision": "ignore",
      "madeAt": 1633973044946
    },
    "1002401|@vue/cli-plugin-unit-jest>jest>jest-cli>jest-config>jest-jasmine2>jest-snapshot>jest-diff>pretty-format>ansi-regex": {
      "decision": "ignore",
      "madeAt": 1633973044946
    },
    "1002401|@vue/cli-plugin-unit-jest>jest>jest-cli>jest-config>jest-jasmine2>pretty-format>ansi-regex": {
      "decision": "ignore",
      "madeAt": 1633973044946
    },
    "1002401|@vue/cli-plugin-unit-jest>jest>jest-cli>jest-validate>pretty-format>ansi-regex": {
      "decision": "ignore",
      "madeAt": 1633973044946
    },
    "1002401|@vue/cli-plugin-unit-jest>jest>jest-cli>@jest/core>jest-runtime>yargs>string-width>strip-ansi>ansi-regex": {
      "decision": "ignore",
      "madeAt": 1633973044946
    },
    "1002401|@vue/cli-plugin-unit-jest>jest>jest-cli>@jest/core>jest-runtime>yargs>cliui>string-width>strip-ansi>ansi-regex": {
      "decision": "ignore",
      "madeAt": 1633973044946
    },
    "1002401|@vue/cli-plugin-unit-jest>jest>jest-cli>@jest/core>jest-config>@jest/test-sequencer>jest-runner>jest-jasmine2>jest-runtime>yargs>cliui>wrap-ansi>string-width>strip-ansi>ansi-regex": {
      "decision": "ignore",
      "madeAt": 1633973044946
    },
    "1002475|@vue/cli-plugin-babel>webpack>micromatch>snapdragon>base>cache-base>set-value": {
      "decision": "ignore",
      "madeAt": 1633973047215
    },
    "1002475|@vue/cli-plugin-eslint>globby>fast-glob>micromatch>extglob>expand-brackets>snapdragon>base>cache-base>set-value": {
      "decision": "ignore",
      "madeAt": 1633973047215
    },
    "1002475|@vue/cli-plugin-unit-jest>babel-jest>@jest/transform>jest-haste-map>micromatch>extglob>expand-brackets>snapdragon>base>cache-base>set-value": {
      "decision": "ignore",
      "madeAt": 1633973047215
    },
    "1002475|@vue/cli-plugin-unit-jest>babel-jest>@jest/transform>jest-haste-map>anymatch>micromatch>extglob>expand-brackets>snapdragon>base>cache-base>set-value": {
      "decision": "ignore",
      "madeAt": 1633973047215
    },
    "1002475|@vue/cli-plugin-unit-jest>jest>jest-cli>@jest/core>@jest/transform>jest-haste-map>anymatch>micromatch>extglob>expand-brackets>snapdragon>base>cache-base>set-value": {
      "decision": "ignore",
      "madeAt": 1633973047215
    },
    "1002475|@vue/cli-plugin-unit-jest>jest>jest-cli>jest-config>babel-jest>@jest/transform>jest-haste-map>anymatch>micromatch>extglob>expand-brackets>snapdragon>base>cache-base>set-value": {
      "decision": "ignore",
      "madeAt": 1633973047215
    },
    "1002475|@vue/cli-plugin-unit-jest>jest>jest-cli>@jest/core>jest-config>babel-jest>@jest/transform>jest-haste-map>anymatch>micromatch>extglob>expand-brackets>snapdragon>base>cache-base>set-value": {
      "decision": "ignore",
      "madeAt": 1633973047215
    },
    "1002475|@vue/cli-plugin-unit-jest>jest>jest-cli>@jest/core>jest-runtime>jest-config>babel-jest>@jest/transform>jest-haste-map>anymatch>micromatch>extglob>expand-brackets>snapdragon>base>cache-base>set-value": {
      "decision": "ignore",
      "madeAt": 1633973047215
    },
    "1002475|@vue/cli-plugin-unit-jest>jest>jest-cli>@jest/core>@jest/reporters>jest-runtime>jest-config>babel-jest>@jest/transform>jest-haste-map>anymatch>micromatch>extglob>expand-brackets>snapdragon>base>cache-base>set-value": {
      "decision": "ignore",
      "madeAt": 1633973047215
    },
    "1002475|@vue/cli-plugin-unit-jest>jest>jest-cli>@jest/core>jest-runner>jest-jasmine2>jest-runtime>jest-config>babel-jest>@jest/transform>jest-haste-map>anymatch>micromatch>extglob>expand-brackets>snapdragon>base>cache-base>set-value": {
      "decision": "ignore",
      "madeAt": 1633973047215
    },
    "1002475|@vue/cli-plugin-unit-jest>jest>jest-cli>@jest/core>jest-runner>jest-jasmine2>jest-runtime>jest-config>jest-environment-jsdom>@jest/environment>@jest/transform>jest-haste-map>anymatch>micromatch>extglob>expand-brackets>snapdragon>base>cache-base>set-value": {
      "decision": "ignore",
      "madeAt": 1633973047215
    },
    "1002475|@vue/cli-plugin-unit-jest>jest>jest-cli>@jest/core>jest-runner>jest-jasmine2>jest-runtime>jest-config>babel-jest>@jest/transform>jest-haste-map>jest-util>@jest/fake-timers>jest-message-util>micromatch>extglob>expand-brackets>snapdragon>base>cache-base>set-value": {
      "decision": "ignore",
      "madeAt": 1633973047215
    },
    "1002475|@vue/cli-plugin-unit-jest>jest>jest-cli>@jest/core>jest-runner>jest-jasmine2>jest-runtime>jest-config>jest-environment-jsdom>@jest/environment>@jest/transform>jest-haste-map>jest-util>@jest/fake-timers>jest-message-util>micromatch>extglob>expand-brackets>snapdragon>base>cache-base>set-value": {
      "decision": "ignore",
      "madeAt": 1633973047215
    },
    "1002475|@vue/cli-plugin-unit-jest>jest>jest-cli>@jest/core>jest-runner>jest-jasmine2>jest-runtime>jest-config>jest-environment-jsdom>@jest/environment>@jest/transform>jest-haste-map>jest-util>@jest/fake-timers>jest-message-util>micromatch>extglob>expand-brackets>snapdragon>base>cache-base>union-value>set-value": {
      "decision": "ignore",
      "madeAt": 1633973047215
>>>>>>> 92951f2a
    }
  },
  "rules": {},
  "version": 1
}<|MERGE_RESOLUTION|>--- conflicted
+++ resolved
@@ -78,11 +78,7 @@
     },
     "1002401|@vue/cli-plugin-babel>@vue/cli-shared-utils>ora>strip-ansi>ansi-regex": {
       "decision": "ignore",
-<<<<<<< HEAD
-      "madeAt": 1633958246555
-=======
-      "madeAt": 1633973044942
->>>>>>> 92951f2a
+      "madeAt": 1633973044942
     },
     "1002401|@vue/cli-plugin-e2e-nightwatch>@vue/cli-shared-utils>ora>strip-ansi>ansi-regex": {
       "decision": "ignore",
@@ -102,11 +98,7 @@
     },
     "1002401|@vue/cli-service>@vue/cli-plugin-router>@vue/cli-shared-utils>ora>strip-ansi>ansi-regex": {
       "decision": "ignore",
-<<<<<<< HEAD
-      "madeAt": 1633958246555
-=======
-      "madeAt": 1633973044942
->>>>>>> 92951f2a
+      "madeAt": 1633973044942
     },
     "1002401|@vue/cli-service>@vue/cli-shared-utils>ora>strip-ansi>ansi-regex": {
       "decision": "ignore",
@@ -114,35 +106,19 @@
     },
     "1002401|@vue/cli-plugin-e2e-nightwatch>nightwatch>mocha>wide-align>string-width>strip-ansi>ansi-regex": {
       "decision": "ignore",
-<<<<<<< HEAD
-      "madeAt": 1633958246555
+      "madeAt": 1633973044942
     },
     "1002401|@vue/cli-plugin-e2e-nightwatch>nightwatch>mocha>yargs>cliui>string-width>strip-ansi>ansi-regex": {
       "decision": "ignore",
-      "madeAt": 1633958246555
+      "madeAt": 1633973044942
     },
     "1002401|@vue/cli-plugin-e2e-nightwatch>nightwatch>mocha>yargs>cliui>wrap-ansi>string-width>strip-ansi>ansi-regex": {
       "decision": "ignore",
-      "madeAt": 1633958246555
+      "madeAt": 1633973044942
     },
     "1002401|@vue/cli-plugin-e2e-nightwatch>nightwatch>mocha>yargs>string-width>strip-ansi>ansi-regex": {
       "decision": "ignore",
-      "madeAt": 1633958246555
-=======
-      "madeAt": 1633973044942
-    },
-    "1002401|@vue/cli-plugin-e2e-nightwatch>nightwatch>mocha>yargs>cliui>string-width>strip-ansi>ansi-regex": {
-      "decision": "ignore",
-      "madeAt": 1633973044942
-    },
-    "1002401|@vue/cli-plugin-e2e-nightwatch>nightwatch>mocha>yargs>cliui>wrap-ansi>string-width>strip-ansi>ansi-regex": {
-      "decision": "ignore",
-      "madeAt": 1633973044942
-    },
-    "1002401|@vue/cli-plugin-e2e-nightwatch>nightwatch>mocha>yargs>string-width>strip-ansi>ansi-regex": {
-      "decision": "ignore",
-      "madeAt": 1633973044942
->>>>>>> 92951f2a
+      "madeAt": 1633973044942
     },
     "1002401|@vue/cli-plugin-e2e-nightwatch>nightwatch>mocha>yargs>cliui>strip-ansi>ansi-regex": {
       "decision": "ignore",
@@ -154,27 +130,15 @@
     },
     "1002401|@vue/cli-plugin-e2e-nightwatch>nightwatch>mocha>yargs-unparser>yargs>cliui>string-width>strip-ansi>ansi-regex": {
       "decision": "ignore",
-<<<<<<< HEAD
-      "madeAt": 1633958246555
+      "madeAt": 1633973044942
     },
     "1002401|@vue/cli-plugin-e2e-nightwatch>nightwatch>mocha>yargs-unparser>yargs>cliui>wrap-ansi>string-width>strip-ansi>ansi-regex": {
       "decision": "ignore",
-      "madeAt": 1633958246555
+      "madeAt": 1633973044942
     },
     "1002401|@vue/cli-plugin-e2e-nightwatch>nightwatch>mocha>yargs-unparser>yargs>string-width>strip-ansi>ansi-regex": {
       "decision": "ignore",
-      "madeAt": 1633958246555
-=======
-      "madeAt": 1633973044942
-    },
-    "1002401|@vue/cli-plugin-e2e-nightwatch>nightwatch>mocha>yargs-unparser>yargs>cliui>wrap-ansi>string-width>strip-ansi>ansi-regex": {
-      "decision": "ignore",
-      "madeAt": 1633973044942
-    },
-    "1002401|@vue/cli-plugin-e2e-nightwatch>nightwatch>mocha>yargs-unparser>yargs>string-width>strip-ansi>ansi-regex": {
-      "decision": "ignore",
-      "madeAt": 1633973044942
->>>>>>> 92951f2a
+      "madeAt": 1633973044942
     },
     "1002401|@vue/cli-plugin-e2e-nightwatch>nightwatch>mocha>yargs-unparser>yargs>cliui>strip-ansi>ansi-regex": {
       "decision": "ignore",
@@ -186,51 +150,27 @@
     },
     "1002401|@vue/cli-plugin-unit-jest>@types/jest>jest-diff>pretty-format>ansi-regex": {
       "decision": "ignore",
-<<<<<<< HEAD
-      "madeAt": 1633958246555
+      "madeAt": 1633973044942
     },
     "1002401|@vue/cli-plugin-unit-jest>jest>jest-cli>@jest/core>@jest/reporters>jest-runtime>jest-config>@jest/test-sequencer>jest-runner>jest-jasmine2>expect>jest-matcher-utils>jest-diff>pretty-format>ansi-regex": {
       "decision": "ignore",
-      "madeAt": 1633958246555
+      "madeAt": 1633973044946
     },
     "1002401|@vue/cli-plugin-unit-jest>jest>jest-cli>@jest/core>jest-runtime>jest-config>@jest/test-sequencer>jest-runner>jest-jasmine2>expect>jest-matcher-utils>jest-diff>pretty-format>ansi-regex": {
       "decision": "ignore",
-      "madeAt": 1633958246555
+      "madeAt": 1633973044946
     },
     "1002401|@vue/cli-plugin-unit-jest>jest>jest-cli>@jest/core>jest-config>@jest/test-sequencer>jest-runner>jest-jasmine2>expect>jest-matcher-utils>jest-diff>pretty-format>ansi-regex": {
       "decision": "ignore",
-      "madeAt": 1633958246555
+      "madeAt": 1633973044946
     },
     "1002401|@vue/cli-plugin-unit-jest>jest>jest-cli>jest-config>@jest/test-sequencer>jest-runner>jest-jasmine2>expect>jest-matcher-utils>jest-diff>pretty-format>ansi-regex": {
       "decision": "ignore",
-      "madeAt": 1633958246555
+      "madeAt": 1633973044946
     },
     "1002401|@vue/cli-plugin-unit-jest>jest>jest-cli>@jest/core>jest-runner>jest-jasmine2>expect>jest-matcher-utils>jest-diff>pretty-format>ansi-regex": {
       "decision": "ignore",
-      "madeAt": 1633958246555
-=======
-      "madeAt": 1633973044942
-    },
-    "1002401|@vue/cli-plugin-unit-jest>jest>jest-cli>@jest/core>@jest/reporters>jest-runtime>jest-config>@jest/test-sequencer>jest-runner>jest-jasmine2>expect>jest-matcher-utils>jest-diff>pretty-format>ansi-regex": {
-      "decision": "ignore",
-      "madeAt": 1633973044946
-    },
-    "1002401|@vue/cli-plugin-unit-jest>jest>jest-cli>@jest/core>jest-runtime>jest-config>@jest/test-sequencer>jest-runner>jest-jasmine2>expect>jest-matcher-utils>jest-diff>pretty-format>ansi-regex": {
-      "decision": "ignore",
-      "madeAt": 1633973044946
-    },
-    "1002401|@vue/cli-plugin-unit-jest>jest>jest-cli>@jest/core>jest-config>@jest/test-sequencer>jest-runner>jest-jasmine2>expect>jest-matcher-utils>jest-diff>pretty-format>ansi-regex": {
-      "decision": "ignore",
-      "madeAt": 1633973044946
-    },
-    "1002401|@vue/cli-plugin-unit-jest>jest>jest-cli>jest-config>@jest/test-sequencer>jest-runner>jest-jasmine2>expect>jest-matcher-utils>jest-diff>pretty-format>ansi-regex": {
-      "decision": "ignore",
-      "madeAt": 1633973044946
-    },
-    "1002401|@vue/cli-plugin-unit-jest>jest>jest-cli>@jest/core>jest-runner>jest-jasmine2>expect>jest-matcher-utils>jest-diff>pretty-format>ansi-regex": {
-      "decision": "ignore",
-      "madeAt": 1633973044946
->>>>>>> 92951f2a
+      "madeAt": 1633973044946
     },
     "1002401|@vue/cli-plugin-unit-jest>jest>jest-cli>@jest/core>@jest/reporters>jest-runtime>jest-config>jest-jasmine2>expect>jest-matcher-utils>jest-diff>pretty-format>ansi-regex": {
       "decision": "ignore",
@@ -254,43 +194,23 @@
     },
     "1002401|@vue/cli-plugin-unit-jest>jest>jest-cli>@jest/core>@jest/reporters>jest-runtime>jest-config>@jest/test-sequencer>jest-runner>jest-jasmine2>jest-each>pretty-format>ansi-regex": {
       "decision": "ignore",
-<<<<<<< HEAD
-      "madeAt": 1633958246555
+      "madeAt": 1633973044946
     },
     "1002401|@vue/cli-plugin-unit-jest>jest>jest-cli>@jest/core>jest-runtime>jest-config>@jest/test-sequencer>jest-runner>jest-jasmine2>jest-each>pretty-format>ansi-regex": {
       "decision": "ignore",
-      "madeAt": 1633958246555
+      "madeAt": 1633973044946
     },
     "1002401|@vue/cli-plugin-unit-jest>jest>jest-cli>@jest/core>jest-config>@jest/test-sequencer>jest-runner>jest-jasmine2>jest-each>pretty-format>ansi-regex": {
       "decision": "ignore",
-      "madeAt": 1633958246555
+      "madeAt": 1633973044946
     },
     "1002401|@vue/cli-plugin-unit-jest>jest>jest-cli>jest-config>@jest/test-sequencer>jest-runner>jest-jasmine2>jest-each>pretty-format>ansi-regex": {
       "decision": "ignore",
-      "madeAt": 1633958246555
+      "madeAt": 1633973044946
     },
     "1002401|@vue/cli-plugin-unit-jest>jest>jest-cli>@jest/core>jest-runner>jest-jasmine2>jest-each>pretty-format>ansi-regex": {
       "decision": "ignore",
-      "madeAt": 1633958246555
-=======
-      "madeAt": 1633973044946
-    },
-    "1002401|@vue/cli-plugin-unit-jest>jest>jest-cli>@jest/core>jest-runtime>jest-config>@jest/test-sequencer>jest-runner>jest-jasmine2>jest-each>pretty-format>ansi-regex": {
-      "decision": "ignore",
-      "madeAt": 1633973044946
-    },
-    "1002401|@vue/cli-plugin-unit-jest>jest>jest-cli>@jest/core>jest-config>@jest/test-sequencer>jest-runner>jest-jasmine2>jest-each>pretty-format>ansi-regex": {
-      "decision": "ignore",
-      "madeAt": 1633973044946
-    },
-    "1002401|@vue/cli-plugin-unit-jest>jest>jest-cli>jest-config>@jest/test-sequencer>jest-runner>jest-jasmine2>jest-each>pretty-format>ansi-regex": {
-      "decision": "ignore",
-      "madeAt": 1633973044946
-    },
-    "1002401|@vue/cli-plugin-unit-jest>jest>jest-cli>@jest/core>jest-runner>jest-jasmine2>jest-each>pretty-format>ansi-regex": {
-      "decision": "ignore",
-      "madeAt": 1633973044946
->>>>>>> 92951f2a
+      "madeAt": 1633973044946
     },
     "1002401|@vue/cli-plugin-unit-jest>jest>jest-cli>@jest/core>@jest/reporters>jest-runtime>jest-config>jest-jasmine2>jest-each>pretty-format>ansi-regex": {
       "decision": "ignore",
@@ -314,43 +234,23 @@
     },
     "1002401|@vue/cli-plugin-unit-jest>jest>jest-cli>@jest/core>@jest/reporters>jest-runtime>jest-config>@jest/test-sequencer>jest-runner>jest-jasmine2>jest-snapshot>jest-diff>pretty-format>ansi-regex": {
       "decision": "ignore",
-<<<<<<< HEAD
-      "madeAt": 1633958246556
+      "madeAt": 1633973044946
     },
     "1002401|@vue/cli-plugin-unit-jest>jest>jest-cli>@jest/core>jest-runtime>jest-config>@jest/test-sequencer>jest-runner>jest-jasmine2>jest-snapshot>jest-diff>pretty-format>ansi-regex": {
       "decision": "ignore",
-      "madeAt": 1633958246556
+      "madeAt": 1633973044946
     },
     "1002401|@vue/cli-plugin-unit-jest>jest>jest-cli>@jest/core>jest-config>@jest/test-sequencer>jest-runner>jest-jasmine2>jest-snapshot>jest-diff>pretty-format>ansi-regex": {
       "decision": "ignore",
-      "madeAt": 1633958246556
+      "madeAt": 1633973044946
     },
     "1002401|@vue/cli-plugin-unit-jest>jest>jest-cli>jest-config>@jest/test-sequencer>jest-runner>jest-jasmine2>jest-snapshot>jest-diff>pretty-format>ansi-regex": {
       "decision": "ignore",
-      "madeAt": 1633958246556
+      "madeAt": 1633973044946
     },
     "1002401|@vue/cli-plugin-unit-jest>jest>jest-cli>@jest/core>jest-runner>jest-jasmine2>jest-snapshot>jest-diff>pretty-format>ansi-regex": {
       "decision": "ignore",
-      "madeAt": 1633958246556
-=======
-      "madeAt": 1633973044946
-    },
-    "1002401|@vue/cli-plugin-unit-jest>jest>jest-cli>@jest/core>jest-runtime>jest-config>@jest/test-sequencer>jest-runner>jest-jasmine2>jest-snapshot>jest-diff>pretty-format>ansi-regex": {
-      "decision": "ignore",
-      "madeAt": 1633973044946
-    },
-    "1002401|@vue/cli-plugin-unit-jest>jest>jest-cli>@jest/core>jest-config>@jest/test-sequencer>jest-runner>jest-jasmine2>jest-snapshot>jest-diff>pretty-format>ansi-regex": {
-      "decision": "ignore",
-      "madeAt": 1633973044946
-    },
-    "1002401|@vue/cli-plugin-unit-jest>jest>jest-cli>jest-config>@jest/test-sequencer>jest-runner>jest-jasmine2>jest-snapshot>jest-diff>pretty-format>ansi-regex": {
-      "decision": "ignore",
-      "madeAt": 1633973044946
-    },
-    "1002401|@vue/cli-plugin-unit-jest>jest>jest-cli>@jest/core>jest-runner>jest-jasmine2>jest-snapshot>jest-diff>pretty-format>ansi-regex": {
-      "decision": "ignore",
-      "madeAt": 1633973044946
->>>>>>> 92951f2a
+      "madeAt": 1633973044946
     },
     "1002401|@vue/cli-plugin-unit-jest>jest>jest-cli>@jest/core>@jest/reporters>jest-runtime>jest-config>jest-jasmine2>jest-snapshot>jest-diff>pretty-format>ansi-regex": {
       "decision": "ignore",
@@ -374,43 +274,23 @@
     },
     "1002401|@vue/cli-plugin-unit-jest>jest>jest-cli>@jest/core>@jest/reporters>jest-runtime>jest-config>@jest/test-sequencer>jest-runner>jest-jasmine2>pretty-format>ansi-regex": {
       "decision": "ignore",
-<<<<<<< HEAD
-      "madeAt": 1633958246556
+      "madeAt": 1633973044946
     },
     "1002401|@vue/cli-plugin-unit-jest>jest>jest-cli>@jest/core>jest-runtime>jest-config>@jest/test-sequencer>jest-runner>jest-jasmine2>pretty-format>ansi-regex": {
       "decision": "ignore",
-      "madeAt": 1633958246556
+      "madeAt": 1633973044946
     },
     "1002401|@vue/cli-plugin-unit-jest>jest>jest-cli>@jest/core>jest-config>@jest/test-sequencer>jest-runner>jest-jasmine2>pretty-format>ansi-regex": {
       "decision": "ignore",
-      "madeAt": 1633958246556
+      "madeAt": 1633973044946
     },
     "1002401|@vue/cli-plugin-unit-jest>jest>jest-cli>jest-config>@jest/test-sequencer>jest-runner>jest-jasmine2>pretty-format>ansi-regex": {
       "decision": "ignore",
-      "madeAt": 1633958246556
+      "madeAt": 1633973044946
     },
     "1002401|@vue/cli-plugin-unit-jest>jest>jest-cli>@jest/core>jest-runner>jest-jasmine2>pretty-format>ansi-regex": {
       "decision": "ignore",
-      "madeAt": 1633958246556
-=======
-      "madeAt": 1633973044946
-    },
-    "1002401|@vue/cli-plugin-unit-jest>jest>jest-cli>@jest/core>jest-runtime>jest-config>@jest/test-sequencer>jest-runner>jest-jasmine2>pretty-format>ansi-regex": {
-      "decision": "ignore",
-      "madeAt": 1633973044946
-    },
-    "1002401|@vue/cli-plugin-unit-jest>jest>jest-cli>@jest/core>jest-config>@jest/test-sequencer>jest-runner>jest-jasmine2>pretty-format>ansi-regex": {
-      "decision": "ignore",
-      "madeAt": 1633973044946
-    },
-    "1002401|@vue/cli-plugin-unit-jest>jest>jest-cli>jest-config>@jest/test-sequencer>jest-runner>jest-jasmine2>pretty-format>ansi-regex": {
-      "decision": "ignore",
-      "madeAt": 1633973044946
-    },
-    "1002401|@vue/cli-plugin-unit-jest>jest>jest-cli>@jest/core>jest-runner>jest-jasmine2>pretty-format>ansi-regex": {
-      "decision": "ignore",
-      "madeAt": 1633973044946
->>>>>>> 92951f2a
+      "madeAt": 1633973044946
     },
     "1002401|@vue/cli-plugin-unit-jest>jest>jest-cli>@jest/core>@jest/reporters>jest-runtime>jest-config>jest-jasmine2>pretty-format>ansi-regex": {
       "decision": "ignore",
@@ -434,59 +314,31 @@
     },
     "1002401|@vue/cli-plugin-unit-jest>jest>jest-cli>@jest/core>@jest/reporters>jest-runtime>jest-config>@jest/test-sequencer>jest-runner>jest-leak-detector>pretty-format>ansi-regex": {
       "decision": "ignore",
-<<<<<<< HEAD
-      "madeAt": 1633958246556
+      "madeAt": 1633973044946
     },
     "1002401|@vue/cli-plugin-unit-jest>jest>jest-cli>@jest/core>jest-runtime>jest-config>@jest/test-sequencer>jest-runner>jest-leak-detector>pretty-format>ansi-regex": {
       "decision": "ignore",
-      "madeAt": 1633958246556
+      "madeAt": 1633973044946
     },
     "1002401|@vue/cli-plugin-unit-jest>jest>jest-cli>@jest/core>jest-config>@jest/test-sequencer>jest-runner>jest-leak-detector>pretty-format>ansi-regex": {
       "decision": "ignore",
-      "madeAt": 1633958246556
+      "madeAt": 1633973044946
     },
     "1002401|@vue/cli-plugin-unit-jest>jest>jest-cli>jest-config>@jest/test-sequencer>jest-runner>jest-leak-detector>pretty-format>ansi-regex": {
       "decision": "ignore",
-      "madeAt": 1633958246556
+      "madeAt": 1633973044946
     },
     "1002401|@vue/cli-plugin-unit-jest>jest>jest-cli>@jest/core>jest-runner>jest-leak-detector>pretty-format>ansi-regex": {
       "decision": "ignore",
-      "madeAt": 1633958246556
+      "madeAt": 1633973044946
     },
     "1002401|@vue/cli-plugin-unit-jest>jest>jest-cli>@jest/core>@jest/reporters>jest-runtime>jest-config>jest-validate>pretty-format>ansi-regex": {
       "decision": "ignore",
-      "madeAt": 1633958246556
+      "madeAt": 1633973044946
     },
     "1002401|@vue/cli-plugin-unit-jest>jest>jest-cli>@jest/core>jest-runner>jest-jasmine2>jest-runtime>jest-config>jest-validate>pretty-format>ansi-regex": {
       "decision": "ignore",
-      "madeAt": 1633958246556
-=======
-      "madeAt": 1633973044946
-    },
-    "1002401|@vue/cli-plugin-unit-jest>jest>jest-cli>@jest/core>jest-runtime>jest-config>@jest/test-sequencer>jest-runner>jest-leak-detector>pretty-format>ansi-regex": {
-      "decision": "ignore",
-      "madeAt": 1633973044946
-    },
-    "1002401|@vue/cli-plugin-unit-jest>jest>jest-cli>@jest/core>jest-config>@jest/test-sequencer>jest-runner>jest-leak-detector>pretty-format>ansi-regex": {
-      "decision": "ignore",
-      "madeAt": 1633973044946
-    },
-    "1002401|@vue/cli-plugin-unit-jest>jest>jest-cli>jest-config>@jest/test-sequencer>jest-runner>jest-leak-detector>pretty-format>ansi-regex": {
-      "decision": "ignore",
-      "madeAt": 1633973044946
-    },
-    "1002401|@vue/cli-plugin-unit-jest>jest>jest-cli>@jest/core>jest-runner>jest-leak-detector>pretty-format>ansi-regex": {
-      "decision": "ignore",
-      "madeAt": 1633973044946
-    },
-    "1002401|@vue/cli-plugin-unit-jest>jest>jest-cli>@jest/core>@jest/reporters>jest-runtime>jest-config>jest-validate>pretty-format>ansi-regex": {
-      "decision": "ignore",
-      "madeAt": 1633973044946
-    },
-    "1002401|@vue/cli-plugin-unit-jest>jest>jest-cli>@jest/core>jest-runner>jest-jasmine2>jest-runtime>jest-config>jest-validate>pretty-format>ansi-regex": {
-      "decision": "ignore",
-      "madeAt": 1633973044946
->>>>>>> 92951f2a
+      "madeAt": 1633973044946
     },
     "1002401|@vue/cli-plugin-unit-jest>jest>jest-cli>@jest/core>jest-runner>jest-runtime>jest-config>jest-validate>pretty-format>ansi-regex": {
       "decision": "ignore",
@@ -494,11 +346,7 @@
     },
     "1002401|@vue/cli-plugin-unit-jest>jest>jest-cli>@jest/core>jest-runtime>jest-config>jest-validate>pretty-format>ansi-regex": {
       "decision": "ignore",
-<<<<<<< HEAD
-      "madeAt": 1633958246556
-=======
-      "madeAt": 1633973044946
->>>>>>> 92951f2a
+      "madeAt": 1633973044946
     },
     "1002401|@vue/cli-plugin-unit-jest>jest>jest-cli>@jest/core>jest-runner>jest-config>jest-validate>pretty-format>ansi-regex": {
       "decision": "ignore",
@@ -506,19 +354,11 @@
     },
     "1002401|@vue/cli-plugin-unit-jest>jest>jest-cli>@jest/core>jest-config>jest-validate>pretty-format>ansi-regex": {
       "decision": "ignore",
-<<<<<<< HEAD
-      "madeAt": 1633958246556
+      "madeAt": 1633973044946
     },
     "1002401|@vue/cli-plugin-unit-jest>jest>jest-cli>jest-config>jest-validate>pretty-format>ansi-regex": {
       "decision": "ignore",
-      "madeAt": 1633958246556
-=======
-      "madeAt": 1633973044946
-    },
-    "1002401|@vue/cli-plugin-unit-jest>jest>jest-cli>jest-config>jest-validate>pretty-format>ansi-regex": {
-      "decision": "ignore",
-      "madeAt": 1633973044946
->>>>>>> 92951f2a
+      "madeAt": 1633973044946
     },
     "1002401|@vue/cli-plugin-unit-jest>jest>jest-cli>@jest/core>@jest/reporters>jest-runtime>jest-validate>pretty-format>ansi-regex": {
       "decision": "ignore",
@@ -534,19 +374,11 @@
     },
     "1002401|@vue/cli-plugin-unit-jest>jest>jest-cli>@jest/core>@jest/reporters>jest-runtime>jest-config>pretty-format>ansi-regex": {
       "decision": "ignore",
-<<<<<<< HEAD
-      "madeAt": 1633958246556
+      "madeAt": 1633973044946
     },
     "1002401|@vue/cli-plugin-unit-jest>jest>jest-cli>@jest/core>jest-runner>jest-jasmine2>jest-runtime>jest-config>pretty-format>ansi-regex": {
       "decision": "ignore",
-      "madeAt": 1633958246556
-=======
-      "madeAt": 1633973044946
-    },
-    "1002401|@vue/cli-plugin-unit-jest>jest>jest-cli>@jest/core>jest-runner>jest-jasmine2>jest-runtime>jest-config>pretty-format>ansi-regex": {
-      "decision": "ignore",
-      "madeAt": 1633973044946
->>>>>>> 92951f2a
+      "madeAt": 1633973044946
     },
     "1002401|@vue/cli-plugin-unit-jest>jest>jest-cli>@jest/core>jest-runner>jest-runtime>jest-config>pretty-format>ansi-regex": {
       "decision": "ignore",
@@ -554,11 +386,7 @@
     },
     "1002401|@vue/cli-plugin-unit-jest>jest>jest-cli>@jest/core>jest-runtime>jest-config>pretty-format>ansi-regex": {
       "decision": "ignore",
-<<<<<<< HEAD
-      "madeAt": 1633958246556
-=======
-      "madeAt": 1633973044946
->>>>>>> 92951f2a
+      "madeAt": 1633973044946
     },
     "1002401|@vue/cli-plugin-unit-jest>jest>jest-cli>@jest/core>jest-runner>jest-config>pretty-format>ansi-regex": {
       "decision": "ignore",
@@ -566,51 +394,27 @@
     },
     "1002401|@vue/cli-plugin-unit-jest>jest>jest-cli>@jest/core>jest-config>pretty-format>ansi-regex": {
       "decision": "ignore",
-<<<<<<< HEAD
-      "madeAt": 1633958246556
+      "madeAt": 1633973044946
     },
     "1002401|@vue/cli-plugin-unit-jest>jest>jest-cli>jest-config>pretty-format>ansi-regex": {
       "decision": "ignore",
-      "madeAt": 1633958246556
+      "madeAt": 1633973044946
     },
     "1002401|@vue/cli-plugin-unit-jest>jest>jest-cli>@jest/core>@jest/reporters>jest-runtime>yargs>cliui>string-width>strip-ansi>ansi-regex": {
       "decision": "ignore",
-      "madeAt": 1633958246556
+      "madeAt": 1633973044946
     },
     "1002401|@vue/cli-plugin-unit-jest>jest>jest-cli>@jest/core>jest-config>@jest/test-sequencer>jest-runner>jest-jasmine2>jest-runtime>yargs>cliui>string-width>strip-ansi>ansi-regex": {
       "decision": "ignore",
-      "madeAt": 1633958246556
+      "madeAt": 1633973044946
     },
     "1002401|@vue/cli-plugin-unit-jest>jest>jest-cli>jest-config>@jest/test-sequencer>jest-runner>jest-jasmine2>jest-runtime>yargs>cliui>string-width>strip-ansi>ansi-regex": {
       "decision": "ignore",
-      "madeAt": 1633958246556
+      "madeAt": 1633973044946
     },
     "1002401|@vue/cli-plugin-unit-jest>jest>jest-cli>@jest/core>jest-runner>jest-jasmine2>jest-runtime>yargs>cliui>string-width>strip-ansi>ansi-regex": {
       "decision": "ignore",
-      "madeAt": 1633958246556
-=======
-      "madeAt": 1633973044946
-    },
-    "1002401|@vue/cli-plugin-unit-jest>jest>jest-cli>jest-config>pretty-format>ansi-regex": {
-      "decision": "ignore",
-      "madeAt": 1633973044946
-    },
-    "1002401|@vue/cli-plugin-unit-jest>jest>jest-cli>@jest/core>@jest/reporters>jest-runtime>yargs>cliui>string-width>strip-ansi>ansi-regex": {
-      "decision": "ignore",
-      "madeAt": 1633973044946
-    },
-    "1002401|@vue/cli-plugin-unit-jest>jest>jest-cli>@jest/core>jest-config>@jest/test-sequencer>jest-runner>jest-jasmine2>jest-runtime>yargs>cliui>string-width>strip-ansi>ansi-regex": {
-      "decision": "ignore",
-      "madeAt": 1633973044946
-    },
-    "1002401|@vue/cli-plugin-unit-jest>jest>jest-cli>jest-config>@jest/test-sequencer>jest-runner>jest-jasmine2>jest-runtime>yargs>cliui>string-width>strip-ansi>ansi-regex": {
-      "decision": "ignore",
-      "madeAt": 1633973044946
-    },
-    "1002401|@vue/cli-plugin-unit-jest>jest>jest-cli>@jest/core>jest-runner>jest-jasmine2>jest-runtime>yargs>cliui>string-width>strip-ansi>ansi-regex": {
-      "decision": "ignore",
-      "madeAt": 1633973044946
->>>>>>> 92951f2a
+      "madeAt": 1633973044946
     },
     "1002401|@vue/cli-plugin-unit-jest>jest>jest-cli>@jest/core>jest-runner>jest-config>jest-jasmine2>jest-runtime>yargs>cliui>string-width>strip-ansi>ansi-regex": {
       "decision": "ignore",
@@ -638,11 +442,7 @@
     },
     "1002401|@vue/cli-plugin-unit-jest>jest>jest-cli>@jest/core>@jest/reporters>string-length>strip-ansi>ansi-regex": {
       "decision": "ignore",
-<<<<<<< HEAD
-      "madeAt": 1633958246556
-=======
-      "madeAt": 1633973044946
->>>>>>> 92951f2a
+      "madeAt": 1633973044946
     },
     "1002401|@vue/cli-plugin-unit-jest>jest>jest-cli>@jest/core>jest-watcher>string-length>strip-ansi>ansi-regex": {
       "decision": "ignore",
@@ -650,43 +450,23 @@
     },
     "1002401|@vue/cli-plugin-unit-jest>jest-watch-typeahead>jest-watcher>string-length>strip-ansi>ansi-regex": {
       "decision": "ignore",
-<<<<<<< HEAD
-      "madeAt": 1633958246556
+      "madeAt": 1633973044946
     },
     "1002401|@vue/cli-plugin-unit-jest>jest>jest-cli>@jest/core>strip-ansi>ansi-regex": {
       "decision": "ignore",
-      "madeAt": 1633958246556
+      "madeAt": 1633973044946
     },
     "1002401|@vue/cli-plugin-unit-jest>jest>jest-cli>yargs>cliui>string-width>strip-ansi>ansi-regex": {
       "decision": "ignore",
-      "madeAt": 1633958246556
+      "madeAt": 1633973044946
     },
     "1002401|@vue/cli-plugin-unit-jest>jest>jest-cli>yargs>cliui>wrap-ansi>string-width>strip-ansi>ansi-regex": {
       "decision": "ignore",
-      "madeAt": 1633958246556
+      "madeAt": 1633973044946
     },
     "1002401|@vue/cli-plugin-unit-jest>jest>jest-cli>yargs>string-width>strip-ansi>ansi-regex": {
       "decision": "ignore",
-      "madeAt": 1633958246556
-=======
-      "madeAt": 1633973044946
-    },
-    "1002401|@vue/cli-plugin-unit-jest>jest>jest-cli>@jest/core>strip-ansi>ansi-regex": {
-      "decision": "ignore",
-      "madeAt": 1633973044946
-    },
-    "1002401|@vue/cli-plugin-unit-jest>jest>jest-cli>yargs>cliui>string-width>strip-ansi>ansi-regex": {
-      "decision": "ignore",
-      "madeAt": 1633973044946
-    },
-    "1002401|@vue/cli-plugin-unit-jest>jest>jest-cli>yargs>cliui>wrap-ansi>string-width>strip-ansi>ansi-regex": {
-      "decision": "ignore",
-      "madeAt": 1633973044946
-    },
-    "1002401|@vue/cli-plugin-unit-jest>jest>jest-cli>yargs>string-width>strip-ansi>ansi-regex": {
-      "decision": "ignore",
-      "madeAt": 1633973044946
->>>>>>> 92951f2a
+      "madeAt": 1633973044946
     },
     "1002401|@vue/cli-plugin-unit-jest>jest>jest-cli>yargs>cliui>strip-ansi>ansi-regex": {
       "decision": "ignore",
@@ -698,99 +478,51 @@
     },
     "1002401|@vue/cli-plugin-unit-jest>jest-watch-typeahead>string-length>strip-ansi>ansi-regex": {
       "decision": "ignore",
-<<<<<<< HEAD
-      "madeAt": 1633958246556
+      "madeAt": 1633973044946
     },
     "1002401|@vue/cli-plugin-unit-jest>jest-watch-typeahead>strip-ansi>ansi-regex": {
       "decision": "ignore",
-      "madeAt": 1633958246556
+      "madeAt": 1633973044946
     },
     "1002401|@vue/cli-service>@soda/friendly-errors-webpack-plugin>string-width>strip-ansi>ansi-regex": {
       "decision": "ignore",
-      "madeAt": 1633958246556
+      "madeAt": 1633973044946
     },
     "1002401|@vue/cli-service>@soda/friendly-errors-webpack-plugin>strip-ansi>ansi-regex": {
       "decision": "ignore",
-      "madeAt": 1633958246556
+      "madeAt": 1633973044946
     },
     "1002401|@vue/cli-service>webpack-dev-server>yargs>cliui>string-width>strip-ansi>ansi-regex": {
       "decision": "ignore",
-      "madeAt": 1633958246556
+      "madeAt": 1633973044946
     },
     "1002401|@vue/cli-service>webpack-dev-server>yargs>cliui>wrap-ansi>string-width>strip-ansi>ansi-regex": {
       "decision": "ignore",
-      "madeAt": 1633958246556
+      "madeAt": 1633973044946
     },
     "1002401|@vue/cli-service>webpack-dev-server>yargs>string-width>strip-ansi>ansi-regex": {
       "decision": "ignore",
-      "madeAt": 1633958246556
+      "madeAt": 1633973044946
     },
     "1002401|@vue/cli-service>webpack-dev-server>yargs>cliui>strip-ansi>ansi-regex": {
       "decision": "ignore",
-      "madeAt": 1633958246556
+      "madeAt": 1633973044946
     },
     "1002401|@vue/cli-service>webpack-dev-server>yargs>cliui>wrap-ansi>strip-ansi>ansi-regex": {
       "decision": "ignore",
-      "madeAt": 1633958246556
+      "madeAt": 1633973044946
     },
     "1002401|license-check-and-add>yargs>cliui>string-width>strip-ansi>ansi-regex": {
       "decision": "ignore",
-      "madeAt": 1633958246556
+      "madeAt": 1633973044946
     },
     "1002401|license-check-and-add>yargs>cliui>wrap-ansi>string-width>strip-ansi>ansi-regex": {
       "decision": "ignore",
-      "madeAt": 1633958246556
+      "madeAt": 1633973044946
     },
     "1002401|license-check-and-add>yargs>string-width>strip-ansi>ansi-regex": {
       "decision": "ignore",
-      "madeAt": 1633958246556
-=======
-      "madeAt": 1633973044946
-    },
-    "1002401|@vue/cli-plugin-unit-jest>jest-watch-typeahead>strip-ansi>ansi-regex": {
-      "decision": "ignore",
-      "madeAt": 1633973044946
-    },
-    "1002401|@vue/cli-service>@soda/friendly-errors-webpack-plugin>string-width>strip-ansi>ansi-regex": {
-      "decision": "ignore",
-      "madeAt": 1633973044946
-    },
-    "1002401|@vue/cli-service>@soda/friendly-errors-webpack-plugin>strip-ansi>ansi-regex": {
-      "decision": "ignore",
-      "madeAt": 1633973044946
-    },
-    "1002401|@vue/cli-service>webpack-dev-server>yargs>cliui>string-width>strip-ansi>ansi-regex": {
-      "decision": "ignore",
-      "madeAt": 1633973044946
-    },
-    "1002401|@vue/cli-service>webpack-dev-server>yargs>cliui>wrap-ansi>string-width>strip-ansi>ansi-regex": {
-      "decision": "ignore",
-      "madeAt": 1633973044946
-    },
-    "1002401|@vue/cli-service>webpack-dev-server>yargs>string-width>strip-ansi>ansi-regex": {
-      "decision": "ignore",
-      "madeAt": 1633973044946
-    },
-    "1002401|@vue/cli-service>webpack-dev-server>yargs>cliui>strip-ansi>ansi-regex": {
-      "decision": "ignore",
-      "madeAt": 1633973044946
-    },
-    "1002401|@vue/cli-service>webpack-dev-server>yargs>cliui>wrap-ansi>strip-ansi>ansi-regex": {
-      "decision": "ignore",
-      "madeAt": 1633973044946
-    },
-    "1002401|license-check-and-add>yargs>cliui>string-width>strip-ansi>ansi-regex": {
-      "decision": "ignore",
-      "madeAt": 1633973044946
-    },
-    "1002401|license-check-and-add>yargs>cliui>wrap-ansi>string-width>strip-ansi>ansi-regex": {
-      "decision": "ignore",
-      "madeAt": 1633973044946
-    },
-    "1002401|license-check-and-add>yargs>string-width>strip-ansi>ansi-regex": {
-      "decision": "ignore",
-      "madeAt": 1633973044946
->>>>>>> 92951f2a
+      "madeAt": 1633973044946
     },
     "1002401|license-check-and-add>yargs>cliui>strip-ansi>ansi-regex": {
       "decision": "ignore",
@@ -802,27 +534,15 @@
     },
     "1002401|npm-audit-resolver>yargs-unparser>yargs>cliui>string-width>strip-ansi>ansi-regex": {
       "decision": "ignore",
-<<<<<<< HEAD
-      "madeAt": 1633958246556
+      "madeAt": 1633973044946
     },
     "1002401|npm-audit-resolver>yargs-unparser>yargs>cliui>wrap-ansi>string-width>strip-ansi>ansi-regex": {
       "decision": "ignore",
-      "madeAt": 1633958246556
+      "madeAt": 1633973044946
     },
     "1002401|npm-audit-resolver>yargs-unparser>yargs>string-width>strip-ansi>ansi-regex": {
       "decision": "ignore",
-      "madeAt": 1633958246556
-=======
-      "madeAt": 1633973044946
-    },
-    "1002401|npm-audit-resolver>yargs-unparser>yargs>cliui>wrap-ansi>string-width>strip-ansi>ansi-regex": {
-      "decision": "ignore",
-      "madeAt": 1633973044946
-    },
-    "1002401|npm-audit-resolver>yargs-unparser>yargs>string-width>strip-ansi>ansi-regex": {
-      "decision": "ignore",
-      "madeAt": 1633973044946
->>>>>>> 92951f2a
+      "madeAt": 1633973044946
     },
     "1002401|npm-audit-resolver>yargs-unparser>yargs>cliui>strip-ansi>ansi-regex": {
       "decision": "ignore",
@@ -846,11 +566,7 @@
     },
     "1002475|@vue/cli-plugin-babel>webpack>micromatch>braces>snapdragon>base>cache-base>set-value": {
       "decision": "ignore",
-<<<<<<< HEAD
-      "madeAt": 1633958250515
-=======
-      "madeAt": 1633973047215
->>>>>>> 92951f2a
+      "madeAt": 1633973047215
     },
     "1002475|@vue/cli-plugin-eslint>webpack>micromatch>braces>snapdragon>base>cache-base>set-value": {
       "decision": "ignore",
@@ -866,11 +582,7 @@
     },
     "1002475|@vue/cli-plugin-babel>webpack>micromatch>extglob>expand-brackets>snapdragon>base>cache-base>set-value": {
       "decision": "ignore",
-<<<<<<< HEAD
-      "madeAt": 1633958250515
-=======
-      "madeAt": 1633973047215
->>>>>>> 92951f2a
+      "madeAt": 1633973047215
     },
     "1002475|@vue/cli-plugin-eslint>webpack>micromatch>extglob>expand-brackets>snapdragon>base>cache-base>set-value": {
       "decision": "ignore",
@@ -886,11 +598,7 @@
     },
     "1002475|@vue/cli-plugin-babel>webpack>watchpack>watchpack-chokidar2>chokidar>anymatch>micromatch>extglob>expand-brackets>snapdragon>base>cache-base>set-value": {
       "decision": "ignore",
-<<<<<<< HEAD
-      "madeAt": 1633958250515
-=======
-      "madeAt": 1633973047215
->>>>>>> 92951f2a
+      "madeAt": 1633973047215
     },
     "1002475|@vue/cli-plugin-eslint>webpack>watchpack>watchpack-chokidar2>chokidar>anymatch>micromatch>extglob>expand-brackets>snapdragon>base>cache-base>set-value": {
       "decision": "ignore",
@@ -944,275 +652,113 @@
       "decision": "ignore",
       "madeAt": 1633710549239
     },
-<<<<<<< HEAD
-    "1002401|@types/jest>jest-diff>pretty-format>ansi-regex": {
-      "decision": "ignore",
-      "madeAt": 1633945514336
-    },
-    "1002401|@types/jest>pretty-format>ansi-regex": {
-      "decision": "ignore",
-      "madeAt": 1633945514336
-    },
-    "1002423|@vue/cli-service>html-webpack-plugin>pretty-error>renderkid>css-select>nth-check": {
-      "decision": "ignore",
-      "madeAt": 1633945529222
-    },
-    "1002466|@vue/cli-plugin-unit-jest>babel-jest>@jest/transform>jest-haste-map>sane>walker>makeerror>tmpl": {
-      "decision": "ignore",
-      "madeAt": 1633945540343
-    },
-    "1002466|@vue/cli-plugin-unit-jest>jest>jest-cli>@jest/core>@jest/reporters>jest-runtime>jest-config>babel-jest>@jest/transform>jest-haste-map>sane>walker>makeerror>tmpl": {
-      "decision": "ignore",
-      "madeAt": 1633945540343
-    },
-    "1002466|@vue/cli-plugin-unit-jest>jest>jest-cli>@jest/core>jest-runner>jest-jasmine2>jest-runtime>jest-config>babel-jest>@jest/transform>jest-haste-map>sane>walker>makeerror>tmpl": {
-      "decision": "ignore",
-      "madeAt": 1633945540343
-    },
-    "1002466|@vue/cli-plugin-unit-jest>jest>jest-cli>@jest/core>jest-runner>jest-runtime>jest-config>babel-jest>@jest/transform>jest-haste-map>sane>walker>makeerror>tmpl": {
-      "decision": "ignore",
-      "madeAt": 1633945540343
-    },
-    "1002466|@vue/cli-plugin-unit-jest>jest>jest-cli>@jest/core>jest-runtime>jest-config>babel-jest>@jest/transform>jest-haste-map>sane>walker>makeerror>tmpl": {
-      "decision": "ignore",
-      "madeAt": 1633945540343
-    },
-    "1002466|@vue/cli-plugin-unit-jest>jest>jest-cli>@jest/core>jest-runner>jest-config>babel-jest>@jest/transform>jest-haste-map>sane>walker>makeerror>tmpl": {
-      "decision": "ignore",
-      "madeAt": 1633945540343
-    },
-    "1002466|@vue/cli-plugin-unit-jest>jest>jest-cli>@jest/core>jest-config>babel-jest>@jest/transform>jest-haste-map>sane>walker>makeerror>tmpl": {
-      "decision": "ignore",
-      "madeAt": 1633945540344
-    },
-    "1002466|@vue/cli-plugin-unit-jest>jest>jest-cli>jest-config>babel-jest>@jest/transform>jest-haste-map>sane>walker>makeerror>tmpl": {
-      "decision": "ignore",
-      "madeAt": 1633945540344
-    },
-    "1002466|@vue/cli-plugin-unit-jest>jest>jest-cli>@jest/core>@jest/reporters>@jest/environment>@jest/transform>jest-haste-map>sane>walker>makeerror>tmpl": {
-      "decision": "ignore",
-      "madeAt": 1633945540344
-    },
-    "1002466|@vue/cli-plugin-unit-jest>jest>jest-cli>@jest/core>@jest/reporters>jest-runtime>@jest/environment>@jest/transform>jest-haste-map>sane>walker>makeerror>tmpl": {
-      "decision": "ignore",
-      "madeAt": 1633945540344
-    },
     "1002401|@vue/cli-plugin-unit-jest>jest>jest-cli>jest-config>jest-jasmine2>jest-matcher-utils>pretty-format>ansi-regex": {
       "decision": "ignore",
-      "madeAt": 1633958246555
+      "madeAt": 1633973044944
     },
     "1002401|@vue/cli-plugin-unit-jest>jest>jest-cli>jest-config>jest-jasmine2>jest-matcher-utils>jest-diff>pretty-format>ansi-regex": {
       "decision": "ignore",
-      "madeAt": 1633958246555
+      "madeAt": 1633973044944
     },
     "1002401|@vue/cli-plugin-unit-jest>jest>jest-cli>jest-config>jest-jasmine2>expect>jest-matcher-utils>jest-diff>pretty-format>ansi-regex": {
       "decision": "ignore",
-      "madeAt": 1633958246555
+      "madeAt": 1633973044946
     },
     "1002401|@vue/cli-plugin-unit-jest>jest>jest-cli>@jest/core>@jest/reporters>jest-runtime>jest-config>@jest/test-sequencer>jest-runner>jest-jasmine2>jest-snapshot>expect>jest-matcher-utils>jest-diff>pretty-format>ansi-regex": {
       "decision": "ignore",
-      "madeAt": 1633958246555
+      "madeAt": 1633973044946
     },
     "1002401|@vue/cli-plugin-unit-jest>jest>jest-cli>jest-config>jest-jasmine2>jest-each>pretty-format>ansi-regex": {
       "decision": "ignore",
-      "madeAt": 1633958246555
+      "madeAt": 1633973044946
     },
     "1002401|@vue/cli-plugin-unit-jest>jest>jest-cli>@jest/core>jest-snapshot>pretty-format>ansi-regex": {
       "decision": "ignore",
-      "madeAt": 1633958246555
+      "madeAt": 1633973044946
     },
     "1002401|@vue/cli-plugin-unit-jest>jest>jest-cli>@jest/core>jest-snapshot>jest-diff>pretty-format>ansi-regex": {
       "decision": "ignore",
-      "madeAt": 1633958246555
+      "madeAt": 1633973044946
     },
     "1002401|@vue/cli-plugin-unit-jest>jest>jest-cli>jest-config>jest-jasmine2>jest-snapshot>jest-diff>pretty-format>ansi-regex": {
       "decision": "ignore",
-      "madeAt": 1633958246555
+      "madeAt": 1633973044946
     },
     "1002401|@vue/cli-plugin-unit-jest>jest>jest-cli>jest-config>jest-jasmine2>pretty-format>ansi-regex": {
       "decision": "ignore",
-      "madeAt": 1633958246556
+      "madeAt": 1633973044946
     },
     "1002401|@vue/cli-plugin-unit-jest>jest>jest-cli>jest-validate>pretty-format>ansi-regex": {
       "decision": "ignore",
-      "madeAt": 1633958246556
+      "madeAt": 1633973044946
     },
     "1002401|@vue/cli-plugin-unit-jest>jest>jest-cli>@jest/core>jest-runtime>yargs>string-width>strip-ansi>ansi-regex": {
       "decision": "ignore",
-      "madeAt": 1633958246556
+      "madeAt": 1633973044946
     },
     "1002401|@vue/cli-plugin-unit-jest>jest>jest-cli>@jest/core>jest-runtime>yargs>cliui>string-width>strip-ansi>ansi-regex": {
       "decision": "ignore",
-      "madeAt": 1633958246556
+      "madeAt": 1633973044946
     },
     "1002401|@vue/cli-plugin-unit-jest>jest>jest-cli>@jest/core>jest-config>@jest/test-sequencer>jest-runner>jest-jasmine2>jest-runtime>yargs>cliui>wrap-ansi>string-width>strip-ansi>ansi-regex": {
       "decision": "ignore",
-      "madeAt": 1633958246556
+      "madeAt": 1633973044946
     },
     "1002475|@vue/cli-plugin-babel>webpack>micromatch>snapdragon>base>cache-base>set-value": {
       "decision": "ignore",
-      "madeAt": 1633958250515
+      "madeAt": 1633973047215
     },
     "1002475|@vue/cli-plugin-eslint>globby>fast-glob>micromatch>extglob>expand-brackets>snapdragon>base>cache-base>set-value": {
       "decision": "ignore",
-      "madeAt": 1633958250515
+      "madeAt": 1633973047215
     },
     "1002475|@vue/cli-plugin-unit-jest>babel-jest>@jest/transform>jest-haste-map>micromatch>extglob>expand-brackets>snapdragon>base>cache-base>set-value": {
       "decision": "ignore",
-      "madeAt": 1633958250515
+      "madeAt": 1633973047215
     },
     "1002475|@vue/cli-plugin-unit-jest>babel-jest>@jest/transform>jest-haste-map>anymatch>micromatch>extglob>expand-brackets>snapdragon>base>cache-base>set-value": {
       "decision": "ignore",
-      "madeAt": 1633958250515
+      "madeAt": 1633973047215
     },
     "1002475|@vue/cli-plugin-unit-jest>jest>jest-cli>@jest/core>@jest/transform>jest-haste-map>anymatch>micromatch>extglob>expand-brackets>snapdragon>base>cache-base>set-value": {
       "decision": "ignore",
-      "madeAt": 1633958250515
+      "madeAt": 1633973047215
     },
     "1002475|@vue/cli-plugin-unit-jest>jest>jest-cli>jest-config>babel-jest>@jest/transform>jest-haste-map>anymatch>micromatch>extglob>expand-brackets>snapdragon>base>cache-base>set-value": {
       "decision": "ignore",
-      "madeAt": 1633958250515
+      "madeAt": 1633973047215
     },
     "1002475|@vue/cli-plugin-unit-jest>jest>jest-cli>@jest/core>jest-config>babel-jest>@jest/transform>jest-haste-map>anymatch>micromatch>extglob>expand-brackets>snapdragon>base>cache-base>set-value": {
       "decision": "ignore",
-      "madeAt": 1633958250515
+      "madeAt": 1633973047215
     },
     "1002475|@vue/cli-plugin-unit-jest>jest>jest-cli>@jest/core>jest-runtime>jest-config>babel-jest>@jest/transform>jest-haste-map>anymatch>micromatch>extglob>expand-brackets>snapdragon>base>cache-base>set-value": {
       "decision": "ignore",
-      "madeAt": 1633958250515
+      "madeAt": 1633973047215
     },
     "1002475|@vue/cli-plugin-unit-jest>jest>jest-cli>@jest/core>@jest/reporters>jest-runtime>jest-config>babel-jest>@jest/transform>jest-haste-map>anymatch>micromatch>extglob>expand-brackets>snapdragon>base>cache-base>set-value": {
       "decision": "ignore",
-      "madeAt": 1633958250515
+      "madeAt": 1633973047215
     },
     "1002475|@vue/cli-plugin-unit-jest>jest>jest-cli>@jest/core>jest-runner>jest-jasmine2>jest-runtime>jest-config>babel-jest>@jest/transform>jest-haste-map>anymatch>micromatch>extglob>expand-brackets>snapdragon>base>cache-base>set-value": {
       "decision": "ignore",
-      "madeAt": 1633958250515
+      "madeAt": 1633973047215
     },
     "1002475|@vue/cli-plugin-unit-jest>jest>jest-cli>@jest/core>jest-runner>jest-jasmine2>jest-runtime>jest-config>jest-environment-jsdom>@jest/environment>@jest/transform>jest-haste-map>anymatch>micromatch>extglob>expand-brackets>snapdragon>base>cache-base>set-value": {
       "decision": "ignore",
-      "madeAt": 1633958250515
+      "madeAt": 1633973047215
     },
     "1002475|@vue/cli-plugin-unit-jest>jest>jest-cli>@jest/core>jest-runner>jest-jasmine2>jest-runtime>jest-config>babel-jest>@jest/transform>jest-haste-map>jest-util>@jest/fake-timers>jest-message-util>micromatch>extglob>expand-brackets>snapdragon>base>cache-base>set-value": {
       "decision": "ignore",
-      "madeAt": 1633958250515
+      "madeAt": 1633973047215
     },
     "1002475|@vue/cli-plugin-unit-jest>jest>jest-cli>@jest/core>jest-runner>jest-jasmine2>jest-runtime>jest-config>jest-environment-jsdom>@jest/environment>@jest/transform>jest-haste-map>jest-util>@jest/fake-timers>jest-message-util>micromatch>extglob>expand-brackets>snapdragon>base>cache-base>set-value": {
       "decision": "ignore",
-      "madeAt": 1633958250515
+      "madeAt": 1633973047215
     },
     "1002475|@vue/cli-plugin-unit-jest>jest>jest-cli>@jest/core>jest-runner>jest-jasmine2>jest-runtime>jest-config>jest-environment-jsdom>@jest/environment>@jest/transform>jest-haste-map>jest-util>@jest/fake-timers>jest-message-util>micromatch>extglob>expand-brackets>snapdragon>base>cache-base>union-value>set-value": {
       "decision": "ignore",
-      "madeAt": 1633958250515
-=======
-    "1002401|@vue/cli-plugin-unit-jest>jest>jest-cli>jest-config>jest-jasmine2>jest-matcher-utils>pretty-format>ansi-regex": {
-      "decision": "ignore",
-      "madeAt": 1633973044944
-    },
-    "1002401|@vue/cli-plugin-unit-jest>jest>jest-cli>jest-config>jest-jasmine2>jest-matcher-utils>jest-diff>pretty-format>ansi-regex": {
-      "decision": "ignore",
-      "madeAt": 1633973044944
-    },
-    "1002401|@vue/cli-plugin-unit-jest>jest>jest-cli>jest-config>jest-jasmine2>expect>jest-matcher-utils>jest-diff>pretty-format>ansi-regex": {
-      "decision": "ignore",
-      "madeAt": 1633973044946
-    },
-    "1002401|@vue/cli-plugin-unit-jest>jest>jest-cli>@jest/core>@jest/reporters>jest-runtime>jest-config>@jest/test-sequencer>jest-runner>jest-jasmine2>jest-snapshot>expect>jest-matcher-utils>jest-diff>pretty-format>ansi-regex": {
-      "decision": "ignore",
-      "madeAt": 1633973044946
-    },
-    "1002401|@vue/cli-plugin-unit-jest>jest>jest-cli>jest-config>jest-jasmine2>jest-each>pretty-format>ansi-regex": {
-      "decision": "ignore",
-      "madeAt": 1633973044946
-    },
-    "1002401|@vue/cli-plugin-unit-jest>jest>jest-cli>@jest/core>jest-snapshot>pretty-format>ansi-regex": {
-      "decision": "ignore",
-      "madeAt": 1633973044946
-    },
-    "1002401|@vue/cli-plugin-unit-jest>jest>jest-cli>@jest/core>jest-snapshot>jest-diff>pretty-format>ansi-regex": {
-      "decision": "ignore",
-      "madeAt": 1633973044946
-    },
-    "1002401|@vue/cli-plugin-unit-jest>jest>jest-cli>jest-config>jest-jasmine2>jest-snapshot>jest-diff>pretty-format>ansi-regex": {
-      "decision": "ignore",
-      "madeAt": 1633973044946
-    },
-    "1002401|@vue/cli-plugin-unit-jest>jest>jest-cli>jest-config>jest-jasmine2>pretty-format>ansi-regex": {
-      "decision": "ignore",
-      "madeAt": 1633973044946
-    },
-    "1002401|@vue/cli-plugin-unit-jest>jest>jest-cli>jest-validate>pretty-format>ansi-regex": {
-      "decision": "ignore",
-      "madeAt": 1633973044946
-    },
-    "1002401|@vue/cli-plugin-unit-jest>jest>jest-cli>@jest/core>jest-runtime>yargs>string-width>strip-ansi>ansi-regex": {
-      "decision": "ignore",
-      "madeAt": 1633973044946
-    },
-    "1002401|@vue/cli-plugin-unit-jest>jest>jest-cli>@jest/core>jest-runtime>yargs>cliui>string-width>strip-ansi>ansi-regex": {
-      "decision": "ignore",
-      "madeAt": 1633973044946
-    },
-    "1002401|@vue/cli-plugin-unit-jest>jest>jest-cli>@jest/core>jest-config>@jest/test-sequencer>jest-runner>jest-jasmine2>jest-runtime>yargs>cliui>wrap-ansi>string-width>strip-ansi>ansi-regex": {
-      "decision": "ignore",
-      "madeAt": 1633973044946
-    },
-    "1002475|@vue/cli-plugin-babel>webpack>micromatch>snapdragon>base>cache-base>set-value": {
-      "decision": "ignore",
-      "madeAt": 1633973047215
-    },
-    "1002475|@vue/cli-plugin-eslint>globby>fast-glob>micromatch>extglob>expand-brackets>snapdragon>base>cache-base>set-value": {
-      "decision": "ignore",
-      "madeAt": 1633973047215
-    },
-    "1002475|@vue/cli-plugin-unit-jest>babel-jest>@jest/transform>jest-haste-map>micromatch>extglob>expand-brackets>snapdragon>base>cache-base>set-value": {
-      "decision": "ignore",
-      "madeAt": 1633973047215
-    },
-    "1002475|@vue/cli-plugin-unit-jest>babel-jest>@jest/transform>jest-haste-map>anymatch>micromatch>extglob>expand-brackets>snapdragon>base>cache-base>set-value": {
-      "decision": "ignore",
-      "madeAt": 1633973047215
-    },
-    "1002475|@vue/cli-plugin-unit-jest>jest>jest-cli>@jest/core>@jest/transform>jest-haste-map>anymatch>micromatch>extglob>expand-brackets>snapdragon>base>cache-base>set-value": {
-      "decision": "ignore",
-      "madeAt": 1633973047215
-    },
-    "1002475|@vue/cli-plugin-unit-jest>jest>jest-cli>jest-config>babel-jest>@jest/transform>jest-haste-map>anymatch>micromatch>extglob>expand-brackets>snapdragon>base>cache-base>set-value": {
-      "decision": "ignore",
-      "madeAt": 1633973047215
-    },
-    "1002475|@vue/cli-plugin-unit-jest>jest>jest-cli>@jest/core>jest-config>babel-jest>@jest/transform>jest-haste-map>anymatch>micromatch>extglob>expand-brackets>snapdragon>base>cache-base>set-value": {
-      "decision": "ignore",
-      "madeAt": 1633973047215
-    },
-    "1002475|@vue/cli-plugin-unit-jest>jest>jest-cli>@jest/core>jest-runtime>jest-config>babel-jest>@jest/transform>jest-haste-map>anymatch>micromatch>extglob>expand-brackets>snapdragon>base>cache-base>set-value": {
-      "decision": "ignore",
-      "madeAt": 1633973047215
-    },
-    "1002475|@vue/cli-plugin-unit-jest>jest>jest-cli>@jest/core>@jest/reporters>jest-runtime>jest-config>babel-jest>@jest/transform>jest-haste-map>anymatch>micromatch>extglob>expand-brackets>snapdragon>base>cache-base>set-value": {
-      "decision": "ignore",
-      "madeAt": 1633973047215
-    },
-    "1002475|@vue/cli-plugin-unit-jest>jest>jest-cli>@jest/core>jest-runner>jest-jasmine2>jest-runtime>jest-config>babel-jest>@jest/transform>jest-haste-map>anymatch>micromatch>extglob>expand-brackets>snapdragon>base>cache-base>set-value": {
-      "decision": "ignore",
-      "madeAt": 1633973047215
-    },
-    "1002475|@vue/cli-plugin-unit-jest>jest>jest-cli>@jest/core>jest-runner>jest-jasmine2>jest-runtime>jest-config>jest-environment-jsdom>@jest/environment>@jest/transform>jest-haste-map>anymatch>micromatch>extglob>expand-brackets>snapdragon>base>cache-base>set-value": {
-      "decision": "ignore",
-      "madeAt": 1633973047215
-    },
-    "1002475|@vue/cli-plugin-unit-jest>jest>jest-cli>@jest/core>jest-runner>jest-jasmine2>jest-runtime>jest-config>babel-jest>@jest/transform>jest-haste-map>jest-util>@jest/fake-timers>jest-message-util>micromatch>extglob>expand-brackets>snapdragon>base>cache-base>set-value": {
-      "decision": "ignore",
-      "madeAt": 1633973047215
-    },
-    "1002475|@vue/cli-plugin-unit-jest>jest>jest-cli>@jest/core>jest-runner>jest-jasmine2>jest-runtime>jest-config>jest-environment-jsdom>@jest/environment>@jest/transform>jest-haste-map>jest-util>@jest/fake-timers>jest-message-util>micromatch>extglob>expand-brackets>snapdragon>base>cache-base>set-value": {
-      "decision": "ignore",
-      "madeAt": 1633973047215
-    },
-    "1002475|@vue/cli-plugin-unit-jest>jest>jest-cli>@jest/core>jest-runner>jest-jasmine2>jest-runtime>jest-config>jest-environment-jsdom>@jest/environment>@jest/transform>jest-haste-map>jest-util>@jest/fake-timers>jest-message-util>micromatch>extglob>expand-brackets>snapdragon>base>cache-base>union-value>set-value": {
-      "decision": "ignore",
-      "madeAt": 1633973047215
->>>>>>> 92951f2a
+      "madeAt": 1633973047215
     }
   },
   "rules": {},
