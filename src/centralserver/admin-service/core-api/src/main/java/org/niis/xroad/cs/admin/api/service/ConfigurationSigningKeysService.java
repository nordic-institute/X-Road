/*
 * The MIT License
 * <p>
 * Copyright (c) 2019- Nordic Institute for Interoperability Solutions (NIIS)
 * Copyright (c) 2018 Estonian Information System Authority (RIA),
 * Nordic Institute for Interoperability Solutions (NIIS), Population Register Centre (VRK)
 * Copyright (c) 2015-2017 Estonian Information System Authority (RIA), Population Register Centre (VRK)
 * <p>
 * Permission is hereby granted, free of charge, to any person obtaining a copy
 * of this software and associated documentation files (the "Software"), to deal
 * in the Software without restriction, including without limitation the rights
 * to use, copy, modify, merge, publish, distribute, sublicense, and/or sell
 * copies of the Software, and to permit persons to whom the Software is
 * furnished to do so, subject to the following conditions:
 * <p>
 * The above copyright notice and this permission notice shall be included in
 * all copies or substantial portions of the Software.
 * <p>
 * THE SOFTWARE IS PROVIDED "AS IS", WITHOUT WARRANTY OF ANY KIND, EXPRESS OR
 * IMPLIED, INCLUDING BUT NOT LIMITED TO THE WARRANTIES OF MERCHANTABILITY,
 * FITNESS FOR A PARTICULAR PURPOSE AND NONINFRINGEMENT. IN NO EVENT SHALL THE
 * AUTHORS OR COPYRIGHT HOLDERS BE LIABLE FOR ANY CLAIM, DAMAGES OR OTHER
 * LIABILITY, WHETHER IN AN ACTION OF CONTRACT, TORT OR OTHERWISE, ARISING FROM,
 * OUT OF OR IN CONNECTION WITH THE SOFTWARE OR THE USE OR OTHER DEALINGS IN
 * THE SOFTWARE.
 */
package org.niis.xroad.cs.admin.api.service;

import org.niis.xroad.cs.admin.api.domain.ConfigurationSigningKey;

import java.util.List;
import java.util.Optional;

public interface ConfigurationSigningKeysService {
    String SOURCE_TYPE_INTERNAL = "internal";
    String SOURCE_TYPE_EXTERNAL = "external";

    List<ConfigurationSigningKey> findByTokenIdentifier(String tokenIdentifier);

<<<<<<< HEAD
    void deleteKey(String id);
=======
    Optional<ConfigurationSigningKey> findActiveForSource(String sourceType);
>>>>>>> 4b630bcf

}<|MERGE_RESOLUTION|>--- conflicted
+++ resolved
@@ -37,10 +37,8 @@
 
     List<ConfigurationSigningKey> findByTokenIdentifier(String tokenIdentifier);
 
-<<<<<<< HEAD
     void deleteKey(String id);
-=======
+
     Optional<ConfigurationSigningKey> findActiveForSource(String sourceType);
->>>>>>> 4b630bcf
 
 }