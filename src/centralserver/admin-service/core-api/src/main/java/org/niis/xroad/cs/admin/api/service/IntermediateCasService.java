/**
 * The MIT License
 * <p>
 * Copyright (c) 2019- Nordic Institute for Interoperability Solutions (NIIS)
 * Copyright (c) 2018 Estonian Information System Authority (RIA),
 * Nordic Institute for Interoperability Solutions (NIIS), Population Register Centre (VRK)
 * Copyright (c) 2015-2017 Estonian Information System Authority (RIA), Population Register Centre (VRK)
 * <p>
 * Permission is hereby granted, free of charge, to any person obtaining a copy
 * of this software and associated documentation files (the "Software"), to deal
 * in the Software without restriction, including without limitation the rights
 * to use, copy, modify, merge, publish, distribute, sublicense, and/or sell
 * copies of the Software, and to permit persons to whom the Software is
 * furnished to do so, subject to the following conditions:
 * <p>
 * The above copyright notice and this permission notice shall be included in
 * all copies or substantial portions of the Software.
 * <p>
 * THE SOFTWARE IS PROVIDED "AS IS", WITHOUT WARRANTY OF ANY KIND, EXPRESS OR
 * IMPLIED, INCLUDING BUT NOT LIMITED TO THE WARRANTIES OF MERCHANTABILITY,
 * FITNESS FOR A PARTICULAR PURPOSE AND NONINFRINGEMENT. IN NO EVENT SHALL THE
 * AUTHORS OR COPYRIGHT HOLDERS BE LIABLE FOR ANY CLAIM, DAMAGES OR OTHER
 * LIABILITY, WHETHER IN AN ACTION OF CONTRACT, TORT OR OTHERWISE, ARISING FROM,
 * OUT OF OR IN CONNECTION WITH THE SOFTWARE OR THE USE OR OTHER DEALINGS IN
 * THE SOFTWARE.
 */
package org.niis.xroad.cs.admin.api.service;

import org.niis.xroad.cs.admin.api.dto.CertificateAuthority;
import org.niis.xroad.cs.admin.api.dto.OcspResponder;
import org.niis.xroad.cs.admin.api.dto.OcspResponderRequest;

public interface IntermediateCasService {
    CertificateAuthority get(Integer id);

<<<<<<< HEAD
    OcspResponder addOcspResponder(Integer intermediateCaId, OcspResponderRequest ocspResponderRequest);

=======
    void delete(Integer id);
>>>>>>> 4d4f9f98
}<|MERGE_RESOLUTION|>--- conflicted
+++ resolved
@@ -33,10 +33,7 @@
 public interface IntermediateCasService {
     CertificateAuthority get(Integer id);
 
-<<<<<<< HEAD
     OcspResponder addOcspResponder(Integer intermediateCaId, OcspResponderRequest ocspResponderRequest);
 
-=======
     void delete(Integer id);
->>>>>>> 4d4f9f98
 }