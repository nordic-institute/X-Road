--- conflicted
+++ resolved
@@ -71,7 +71,7 @@
     TIMESTAMPING_AUTHORITY_NOT_FOUND("Timestamping authority not found"),
     OCSP_RESPONDER_NOT_FOUND("OCSP Responder not found"),
     INVALID_URL("Invalid url"),
-<<<<<<< HEAD
+    CONFIGURATION_NOT_FOUND("Configuration Source not found"),
     TOKEN_NOT_FOUND("Token not found"),
     TOKEN_ACTIVATION_FAILED("Token activation failed"),
     TOKEN_DEACTIVATION_FAILED("Token deactivation failed"),
@@ -80,9 +80,6 @@
     SIGNER_PROXY_ERROR("Signer proxy exception"),
     TOKEN_INCORRECT_PIN_FORMAT("Incorrect PIN format"),
     TOKEN_ACTION_NOT_POSSIBLE("Token action not possible");
-=======
-    CONFIGURATION_NOT_FOUND("Configuration Source not found");
->>>>>>> 33c8a594
 
     @Getter
     final String description;
