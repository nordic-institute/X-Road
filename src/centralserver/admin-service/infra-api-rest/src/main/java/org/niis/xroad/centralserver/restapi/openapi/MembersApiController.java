/**
 * The MIT License
 * Copyright (c) 2019- Nordic Institute for Interoperability Solutions (NIIS)
 * Copyright (c) 2018 Estonian Information System Authority (RIA),
 * Nordic Institute for Interoperability Solutions (NIIS), Population Register Centre (VRK)
 * Copyright (c) 2015-2017 Estonian Information System Authority (RIA), Population Register Centre (VRK)
 * <p>
 * Permission is hereby granted, free of charge, to any person obtaining a copy
 * of this software and associated documentation files (the "Software"), to deal
 * in the Software without restriction, including without limitation the rights
 * to use, copy, modify, merge, publish, distribute, sublicense, and/or sell
 * copies of the Software, and to permit persons to whom the Software is
 * furnished to do so, subject to the following conditions:
 * <p>
 * The above copyright notice and this permission notice shall be included in
 * all copies or substantial portions of the Software.
 * <p>
 * THE SOFTWARE IS PROVIDED "AS IS", WITHOUT WARRANTY OF ANY KIND, EXPRESS OR
 * IMPLIED, INCLUDING BUT NOT LIMITED TO THE WARRANTIES OF MERCHANTABILITY,
 * FITNESS FOR A PARTICULAR PURPOSE AND NONINFRINGEMENT. IN NO EVENT SHALL THE
 * AUTHORS OR COPYRIGHT HOLDERS BE LIABLE FOR ANY CLAIM, DAMAGES OR OTHER
 * LIABILITY, WHETHER IN AN ACTION OF CONTRACT, TORT OR OTHERWISE, ARISING FROM,
 * OUT OF OR IN CONNECTION WITH THE SOFTWARE OR THE USE OR OTHER DEALINGS IN
 * THE SOFTWARE.
 */
package org.niis.xroad.centralserver.restapi.openapi;

import ee.ria.xroad.common.identifier.ClientId;

import io.vavr.control.Option;
import io.vavr.control.Try;
import lombok.RequiredArgsConstructor;
import org.niis.xroad.centralserver.openapi.MembersApi;
import org.niis.xroad.centralserver.openapi.model.ClientDto;
import org.niis.xroad.centralserver.openapi.model.MemberGlobalGroupDto;
import org.niis.xroad.centralserver.openapi.model.MemberNameDto;
<<<<<<< HEAD
import org.niis.xroad.centralserver.openapi.model.SubsystemDto;
import org.niis.xroad.centralserver.restapi.converter.db.ClientDtoConverter;
import org.niis.xroad.centralserver.restapi.converter.db.SubsystemDtoConverter;
=======
import org.niis.xroad.centralserver.openapi.model.SecurityServerDto;
import org.niis.xroad.centralserver.restapi.converter.GroupMemberConverter;
import org.niis.xroad.centralserver.restapi.converter.db.ClientDtoConverter;
import org.niis.xroad.centralserver.restapi.converter.db.SecurityServerDtoConverter;
>>>>>>> 07671e69
import org.niis.xroad.centralserver.restapi.entity.XRoadMember;
import org.niis.xroad.centralserver.restapi.service.MemberService;
import org.niis.xroad.centralserver.restapi.service.SubsystemService;
import org.niis.xroad.centralserver.restapi.service.exception.ErrorMessage;
import org.niis.xroad.centralserver.restapi.service.exception.NotFoundException;
import org.niis.xroad.restapi.config.audit.AuditDataHelper;
import org.niis.xroad.restapi.config.audit.AuditEventMethod;
import org.niis.xroad.restapi.config.audit.RestApiAuditEvent;
import org.niis.xroad.restapi.config.audit.RestApiAuditProperty;
import org.niis.xroad.restapi.converter.ClientIdConverter;
import org.niis.xroad.restapi.openapi.BadRequestException;
import org.niis.xroad.restapi.openapi.ControllerUtil;
import org.springframework.http.HttpStatus;
import org.springframework.http.ResponseEntity;
import org.springframework.security.access.prepost.PreAuthorize;
import org.springframework.stereotype.Controller;
import org.springframework.web.bind.annotation.RequestMapping;

import java.util.Set;
<<<<<<< HEAD

import static java.util.stream.Collectors.toSet;
=======
import java.util.stream.Collectors;
>>>>>>> 07671e69

@Controller
@RequestMapping(ControllerUtil.API_V1_PREFIX)
@PreAuthorize("denyAll")
@RequiredArgsConstructor
public class MembersApiController implements MembersApi {

    private final MemberService memberService;
    private final SubsystemService subsystemService;
    private final AuditDataHelper auditData;
    private final ClientDtoConverter clientDtoConverter;
    private final ClientIdConverter clientIdConverter;
<<<<<<< HEAD
    private final SubsystemDtoConverter subsystemDtoConverter;
=======
    private final GroupMemberConverter groupMemberConverter;
    private final SecurityServerDtoConverter securityServerDtoConverter;
>>>>>>> 07671e69

    @Override
    @PreAuthorize("hasAuthority('ADD_NEW_MEMBER')")
    @AuditEventMethod(event = RestApiAuditEvent.ADD_MEMBER)
    public ResponseEntity<ClientDto> addMember(ClientDto clientDto) {
        auditData.put(RestApiAuditProperty.MEMBER_NAME, clientDto.getMemberName());
        auditData.put(RestApiAuditProperty.MEMBER_CLASS, clientDto.getXroadId().getMemberClass());
        auditData.put(RestApiAuditProperty.MEMBER_CODE, clientDto.getXroadId().getMemberCode());

        return Try.success(clientDto)
                .map(clientDtoConverter::fromDto)
                .map(clientDtoConverter.expectType(XRoadMember.class))
                .map(memberService::add)
                .map(clientDtoConverter::toDto)
                .map(ResponseEntity.status(HttpStatus.CREATED)::body)
                .get();
    }

    @Override
    @PreAuthorize("hasAuthority('DELETE_MEMBER')")
    @AuditEventMethod(event = RestApiAuditEvent.DELETE_MEMBER)
    public ResponseEntity<Void> deleteMember(String id) {
        verifyMemberId(id);
        ClientId clientId = clientIdConverter.convertId(id);
        auditData.put(RestApiAuditProperty.MEMBER_CLASS, clientId.getMemberClass());
        auditData.put(RestApiAuditProperty.MEMBER_CODE, clientId.getMemberCode());
        memberService.delete(clientId);
        return ResponseEntity.noContent().build();
    }

    @Override
    @PreAuthorize("hasAnyAuthority('VIEW_MEMBER_DETAILS')")
    public ResponseEntity<ClientDto> getMember(String id) {
        verifyMemberId(id);
        return Option.of(id)
                .map(clientIdConverter::convertId)
                .peek(clientId -> auditData.put(RestApiAuditProperty.CLIENT_IDENTIFIER, clientId))
                .flatMap(memberService::findMember)
                .map(clientDtoConverter::toDto)
                .map(ResponseEntity::ok)
                .getOrElseThrow(() -> new NotFoundException(ErrorMessage.MEMBER_NOT_FOUND));
    }

    @Override
<<<<<<< HEAD
    @PreAuthorize("hasAuthority('VIEW_MEMBER_DETAILS')")
    public ResponseEntity<Set<SubsystemDto>> getSubsystems(String id) {
        verifyMemberId(id);
        return ResponseEntity.ok(subsystemService.findByMemberIdentifier(
                        clientIdConverter.convertId(id))
                .stream()
                .map(subsystemDtoConverter::toDto)
                .collect(toSet()));
=======
    @PreAuthorize("hasAnyAuthority('VIEW_MEMBER_DETAILS')")
    public ResponseEntity<Set<MemberGlobalGroupDto>> getMemberGlobalGroups(final String memberId) {
        verifyMemberId(memberId);

        return Try.success(memberId)
                .map(clientIdConverter::convertId)
                .map(memberService::getMemberGlobalGroups)
                .map(groupMemberConverter::convertMemberGlobalGroups)
                .map(ResponseEntity::ok)
                .get();
    }

    @Override
    @PreAuthorize("hasAnyAuthority('VIEW_MEMBER_DETAILS')")
    public ResponseEntity<Set<SecurityServerDto>> getOwnedServers(final String memberId) {
        verifyMemberId(memberId);

        return Try.success(memberId)
                .map(clientIdConverter::convertId)
                .map(memberService::getMemberOwnedServers)
                .map(servers -> servers.stream().map(securityServerDtoConverter::toDto).collect(Collectors.toSet()))
                .map(ResponseEntity::ok)
                .get();
>>>>>>> 07671e69
    }

    @Override
    @PreAuthorize("hasAnyAuthority('EDIT_MEMBER_NAME_AND_ADMIN_CONTACT')")
    public ResponseEntity<ClientDto> updateMemberName(String id, MemberNameDto memberName) {
        verifyMemberId(id);
        return Option.of(id)
                .map(clientIdConverter::convertId)
                .peek(clientId -> auditData.put(RestApiAuditProperty.CLIENT_IDENTIFIER, clientId))
                .flatMap(clientId -> memberService.updateMemberName(clientId, memberName.getMemberName()))
                .map(clientDtoConverter::toDto)
                .map(ResponseEntity::ok)
                .getOrElseThrow(() -> new NotFoundException(ErrorMessage.MEMBER_NOT_FOUND));
    }

    private void verifyMemberId(String id) {
        if (!clientIdConverter.isEncodedMemberId(id)) {
            throw new BadRequestException("Invalid member id");
        }
    }

}<|MERGE_RESOLUTION|>--- conflicted
+++ resolved
@@ -34,16 +34,12 @@
 import org.niis.xroad.centralserver.openapi.model.ClientDto;
 import org.niis.xroad.centralserver.openapi.model.MemberGlobalGroupDto;
 import org.niis.xroad.centralserver.openapi.model.MemberNameDto;
-<<<<<<< HEAD
+import org.niis.xroad.centralserver.openapi.model.SecurityServerDto;
 import org.niis.xroad.centralserver.openapi.model.SubsystemDto;
-import org.niis.xroad.centralserver.restapi.converter.db.ClientDtoConverter;
-import org.niis.xroad.centralserver.restapi.converter.db.SubsystemDtoConverter;
-=======
-import org.niis.xroad.centralserver.openapi.model.SecurityServerDto;
 import org.niis.xroad.centralserver.restapi.converter.GroupMemberConverter;
 import org.niis.xroad.centralserver.restapi.converter.db.ClientDtoConverter;
 import org.niis.xroad.centralserver.restapi.converter.db.SecurityServerDtoConverter;
->>>>>>> 07671e69
+import org.niis.xroad.centralserver.restapi.converter.db.SubsystemDtoConverter;
 import org.niis.xroad.centralserver.restapi.entity.XRoadMember;
 import org.niis.xroad.centralserver.restapi.service.MemberService;
 import org.niis.xroad.centralserver.restapi.service.SubsystemService;
@@ -63,12 +59,9 @@
 import org.springframework.web.bind.annotation.RequestMapping;
 
 import java.util.Set;
-<<<<<<< HEAD
+import java.util.stream.Collectors;
 
 import static java.util.stream.Collectors.toSet;
-=======
-import java.util.stream.Collectors;
->>>>>>> 07671e69
 
 @Controller
 @RequestMapping(ControllerUtil.API_V1_PREFIX)
@@ -81,12 +74,9 @@
     private final AuditDataHelper auditData;
     private final ClientDtoConverter clientDtoConverter;
     private final ClientIdConverter clientIdConverter;
-<<<<<<< HEAD
     private final SubsystemDtoConverter subsystemDtoConverter;
-=======
     private final GroupMemberConverter groupMemberConverter;
     private final SecurityServerDtoConverter securityServerDtoConverter;
->>>>>>> 07671e69
 
     @Override
     @PreAuthorize("hasAuthority('ADD_NEW_MEMBER')")
@@ -131,7 +121,6 @@
     }
 
     @Override
-<<<<<<< HEAD
     @PreAuthorize("hasAuthority('VIEW_MEMBER_DETAILS')")
     public ResponseEntity<Set<SubsystemDto>> getSubsystems(String id) {
         verifyMemberId(id);
@@ -140,7 +129,9 @@
                 .stream()
                 .map(subsystemDtoConverter::toDto)
                 .collect(toSet()));
-=======
+    }
+
+    @Override
     @PreAuthorize("hasAnyAuthority('VIEW_MEMBER_DETAILS')")
     public ResponseEntity<Set<MemberGlobalGroupDto>> getMemberGlobalGroups(final String memberId) {
         verifyMemberId(memberId);
@@ -164,7 +155,6 @@
                 .map(servers -> servers.stream().map(securityServerDtoConverter::toDto).collect(Collectors.toSet()))
                 .map(ResponseEntity::ok)
                 .get();
->>>>>>> 07671e69
     }
 
     @Override
