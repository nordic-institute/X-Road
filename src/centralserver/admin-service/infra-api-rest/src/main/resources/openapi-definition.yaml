openapi: 3.0.0
info:
  contact:
    email: info@niis.org
    name: Nordic Institute for Interoperability Solutions (NIIS)
    url: https://github.com/nordic-institute/X-Road-development/#enhancement-requests-and-error-reports
  description: X-Road Central Server Admin API. Note that the error metadata responses described in some endpoints are subjects to change and may be updated in upcoming versions.
  license:
    name: MIT
    url: https://opensource.org/licenses/MIT
  title: X-Road Central Server Admin API
  version: "1.0.0"
servers:
  - description: basepath for API v1
    url: /api/v1
tags:
  - name: backups
    description: resources related to Backups and Backup Restoration
  - name: certification-services
    description: resources related to Certification Services
  - name: members
    description: resources related to Members
  - name: subsystems
    description: resources related to Subsystems
  - name: clients
    description: resources related to Clients (Members and Subsystems)
  - name: configuration-sources
    description: general resources related to Configuration Sources
  - name: configuration-source-anchors
    description: resources related to Configuration Source Anchors
  - name: configuration-parts
    description: resources related to Configuration Parts
  - name: global-groups
    description: resources related to Global Groups
  - name: initialization
    description: resources related to Central Server initialization
  - name: intermediate-cas
    description: resources related to Intermediate Certificate Authorities
  - name: management-requests
    description: resources related to management requests
  - name: management-services
    description: resources related to Management Services
  - name: member-classes
    description: resources related to Central Server's member classes
  - name: ocsp-responders
    description: resources related to OCSP Responders
  - name: security-servers
    description: resources related to Security Servers
  - name: signing-keys
    description: resources related to Global Configuration Signing Keys
  - name: system
    description: resources related to System info
  - name: timestamping-services
    description: resources related to Central Server's Timestamping Services
  - name: tokens
    description: resources related to Tokens
  - name: trusted-anchors
    description: resources related to Trusted Anchors
paths:
  /backups:
    get:
      description: <h3>Administrator views the backups for the central server.</h3>
      operationId: getBackups
      responses:
        '200':
          content:
            application/json:
              schema:
                description: array of backup objects
                items:
                  $ref: '#/components/schemas/Backup'
                type: array
                uniqueItems: true
          description: list of central server backups
        '401':
          $ref: '#/components/responses/Unauthorized'
        '403':
          $ref: '#/components/responses/Forbidden'
        '500':
          $ref: '#/components/responses/InternalServerError'
      summary: get central server backups
      tags:
        - backups
    post:
      description:
        <h3>Generates a new central server backup.</h3>
        <p>
          This endpoint can also return metadata in the error response.
          The metadata array contains the output of a failed backup generation script.
        </p>
      operationId: addBackup
      responses:
        '201':
          content:
            application/json:
              schema:
                $ref: '#/components/schemas/Backup'
          description: item created
        '202':
          description: item accepted
        '400':
          content:
            application/json:
              examples:
                error_metadata_response:
                  $ref: '#/components/examples/ErrorWithMetadataExample'
                error_response:
                  $ref: '#/components/examples/ErrorExample'
              schema:
                $ref: '#/components/schemas/ErrorInfo'
          description: request was invalid
        '401':
          $ref: '#/components/responses/Unauthorized'
        '403':
          $ref: '#/components/responses/Forbidden'
        '409':
          $ref: '#/components/responses/Conflict'
        '500':
          $ref: '#/components/responses/InternalServerError'
      summary: add new backup for the central server
      tags:
        - backups
  /backups/upload:
    post:
      description:
        <h3>Uploads new central server backup to the system.</h3>
        <p>
          Note that it is possible to overwrite an existing backup file with the same name.
          <ul>
            <li>Attempt to upload a new backup file having the same name with an existing backup and with query
                parameter <code>ignore_warnings</code> = false causes the operation to fail with a warning in
                response's ErrorInfo object.
            </li>
            <li>Attempt to upload a new backup file having the same name with an existing backup and with query
                parameter <code>ignore_warnings</code> = true will overwrite the existing backup.
            </li>
          </ul>
        </p>
        <p>The warning response has a warning code <code>warning_file_already_exists</code> and the metadata field
          contains the name of the existing backup
        </p>
      operationId: uploadBackup
      parameters:
        - description: If true, any ignorable warnings are ignored. if false (or missing), any warnings cause request to fail.
          in: query
          name: ignore_warnings
          required: false
          schema:
            default: false
            type: boolean
      requestBody:
        content:
          multipart/form-data:
            schema:
              $ref: '#/components/schemas/BackupArchive'
        description: backup to add
      responses:
        '201':
          content:
            application/json:
              schema:
                $ref: '#/components/schemas/Backup'
          description: item created
        '202':
          description: item accepted
        '400':
          content:
            application/json:
              examples:
                error_response:
                  $ref: '#/components/examples/ErrorExample'
                warnings_response:
                  $ref: '#/components/examples/UploadExistingBackupWarningExample'
              schema:
                $ref: '#/components/schemas/ErrorInfo'
          description: request was invalid
        '401':
          $ref: '#/components/responses/Unauthorized'
        '403':
          $ref: '#/components/responses/Forbidden'
        '409':
          $ref: '#/components/responses/Conflict'
        '500':
          $ref: '#/components/responses/InternalServerError'
      summary: upload new backup for the central server
      tags:
        - backups
  /backups/{filename}:
    delete:
      description: <h3>Administrator deletes the backup of the central server.</h3>
      operationId: deleteBackup
      parameters:
        - description: filename of the backup
          in: path
          name: filename
          required: true
          schema:
            format: filename
            maxLength: 255
            minLength: 1
            type: string
      responses:
        '204':
          $ref: '#/components/responses/NoContent'
        '400':
          $ref: '#/components/responses/BadRequest'
        '401':
          $ref: '#/components/responses/Unauthorized'
        '403':
          $ref: '#/components/responses/Forbidden'
        '404':
          $ref: '#/components/responses/NotFound'
        '409':
          $ref: '#/components/responses/Conflict'
        '500':
          $ref: '#/components/responses/InternalServerError'
      summary: delete central server backup
      tags:
        - backups
  /backups/{filename}/download:
    get:
      description: <h3>Administrator downloads the backup of the central server.</h3>
      operationId: downloadBackup
      parameters:
        - description: filename of the backup
          in: path
          name: filename
          required: true
          schema:
            format: filename
            maxLength: 255
            minLength: 1
            type: string
      responses:
        '200':
          content:
            application/octet-stream:
              schema:
                description: backup file
                format: binary
                type: string
          description: backup file downloaded
        '400':
          $ref: '#/components/responses/BadRequest'
        '401':
          $ref: '#/components/responses/Unauthorized'
        '403':
          $ref: '#/components/responses/Forbidden'
        '404':
          $ref: '#/components/responses/NotFound'
        '500':
          $ref: '#/components/responses/InternalServerError'
      summary: download central server backup
      tags:
        - backups
  /backups/{filename}/restore:
    put:
      description:
        <h3>Administrator restores the central server configuration from backup.</h3>
        <p>This endpoint can also return metadata in the error response. The metadata array contains the output of a failed backup restore script.</p>
      operationId: restoreBackup
      parameters:
        - description: filename of the backup
          in: path
          name: filename
          required: true
          schema:
            format: filename
            maxLength: 255
            minLength: 1
            type: string
      responses:
        '200':
          content:
            application/json:
              schema:
                $ref: '#/components/schemas/TokensLoggedOut'
          description: restore was successful
        '400':
          content:
            application/json:
              examples:
                error_metadata_response:
                  $ref: '#/components/examples/ErrorWithMetadataExample'
                error_response:
                  $ref: '#/components/examples/ErrorExample'
              schema:
                $ref: '#/components/schemas/ErrorInfo'
          description: request was invalid
        '401':
          $ref: '#/components/responses/Unauthorized'
        '403':
          $ref: '#/components/responses/Forbidden'
        '404':
          $ref: '#/components/responses/NotFound'
        '409':
          $ref: '#/components/responses/Conflict'
        '500':
          $ref: '#/components/responses/InternalServerError'
      summary: restore central server configuration from backup
      tags:
        - backups
  /certification-services:
    get:
      description: <h3>CS administrator views the list of certification services that have been approved and described for this X-Road instance.</h3>
      operationId: getCertificationServices
      responses:
        '200':
          content:
            application/json:
              schema:
                description: array of certification service objects
                items:
                  $ref: '#/components/schemas/ApprovedCertificationService'
                type: array
                uniqueItems: true
          description: list of certification services
        '401':
          $ref: '#/components/responses/Unauthorized'
        '403':
          $ref: '#/components/responses/Forbidden'
        '500':
          $ref: '#/components/responses/InternalServerError'
      summary: get all certification services
      tags:
        - certification-services
    post:
      description: <h3>CS administrator adds a certification service to the list of approved certification services.</h3>
      operationId: addCertificationService
      requestBody:
        content:
          multipart/form-data:
            schema:
              $ref: '#/components/schemas/CertificationServiceFileAndSettings'
        description: the new certification service with settings
      responses:
        '201':
          content:
            application/json:
              schema:
                $ref: '#/components/schemas/ApprovedCertificationService'
          description: created item
        '401':
          $ref: '#/components/responses/Unauthorized'
        '403':
          $ref: '#/components/responses/Forbidden'
        '500':
          $ref: '#/components/responses/InternalServerError'
      summary: add a new certification service
      tags:
        - certification-services
  /certification-services/{id}:
    delete:
      description: <h3>CS Administrator deletes a certification service.</h3>
      operationId: deleteCertificationService
      parameters:
        - description: unique identifier of the certification service
          in: path
          name: id
          required: true
          schema:
            format: text
            minLength: 1
            type: string
      responses:
        '204':
          description: certification service deletion was successful
        '400':
          content:
            application/json:
              examples:
                error_response:
                  $ref: '#/components/examples/ErrorExample'
                warnings_response:
                  $ref: '#/components/examples/DeleteKeyWarningExample'
              schema:
                $ref: '#/components/schemas/ErrorInfo'
          description: request was invalid
        '401':
          $ref: '#/components/responses/Unauthorized'
        '403':
          $ref: '#/components/responses/Forbidden'
        '404':
          $ref: '#/components/responses/NotFound'
        '500':
          $ref: '#/components/responses/InternalServerError'
      summary: delete certification service
      tags:
        - certification-services
    get:
      description: <h3>CS administrator views the details of an approved certification service.</h3>
      operationId: getCertificationService
      parameters:
        - description: unique identifier of the certification service
          in: path
          name: id
          required: true
          schema:
            format: text
            minLength: 1
            type: string
      responses:
        '200':
          content:
            application/json:
              schema:
                $ref: '#/components/schemas/ApprovedCertificationService'
          description: a certification service
        '400':
          $ref: '#/components/responses/BadRequest'
        '401':
          $ref: '#/components/responses/Unauthorized'
        '403':
          $ref: '#/components/responses/Forbidden'
        '404':
          $ref: '#/components/responses/NotFound'
        '500':
          $ref: '#/components/responses/InternalServerError'
      summary: get a certification service
      tags:
        - certification-services
    patch:
      description: <h3>CS administrator edits the settings of a certification service.</h3>
      operationId: updateCertificationService
      parameters:
        - description: unique identifier of the certification service
          in: path
          name: id
          required: true
          schema:
            format: text
            minLength: 1
            type: string
      requestBody:
        content:
          application/json:
            schema:
              $ref: '#/components/schemas/CertificationServiceSettings'
        description: the updated settings of the certification service
        required: true
      responses:
        '200':
          content:
            application/json:
              schema:
                $ref: '#/components/schemas/ApprovedCertificationService'
          description: the new state of the certification service
        '400':
          $ref: '#/components/responses/BadRequest'
        '401':
          $ref: '#/components/responses/Unauthorized'
        '403':
          $ref: '#/components/responses/Forbidden'
        '404':
          $ref: '#/components/responses/NotFound'
        '500':
          $ref: '#/components/responses/InternalServerError'
      summary: update the certification service
      tags:
        - certification-services
  /certification-services/{id}/intermediate-cas:
    get:
      description: <h3>CS administrator views the intermediate CAs configured for a certification service.</h3>
      operationId: getCertificationServiceIntermediateCas
      parameters:
        - description: unique identifier of the certification service
          in: path
          name: id
          required: true
          schema:
            format: text
            minLength: 1
            type: string
      responses:
        '200':
          content:
            application/json:
              schema:
                description: array of certificate authorities
                items:
                  $ref: '#/components/schemas/CertificateAuthority'
                type: array
                uniqueItems: true
          description: list of intermediate certificate authorities belonging to the certification service
        '400':
          $ref: '#/components/responses/BadRequest'
        '401':
          $ref: '#/components/responses/Unauthorized'
        '403':
          $ref: '#/components/responses/Forbidden'
        '404':
          $ref: '#/components/responses/NotFound'
        '500':
          $ref: '#/components/responses/InternalServerError'
      summary: get the intermediate certificate authorities of a certification service
      tags:
        - certification-services
    post:
      description: <h3>CS administrator configures an intermediate CA for a certification service.</h3>
      operationId: addCertificationServiceIntermediateCa
      parameters:
        - description: unique identifier of the certification service
          in: path
          name: id
          required: true
          schema:
            format: text
            minLength: 1
            type: string
      requestBody:
        content:
          multipart/form-data:
            schema:
              $ref: '#/components/schemas/CertificateFile'
        description: the new intermediate certificate authority certificate file
      responses:
        '201':
          content:
            application/json:
              schema:
                $ref: '#/components/schemas/CertificateAuthority'
          description: created item
        '401':
          $ref: '#/components/responses/Unauthorized'
        '403':
          $ref: '#/components/responses/Forbidden'
        '500':
          $ref: '#/components/responses/InternalServerError'
      summary: add a new intermediate certificate authority to a certification service
      tags:
        - certification-services
  /certification-services/{id}/ocsp-responders:
    get:
      description: <h3>CS administrator views the OCSP responders configured for a CA.</h3>
      operationId: getCertificationServiceOcspResponders
      parameters:
        - description: unique identifier of the certification service
          in: path
          name: id
          required: true
          schema:
            format: text
            minLength: 1
            type: string
      responses:
        '200':
          content:
            application/json:
              schema:
                description: array of ocsp responders
                items:
                  $ref: '#/components/schemas/OcspResponder'
                type: array
                uniqueItems: true
          description: list of ocsp responders belonging to the certification service
        '400':
          $ref: '#/components/responses/BadRequest'
        '401':
          $ref: '#/components/responses/Unauthorized'
        '403':
          $ref: '#/components/responses/Forbidden'
        '404':
          $ref: '#/components/responses/NotFound'
        '500':
          $ref: '#/components/responses/InternalServerError'
      summary: get the ocsp responders of a certification service
      tags:
        - certification-services
    post:
      description: <h3>CS administrator adds an OCSP responder service information for a CA.</h3>
      operationId: addCertificationServiceOcspResponder
      parameters:
        - description: unique identifier of the certification service
          in: path
          name: id
          required: true
          schema:
            format: text
            minLength: 1
            type: string
      requestBody:
        content:
          multipart/form-data:
            schema:
              allOf:
                - $ref: '#/components/schemas/OcspResponderUrl'
                - $ref: '#/components/schemas/CertificateFile'
              required:
                - url
                - certificate
        description: ocsp responder to add
      responses:
        '201':
          content:
            application/json:
              schema:
                $ref: '#/components/schemas/OcspResponder'
          description: created item
        '400':
          $ref: '#/components/responses/BadRequest'
        '401':
          $ref: '#/components/responses/Unauthorized'
        '403':
          $ref: '#/components/responses/Forbidden'
        '404':
          $ref: '#/components/responses/NotFound'
        '500':
          $ref: '#/components/responses/InternalServerError'
      summary: add an ocsp responder to a certification service
      tags:
        - certification-services
  /global-groups:
    get:
      description: <h3>CS administrator searches for global groups.</h3>
      operationId: findGlobalGroups
      responses:
        '200':
          content:
            application/json:
              schema:
                description: array of global groups
                items:
                  $ref: '#/components/schemas/GlobalGroupResource'
                type: array
                uniqueItems: true
          description: list of global groups
        '401':
          $ref: '#/components/responses/Unauthorized'
        '403':
          $ref: '#/components/responses/Forbidden'
        '500':
          $ref: '#/components/responses/InternalServerError'
      summary: find global groups
      tags:
        - global-groups
    post:
      description: <h3>CS administrator adds a global group to the central server.</h3>
      operationId: addGlobalGroup
      requestBody:
        content:
          application/json:
            schema:
              $ref: '#/components/schemas/GlobalGroupCodeAndDescription'
        description: global group code and description
        required: true
      responses:
        '201':
          content:
            application/json:
              schema:
                $ref: '#/components/schemas/GlobalGroupResource'
          description: new global group created
        '400':
          content:
            application/json:
              examples:
                error_response:
                  $ref: '#/components/examples/ErrorExample'
                validation_errors_response:
                  $ref: '#/components/examples/ValidationErrorsExample'
              schema:
                $ref: '#/components/schemas/ErrorInfo'
          description: there are errors in the request
        '401':
          $ref: '#/components/responses/Unauthorized'
        '403':
          $ref: '#/components/responses/Forbidden'
        '409':
          $ref: '#/components/responses/Conflict'
        '500':
          $ref: '#/components/responses/InternalServerError'
      summary: add new global group
      tags:
        - global-groups
  /global-groups/{group_id}:
    delete:
      description:
        <h3>CS administrator deletes a global group.</h3>
        <p>The access rights that were granted for the group will not be available for the X-Road members and
          subsystems that were the members of this group.
        </p>
      operationId: deleteGlobalGroup
      parameters:
        - description: id of the global group
          in: path
          name: group_id
          required: true
          schema:
            format: int32
            minLength: 1
            type: integer
      responses:
        '204':
          $ref: '#/components/responses/NoContent'
        '400':
          $ref: '#/components/responses/BadRequest'
        '401':
          $ref: '#/components/responses/Unauthorized'
        '403':
          $ref: '#/components/responses/Forbidden'
        '404':
          $ref: '#/components/responses/NotFound'
        '500':
          $ref: '#/components/responses/InternalServerError'
      summary: delete global group
      tags:
        - global-groups
    get:
      description: <h3>CS administrator views the details of a global group.</h3>
      operationId: getGlobalGroup
      parameters:
        - description: id of the global group
          in: path
          name: group_id
          required: true
          schema:
            format: int32
            minLength: 1
            type: integer
      responses:
        '200':
          content:
            application/json:
              schema:
                $ref: '#/components/schemas/GlobalGroupResource'
          description: global group
        '400':
          $ref: '#/components/responses/BadRequest'
        '401':
          $ref: '#/components/responses/Unauthorized'
        '403':
          $ref: '#/components/responses/Forbidden'
        '404':
          $ref: '#/components/responses/NotFound'
        '500':
          $ref: '#/components/responses/InternalServerError'
      summary: get global group information
      tags:
        - global-groups
    patch:
      description: <h3>CS administrator changes the description of the global group.</h3>
      operationId: updateGlobalGroupDescription
      parameters:
        - description: id of the global group
          in: path
          name: group_id
          required: true
          schema:
            format: int32
            minLength: 1
            type: integer
      requestBody:
        content:
          application/json:
            schema:
              $ref: '#/components/schemas/GlobalGroupDescription'
      responses:
        '200':
          content:
            application/json:
              schema:
                $ref: '#/components/schemas/GlobalGroupResource'
          description: global group modified
        '400':
          $ref: '#/components/responses/BadRequest'
        '401':
          $ref: '#/components/responses/Unauthorized'
        '403':
          $ref: '#/components/responses/Forbidden'
        '404':
          $ref: '#/components/responses/NotFound'
        '500':
          $ref: '#/components/responses/InternalServerError'
      summary: update global group description
      tags:
        - global-groups
  /global-groups/{group_id}/members/filter-model:
    get:
      description: <h3>CS administrator filter model to search global group members.</h3>
      operationId: getGroupMembersFilterModel
      parameters:
        - description: id of the global group
          in: path
          name: group_id
          required: true
          schema:
            format: int32
            minLength: 1
            type: integer
      responses:
        '200':
          content:
            application/json:
              schema:
                $ref: '#/components/schemas/GroupMembersFilterModel'
          description: global group
        '400':
          $ref: '#/components/responses/BadRequest'
        '401':
          $ref: '#/components/responses/Unauthorized'
        '403':
          $ref: '#/components/responses/Forbidden'
        '500':
          $ref: '#/components/responses/InternalServerError'
      summary: get filter model to search global group members
      tags:
        - global-groups
  /global-groups/{group_id}/members/add:
    post:
      description: <h3>CS administrator adds an X-Road member or a member's subsystem to a global group.</h3>
      operationId: addGlobalGroupMembers
      parameters:
        - description: id of the global group
          in: path
          name: group_id
          required: true
          schema:
            format: int32
            minLength: 1
            type: integer
      requestBody:
        content:
          application/json:
            schema:
              $ref: '#/components/schemas/Members'
      responses:
        '201':
          content:
            application/json:
              schema:
                $ref: '#/components/schemas/Members'
          description: new members added
        '400':
          $ref: '#/components/responses/BadRequest'
        '401':
          $ref: '#/components/responses/Unauthorized'
        '403':
          $ref: '#/components/responses/Forbidden'
        '404':
          $ref: '#/components/responses/NotFound'
        '409':
          $ref: '#/components/responses/Conflict'
        '500':
          $ref: '#/components/responses/InternalServerError'
      summary: add new members for the global group
      tags:
        - global-groups
  /global-groups/{group_id}/members:
    post:
      description: <h3>CS administrator view of global group members.</h3>
      operationId: findGlobalGroupMembers
      parameters:
        - description: id of the global group
          in: path
          name: group_id
          required: true
          schema:
            format: int32
            minLength: 1
            type: integer
      requestBody:
        content:
          application/json:
            schema:
              $ref: '#/components/schemas/GroupMembersFilter'
      responses:
        '200':
          description: paged array of global group members
          content:
            application/json:
              schema:
                $ref: '#/components/schemas/PagedGroupMember'
        '400':
          $ref: '#/components/responses/BadRequest'
        '401':
          $ref: '#/components/responses/Unauthorized'
        '403':
          $ref: '#/components/responses/Forbidden'
        '404':
          $ref: '#/components/responses/NotFound'
        '500':
          $ref: '#/components/responses/InternalServerError'
      summary: find global group members
      tags:
        - global-groups
  /global-groups/{group_id}/members/delete:
    post:
      description: <h3>Administrator deletes members from global group.</h3>
      operationId: deleteGlobalGroupMembers
      parameters:
        - description: id of the global group
          in: path
          name: group_id
          required: true
          schema:
            format: int32
            minLength: 1
            type: integer
      requestBody:
        content:
          application/json:
            schema:
              $ref: '#/components/schemas/Members'
      responses:
        '204':
          description: members deleted
        '400':
          $ref: '#/components/responses/BadRequest'
        '401':
          $ref: '#/components/responses/Unauthorized'
        '403':
          $ref: '#/components/responses/Forbidden'
        '404':
          $ref: '#/components/responses/NotFound'
        '409':
          $ref: '#/components/responses/Conflict'
        '500':
          $ref: '#/components/responses/InternalServerError'
      summary: delete members from global group
      tags:
        - global-groups
  /configuration-sources/{configuration_type}/anchor:
    get:
      description: <h3>Administrator views the anchor of a specified configuration source.</h3>
      operationId: getAnchor
      parameters:
        - description: the type of the configuration for which the anchor is fetched for
          in: path
          name: configuration_type
          required: true
          schema:
            $ref: '#/components/schemas/ConfigurationType'
      responses:
        '200':
          content:
            application/json:
              schema:
                $ref: '#/components/schemas/ConfigurationAnchor'
          description: the configuration anchor
        '400':
          $ref: '#/components/responses/BadRequest'
        '401':
          $ref: '#/components/responses/Unauthorized'
        '403':
          $ref: '#/components/responses/Forbidden'
        '404':
          $ref: '#/components/responses/NotFound'
        '500':
          $ref: '#/components/responses/InternalServerError'
      summary: CS administrator views the anchor of a configuration source
      tags:
        - configuration-source-anchors
  /configuration-sources/{configuration_type}/anchor/download:
    get:
      description: <h3>Administrator downloads the configuration anchor information of a specified configuration source.</h3>
      operationId: downloadAnchor
      parameters:
        - description: the type of the configuration for which the anchor is fetched for
          in: path
          name: configuration_type
          required: true
          schema:
            $ref: '#/components/schemas/ConfigurationType'
      responses:
        '200':
          content:
            application/xml:
              schema:
                description: configuration anchor file
                format: binary
                type: string
          description: configuration anchor
        '400':
          $ref: '#/components/responses/BadRequest'
        '401':
          $ref: '#/components/responses/Unauthorized'
        '403':
          $ref: '#/components/responses/Forbidden'
        '404':
          $ref: '#/components/responses/NotFound'
        '500':
          $ref: '#/components/responses/InternalServerError'
      summary: download configuration anchor information
      tags:
        - configuration-source-anchors
  /configuration-sources/{configuration_type}/anchor/re-create:
    put:
      description: <h3>Administrator re-creates the configuration anchor of a specified configuration source.</h3>
      operationId: reCreateAnchor
      parameters:
        - description: the type of the configuration for which the anchor is re-created for
          in: path
          name: configuration_type
          required: true
          schema:
            $ref: '#/components/schemas/ConfigurationType'
      responses:
        '200':
          content:
            application/json:
              schema:
                $ref: '#/components/schemas/ConfigurationAnchor'
          description: the new configuration anchor resource
        '400':
          $ref: '#/components/responses/BadRequest'
        '401':
          $ref: '#/components/responses/Unauthorized'
        '403':
          $ref: '#/components/responses/Forbidden'
        '404':
          $ref: '#/components/responses/NotFound'
        '500':
          $ref: '#/components/responses/InternalServerError'
      summary: re-create the configuration source anchor file
      tags:
        - configuration-source-anchors
  /configuration-sources/{configuration_type}/configuration-parts:
    # Note: only ConfigurationType INTERNAL is supported
    get:
      description: <h3>Administrator views the configuration parts of a specified configuration source.</h3>
      operationId: getConfigurationParts
      parameters:
        - description: the type of the configuration for which the configuration parts are fetched for
          in: path
          name: configuration_type
          required: true
          schema:
            $ref: '#/components/schemas/ConfigurationType'
      responses:
        '200':
          content:
            application/json:
              schema:
                description: array of configuration parts
                items:
                  $ref: '#/components/schemas/ConfigurationPart'
                type: array
                uniqueItems: true
          description: global conf parts
        '400':
          $ref: '#/components/responses/BadRequest'
        '401':
          $ref: '#/components/responses/Unauthorized'
        '403':
          $ref: '#/components/responses/Forbidden'
        '500':
          $ref: '#/components/responses/InternalServerError'
      summary: CS administrator views the configuration parts of a configuration source
      tags:
        - configuration-parts
    post:
      description: <h3>Administrator uploads additional configuration parts file. Note - only supported for ConfigurationType = INTERNAL</h3>
      operationId: uploadConfigurationParts
      parameters:
        - description: the type of the configuration for which the configuration parts are uploaded for
          in: path
          name: configuration_type
          required: true
          schema:
            $ref: '#/components/schemas/ConfigurationType'
      requestBody:
        content:
          multipart/form-data:
            schema:
              $ref: '#/components/schemas/ConfigurationPartUpload'
        description: new additional configuration parts file to add
        required: true
      responses:
        '201':
          content:
            application/json:
              schema:
                $ref: '#/components/schemas/TrustedAnchor'
          description: the new trusted anchor resource
        '400':
          $ref: '#/components/responses/BadRequest'
        '401':
          $ref: '#/components/responses/Unauthorized'
        '403':
          $ref: '#/components/responses/Forbidden'
        '500':
          $ref: '#/components/responses/InternalServerError'
      summary: CS administrator uploads additional configuration parts file
      tags:
        - configuration-parts
  /configuration-sources/{configuration_type}/configuration-parts/{content_identifier}/{version}/download:
    get:
      description: <h3>Administrator downloads a configuration parts file.</h3>
      operationId: downloadConfigurationParts
      parameters:
        - description: the type of the configuration
          in: path
          name: configuration_type
          required: true
          schema:
            $ref: '#/components/schemas/ConfigurationType'
        - description: the content identifier of the configuration part
          in: path
          name: content_identifier
          required: true
          schema:
            $ref: '#/components/schemas/ConfigurationPartContentIdentifier'
        - description: version of the configuration part. 0 = all versions
          in: path
          name: version
          required: true
          schema:
            example: 2
            format: int32
            minimum: 0
            type: integer
      responses:
        '200':
          content:
            application/xml:
              schema:
                description: configuration parts file
                format: binary
                type: string
          description: configuration parts file
        '400':
          $ref: '#/components/responses/BadRequest'
        '401':
          $ref: '#/components/responses/Unauthorized'
        '403':
          $ref: '#/components/responses/Forbidden'
        '404':
          $ref: '#/components/responses/NotFound'
        '500':
          $ref: '#/components/responses/InternalServerError'
      summary: download a configuration parts file
      tags:
        - configuration-parts
  /signing-keys/{id}:
    delete:
      description: <h3>Administrator deletes the configuration signing key.</h3>
      operationId: deleteKey
      parameters:
        - description: Id of the signing key
          in: path
          name: id
          required: true
          schema:
            format: text
            minLength: 1
            type: string
        - description: if true, any ignorable warnings are ignored. if false (or missing), any warnings cause request to fail
          in: query
          name: ignore_warnings
          required: false
          schema:
            default: false
            type: boolean
      responses:
        '204':
          description: key deletion was successful
        '400':
          content:
            application/json:
              examples:
                error_response:
                  $ref: '#/components/examples/ErrorExample'
                warnings_response:
                  $ref: '#/components/examples/DeleteKeyWarningExample'
              schema:
                $ref: '#/components/schemas/ErrorInfo'
          description: request was invalid
        '401':
          $ref: '#/components/responses/Unauthorized'
        '403':
          $ref: '#/components/responses/Forbidden'
        '404':
          $ref: '#/components/responses/NotFound'
        '500':
          $ref: '#/components/responses/InternalServerError'
      summary: delete key
      tags:
        - signing-keys
  /signing-keys/{id}/activate:
    put:
      description: <h3>Administrator activates a configuration signing key.</h3>
      operationId: activateKey
      parameters:
        - description: Id of the signing key
          in: path
          name: id
          required: true
          schema:
            format: text
            minLength: 1
            type: string
      responses:
        '204':
          $ref: '#/components/responses/NoContent'
        '400':
          $ref: '#/components/responses/BadRequest'
        '401':
          $ref: '#/components/responses/Unauthorized'
        '403':
          $ref: '#/components/responses/Forbidden'
        '404':
          $ref: '#/components/responses/NotFound'
        '500':
          $ref: '#/components/responses/InternalServerError'
      summary: activate key
      tags:
        - signing-keys
  /tokens:
    get:
      description: <h3>Administrator views tokens</h3>
      operationId: getTokens
      responses:
        '200':
          content:
            application/json:
              schema:
                description: array of token objects
                items:
                  $ref: '#/components/schemas/Token'
                type: array
                uniqueItems: true
          description: list of tokens
        '401':
          $ref: '#/components/responses/Unauthorized'
        '403':
          $ref: '#/components/responses/Forbidden'
        '500':
          $ref: '#/components/responses/InternalServerError'
      summary: CS administrator views the tokens of the central server
      tags:
        - tokens
  /configuration-sources/{configuration_type}/signing-keys:
    post:
      description: <h3>Adds configuration signing key for selected configuration source and token.</h3>
      operationId: addKey
      parameters:
        - description: the type of the configuration for which the signing key is generated
          in: path
          name: configuration_type
          required: true
          schema:
            $ref: '#/components/schemas/ConfigurationType'
      requestBody:
        content:
          application/json:
            schema:
              $ref: '#/components/schemas/ConfigurationSigningKeyAdd'
      responses:
        '201':
          content:
            application/json:
              schema:
                $ref: '#/components/schemas/ConfigurationSigningKey'
          description: created signing key
        '400':
          $ref: '#/components/responses/BadRequest'
        '401':
          $ref: '#/components/responses/Unauthorized'
        '403':
          $ref: '#/components/responses/Forbidden'
        '404':
          $ref: '#/components/responses/NotFound'
        '500':
          $ref: '#/components/responses/InternalServerError'
      summary: add new key
      tags:
        - signing-keys
  /tokens/{id}/login:
    put:
      description: <h3>Administrator logs in to a token</h3>
      operationId: loginToken
      parameters:
        - description: id of the token
          in: path
          name: id
          required: true
          schema:
            format: text
            minLength: 1
            type: string
      requestBody:
        content:
          application/json:
            schema:
              $ref: '#/components/schemas/TokenPassword'
        required: true
      responses:
        '200':
          content:
            application/json:
              schema:
                $ref: '#/components/schemas/Token'
          description: logged in
        '400':
          $ref: '#/components/responses/BadRequest'
        '401':
          $ref: '#/components/responses/Unauthorized'
        '403':
          $ref: '#/components/responses/Forbidden'
        '404':
          $ref: '#/components/responses/NotFound'
        '500':
          $ref: '#/components/responses/InternalServerError'
      summary: login to token
      tags:
        - tokens
  /tokens/{id}/logout:
    put:
      description: <h3>Administrator logs out from token.</h3>
      operationId: logoutToken
      parameters:
        - description: id of the token
          in: path
          name: id
          required: true
          schema:
            format: text
            minLength: 1
            type: string
      responses:
        '200':
          content:
            application/json:
              schema:
                $ref: '#/components/schemas/Token'
          description: logged out
        '400':
          $ref: '#/components/responses/BadRequest'
        '401':
          $ref: '#/components/responses/Unauthorized'
        '403':
          $ref: '#/components/responses/Forbidden'
        '404':
          $ref: '#/components/responses/NotFound'
        '500':
          $ref: '#/components/responses/InternalServerError'
      summary: logout from token
      tags:
        - tokens
  /trusted-anchors:
    get:
      description: <h3>Administrator views the trusted anchors.</h3>
      operationId: getTrustedAnchors
      responses:
        '200':
          content:
            application/json:
              schema:
                description: array of trusted anchor objects
                items:
                  $ref: '#/components/schemas/TrustedAnchor'
                type: array
                uniqueItems: true
          description: list of anchors
        '401':
          $ref: '#/components/responses/Unauthorized'
        '403':
          $ref: '#/components/responses/Forbidden'
        '500':
          $ref: '#/components/responses/InternalServerError'
      summary: CS administrator views the trusted anchors
      tags:
        - trusted-anchors
    post:
      description: <h3>Administrator uploads a new additional trusted anchor.</h3>
      operationId: uploadTrustedAnchor
      requestBody:
        content:
          application/octet-stream:
            schema:
              description: trusted anchor file
              format: binary
              type: string
        description: the new trusted anchor file to add
        required: true
      responses:
        '201':
          content:
            application/json:
              schema:
                $ref: '#/components/schemas/TrustedAnchor'
          description: the new trusted anchor resource
        '401':
          $ref: '#/components/responses/Unauthorized'
        '403':
          $ref: '#/components/responses/Forbidden'
        '500':
          $ref: '#/components/responses/InternalServerError'
      summary: CS administrator uploads a new additional trusted anchor
      tags:
        - trusted-anchors
  /trusted-anchors/{hash}:
    delete:
      description: <h3>Administrator deletes a trusted anchor.</h3>
      operationId: deleteTrustedAnchor
      parameters:
        - description: hash of the trusted anchor
          in: path
          name: hash
          required: true
          schema:
            format: text
            maxLength: 40
            minLength: 1
            type: string
      responses:
        '204':
          $ref: '#/components/responses/NoContent'
        '400':
          $ref: '#/components/responses/BadRequest'
        '401':
          $ref: '#/components/responses/Unauthorized'
        '403':
          $ref: '#/components/responses/Forbidden'
        '404':
          $ref: '#/components/responses/NotFound'
        '500':
          $ref: '#/components/responses/InternalServerError'
      summary: delete a trusted anchor
      tags:
        - trusted-anchors
  /trusted-anchors/{hash}/download:
    get:
      description: <h3>Administrator downloads the trusted anchor.</h3>
      operationId: downloadTrustedAnchor
      parameters:
        - description: hash of the trusted anchor
          in: path
          name: hash
          required: true
          schema:
            format: text
            maxLength: 40
            minLength: 1
            type: string
      responses:
        '200':
          content:
            application/xml:
              schema:
                description: trusted anchor file
                format: binary
                type: string
          description: trusted anchor
        '400':
          $ref: '#/components/responses/BadRequest'
        '401':
          $ref: '#/components/responses/Unauthorized'
        '403':
          $ref: '#/components/responses/Forbidden'
        '404':
          $ref: '#/components/responses/NotFound'
        '500':
          $ref: '#/components/responses/InternalServerError'
      summary: download trusted anchor
      tags:
        - trusted-anchors
  /configuration-sources/{configuration_type}/download-url:
    get:
      description: <h3>Administrator views the download url of a specified configuration source.</h3>
      operationId: getDownloadUrl
      parameters:
        - description: the type of the configuration for which the download url is fetched for
          in: path
          name: configuration_type
          required: true
          schema:
            $ref: '#/components/schemas/ConfigurationType'
      responses:
        '200':
          content:
            application/json:
              schema:
                $ref: '#/components/schemas/GlobalConfDownloadUrl'
          description: global conf download url
        '400':
          $ref: '#/components/responses/BadRequest'
        '401':
          $ref: '#/components/responses/Unauthorized'
        '403':
          $ref: '#/components/responses/Forbidden'
        '404':
          $ref: '#/components/responses/NotFound'
        '500':
          $ref: '#/components/responses/InternalServerError'
      summary: CS administrator views the url from where to download the internal configuration from
      tags:
        - configuration-sources
  /initialization:
    post:
      description:
        <h3>Administrator initializes a new Central Server with the provided initial configuration.</h3>
        <p> This endpoint can also return metadata in the error response. The metadata array can contain error
          messages about why the init did not succeed. If the pin code is too weak, the error code <code>weak_pin</code>
          is used and the entries in the metadata array are always ordered in following way
          <ul>
            <li>metadata has a list of strings ["pin_min_length", x, "pin_min_char_classes_count", y] where</li>
            <li>x = the minimum length of the pin code</li>
            <li>y = the minimum amount of character classes (e.g. uppercase, number, special characters) to be used in the pin code</li>
          </ul>
          Other possible error code are
          <ul>
            <li><code>invalid_init_params</code> for "business" logic problems which can have any one or more of the
              following strings in the metadata field. There "_exists" -entries are returned if parameter has been
              given already in partially succeeded initialization. The "_not_provided"-entries are returned if these
              parameters is needed still for the initialization,  but it is not given in the request.
            </li>
            <li>pin_code_exists</li>
            <li>pin_code_not_provided</li>
            <li>server_address_exists</li>
            <li>server_address_not_provided</li>
            <li>instance_identifier_exists</li>
            <li>instance_identifier_not_provided</li>
            <li><code>validation_failure</code> for parameter format errors
          </ul>
          <strong>See the '400' response examples</strong>
        </p>
      operationId: initCentralServer
      requestBody:
        content:
          application/json:
            schema:
              $ref: '#/components/schemas/InitialServerConf'
        description: initial central server configuration
      responses:
        '201':
          description: central server initialized
        '400':
          content:
            application/json:
              examples:
                error_invalid_init_params:
                  $ref: '#/components/examples/ErrorInvalidInitParamsMetadataExample'
                error_response:
                  $ref: '#/components/examples/ErrorExample'
                error_weak_pin:
                  $ref: '#/components/examples/ErrorWeakPinMetadataExample'
                validation_errors_response:
                  $ref: '#/components/examples/ValidationErrorsExample'
                warnings_response:
                  $ref: '#/components/examples/InitializationWarningExample'
              schema:
                $ref: '#/components/schemas/ErrorInfo'
          description: request was invalid
        '401':
          $ref: '#/components/responses/Unauthorized'
        '403':
          $ref: '#/components/responses/Forbidden'
        '404':
          $ref: '#/components/responses/NotFound'
        '500':
          $ref: '#/components/responses/InternalServerError'
      summary: Initialize a new central server with the provided initial configuration
      tags:
        - initialization
  /initialization/status:
    get:
      description: <h3>Administrator checks the initialization status of the Central Server.</h3>
      operationId: getInitializationStatus
      responses:
        '200':
          content:
            application/json:
              schema:
                $ref: '#/components/schemas/InitializationStatus'
          description: initialization status of the Central Server
        '400':
          $ref: '#/components/responses/BadRequest'
        '401':
          $ref: '#/components/responses/Unauthorized'
        '403':
          $ref: '#/components/responses/Forbidden'
        '404':
          $ref: '#/components/responses/NotFound'
        '500':
          $ref: '#/components/responses/InternalServerError'
      summary: Check the initialization status of the Central Server
      tags:
        - initialization
  /intermediate-cas/{id}:
    delete:
      description: <h3>CS administrator deletes an intermediate CA.</h3>
      operationId: deleteIntermediateCa
      parameters:
        - description: unique identifier of the intermediate certificate authority
          in: path
          name: id
          required: true
          schema:
            format: text
            minLength: 1
            type: string
      responses:
        '204':
          description: ca deletion was successful
        '400':
          content:
            application/json:
              examples:
                error_response:
                  $ref: '#/components/examples/ErrorExample'
                warnings_response:
                  $ref: '#/components/examples/DeleteKeyWarningExample'
              schema:
                $ref: '#/components/schemas/ErrorInfo'
          description: request was invalid
        '401':
          $ref: '#/components/responses/Unauthorized'
        '403':
          $ref: '#/components/responses/Forbidden'
        '404':
          $ref: '#/components/responses/NotFound'
        '500':
          $ref: '#/components/responses/InternalServerError'
      summary: delete an intermediate certificate authority
      tags:
        - intermediate-cas
    get:
      description: <h3>CS administrator views the details of an intermediate CA.</h3>
      operationId: getIntermediateCa
      parameters:
        - description: unique identifier of the intermediate certificate authority
          in: path
          name: id
          required: true
          schema:
            format: text
            minLength: 1
            type: string
      responses:
        '200':
          content:
            application/json:
              schema:
                $ref: '#/components/schemas/CertificateAuthority'
          description: intermediate certificate authority
        '400':
          $ref: '#/components/responses/BadRequest'
        '401':
          $ref: '#/components/responses/Unauthorized'
        '403':
          $ref: '#/components/responses/Forbidden'
        '404':
          $ref: '#/components/responses/NotFound'
        '500':
          $ref: '#/components/responses/InternalServerError'
      summary: get an intermediate certificate authority
      tags:
        - intermediate-cas
  /intermediate-cas/{id}/ocsp-responders:
    get:
      description: <h3>CS administrator views the OCSP responders configured for an intermediate CA.</h3>
      operationId: getIntermediateCaOcspResponders
      parameters:
        - description: unique identifier of the intermediate certificate authority
          in: path
          name: id
          required: true
          schema:
            format: text
            minLength: 1
            type: string
      responses:
        '200':
          content:
            application/json:
              schema:
                description: array of ocsp responders
                items:
                  $ref: '#/components/schemas/OcspResponder'
                type: array
                uniqueItems: true
          description: list of ocsp responders belonging to the intermediate certificate authority
        '400':
          $ref: '#/components/responses/BadRequest'
        '401':
          $ref: '#/components/responses/Unauthorized'
        '403':
          $ref: '#/components/responses/Forbidden'
        '404':
          $ref: '#/components/responses/NotFound'
        '500':
          $ref: '#/components/responses/InternalServerError'
      summary: get the ocsp responders of an intermediate certificate authority
      tags:
        - intermediate-cas
    post:
      description: <h3>CS administrator adds an OCSP responder service information for an intermediate CA.</h3>
      operationId: addIntermediateCaOcspResponder
      parameters:
        - description: unique identifier of the intermediate certificate authority
          in: path
          name: id
          required: true
          schema:
            format: text
            minLength: 1
            type: string
      requestBody:
        content:
          multipart/form-data:
            schema:
              allOf:
                - $ref: '#/components/schemas/OcspResponderUrl'
                - $ref: '#/components/schemas/CertificateFile'
              required:
                - url
                - certificate
        description: ocsp responder to add
      responses:
        '201':
          content:
            application/json:
              schema:
                $ref: '#/components/schemas/OcspResponder'
          description: created item
        '400':
          $ref: '#/components/responses/BadRequest'
        '401':
          $ref: '#/components/responses/Unauthorized'
        '403':
          $ref: '#/components/responses/Forbidden'
        '404':
          $ref: '#/components/responses/NotFound'
        '500':
          $ref: '#/components/responses/InternalServerError'
      summary: add an ocsp responder to an intermediate certificate authority
      tags:
        - intermediate-cas
  /member-classes:
    get:
      description: <h3>CS Administrator lists member classes.</h3>
      operationId: getMemberClasses
      responses:
        '200':
          content:
            application/json:
              schema:
                description: array of member classes
                items:
                  $ref: '#/components/schemas/MemberClass'
                type: array
                uniqueItems: true
          description: array of member classes
        '401':
          $ref: '#/components/responses/Unauthorized'
        '403':
          $ref: '#/components/responses/Forbidden'
        '500':
          $ref: '#/components/responses/InternalServerError'
      summary: List member classes
      tags:
        - member-classes
    post:
      description:
        <h3>CS Administrator adds a new member class.</h3>
        <p>The member class will be validated and if the validation fails a validation error is returned.</p>
      operationId: addMemberClass
      requestBody:
        content:
          application/json:
            schema:
              $ref: '#/components/schemas/MemberClass'
        description: new additional member class to add
        required: true
      responses:
        '201':
          content:
            application/json:
              schema:
                $ref: '#/components/schemas/MemberClass'
          description: the added member class
        '400':
          content:
            application/json:
              examples:
                error_response:
                  $ref: '#/components/examples/ErrorExample'
                validation_errors_response:
                  $ref: '#/components/examples/ValidationErrorsExample'
              schema:
                $ref: '#/components/schemas/ErrorInfo'
          description: there are errors in the request
        '401':
          $ref: '#/components/responses/Unauthorized'
        '403':
          $ref: '#/components/responses/Forbidden'
        '409':
          $ref: '#/components/responses/Conflict'
        '500':
          $ref: '#/components/responses/InternalServerError'
      summary: add a new member class
      tags:
        - member-classes
  /member-classes/{code}:
    delete:
      description: <h3>CS Administrator deletes a member class.</h3>
      operationId: deleteMemberClass
      parameters:
        - description: code of the member class
          in: path
          name: code
          required: true
          schema:
            format: text
            maxLength: 255
            minLength: 1
            type: string
      responses:
        '204':
          $ref: '#/components/responses/NoContent'
        '400':
          $ref: '#/components/responses/BadRequest'
        '401':
          $ref: '#/components/responses/Unauthorized'
        '403':
          $ref: '#/components/responses/Forbidden'
        '404':
          $ref: '#/components/responses/NotFound'
        '500':
          $ref: '#/components/responses/InternalServerError'
      summary: delete a member class
      tags:
        - member-classes
    put:
      tags:
        - member-classes
      summary: Update member class description # note: this is PATCH in other similar endpoints
      operationId: updateMemberClassDescription
      description: CS Administrator updates a member class description.
      parameters:
        - in: path
          name: code
          description: code of the member class
          required: true
          schema:
            type: string
            format: text
            minLength: 1
            maxLength: 255
      requestBody:
        description: the new description of the member class
        required: true
        content:
          application/json:
            schema:
              $ref: '#/components/schemas/MemberClass'
      responses:
        '200':
          description: the new status of the updated member class
          content:
            application/json:
              schema:
                $ref: '#/components/schemas/MemberClass'
        '400':
          description: request was invalid
        '401':
          description: authentication credentials are missing
        '403':
          description: request has been refused
        '404':
          description: resource requested does not exists
        '406':
          description: request specified an invalid format
        '500':
          description: internal server error
  /members:
    post:
      description:
        <h3>CS administrator creates a new member.</h3>
        <p>The member id will be validated and if the validation fails a validation error is returned.</p>
        <p>Member's association with security servers is created through management requests.</p>
      operationId: addMember
      requestBody:
        content:
          application/json:
            schema:
              $ref: '#/components/schemas/Client'
        description: Member details
        required: true
      responses:
        '201':
          content:
            application/json:
              schema:
                $ref: '#/components/schemas/Client'
          description: new member created
        '400':
          content:
            application/json:
              examples:
                error_response:
                  $ref: '#/components/examples/ErrorExample'
                validation_errors_response:
                  $ref: '#/components/examples/ValidationErrorsExample'
              schema:
                $ref: '#/components/schemas/ErrorInfo'
          description: there are errors in the request
        '401':
          $ref: '#/components/responses/Unauthorized'
        '403':
          $ref: '#/components/responses/Forbidden'
        '409':
          $ref: '#/components/responses/Conflict'
        '500':
          $ref: '#/components/responses/InternalServerError'
      summary: add new member to the central server
      tags:
        - members
  /members/{id}:
    delete:
      description: <h3>CS administrator deletes a member</h3>
      operationId: deleteMember
      parameters:
        - description: the encoded string representation of the x-road member id
          example: FI:GOV:123
          in: path
          name: id
          required: true
          schema:
            format: text
            maxLength: 1023
            minLength: 1
            type: string
      responses:
        '204':
          $ref: '#/components/responses/NoContent'
        '400':
          $ref: '#/components/responses/BadRequest'
        '401':
          $ref: '#/components/responses/Unauthorized'
        '403':
          $ref: '#/components/responses/Forbidden'
        '404':
          $ref: '#/components/responses/NotFound'
        '409':
          $ref: '#/components/responses/Conflict'
        '500':
          $ref: '#/components/responses/InternalServerError'
      summary: delete a member
      tags:
        - members
    get:
      description: <h3>CS administrator views a members's details.</h3>
      operationId: getMember
      parameters:
        - description: the encoded string representation of the x-road member or subsystem id
          example: FI:GOV:123:ABC
          in: path
          name: id
          required: true
          schema:
            format: text
            maxLength: 1023
            minLength: 1
            type: string
      responses:
        '200':
          content:
            application/json:
              schema:
                $ref: '#/components/schemas/Client'
          description: a member
        '400':
          $ref: '#/components/responses/BadRequest'
        '401':
          $ref: '#/components/responses/Unauthorized'
        '403':
          $ref: '#/components/responses/Forbidden'
        '404':
          $ref: '#/components/responses/NotFound'
        '500':
          $ref: '#/components/responses/InternalServerError'
      summary: get a member by its id
      tags:
        - members
    patch:
      description:
        <h3>CS administrator edits the name of an X-Road member.</h3>
        <p>Attempting to edit name with subsystem id results in http 400</p>
      operationId: updateMemberName
      parameters:
        - description: the encoded string representation of the x-road member
          example: FI:GOV:123
          in: path
          name: id
          required: true
          schema:
            format: text
            maxLength: 1023
            minLength: 1
            type: string
      requestBody:
        content:
          application/json:
            schema:
              $ref: '#/components/schemas/MemberName'
        description: member name
        required: true
      responses:
        '200':
          content:
            application/json:
              schema:
                $ref: '#/components/schemas/Client'
          description: the updated member
        '400':
          $ref: '#/components/responses/BadRequest'
        '401':
          $ref: '#/components/responses/Unauthorized'
        '403':
          $ref: '#/components/responses/Forbidden'
        '404':
          $ref: '#/components/responses/NotFound'
        '500':
          $ref: '#/components/responses/InternalServerError'
      summary: update the name of a member
      tags:
        - members
<<<<<<< HEAD
  /members/{id}/subsystems:
    get:
      description: <h3>CS Administrator lists subsystems.</h3>
      operationId: getSubsystems
      parameters:
        - description: the encoded string representation of the x-road member
=======
  /members/{id}/global-groups:
    get:
      description: <h3>CS administrator views a members' global groups.</h3>
      operationId: getMemberGlobalGroups
      parameters:
        - description: the encoded string representation of the x-road member or subsystem id
>>>>>>> 07671e69
          example: FI:GOV:123
          in: path
          name: id
          required: true
          schema:
            format: text
            maxLength: 1023
            minLength: 1
            type: string
      responses:
        '200':
          content:
            application/json:
              schema:
<<<<<<< HEAD
                description: array of subsystems
                items:
                  $ref: '#/components/schemas/Subsystem'
                type: array
                uniqueItems: true
          description: array of subsystems
=======
                description: array of member global groups
                items:
                  $ref: '#/components/schemas/MemberGlobalGroup'
                type: array
                uniqueItems: true
          description: List of member's global groups
>>>>>>> 07671e69
        '400':
          $ref: '#/components/responses/BadRequest'
        '401':
          $ref: '#/components/responses/Unauthorized'
        '403':
          $ref: '#/components/responses/Forbidden'
<<<<<<< HEAD
        '404':
          $ref: '#/components/responses/NotFound'
        '500':
          $ref: '#/components/responses/InternalServerError'
      summary: List subsystems
      tags:
        - members
=======
        '500':
          $ref: '#/components/responses/InternalServerError'
      tags:
        - members
        - global-groups
  /members/{id}/owned-servers:
    get:
      description: <h3>CS administrator views a members' owned servers.</h3>
      operationId: getOwnedServers
      parameters:
        - description: the encoded string representation of the x-road member or subsystem id
          example: FI:GOV:123
          in: path
          name: id
          required: true
          schema:
            format: text
            maxLength: 1023
            minLength: 1
            type: string
      responses:
        '200':
          content:
            application/json:
              schema:
                description: array of member security servers
                items:
                  $ref: '#/components/schemas/SecurityServer'
                type: array
                uniqueItems: true
          description: List of member's global groups
        '400':
          $ref: '#/components/responses/BadRequest'
        '401':
          $ref: '#/components/responses/Unauthorized'
        '403':
          $ref: '#/components/responses/Forbidden'
        '500':
          $ref: '#/components/responses/InternalServerError'
      tags:
        - members
        - security-servers
>>>>>>> 07671e69
  /subsystems:
    post:
      description:
        <h3>CS administrator creates a new subsystem.</h3>
        <p>The subsystem id will be validated and if the validation fails a validation error is returned.</p>
        <p>Subsystem's association with security servers is created through management requests.</p>
      operationId: addSubsystem
      requestBody:
        content:
          application/json:
            schema:
              $ref: '#/components/schemas/Client'
        description: Subsystem details
        required: true
      responses:
        '201':
          content:
            application/json:
              schema:
                $ref: '#/components/schemas/Client'
          description: new subsystem created
        '400':
          content:
            application/json:
              examples:
                error_response:
                  $ref: '#/components/examples/ErrorExample'
                validation_errors_response:
                  $ref: '#/components/examples/ValidationErrorsExample'
              schema:
                $ref: '#/components/schemas/ErrorInfo'
          description: there are errors in the request
        '401':
          $ref: '#/components/responses/Unauthorized'
        '403':
          $ref: '#/components/responses/Forbidden'
        '409':
          $ref: '#/components/responses/Conflict'
        '500':
          $ref: '#/components/responses/InternalServerError'
      summary: add new subsystem to the central server
      tags:
        - subsystems
  /subsystems/{id}:
    delete:
      description: <h3>CS administrator deletes a subsystem</h3>
      operationId: deleteSubsystem
      parameters:
        - description: the encoded string representation of the subsystem id
          example: FI:GOV:123:SUBSYSTEM1
          in: path
          name: id
          required: true
          schema:
            format: text
            maxLength: 1023
            minLength: 1
            type: string
      responses:
        '204':
          $ref: '#/components/responses/NoContent'
        '400':
          $ref: '#/components/responses/BadRequest'
        '401':
          $ref: '#/components/responses/Unauthorized'
        '403':
          $ref: '#/components/responses/Forbidden'
        '404':
          $ref: '#/components/responses/NotFound'
        '500':
          $ref: '#/components/responses/InternalServerError'
      summary: delete a subsystem
      tags:
        - subsystems
  /subsystems/{subsystemId}/servers/{serverId}:
    delete:
      description: <h3>CS administrator unregisters a subsystem from a Security Server</h3>
      operationId: unregisterSubsystem
      parameters:
        - description: the encoded string representation of the subsystem id
          example: FI:GOV:123:SUBSYSTEM1
          in: path
          name: subsystemId
          required: true
          schema:
            format: text
            maxLength: 1023
            minLength: 1
            type: string
        - description: the encoded string representation of the Security Server id
          example: FI:GOV:123:sserver1
          in: path
          name: serverId
          required: true
          schema:
            format: text
            maxLength: 1023
            minLength: 1
            type: string
      responses:
        '204':
          $ref: '#/components/responses/NoContent'
        '400':
          $ref: '#/components/responses/BadRequest'
        '401':
          $ref: '#/components/responses/Unauthorized'
        '403':
          $ref: '#/components/responses/Forbidden'
        '404':
          $ref: '#/components/responses/NotFound'
        '500':
          $ref: '#/components/responses/InternalServerError'
      summary: delete a subsystem
      tags:
        - subsystems
  /clients:
    get:
      description: <h3>CS administrator searches for X-Road clients.</h3>
      operationId: findClients
      parameters:
        - description: >
            An optional generic filtering query parameter selects only items that contain parameter
            value in properties (member name, member_class, member_code, subsystem_code) . Needs to be properly encoded for the
            special characters, too. Empty value means the parameter is ignored.
          in: query
          name: q
          required: false
          schema:
            example: foobar
            format: text
            maxLength: 25
            type: string
        - description: >
            optional paging and sorting parameters. Sorting possible according to one of the following values:
            <ul>
                <li><b>id</b> for id</li>
                <li><b>member_name</b> for client's member name,</li>
                <li><b>xroad_id.instance_id</b> for client's instance id</li>
                <li><b>xroad_id.member_class</b> for client's member class or</li>
                <li><b>xroad_id.member_code</b> for client's member code or</li>
                <li><b>client_type</b> for client type.</li>
            </ul>
          in: query
          name: paging_sorting
          required: false
          schema:
            $ref: '#/components/schemas/PagingSortingParameters'
        - description: an optional search string (member name). Client field needs to contain parameter value (case insensitive). Empty value means the parameter is ignored.
          in: query
          name: name
          required: false
          schema:
            format: text
            maxLength: 255
            minLength: 0
            type: string
        - description: an optional search string (instance). Client field needs to contain parameter value (case insensitive). Empty value means the parameter is ignored.
          in: query
          name: instance
          required: false
          schema:
            format: text
            maxLength: 255
            minLength: 0
            type: string
        - description: an optional search string (member_class). Client field needs to contain parameter value (case insensitive). Empty value means the parameter is ignored.
          in: query
          name: member_class
          required: false
          schema:
            format: text
            maxLength: 255
            minLength: 0
            type: string
        - description: an optional search string (member_code). Client field needs to contain parameter value (case insensitive). Empty value means the parameter is ignored.
          in: query
          name: member_code
          required: false
          schema:
            format: text
            maxLength: 255
            minLength: 0
            type: string
        - description: an optional search string (subsystem_code). Client field needs to contain parameter value (case insensitive). Empty value means the parameter is ignored.
          in: query
          name: subsystem_code
          required: false
          schema:
            format: text
            maxLength: 255
            minLength: 0
            type: string
        - description: an optional parameter limiting search to either members or subsystems. If not used, both are searched for.
          in: query
          name: client_type
          required: false
          schema:
            $ref: '#/components/schemas/ClientType'
        - description: an optional security server id parameter - only return clients that belong to this security server. Empty value means the parameter is ignored.
          in: query
          name: security_server
          required: false
          schema:
            description: <instance_id>:<member_class>:<member_code>:<security_server_code>
            example: FI:GOV:123:sserver1
            format: text
            type: string
      responses:
        '200':
          content:
            application/json:
              schema:
                $ref: '#/components/schemas/PagedClients'
          description: paged clients results
        '401':
          $ref: '#/components/responses/Unauthorized'
        '403':
          $ref: '#/components/responses/Forbidden'
        '500':
          $ref: '#/components/responses/InternalServerError'
      summary: find clients
      tags:
        - clients
  /ocsp-responders/{id}:
    delete:
      description: <h3>CS administrator deletes an ocsp responder.</h3>
      operationId: deleteOcspResponder
      parameters:
        - description: unique identifier of the ocsp responder
          in: path
          name: id
          required: true
          schema:
            format: text
            minLength: 1
            type: string
      responses:
        '204':
          description: ocsp responder deletion was successful
        '400':
          content:
            application/json:
              examples:
                error_response:
                  $ref: '#/components/examples/ErrorExample'
                warnings_response:
                  $ref: '#/components/examples/DeleteKeyWarningExample'
              schema:
                $ref: '#/components/schemas/ErrorInfo'
          description: request was invalid
        '401':
          $ref: '#/components/responses/Unauthorized'
        '403':
          $ref: '#/components/responses/Forbidden'
        '404':
          $ref: '#/components/responses/NotFound'
        '500':
          $ref: '#/components/responses/InternalServerError'
      summary: delete an ocsp responder
      tags:
        - ocsp-responders
    get:
      description: <h3>CS administrator views the details of an ocsp responder.</h3>
      operationId: getOcspResponder
      parameters:
        - description: unique identifier of the ocsp responder
          in: path
          name: id
          required: true
          schema:
            format: text
            minLength: 1
            type: string
      responses:
        '200':
          content:
            application/json:
              schema:
                $ref: '#/components/schemas/OcspResponder'
          description: ocsp responder
        '400':
          $ref: '#/components/responses/BadRequest'
        '401':
          $ref: '#/components/responses/Unauthorized'
        '403':
          $ref: '#/components/responses/Forbidden'
        '404':
          $ref: '#/components/responses/NotFound'
        '500':
          $ref: '#/components/responses/InternalServerError'
      summary: get an ocsp responder
      tags:
        - ocsp-responders
    patch:
      description: <h3>CS administrator updates the details of an ocsp responder.</h3>
      operationId: updateOcspResponder
      parameters:
        - description: unique identifier of the ocsp responder
          in: path
          name: id
          required: true
          schema:
            format: text
            minLength: 1
            type: string
      requestBody:
        content:
          multipart/form-data:
            schema:
              anyOf:
                - $ref: '#/components/schemas/OcspResponderUrl'
                - $ref: '#/components/schemas/CertificateFile'
        description: update ocsp responder url, upload a new certificate file, or do both
      responses:
        '200':
          content:
            application/json:
              schema:
                $ref: '#/components/schemas/OcspResponder'
          description: the updated ocsp responder
        '400':
          $ref: '#/components/responses/BadRequest'
        '401':
          $ref: '#/components/responses/Unauthorized'
        '403':
          $ref: '#/components/responses/Forbidden'
        '404':
          $ref: '#/components/responses/NotFound'
        '500':
          $ref: '#/components/responses/InternalServerError'
      summary: update an ocsp responder
      tags:
        - ocsp-responders
  /security-servers:
    get:
      description: <h3>CS administrator searches for X-Road Security Servers that are registered in the central server.</h3>
      operationId: findSecurityServers
      parameters:
        - description: >
            An optional generic filtering query parameter selects only items that contain parameter
            value in visible properties server code, server owner name, server owner class and owner code. Needs to be properly encoded for the
            special characters, too. Empty value means the parameter is ignored.
          in: query
          name: q
          required: false
          schema:
            example: foobar
            format: text
            maxLength: 25
            type: string
        - description: >
            optional paging and sorting parameters. Sorting possible according to one of the following values:
            <ul>
                <li><b>xroad_id.server_code</b> for server code ,</li>
                <li><b>owner_name</b> for server owner name,</li>
                <li><b>xroad_id.member_class</b> for server owner class or</li>
                <li><b>xroad_id.member_code</b> for owner code.</li>
            </ul>
          in: query
          name: paging_sorting
          required: false
          schema:
            $ref: '#/components/schemas/PagingSortingParameters'
      responses:
        '200':
          content:
            application/json:
              schema:
                $ref: '#/components/schemas/PagedSecurityServers'
          description: paged security servers results
        '400':
          $ref: '#/components/responses/BadRequest'
        '401':
          $ref: '#/components/responses/Unauthorized'
        '403':
          $ref: '#/components/responses/Forbidden'
        '500':
          $ref: '#/components/responses/InternalServerError'
      summary: find security servers
      tags:
        - security-servers
  /security-servers/{id}:
    delete:
      description:
        <h3>CS administrator deletes a security server. System generates deletion requests for the clients
          and authentication certificates registered for the deleted server.
        </h3>
      operationId: deleteSecurityServer
      parameters:
        - description: id of the security server
          in: path
          name: id
          required: true
          schema:
            format: text
            maxLength: 1023
            minLength: 1
            type: string
      responses:
        '204':
          $ref: '#/components/responses/NoContent'
        '400':
          $ref: '#/components/responses/BadRequest'
        '401':
          $ref: '#/components/responses/Unauthorized'
        '403':
          $ref: '#/components/responses/Forbidden'
        '404':
          $ref: '#/components/responses/NotFound'
        '409':
          $ref: '#/components/responses/Conflict'
        '500':
          $ref: '#/components/responses/InternalServerError'
      summary: delete a security server
      tags:
        - security-servers
    get:
      description: <h3>CS administrator views a Security Server's details.</h3>
      operationId: getSecurityServer
      parameters:
        - description: id of the security server
          in: path
          name: id
          required: true
          schema:
            format: text
            maxLength: 1023
            minLength: 1
            type: string
      responses:
        '200':
          content:
            application/json:
              schema:
                $ref: '#/components/schemas/SecurityServer'
          description: a security server
        '400':
          $ref: '#/components/responses/BadRequest'
        '401':
          $ref: '#/components/responses/Unauthorized'
        '403':
          $ref: '#/components/responses/Forbidden'
        '404':
          $ref: '#/components/responses/NotFound'
        '500':
          $ref: '#/components/responses/InternalServerError'
      summary: get a security server by its id
      tags:
        - security-servers
    patch:
      description: <h3>CS administrator changes the address of a security server.</h3>
      operationId: updateSecurityServerAddress
      parameters:
        - description: id of the security server
          in: path
          name: id
          required: true
          schema:
            format: text
            maxLength: 1023
            minLength: 1
            type: string
      requestBody:
        content:
          application/json:
            schema:
              $ref: '#/components/schemas/SecurityServerAddress'
        description: security server address
        required: true
      responses:
        '200':
          content:
            application/json:
              schema:
                $ref: '#/components/schemas/SecurityServer'
          description: the updated security server
        '400':
          $ref: '#/components/responses/BadRequest'
        '401':
          $ref: '#/components/responses/Unauthorized'
        '403':
          $ref: '#/components/responses/Forbidden'
        '404':
          $ref: '#/components/responses/NotFound'
        '500':
          $ref: '#/components/responses/InternalServerError'
      summary: update the security server's address
      tags:
        - security-servers
  /security-servers/{id}/authentication-certificates:
    get:
      description: <h3>CS administrator views a Security Server's authentication certificates.</h3>
      operationId: getSecurityServerAuthCerts
      parameters:
        - description: id of the security server
          in: path
          name: id
          required: true
          schema:
            format: text
            maxLength: 1023
            minLength: 1
            type: string
      responses:
        '200':
          content:
            application/json:
              schema:
                description: array of auth certs
                items:
                  $ref: '#/components/schemas/CertificateDetails'
                type: array
                uniqueItems: true
          description: list of auth certs
        '400':
          $ref: '#/components/responses/BadRequest'
        '401':
          $ref: '#/components/responses/Unauthorized'
        '403':
          $ref: '#/components/responses/Forbidden'
        '404':
          $ref: '#/components/responses/NotFound'
        '500':
          $ref: '#/components/responses/InternalServerError'
      summary: get a security server's authentication certificates
      tags:
        - security-servers
  /security-servers/{id}/authentication-certificates/{hash}:
    delete:
      description: <h3>CS administrator deletes a Security Server's authentication certificate.</h3>
      operationId: deleteSecurityServerAuthCert
      parameters:
        - description: id of the security server
          in: path
          name: id
          required: true
          schema:
            format: text
            maxLength: 1023
            minLength: 1
            type: string
        - description: SHA-1 hash of the authentication certificate
          in: path
          name: hash
          required: true
          schema:
            format: text
            maxLength: 40
            minLength: 1
            type: string
      responses:
        '204':
          $ref: '#/components/responses/NoContent'
        '400':
          $ref: '#/components/responses/BadRequest'
        '401':
          $ref: '#/components/responses/Unauthorized'
        '403':
          $ref: '#/components/responses/Forbidden'
        '404':
          $ref: '#/components/responses/NotFound'
        '500':
          $ref: '#/components/responses/InternalServerError'
      summary: delete a security server's authentication certificate
      tags:
        - security-servers
    get:
      description: <h3>CS administrator views a Security Server's authentication certificate.</h3>
      operationId: getSecurityServerAuthCert
      parameters:
        - description: id of the security server
          in: path
          name: id
          required: true
          schema:
            format: text
            maxLength: 1023
            minLength: 1
            type: string
        - description: SHA-1 hash of the authentication certificate
          in: path
          name: hash
          required: true
          schema:
            format: text
            maxLength: 40
            minLength: 1
            type: string
      responses:
        '200':
          content:
            application/json:
              schema:
                $ref: '#/components/schemas/CertificateDetails'
          description: auth cert
        '400':
          $ref: '#/components/responses/BadRequest'
        '401':
          $ref: '#/components/responses/Unauthorized'
        '403':
          $ref: '#/components/responses/Forbidden'
        '404':
          $ref: '#/components/responses/NotFound'
        '500':
          $ref: '#/components/responses/InternalServerError'
      summary: get a security server's authentication certificate
      tags:
        - security-servers
  /system/instance-identifier:
    get:
      description: <h3>Administrator views the instance identifier of the Central Server.</h3>
      operationId: getInstanceIdentifier
      responses:
        '200':
          content:
            application/json:
              schema:
                $ref: '#/components/schemas/InstanceIdentifier'
          description: the instance identifier
        '401':
          $ref: '#/components/responses/Unauthorized'
        '403':
          $ref: '#/components/responses/Forbidden'
        '404':
          $ref: '#/components/responses/NotFound'
        '500':
          $ref: '#/components/responses/InternalServerError'
      summary: get the instance identifier
      tags:
        - system
  /management-services-configuration:
    get:
      description: <h3>Administrator views the management services configuration of the Central Server.</h3>
      operationId: getManagementServicesConfiguration
      responses:
        '200':
          content:
            application/json:
              schema:
                $ref: '#/components/schemas/ManagementServicesConfiguration'
          description: the management services configuration
        '401':
          $ref: '#/components/responses/Unauthorized'
        '403':
          $ref: '#/components/responses/Forbidden'
        '404':
          $ref: '#/components/responses/NotFound'
        '500':
          $ref: '#/components/responses/InternalServerError'
      summary: get the current management services configuration
      tags:
        - management-services
    patch:
      description: <h3>CS Administrator updates the management services configuration of the Central Server.</h3>
      operationId: updateManagementServicesConfiguration
      requestBody:
        content:
          application/json:
            schema:
              $ref: '#/components/schemas/ServiceProviderId'
        description: the x-road member that is the new service provider identifier of the management services
        required: true
      responses:
        '200':
          content:
            application/json:
              schema:
                $ref: '#/components/schemas/ManagementServicesConfiguration'
          description: the new status of the updated management services
        '400':
          $ref: '#/components/responses/BadRequest'
        '401':
          $ref: '#/components/responses/Unauthorized'
        '403':
          $ref: '#/components/responses/Forbidden'
        '404':
          $ref: '#/components/responses/NotFound'
        '500':
          $ref: '#/components/responses/InternalServerError'
      summary: update the management services configuration
      tags:
        - management-services
  /system/server-address:
    get:
      operationId: getCentralServerAddress
      responses:
        '200':
          content:
            application/json:
              schema:
                $ref: '#/components/schemas/CentralServerAddress'
          description: central server address response
        '401':
          $ref: '#/components/responses/Unauthorized'
        '403':
          $ref: '#/components/responses/Forbidden'
        '404':
          $ref: '#/components/responses/NotFound'
        '500':
          $ref: '#/components/responses/InternalServerError'
      summary: get the server address
      tags:
        - system
    put:
      operationId: updateCentralServerAddress
      requestBody:
        content:
          application/json:
            schema:
              $ref: '#/components/schemas/CentralServerAddress'
        description: New central server address
        required: true
      responses:
        '200':
          content:
            application/json:
              schema:
                $ref: '#/components/schemas/SystemStatus'
          description: System status with updated Central Server address
        '400':
          $ref: '#/components/responses/BadRequest'
        '401':
          $ref: '#/components/responses/Unauthorized'
        '403':
          $ref: '#/components/responses/Forbidden'
        '404':
          $ref: '#/components/responses/NotFound'
        '500':
          $ref: '#/components/responses/InternalServerError'
      summary: update the server address
      tags:
        - system
  /system/status:
    get:
      operationId: getSystemStatus
      responses:
        '200':
          content:
            application/json:
              schema:
                $ref: '#/components/schemas/SystemStatus'
          description: system status
        '401':
          $ref: '#/components/responses/Unauthorized'
        '403':
          $ref: '#/components/responses/Forbidden'
        '404':
          $ref: '#/components/responses/NotFound'
        '500':
          $ref: '#/components/responses/InternalServerError'
      summary: get the system status
      tags:
        - system
  /system/version:
    get:
      operationId: getSystemVersion
      responses:
        '200':
          content:
            application/json:
              schema:
                $ref: '#/components/schemas/Version'
          description: system version information
        '401':
          $ref: '#/components/responses/Unauthorized'
        '403':
          $ref: '#/components/responses/Forbidden'
        '404':
          $ref: '#/components/responses/NotFound'
        '500':
          $ref: '#/components/responses/InternalServerError'
      summary: get information for the system version
      tags:
        - system
  /timestamping-services:
    get:
      description: <h3>CS administrator views the approved timestamping services configured for this X-Road instance.</h3>
      operationId: getTimestampingServices
      responses:
        '200':
          content:
            application/json:
              schema:
                description: array of timestamping services
                items:
                  $ref: '#/components/schemas/TimestampingService'
                type: array
                uniqueItems: true
          description: list of timestamping services
        '401':
          $ref: '#/components/responses/Unauthorized'
        '403':
          $ref: '#/components/responses/Forbidden'
        '500':
          $ref: '#/components/responses/InternalServerError'
      summary: get the timestamping services
      tags:
        - timestamping-services
    post:
      description: <h3>CS administrator adds a timestamping service to the list of approved timestamping services.</h3>
      operationId: addTimestampingService
      requestBody:
        content:
          multipart/form-data:
            schema:
              allOf:
                - $ref: '#/components/schemas/TimestampingServiceUrl'
                - $ref: '#/components/schemas/CertificateFile'
              required:
                - url
                - certificate
        description: timestamping service to add
        required: true
      responses:
        '201':
          content:
            application/json:
              schema:
                $ref: '#/components/schemas/TimestampingService'
          description: created item
        '400':
          $ref: '#/components/responses/BadRequest'
        '401':
          $ref: '#/components/responses/Unauthorized'
        '403':
          $ref: '#/components/responses/Forbidden'
        '500':
          $ref: '#/components/responses/InternalServerError'
      summary: add a timestamping service
      tags:
        - timestamping-services
  /timestamping-services/{id}:
    delete:
      description: <h3>CS administrator deletes an approved timestamping service.</h3>
      operationId: deleteTimestampingService
      parameters:
        - description: unique identifier of the timestamping service
          in: path
          name: id
          required: true
          schema:
            format: text
            minLength: 1
            type: string
      responses:
        '204':
          description: timestamping service deletion was successful
        '400':
          $ref: '#/components/responses/BadRequest'
        '401':
          $ref: '#/components/responses/Unauthorized'
        '403':
          $ref: '#/components/responses/Forbidden'
        '404':
          $ref: '#/components/responses/NotFound'
        '500':
          $ref: '#/components/responses/InternalServerError'
      summary: delete a timestamping service
      tags:
        - timestamping-services
    get:
      description: <h3>CS administrator views an approved timestamping service's details.</h3>
      operationId: getTimestampingService
      parameters:
        - description: unique identifier of the timestamping service
          in: path
          name: id
          required: true
          schema:
            format: text
            minLength: 1
            type: string
      responses:
        '200':
          content:
            application/json:
              schema:
                $ref: '#/components/schemas/TimestampingService'
          description: a timestamping service
        '400':
          $ref: '#/components/responses/BadRequest'
        '401':
          $ref: '#/components/responses/Unauthorized'
        '403':
          $ref: '#/components/responses/Forbidden'
        '404':
          $ref: '#/components/responses/NotFound'
        '500':
          $ref: '#/components/responses/InternalServerError'
      summary: get a timestamping service
      tags:
        - timestamping-services
    patch:
      description: <h3>CS administrator edits the URL of a timestamping server.</h3>
      operationId: updateTimestampingService
      parameters:
        - description: unique identifier of the timestamping service
          in: path
          name: id
          required: true
          schema:
            format: text
            minLength: 1
            type: string
      requestBody:
        content:
          application/json:
            schema:
              $ref: '#/components/schemas/TimestampingServiceUrl'
        description: the new url of the timestamping service
        required: true
      responses:
        '200':
          content:
            application/json:
              schema:
                $ref: '#/components/schemas/TimestampingService'
          description: the updated timestamping service
        '400':
          $ref: '#/components/responses/BadRequest'
        '401':
          $ref: '#/components/responses/Unauthorized'
        '403':
          $ref: '#/components/responses/Forbidden'
        '404':
          $ref: '#/components/responses/NotFound'
        '500':
          $ref: '#/components/responses/InternalServerError'
      summary: update a timestamping service
      tags:
        - timestamping-services
  /management-requests:
    get:
      tags:
        - management-requests
      summary: Find management requests
      operationId: findManagementRequests
      description: List management requests
      parameters:
        - in: query
          name: filter
          description: >
            optional filtering parameters. Filtering is possible according to one of the following values:
            <ul>
                <li><b>q</b> Free text query</li>
                <li><b>origin</b> Request origin</li>
                <li><b>type</b> an array of types</li>
                <li><b>serverId</b> Security server id</li>
            </ul>
          required: false
          schema:
            $ref: '#/components/schemas/ManagementRequestsFilter'
        - in: query
          name: paging_sorting
          description: >
            optional paging and sorting parameters. Sorting possible according to one of the following values:
            <ul>
                <li><b>id</b> for id</li>
                <li><b>created_at</b> Creation date</li>
            </ul>
          required: false
          schema:
            $ref: '#/components/schemas/PagingSortingParameters'
      responses:
        '200':
          description: array of management requests
          content:
            application/json:
              schema:
                $ref: '#/components/schemas/PagedManagementRequests'
        '400':
          description: request was invalid
        '401':
          description: authentication credentials are missing
        '403':
          description: request has been refused
        '404':
          description: resource requested does not exists
        '406':
          description: request specified an invalid format
        '500':
          description: internal server error
    post:
      tags:
        - management-requests
      summary: Add a management request
      operationId: addManagementRequest
      description: Add management request
      requestBody:
        description: management request to add
        required: true
        content:
          application/json:
            schema:
              $ref: '#/components/schemas/ManagementRequest'
      responses:
        '201':
          description: The request was processed
          content:
            application/json:
              schema:
                $ref: '#/components/schemas/ManagementRequest'
        '202':
          description: The request was accepted for processing
          content:
            application/json:
              schema:
                $ref: '#/components/schemas/ManagementRequest'

        '400':
          description: request was invalid
        '401':
          description: authentication credentials are missing
        '403':
          description: request has been refused
        '404':
          description: resource requested does not exists
        '406':
          description: request specified an invalid format
        '409':
          description: request can not be processed due to data integrity or business rule violations
        '500':
          description: internal server error
  /management-requests/{id}:
    get:
      tags:
        - management-requests
      summary: get management request details
      operationId: getManagementRequest
      description: Administrator creates a management request
      parameters:
        - in: path
          name: id
          description: request id
          required: true
          schema:
            type: integer
      responses:
        '200':
          description: The management request
          content:
            application/json:
              schema:
                $ref: '#/components/schemas/ManagementRequest'
        '400':
          description: invalid request
        '401':
          description: not authenticated
        '403':
          description: not authorized
    delete:
      tags:
        - management-requests
      summary: Revoke/decline a management request
      operationId: revokeManagementRequest
      description: Administrator revokes a management request
      parameters:
        - in: path
          name: id
          description: request id
          required: true
          schema:
            type: integer
      responses:
        '204':
          description: Revoke succeeded
        '400':
          description: request was invalid
        '401':
          description: authentication credentials are missing
        '403':
          description: request has been refused
        '404':
          description: resource requested does not exists
        '406':
          description: request specified an invalid format
        '500':
          description: internal server error
  /management-requests/{id}/approval:
    post:
      tags:
        - management-requests
      summary: approve a management request
      operationId: approveManagementRequest
      description: Administrator approves a management request
      parameters:
        - in: path
          name: id
          description: request id
          required: true
          schema:
            type: integer
      responses:
        '200':
          description: The management request was approved
          content:
            application/json:
              schema:
                $ref: '#/components/schemas/ManagementRequest'
        '400':
          description: invalid request
        '401':
          description: not authenticated
        '403':
          description: not authorized
        '404':
          description: request not found
        '409':
          description: request can not be approved in this state
components:
  examples:
    DeleteKeyWarningExample:
      summary: Warning response when trying to delete an authentication key with a registered authentication certificate
      value:
        error:
          code: warnings_detected
        status: 400
        warnings:
          - code: auth_key_with_registered_cert_warning
            metadata:
              - 0123456789ABCDEF0123456789ABCDEF0123456789ABCDEF
    ErrorExample:
      $ref: '../../../../../../common-rest-api/src/main/resources/common-openapi-definition.yaml#/components/examples/ErrorExample'
    ErrorInvalidInitParamsMetadataExample:
      summary: Initialization error with metadata
      value:
        error:
          code: invalid_init_params
          metadata:
            - "server_address_not_provided"
            - "instance_id_not_provided"
            - "pin_code_exists"
        status: 400
    ErrorWeakPinMetadataExample:
      summary: Initialization or pin change error with metadata when the provided pin is too weak
      value:
        error:
          code: weak_pin
          metadata:
            - "pin_min_length"
            - "8"
            - "pin_min_char_classes_count"
            - "3"
        status: 400
    ErrorWithMetadataExample:
      $ref: '../../../../../../common-rest-api/src/main/resources/common-openapi-definition.yaml#/components/examples/ErrorWithMetadataExample'
    InitializationWarningExample:
      summary: All initialization warnings example.
      value:
        error:
          code: warnings_detected
        status: 400
        warnings:
          - code: init_software_token_initialized
    UploadExistingBackupWarningExample:
      summary: Warning response when uploading a new backup configuration file with an existing name
      value:
        error:
          code: warnings_detected
        status: 400
        warnings:
          - code: warning_file_already_exists
            metadata:
              - conf_backup_20201006-094932.tar
    ValidationErrorsExample:
      summary: Validation errors response body example
      value:
        error:
          code: validation_failure
          validation_errors:
            "initialServerConfDto.instanceIdentifier":
              - IdentifierChars
        status: 400
  responses:
    BadRequest:
      description: request was invalid
    Conflict:
      description: an existing item already exists
    Forbidden:
      description: request has been refused
    InternalServerError:
      description: internal server error
    NoContent:
      description: request was successful
    NotFound:
      description: resource requested does not exists
    Unauthorized:
      description: authentication credentials are missing
  schemas:
    ApprovedCertificationService:
      allOf:
        - $ref: '#/components/schemas/ModificationTimestamps'
      description: certification service
      properties:
        ca_certificate:
          $ref: '#/components/schemas/CertificateDetails'
        certificate_profile_info:
          description: fully qualified class name that implements the ee.ria.xroad.common.certificateprofile.CertificateProfileInfoProvider interface
          example: ee.ria.xroad.common.certificateprofile.impl.FiVRKCertificateProfileInfoProvider
          format: text
          minLength: 1
          type: string
        id:
          description: unique identifier
          example: 123
          format: text
          readOnly: true
          type: string
        intermediate_cas:
          description: array containing intermediate CAs
          items:
            $ref: '#/components/schemas/CertificateAuthority'
          type: array
        ocsp_responders:
          description: array containing ocsp responders
          items:
            $ref: '#/components/schemas/OcspResponder'
          type: array
        tls_auth:
          description: can the CA be used for TLS authentication
          type: boolean
      required:
        - id
        - ca_certificate
        - tls_auth
        - certificate_profile_info
      type: object
    Backup:
      description: central server backup # potential-common-api
      properties:
        created_at:
          description: backup created at
          example: '2022-01-15T00:00:00.001Z'
          format: date-time
          maxLength: 24
          minLength: 24
          type: string
        filename:
          description: backup filename
          example: configuration_backup_20181224.tar
          format: filename
          maxLength: 255
          minLength: 1
          type: string
      required:
        - filename
        - created_at
      type: object
    BackupArchive:
      description: central server backup archive file # potential-common-api
      properties:
        file:
          format: binary
          type: string
      type: object
    CentralServerAddress:
      description: address of the central server
      properties:
        central_server_address:
          description: Central server’s public DNS name or external IP address
          format: text
          type: string
      required:
        - central_server_address
      type: object
    CertificateAuthority:
      allOf:
        - $ref: '#/components/schemas/ModificationTimestamps'
      description: approved certificate authority information
      properties:
        id:
          description: unique identifier
          example: 123
          format: text
          readOnly: true
          type: string
        ca_certificate:
          $ref: '#/components/schemas/CertificateDetails'
        ocsp_responders:
          description: array containing ocsp responders
          items:
            $ref: '#/components/schemas/OcspResponder'
          type: array
      required:
        - ca_certificate
        - ocsp_responders
      type: object
    CertificateDetails:
      description: certificate details for any kind of certificate (TLS, auth, sign) # potential-common-api
      properties:
        hash:
          description: certificate SHA-1 hash
          example: 1234567890ABCDEF
          format: text
          maxLength: 40
          minLength: 1
          type: string
        issuer_common_name:
          description: certificate issuer common name
          example: domain.com
          format: text
          maxLength: 255
          minLength: 1
          type: string
        issuer_distinguished_name:
          description: certificate issuer distinguished name
          example: issuer123
          format: text
          maxLength: 255
          minLength: 1
          type: string
        key_usages:
          description: certificate key usage array
          items:
            $ref: '#/components/schemas/KeyUsage'
          type: array
          uniqueItems: true
        not_after:
          description: certificate validity not after
          example: '2022-01-17T00:00:00.001Z'
          format: date-time
          maxLength: 24
          minLength: 24
          type: string
        not_before:
          description: certificate validity not before
          example: '2022-01-17T00:00:00.001Z'
          format: date-time
          maxLength: 24
          minLength: 24
          type: string
        public_key_algorithm:
          description: certificate public key algorithm
          example: 'sha256WithRSAEncryption'
          format: sha-256
          maxLength: 255
          minLength: 1
          type: string
        rsa_public_key_exponent:
          description: RSA public key exponent (if RSA key) as an integer
          example: 65537
          format: int32
          type: integer
        rsa_public_key_modulus:
          description: hex encoded RSA public key modulus (if RSA key)
          example: c44421d601...
          format: hex
          maxLength: 1000
          minLength: 1
          type: string
        serial:
          description: serial number
          example: '123456789'
          format: text
          maxLength: 255
          minLength: 1
          type: string
        signature:
          description: hex encoded certificate signature
          example: '30af2fdc1780...'
          format: text
          maxLength: 255
          minLength: 1
          type: string
        signature_algorithm:
          description: certificate signature algorithm
          example: sha256WithRSAEncryption
          format: sha-256
          maxLength: 255
          minLength: 1
          type: string
        subject_alternative_names:
          description: certificate subject alternative names
          example: DNS:*.example.org
          format: text
          maxLength: 1000
          minLength: 1
          type: string
        subject_common_name:
          description: certificate subject common name
          example: domain.com
          format: text
          maxLength: 255
          minLength: 1
          type: string
        subject_distinguished_name:
          description: certificate subject distinguished name
          example: subject123
          format: text
          maxLength: 255
          minLength: 1
          type: string
        version:
          description: version
          example: 3
          format: int32
          type: integer
      required:
        - issuer_distinguished_name
        - issuer_common_name
        - subject_distinguished_name
        - subject_common_name
        - not_before
        - not_after
        - serial
        - version
        - signature_algorithm
        - signature
        - public_key_algorithm
        - rsa_public_key_modulus
        - rsa_public_key_exponent
        - hash
        - key_usages
        - subject_alternative_names
      type: object
    CertificateFile:
      description: certificate file
      properties:
        certificate:
          description: the certificate file
          format: binary
          type: string
      required:
        - certificate
      type: object
    CertificationServiceFileAndSettings:
      allOf:
        - $ref: '#/components/schemas/CertificateFile'
        - $ref: '#/components/schemas/CertificationServiceSettings'
      description: certification service file and settings
      type: object
    CertificationServiceSettings:
      description: certification service settings
      properties:
        certificate_profile_info:
          description: fully qualified class name that implements the ee.ria.xroad.common.certificateprofile.CertificateProfileInfoProvider interface
          example: ee.ria.xroad.common.certificateprofile.impl.FiVRKCertificateProfileInfoProvider
          format: text
          minLength: 1
          type: string
        tls_auth:
          description: can the CA be used for TLS authentication
          type: string
      required:
        - tls_auth
        - certificate_profile_info
      type: object
    CodeWithDetails:
      $ref: '../../../../../../common-rest-api/src/main/resources/common-openapi-definition.yaml#/components/schemas/CodeWithDetails'
    ConfigurationAnchor:
      allOf:
        - $ref: '#/components/schemas/ModificationTimestamps'
      description: global conf anchor # potential-common-api
      properties:
        hash:
          description: anchor hash
          example: 42:34:C3:22:55:42:34:C3:22:55:42:34:C3:22:55:42:34:C3:22:55:42:34:C3:22:55:42:34:C3
          format: hash
          maxLength: 255
          minLength: 1
          type: string
      required:
        - hash
        - created_at
      type: object
    ConfigurationPart:
      description: configuration part
      properties:
        content_identifier:
          $ref: '#/components/schemas/ConfigurationPartContentIdentifier'
        filename:
          example: shared-params.xml
          format: filename
          maxLength: 255
          minLength: 1
          type: string
        optional:
          description: if the part is optional
          example: true
          type: boolean
        file_updated_at:
          description: file updated at
          example: '2022-01-12T00:00:00.001Z'
          format: date-time
          maxLength: 24
          minLength: 24
          type: string
        version:
          description: version of the conf part
          example: 3
          format: text
          minLength: 1
          type: string
      required:
        - content_identifier
        - filename
        - file_updated_at
        - version
        - optional
      type: object
    ConfigurationPartContentIdentifier:
      description: the content identifier of a globalconf configuration part
      example: SHARED-PARAMETERS
      format: text
      minLength: 1
      type: string
    ConfigurationPartUpload:
      description: configuration parts file
      properties:
        content_identifier:
          $ref: '#/components/schemas/ConfigurationPartContentIdentifier'
        file:
          format: binary
          type: string
      required:
        - file
        - content_identifier
      type: object
    ConfigurationType:
      description: configuration type
      enum:
        - INTERNAL
        - EXTERNAL
      example: INTERNAL
      format: enum
      type: string
    ErrorInfo:
      $ref: '../../../../../../common-rest-api/src/main/resources/common-openapi-definition.yaml#/components/schemas/ErrorInfo'
    GlobalConfDownloadUrl:
      description: the global conf download url object
      properties:
        url:
          description: the global conf download url
          example: https://dev.xroad.rocks/globalconf
          format: url
          minLength: 1
          type: string
      required:
        - url
      type: object
    GlobalGroupResource:
      allOf:
        - $ref: '#/components/schemas/GlobalGroupCodeAndDescription'
        - $ref: '#/components/schemas/ModificationTimestamps'
      description: group
      properties:
        id:
          description: unique identifier
          example: 123
          format: int32
          readOnly: true
          type: integer
        code:
          type: string
          format: text
          description: group code
          example: groupcode
          minLength: 1
          maxLength: 255
        member_count:
          description: member count
          example: 10
          format: int32
          maximum: 1000000
          minimum: 0
          type: integer
      required:
        - code
        - description
      type: object
    GlobalGroupCodeAndDescription:
      description: group code and description
      properties:
        code:
          description: group code
          example: groupcode
          format: text
          maxLength: 255
          minLength: 1
          type: string
        description:
          description: group description
          example: description
          format: text
          maxLength: 255
          minLength: 1
          type: string
      required:
        - code
        - description
      type: object
    GlobalGroupDescription:
      description: group description
      properties:
        description:
          description: group description
          example: description
          format: text
          maxLength: 255
          minLength: 1
          type: string
      required:
        - description
      type: object
    GroupMember:
      description: group member # potential-common-api
      properties:
        created_at:
          description: group member created at
          example: '2022-01-20T00:00:00.001Z'
          format: date-time
          maxLength: 24
          minLength: 24
          type: string
        id:
          description: group member id
          example: FI:GOV:123:SS1
          format: text
          maxLength: 1023
          minLength: 1
          type: string
        name:
          description: group member name
          example: Member123
          format: text
          maxLength: 255
          minLength: 1
          type: string
        type:
          description: group member type
          example: MEMBER
          format: text
          maxLength: 255
          minLength: 1
          type: string
        instance:
          description: group member instance
          example: FI
          format: text
          maxLength: 255
          minLength: 1
          type: string
        class:
          description: group member class
          example: GOV
          format: text
          maxLength: 255
          minLength: 1
          type: string
        code:
          description: group member code
          example: 123
          format: text
          maxLength: 255
          minLength: 1
          type: string
        subsystem:
          description: group member subsystem
          example: SS1
          format: text
          maxLength: 255
          minLength: 1
          type: string
      required:
        - id
        - name
        - created_at
      type: object
    HighAvailabilityStatus:
      description: Central server's high availability status
      properties:
        is_ha_configured:
          default: false
          description: indicates if the central server is in high availability mode
          type: boolean
        node_name:
          description: central server's node name
          example: node_0
          format: text
          maxLength: 255
          minLength: 1
          type: string
      type: object
    InitialServerConf:
      allOf:
        - $ref: '#/components/schemas/InstanceIdentifier'
        - $ref: '#/components/schemas/CentralServerAddress'
      description: central server initial configuration
      properties:
        software_token_pin:
          description: pin code for the initial software token
          example: sup3rs3cr3t_p!n
          format: text
          maxLength: 255
          minLength: 1
          type: string
      required:
        - software_token_pin
      type: object
    InitializationStatus:
      allOf:
        - $ref: '#/components/schemas/InstanceIdentifier'
        - $ref: '#/components/schemas/CentralServerAddress'
      description: Initialization status of the Central Server
      properties:
        software_token_init_status: # property for enum
          $ref: '#/components/schemas/TokenInitStatus'
      required:
        - software_token_init_status
      type: object
    InstanceIdentifier:
      description: the instance identifier of the Central Server
      properties:
        instance_identifier:
          description: Valid instance identifier, shall not contain colon, semicolon, forwardslash, backslash, percent or control characters.
          example: FI-TEST
          format: text
          maxLength: 255
          minLength: 1
          type: string
      required:
        - instance_identifier
      type: object
    ConfigurationSigningKey:
      description: Signing context (key identifier used by the signer and signing certificate) for signing the global configuration. Also includes the possible actions that can be done to this object, e.g DELETE (only for key related operations and does not consider user authorization).
      properties:
        active:
          description: if the key is active
          example: true
          type: boolean
        available:
          description: if the key is available
          example: true
          type: boolean
        created_at:
          description: configuration signing key created at
          example: '2022-01-12T00:00:00.001Z'
          format: date-time
          maxLength: 24
          minLength: 24
          type: string
        id:
          type: string
          description: unique identifier
          example: 123
          minLength: 1
        key_hash:
          description: key hash
          example: 0123456789ABCDEF0123456789ABCDEF0123456789ABCDEF
          format: text
          minLength: 1
          readOnly: true
          type: string
        token_id:
          type: string
          format: text
          description: token id
          example: 0123456789ABCDEF0123456789ABCDEF0123456789ABCDEF
          minLength: 1
          readOnly: true
        label:
          $ref: '#/components/schemas/KeyLabel'
        possible_actions:
          $ref: '#/components/schemas/PossibleActions'
      required:
        - id
        - label
        - created_at
        - active
        - available
      type: object
    KeyLabel:
      properties:
        label:
          description: label for the new key
          format: text
          maxLength: 255
          minLength: 1
          type: string
      type: object
    KeyUsage:
      description: certificate key usage # potential-common-api
      enum:
        - DIGITAL_SIGNATURE
        - NON_REPUDIATION
        - KEY_ENCIPHERMENT
        - DATA_ENCIPHERMENT
        - KEY_AGREEMENT
        - KEY_CERT_SIGN
        - CRL_SIGN
        - ENCIPHER_ONLY
        - DECIPHER_ONLY
      example: NON_REPUDIATION
      format: enum
      type: string
    ManagementServicesConfiguration:
      allOf:
        - $ref: '#/components/schemas/ServiceProviderId'
      properties:
        security_server_id:
          description: encoded id of the security server that provides the management services
          example: CS:ORG:111:SS1
          format: text
          maxLength: 1279
          minLength: 1
          readOnly: true
          type: string
        security_server_owners_global_group_code:
          description: the global group code of security server owners
          example: security-server-owners
          format: text
          minLength: 1
          maxLength: 255
          readOnly: true
          type: string
        service_provider_name:
          description: name of the service provider
          example: NIIS
          format: text
          maxLength: 255
          minLength: 1
          readOnly: true
          type: string
        services_address:
          description: the url of the management services
          example: https://dev.xroad.rocks/managementservice/manage/
          format: url
          minLength: 1
          readOnly: true
          type: string
        wsdl_address:
          description: the url of the management service wsdl
          example: https://dev.xroad.rocks/managementservices.wsdl
          format: url
          minLength: 1
          readOnly: true
          type: string
      required:
        - security_server_id
        - security_server_owners_global_group_code
        - service_provider_name
        - services_address
        - wsdl_address
        - service_provider_id
      type: object
    Client:
      allOf:
        - $ref: '#/components/schemas/MemberName'
        - $ref: '#/components/schemas/ModificationTimestamps'
      description: x-road member
      required:
        - xroad_id
      properties:
        id:
          description: the encoded string representation of the x-road member or subsystem id
          example: FI:GOV:123:ABC
          format: text
          maxLength: 1023
          minLength: 0
          type: string
          readOnly: true
        xroad_id:
          $ref: '#/components/schemas/ClientId'
      type: object
    MemberClass:
      allOf:
        - $ref: '#/components/schemas/MemberClassDescription'
        - $ref: '#/components/schemas/ModificationTimestamps'
      description: Central server's member classes
      properties:
        code:
          description: member class code
          example: ORG
          format: text
          maxLength: 255
          minLength: 1
          pattern: ^\s*((?!\s*(?:\.$|\./|\.\.$|\.\./))((?!/\.\s*$|/\./|/\.\.\s*$|/\.\./)[^\\\u0000-\u001F\u007F-\u009F\u200B\uFEFF])*)?$
          type: string
      required:
        - code
      type: object
    Subsystem:
      properties:
        subsystem_id:
          $ref: '#/components/schemas/ClientId'
        usedSecurityServers:
          items:
            $ref: '#/components/schemas/UsedSecurityServers'
      type: object
    UsedSecurityServers:
      properties:
        serverCode:
          description: security server code
          type: string
        serverOwner:
          description: security server owner
          type: string
        status:
          description: security server status
          type: string
      type: object
    MemberClassDescription:
      description: Central server's member class description
      properties:
        description:
          description: member class description
          example: Non-profit organisations
          format: text
          maxLength: 255
          minLength: 1
          type: string
      required:
        - description
      type: object
    MemberName:
      description: x-road member name
      properties:
        member_name:
          description: Member name. Cannot contain colons, semicolons, slashes, backslashes, percent signs or control characters
          example: Member123
          format: text
          maxLength: 255
          minLength: 1
          pattern: ^\s*((?!\s*(?:\.$|\./|\.\.$|\.\./))((?!/\.\s*$|/\./|/\.\.\s*$|/\.\./)[^\\\u0000-\u001F\u007F-\u009F\u200B\uFEFF])*)?$
          type: string
      type: object
    MemberCode:
      description: x-road member code
      properties:
        member_code:
          description: Member code. Cannot contain colons, semicolons, slashes, backslashes, percent signs or control characters
          example: MEMBER123
          format: text
          maxLength: 255
          minLength: 1
          pattern: ^\s*((?!\s*(?:\.$|\./|\.\.$|\.\./))((?!/\.\s*$|/\./|/\.\.\s*$|/\.\./)[^\\\u0000-\u001F\u007F-\u009F\u200B\uFEFF])*)?$
          type: string
      required:
        - member_code
      type: object
    ClientType:
      description: client type
      enum:
        - MEMBER
        - SUBSYSTEM
      example: SUBSYSTEM
      format: text
      type: string
    Members:
      description: Request object containing an array of member ids. The id must be an X-Road member id or subsystem id # potential-common-api
      properties:
        items:
          description: array of members to be added
          example: [ "FI:GOV:123", "FI:GOV:123:SS1", "FI:GOV:123:SS2" ]
          items:
            format: text
            maxLength: 1023
            minLength: 1
            type: string
          type: array
      type: object
    MemberGlobalGroup:
      description: Member's global group
      properties:
        group_code:
          type: string
          format: text
          minLength: 1
          maxLength: 255
          readOnly: true
        subsystem:
          type: string
          format: text
          minLength: 0
          maxLength: 255
          readOnly: true
        added_to_group:
          example: '2022-01-22T07:30:00.001Z'
          type: string
          format: date-time
          readOnly: true
      type: object

    ModificationTimestamps:
      description: created_at and updated_at timestamps
      properties:
        created_at:
          description: object creation time
          example: '2022-01-20T00:00:00.001Z'
          format: date-time
          readOnly: true
          type: string
        updated_at:
          description: last time updated
          example: '2022-01-22T07:30:00.001Z'
          format: date-time
          readOnly: true
          type: string
      type: object
    OcspResponder:
      allOf:
        - $ref: '#/components/schemas/OcspResponderUrl'
        - $ref: '#/components/schemas/OcspResponderCertificate'
        - $ref: '#/components/schemas/ModificationTimestamps'
      description: OCSP responder
      properties:
        id:
          description: unique identifier
          example: 123
          format: text
          readOnly: true
          type: string
      required:
        - id
    OcspResponderCertificate:
      description: OCSP responder certificate
      properties:
        certificate:
          $ref: '#/components/schemas/CertificateDetails'
      required:
        - certificate
      type: object
    OcspResponderUrl:
      description: OCSP responder url
      properties:
        url:
          description: url of the OCSP responder
          example: http://dev.xroad.rocks:123
          format: url
          maxLength: 255
          minLength: 1
          type: string
      required:
        - url
      type: object
    PossibleAction:
      description: an action to change state or edit anchors, keys or configuration parts # set of values not final or complete
      enum:
        - DELETE
        - DOWNLOAD
        - ACTIVATE
        - LOGIN
        - LOGOUT
        - GENERATE_KEY
      example: DELETE
      format: enum
      type: string
    PossibleActions:
      description: array containing the possible actions that can be done for this item # potential-common-api
      items:
        $ref: '#/components/schemas/PossibleAction'
      type: array
    SecurityServer:
      allOf:
        - $ref: '#/components/schemas/SecurityServerAddress'
        - $ref: '#/components/schemas/ModificationTimestamps'
      description: security server information
      properties:
        id:
          description: <instance_id>:<member_class>:<member_code>:<security_server_code>
          example: FI:GOV:123:server123
          format: text
          type: string
          readOnly: true
        xroad_id:
          $ref: '#/components/schemas/SecurityServerId'
        owner_name:
          type: string
          readOnly: true
      required:
        - xroad_id
      type: object
    PagedClients:
      description: array of Clients with paging metadata
      properties:
        clients:
          description: clients
          items:
            $ref: '#/components/schemas/Client'
          type: array
        paging_metadata:
          $ref: '#/components/schemas/PagingMetadata'
      required:
        - items
        - paging_metadata
      type: object
    PagedSecurityServers:
      description: array of SecurityServers with paging metadata
      properties:
        items:
          description: Security Servers
          items:
            $ref: '#/components/schemas/SecurityServer'
          type: array
        paging_metadata:
          $ref: '#/components/schemas/PagingMetadata'
      required:
        - items
        - paging_metadata
      type: object
    PagedManagementRequests:
      description: an array of ManagementRequests with paging metadata
      properties:
        items:
          description: Management Requests
          items:
            $ref: '#/components/schemas/ManagementRequest'
          type: array
        paging_metadata:
          $ref: '#/components/schemas/PagingMetadata'
      required:
        - items
        - paging_metadata
      type: object
    PagedGroupMember:
      description: an array of GroupMember with paging metadata
      properties:
        items:
          description: Global group members
          items:
            $ref: '#/components/schemas/GroupMember'
          type: array
        paging_metadata:
          $ref: '#/components/schemas/PagingMetadata'
      required:
        - items
        - paging_metadata
      type: object
    PagingMetadata:
      description: metadata about paged results
      properties:
        total_items:
          description: Total number of items in the query results
          type: integer
          format: int32
        items:
          description: Number of items on the current page of query results
          type: integer
          format: int32
        limit:
          description: >
              Indicates the maximum number of items for the returned page.
          default: 25
          type: integer
          format: int32
        offset:
          description: >
              Offset in pages from the beginning of the query result after filtering and sorting
              parameters are taken into account.
          default: 0
          type: integer
          format: int32
      required:
        - total_items
        - items
        - limit
        - offset
      type: object
    PagingSortingParameters:
      description: parameters for sorting and paging search results
      properties:
        sort:
          description: Indicates item property that is to be used as sorting key.
          example: title
          minLength: 2
          pattern: '[a-zA-Z_.]+'
          maxLength: 25
          type: string
        # exploded query parameters from objects dont seem to like underscores
        # https://stackoverflow.com/questions/35628974/when-post-spring-is-ignoring-jsonproperty#comment58939524_35628974
        desc:
          description: >
              Used sorting direction. Value 'true'  indicates descending and 'false' or omitted
              parameter indicates ascending direction.
          default: false
          type: boolean
        limit:
          description: >
              Indicates the maximum number of items for the returned page.   If parameter is
              omitted, then the default amount of 25   is returned.
          default: 25
          type: integer
          format: int32
        offset:
          description: >
              Offset in pages from the beginning of the query result after filtering and sorting
              parameters are taken into account.  If the parameter omitted or the value 0 (zero)
              is given, the first page is returned.
          default: 0
          type: integer
          format: int32
      type: object
    SecurityServerAddress:
      description: security server address
      properties:
        server_address:
          description: security server address (ip or name)
          example: 192.168.1.100
          format: text
          maxLength: 255
          type: string
      required:
        - server_address
      type: object
    ServiceProviderId:
      properties:
        service_provider_id:
          description: encoded id of the x-road member that provides the management services
          example: FI:GOV:123:ABC
          format: text
          maxLength: 1279
          minLength: 1
          type: string
      type: object
    SystemStatus:
      description: Central server's status
      properties:
        high_availability_status:
          $ref: '#/components/schemas/HighAvailabilityStatus'
        initialization_status:
          $ref: '#/components/schemas/InitializationStatus'
      type: object
    TimestampingService:
      allOf:
        - $ref: '#/components/schemas/TimestampingServiceUrl'
        - $ref: '#/components/schemas/TimestampingServiceCertificate'
        - $ref: '#/components/schemas/ModificationTimestamps'
      description: timestamping service
      properties:
        id:
          description: unique identifier
          example: 123
          format: text
          readOnly: true
          type: string
      required:
        - id
      type: object
    TimestampingServiceCertificate:
      description: timestamping service certificate
      properties:
        certificate:
          $ref: '#/components/schemas/CertificateDetails'
      required:
        - certificate
      type: object
    TimestampingServiceUrl:
      description: timestamping service url
      properties:
        url:
          description: url of the timestamping service
          example: http://dev.xroad.rocks:8899
          format: url
          maxLength: 255
          minLength: 1
          type: string
      required:
        - url
      type: object
    ConfigurationSigningKeyAdd:
      properties:
        key_label:
          description: label for the new key
          format: text
          maxLength: 255
          minLength: 1
          type: string
        token_id:
          description: token id
          example: 0123456789ABCDEF0123456789ABCDEF0123456789ABCDEF
          format: text
          minLength: 1
          type: string
      required:
        - token_id
        - key_label
      type: object
    Token:
      description: Token. Also includes the possible actions that can be done to this object, e.g DELETE (only for token related operations and does not consider user authorization).
      properties:
        active:
          description: if the token is active
          example: true
          type: boolean
        available:
          description: if the token is available
          example: true
          type: boolean
        id:
          description: token id
          example: 0123456789ABCDEF0123456789ABCDEF0123456789ABCDEF
          format: text
          minLength: 1
          readOnly: true
          type: string
        logged_in:
          description: if the token has been logged in to
          example: true
          type: boolean
        name:
          description: token name
          example: softToken-0
          format: text
          maxLength: 255
          minLength: 1
          type: string
        possible_actions:
          $ref: '#/components/schemas/PossibleActions'
        serial_number:
          description: serial number of the token
          example: 12345
          format: text
          type: string
        status:
          $ref: '#/components/schemas/TokenStatus'
      required:
        - id
        - name
        - keys
        - status
        - logged_in
        - active
        - available
      type: object
    TokenInitStatus:
      description: whether a token has been initialized or not – if the token init status cannot be resolved (e.g. signer module is offline), the value is UNKNOWN # potential-common-api
      enum:
        - INITIALIZED
        - NOT_INITIALIZED
        - UNKNOWN
      example: INITIALIZED
      format: enum
      type: string
    TokenPassword:
      description: password for logging in to the token # potential-common-api
      example:
        password: sm3!!ycat
      properties:
        password:
          description: password for logging in to the token
          format: text
          minLength: 1
          type: string
      type: object
    TokenStatus:
      description: token status # potential-common-api
      enum:
        - OK # Normal operation status
        - USER_PIN_LOCKED # Blocked
        - USER_PIN_INCORRECT # Incorrect PIN was entered
        - USER_PIN_INVALID # Invalid PIN
        - USER_PIN_EXPIRED # PIN expired
        - USER_PIN_COUNT_LOW # Only a few tries left
        - USER_PIN_FINAL_TRY # Final try
        - NOT_INITIALIZED # Not inited
      example: OK
      format: text
      type: string
    TokensLoggedOut:
      description: response that tells if hsm tokens were logged out during the restore process
      properties:
        hsm_tokens_logged_out:
          default: false
          description: whether any hsm tokens were logged out during the restore process
          type: boolean
      type: object
    TrustedAnchor:
      allOf:
        - $ref: '#/components/schemas/ModificationTimestamps'
      description: trusted anchor for globalconf
      properties:
        hash:
          description: anchor hash
          example: 42:34:C3:22:55:42:34:C3:22:55:42:34:C3:22:55:42:34:C3:22:55:42:34:C3:22:55:42:34:C3
          format: hash
          maxLength: 255
          minLength: 1
          type: string
        possible_actions:
          $ref: '#/components/schemas/PossibleActions'
      required:
        - hash
        - created_at
        - instance_identifier
        - possible_actions
      type: object
    User:
      $ref: '../../../../../../common-rest-api/src/main/resources/common-openapi-definition.yaml#/components/schemas/User'
    Version:
      description: version information
      properties:
        info:
          description: information about the security server
          example: Security Server version 6.21.0-SNAPSHOT-20190411git32add470
          format: text
          maxLength: 255
          minLength: 1
          type: string
      required:
        - info
      type: object
    XRoadId:
      type: object
      description: X-Road identifier
      discriminator:
        propertyName: type
        mapping:
          MEMBER: "ClientId"
          SERVER: "SecurityServerId"
          SUBSYSTEM: "ClientId"
      properties:
        instance_id:
          description: Xroad instance id. Cannot contain colons, semicolons, slashes, backslashes, percent signs or control characters
          example: FI
          format: text
          maxLength: 255
          minLength: 1
          type: string
          pattern: ^\s*((?!\s*(?:\.$|\./|\.\.$|\.\./))((?!/\.\s*$|/\./|/\.\.\s*$|/\.\./)[^\\\u0000-\u001F\u007F-\u009F\u200B\uFEFF])*)?$
          readOnly: true
        type:
          type: string
          format: enum
          enum:
            - MEMBER
            - SUBSYSTEM
            - SERVER
            - GLOBALGROUP
            - SECURITYCATEGORY
            - SERVICE
            - CENTRALSERVICE
            - LOCALGROUP
      required:
        - instance_id
        - type
    ClientId:
      type: object
      description: Member identifier
      allOf:
        - $ref: '#/components/schemas/XRoadId'
      properties:
        member_class:
          description: Member class. Cannot contain colons, semicolons, slashes, backslashes, percent signs or control characters
          example: GOV
          format: text
          maxLength: 255
          minLength: 1
          pattern: ^\s*((?!\s*(?:\.$|\./|\.\.$|\.\./))((?!/\.\s*$|/\./|/\.\.\s*$|/\.\./)[^\\\u0000-\u001F\u007F-\u009F\u200B\uFEFF])*)?$
          type: string
        member_code:
          description: Member code. Cannot contain colons, semicolons, slashes, backslashes, percent signs or control characters
          example: 123
          format: text
          maxLength: 255
          minLength: 1
          pattern: ^\s*((?!\s*(?:\.$|\./|\.\.$|\.\./))((?!/\.\s*$|/\./|/\.\.\s*$|/\.\./)[^\\\u0000-\u001F\u007F-\u009F\u200B\uFEFF])*)?$
          type: string
        subsystem_code:
          type: string
      required:
        - member_class
        - member_code
    SecurityServerId:
      allOf:
        - $ref: '#/components/schemas/XRoadId'
      type: object
      properties:
        member_class:
          description: Member class. Cannot contain colons, semicolons, slashes, backslashes, percent signs or control characters
          example: GOV
          format: text
          maxLength: 255
          minLength: 1
          type: string
        member_code:
          description: Member code. Cannot contain colons, semicolons, slashes, backslashes, percent signs or control characters
          example: 123
          format: text
          maxLength: 255
          minLength: 1
          type: string
        server_code:
          description: security server code
          example: server123
          format: text
          maxLength: 255
          minLength: 1
          type: string
      required:
        - member_class
        - member_code
        - server_code
    ManagementRequest:
      type: object
      description: Management request
      allOf:
        - $ref: '#/components/schemas/ModificationTimestamps'
      discriminator:
        propertyName: type
        mapping:
          AUTH_CERT_REGISTRATION_REQUEST: "AuthenticationCertificateRegistrationRequest"
          AUTH_CERT_DELETION_REQUEST: "AuthenticationCertificateDeletionRequest"
          CLIENT_REGISTRATION_REQUEST: "ClientRegistrationRequest"
          CLIENT_DELETION_REQUEST: "ClientDeletionRequest"
      properties:
        id:
          type: integer
          description: request id
          readOnly: true
        type:
          $ref: '#/components/schemas/ManagementRequestType'
        origin:
          $ref: '#/components/schemas/ManagementRequestOrigin'
        security_server_owner:
          type: string
          readOnly: true
        security_server_id:
          type: string
          description: Encoded Security Server ID
        status:
          $ref: '#/components/schemas/ManagementRequestStatus'
        created_at:
          type: string
          format: date-time
          readOnly: true
      required:
        - type
        - source
        - securityserverId
    ManagementRequestType:
      type: string
      enum:
        - AUTH_CERT_REGISTRATION_REQUEST
        - CLIENT_REGISTRATION_REQUEST
        - OWNER_CHANGE_REQUEST
        - CLIENT_DELETION_REQUEST
        - AUTH_CERT_DELETION_REQUEST
    ManagementRequestStatus:
      type: string
      readOnly: true
      description: request status
      enum:
        - WAITING
        - APPROVED
        - DECLINED
        - REVOKED
        - "SUBMITTED FOR APPROVAL"
    ManagementRequestOrigin:
      type: string
      description: request source
      enum:
        - CENTER
        - SECURITY_SERVER
    ManagementRequestsFilter:
      description: parameters for filtering management requests search results
      properties:
        query:
          description: Free text query
          nullable: true
          type: string
        origin:
          description: management request origin
          nullable: true
          allOf:
            - $ref: '#/components/schemas/ManagementRequestOrigin'
        types:
          description: management request type
          nullable: true
          items:
           $ref: '#/components/schemas/ManagementRequestType'
        status:
          description: request status
          nullable: true
          allOf:
            - $ref: '#/components/schemas/ManagementRequestStatus'
        serverId:
          description: security server id
          nullable: true
          type: string
      type: object
    GroupMembersFilterModel:
      description: Filter model to search global group members
      properties:
        instances:
          description: X-Road instance
          nullable: true
          items:
            type: string
          type: array
        memberClasses:
          description: member classes
          nullable: true
          items:
            type: string
          type: array
        codes:
          description: member codes
          nullable: true
          items:
            type: string
          type: array
        subsystems:
          description: subsystem codes
          nullable: true
          items:
            type: string
          type: array
      type: object
    GroupMembersFilter:
      description: parameters for filtering global group members search results
      properties:
        query:
          description: free text query
          nullable: true
          type: string
        memberClass:
          description: member class
          nullable: true
          type: string
        instance:
          description: X-Road instance
          nullable: true
          type: string
        codes:
          description: member code
          nullable: true
          items:
            type: string
          type: array
        subsystems:
          description: subsystem code
          nullable: true
          items:
            type: string
          type: array
        types:
          description: client type
          nullable: true
          items:
            $ref: '#/components/schemas/ClientType'
        pagingSorting:
          description: paging sorting parameters
          nullable: false
          allOf:
            - $ref: '#/components/schemas/PagingSortingParameters'
      type: object
    Page:
      type: object
      properties:
        number:
          type: integer
          description: page number (zero based)
        size:
          type: integer
          description: page size
        totalPages:
          type: integer
          description: total number of pages
        totalElements:
          type: integer
          description: total number of elements (<=size * totalPages)
    AuthenticationCertificateRegistrationRequest:
      allOf:
        - $ref: '#/components/schemas/ManagementRequest'
      type: object
      properties:
        serverAddress:
          type: string
        authenticationCertificate:
          type: string
          format: byte
      required:
        - serverAddress
        - authencationCertificate
    AuthenticationCertificateDeletionRequest:
      allOf:
        - $ref: '#/components/schemas/ManagementRequest'
      type: object
      properties:
        authenticationCertificate:
          type: string
          format: byte
      required:
        - authencationCertificate
    ClientRegistrationRequest:
      allOf:
        - $ref: '#/components/schemas/ManagementRequest'
      type: object
      properties:
        clientId:
          $ref: '#/components/schemas/ClientId'
      required:
        - clientId
    ClientDeletionRequest:
      allOf:
        - $ref: '#/components/schemas/ManagementRequest'
      type: object
      properties:
        clientId:
          $ref: '#/components/schemas/ClientId'
      required:
        - clientId
  securitySchemes:
    ApiKeyAuth:
      description: X-Road-ApiKey token=<api key>
      # https://github.com/nordic-institute/X-Road-REST-UI/blob/XRDDEV-237/doc/Manuals/ug-ss_x-road_6_security_server_user_guide.md#1911-creating-new-api-keys
      in: header
      name: Authorization
      type: apiKey
security:
  - ApiKeyAuth: [ ]<|MERGE_RESOLUTION|>--- conflicted
+++ resolved
@@ -2017,21 +2017,12 @@
       summary: update the name of a member
       tags:
         - members
-<<<<<<< HEAD
   /members/{id}/subsystems:
     get:
       description: <h3>CS Administrator lists subsystems.</h3>
       operationId: getSubsystems
       parameters:
         - description: the encoded string representation of the x-road member
-=======
-  /members/{id}/global-groups:
-    get:
-      description: <h3>CS administrator views a members' global groups.</h3>
-      operationId: getMemberGlobalGroups
-      parameters:
-        - description: the encoded string representation of the x-road member or subsystem id
->>>>>>> 07671e69
           example: FI:GOV:123
           in: path
           name: id
@@ -2046,36 +2037,57 @@
           content:
             application/json:
               schema:
-<<<<<<< HEAD
                 description: array of subsystems
                 items:
                   $ref: '#/components/schemas/Subsystem'
                 type: array
                 uniqueItems: true
           description: array of subsystems
-=======
+        '400':
+          $ref: '#/components/responses/BadRequest'
+        '401':
+          $ref: '#/components/responses/Unauthorized'
+        '403':
+          $ref: '#/components/responses/Forbidden'
+        '404':
+          $ref: '#/components/responses/NotFound'
+        '500':
+          $ref: '#/components/responses/InternalServerError'
+      summary: List subsystems
+      tags:
+        - members
+  /members/{id}/global-groups:
+    get:
+      description: <h3>CS administrator views a members' global groups.</h3>
+      operationId: getMemberGlobalGroups
+      parameters:
+        - description: the encoded string representation of the x-road member or subsystem id
+          example: FI:GOV:123
+          in: path
+          name: id
+          required: true
+          schema:
+            format: text
+            maxLength: 1023
+            minLength: 1
+            type: string
+      responses:
+        '200':
+          content:
+            application/json:
+              schema:
                 description: array of member global groups
                 items:
                   $ref: '#/components/schemas/MemberGlobalGroup'
                 type: array
                 uniqueItems: true
           description: List of member's global groups
->>>>>>> 07671e69
-        '400':
-          $ref: '#/components/responses/BadRequest'
-        '401':
-          $ref: '#/components/responses/Unauthorized'
-        '403':
-          $ref: '#/components/responses/Forbidden'
-<<<<<<< HEAD
-        '404':
-          $ref: '#/components/responses/NotFound'
-        '500':
-          $ref: '#/components/responses/InternalServerError'
-      summary: List subsystems
-      tags:
-        - members
-=======
+        '400':
+          $ref: '#/components/responses/BadRequest'
+        '401':
+          $ref: '#/components/responses/Unauthorized'
+        '403':
+          $ref: '#/components/responses/Forbidden'
         '500':
           $ref: '#/components/responses/InternalServerError'
       tags:
@@ -2118,7 +2130,6 @@
       tags:
         - members
         - security-servers
->>>>>>> 07671e69
   /subsystems:
     post:
       description:
@@ -2162,6 +2173,7 @@
       summary: add new subsystem to the central server
       tags:
         - subsystems
+
   /subsystems/{id}:
     delete:
       description: <h3>CS administrator deletes a subsystem</h3>
@@ -2234,6 +2246,7 @@
       summary: delete a subsystem
       tags:
         - subsystems
+
   /clients:
     get:
       description: <h3>CS administrator searches for X-Road clients.</h3>
