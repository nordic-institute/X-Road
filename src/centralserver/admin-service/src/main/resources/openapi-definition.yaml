--- conflicted
+++ resolved
@@ -414,14 +414,8 @@
         '404':
           $ref: '#/components/responses/NotFound'
         '500':
-<<<<<<< HEAD
           $ref: '#/components/responses/InternalServerError'
       summary: get central service by its code
-=======
-          description: internal server error
-  /initialization:
-    post:
->>>>>>> a66ef16b
       tags:
         - central-services
     patch:
@@ -545,7 +539,6 @@
         '404':
           $ref: '#/components/responses/NotFound'
         '500':
-<<<<<<< HEAD
           $ref: '#/components/responses/InternalServerError'
       summary: delete certification service
       tags:
@@ -1853,7 +1846,7 @@
           $ref: '#/components/responses/Forbidden'
         '500':
           $ref: '#/components/responses/InternalServerError'
-      summary: get list of member classes
+      summary: List member classes
       tags:
         - member-classes
     post:
@@ -1927,46 +1920,48 @@
       summary: delete a member class
       tags:
         - member-classes
-    patch:
-      description: <h3>CS Administrator updates a member class description.</h3>
+    put:
+      tags:
+        - member-classes
+      summary: Update member class description # note: this is PATCH in other similar endpoints
       operationId: updateMemberClassDescription
-      parameters:
-        - description: code of the member class
-          in: path
+      description: CS Administrator updates a member class description.
+      parameters:
+        - in: path
           name: code
-          required: true
-          schema:
-            format: text
+          description: code of the member class
+          required: true
+          schema:
+            type: string
+            format: text
+            minLength: 1
             maxLength: 255
-            minLength: 1
-            type: string
       requestBody:
+        description: the new description of the member class
+        required: true
         content:
           application/json:
             schema:
-              $ref: '#/components/schemas/MemberClassDescription'
-        description: the new description of the member class
-        required: true
-      responses:
-        '200':
+              $ref: '#/components/schemas/MemberClass'
+      responses:
+        '200':
+          description: the new status of the updated member class
           content:
             application/json:
               schema:
                 $ref: '#/components/schemas/MemberClass'
-          description: the new status of the updated member class
-        '400':
-          $ref: '#/components/responses/BadRequest'
-        '401':
-          $ref: '#/components/responses/Unauthorized'
-        '403':
-          $ref: '#/components/responses/Forbidden'
-        '404':
-          $ref: '#/components/responses/NotFound'
-        '500':
-          $ref: '#/components/responses/InternalServerError'
-      summary: update member class description
-      tags:
-        - member-classes
+        '400':
+          description: request was invalid
+        '401':
+          description: authentication credentials are missing
+        '403':
+          description: request has been refused
+        '404':
+          description: resource requested does not exists
+        '406':
+          description: request specified an invalid format
+        '500':
+          description: internal server error
   /clients:
     get:
       description: <h3>CS administrator searches for X-Road clients.</h3>
@@ -1984,7 +1979,7 @@
             format: text
             minLength: 3
             maxLength: 25
-            type: string          
+            type: string
         - description: optional paging and sorting parameters
           in: query
           name: paging_sorting
@@ -2346,7 +2341,7 @@
             format: text
             minLength: 3
             maxLength: 25
-            type: string          
+            type: string
         - description: optional result limiting parameters
           in: query
           name: result_limits
@@ -3492,231 +3487,6 @@
       properties:
         is_ha_configured:
           default: false
-=======
-          description: internal server error
-  /initialization/status:
-    get:
-      tags:
-        - initialization
-      summary: Check the initialization status of the Central Server
-      operationId: getInitializationStatus
-      description: <h3>Administrator checks the initialization status of the Central Server.</h3>
-      responses:
-        '200':
-          description: initialization status of the Central Server
-          content:
-            application/json:
-              schema:
-                $ref: '#/components/schemas/InitializationStatus'
-        '400':
-          description: request was invalid
-        '401':
-          description: authentication credentials are missing
-        '403':
-          description: request has been refused
-        '404':
-          description: resource requested does not exists
-        '406':
-          description: request specified an invalid format
-        '409':
-          description: an existing item already exists
-        '500':
-          description: internal server
-  /member-classes:
-    get:
-      tags:
-        - member-classes
-      summary: List member classes
-      operationId: getMemberClasses
-      description: <h3>CS Administrator lists member classes.</h3>
-      responses:
-        '200':
-          description: array of member classes
-          content:
-            application/json:
-              schema:
-                type: array
-                description: array of member classes
-                uniqueItems: true
-                items:
-                  $ref: '#/components/schemas/MemberClass'
-        '400':
-          description: request was invalid
-        '401':
-          description: authentication credentials are missing
-        '403':
-          description: request has been refused
-        '404':
-          description: resource requested does not exists
-        '406':
-          description: request specified an invalid format
-        '500':
-          description: internal server error
-    post:
-      tags:
-        - member-classes
-      summary: Add a member class
-      operationId: addMemberClass
-      description: <h3>CS Administrator adds a new member class.</h3>
-      requestBody:
-        description: new additional member class to add
-        required: true
-        content:
-          application/json:
-            schema:
-              $ref: '#/components/schemas/MemberClass'
-      responses:
-        '200':
-          description: the added member class
-          content:
-            application/json:
-              schema:
-                $ref: '#/components/schemas/MemberClass'
-        '400':
-          description: request was invalid
-        '401':
-          description: authentication credentials are missing
-        '403':
-          description: request has been refused
-        '404':
-          description: resource requested does not exists
-        '406':
-          description: request specified an invalid format
-        '500':
-          description: internal server error
-  /member-classes/{code}:
-    put:
-      tags:
-        - member-classes
-      summary: Update member class description
-      operationId: updateMemberClassDescription
-      description: CS Administrator updates a member class description.
-      parameters:
-        - in: path
-          name: code
-          description: code of the member class
-          required: true
-          schema:
-            type: string
-            format: text
-            minLength: 1
-            maxLength: 255
-      requestBody:
-        description: the new description of the member class
-        required: true
-        content:
-          application/json:
-            schema:
-              $ref: '#/components/schemas/MemberClass'
-      responses:
-        '200':
-          description: the new status of the updated member class
-          content:
-            application/json:
-              schema:
-                $ref: '#/components/schemas/MemberClass'
-        '400':
-          description: request was invalid
-        '401':
-          description: authentication credentials are missing
-        '403':
-          description: request has been refused
-        '404':
-          description: resource requested does not exists
-        '406':
-          description: request specified an invalid format
-        '500':
-          description: internal server error
-    delete:
-      tags:
-        - member-classes
-      summary: Delete a member class
-      operationId: deleteMemberClass
-      description: CS Administrator deletes a member class.
-      parameters:
-        - in: path
-          name: code
-          description: code of the member class
-          required: true
-          schema:
-            type: string
-            format: text
-            minLength: 1
-            maxLength: 255
-      responses:
-        '204':
-          description: Deletion succeeded
-        '400':
-          description: request was invalid
-        '401':
-          description: authentication credentials are missing
-        '403':
-          description: request has been refused
-        '404':
-          description: resource requested does not exists
-        '406':
-          description: request specified an invalid format
-        '500':
-          description: internal server error
-components:
-  schemas:
-    InitializationStatus:
-      type: object
-      description: Initialization status of the Central Server
-      required:
-        - instance_identifier
-        - central_server_address
-        - software_token_init_status
-      properties:
-        instance_identifier:
-          $ref: '#/components/schemas/InstanceIdentifier'
-        central_server_address:
-          $ref: '#/components/schemas/CentralServerAddress'
-        software_token_init_status:
-          $ref: '#/components/schemas/TokenInitStatus'
-    InitialServerConf:
-      type: object
-      description: central server initial configuration
-      properties:
-        instance_identifier:
-          $ref: '#/components/schemas/InstanceIdentifier'
-        central_server_address:
-          $ref: '#/components/schemas/CentralServerAddress'
-        software_token_pin:
-          type: string
-          format: text
-          description: pin code for the initial software token
-          example: sup3rs3cr3t_p!n
-          minLength: 1
-          maxLength: 255
-    TokenInitStatus:
-      type: string
-      format: enum
-      description: whether a token has been initialized or not – if the software token init status
-        cannot be resolved (e.g. signer module is offline), the value is UNKNOWN
-      example: INITIALIZED
-      enum:
-        - INITIALIZED
-        - NOT_INITIALIZED
-        - UNKNOWN
-    InstanceIdentifier:
-      type: string
-      format: text
-      description: Valid instance identifier, shall not contain colon, semicolon, forwardslash, backslash, percent or control characters.
-      example: FI-TEST
-      minLength: 1
-      maxLength: 255
-    CentralServerAddress:
-      type: string
-      format: text
-      description: Central server’s public DNS name or external IP address
-    HighAvailabilityStatus:
-      type: object
-      description: Central server's high availability status
-      properties:
-        is_ha_configured:
-          type: boolean
->>>>>>> a66ef16b
           description: indicates if the central server is in high availability mode
           type: boolean
         node_name:
@@ -3803,7 +3573,7 @@
           description: token id
           example: 0123456789ABCDEF0123456789ABCDEF0123456789ABCDEF
           minLength: 1
-          readOnly: true          
+          readOnly: true
         label:
           $ref: '#/components/schemas/KeyLabel'
         possible_actions:
@@ -4317,7 +4087,7 @@
       required:
         - token_id
         - key_label
-      type: object 
+      type: object
     Token:
       description: Token. Also includes the possible actions that can be done to this object, e.g DELETE (only for token related operations and does not consider user authorization).
       properties:
@@ -4437,38 +4207,11 @@
           example: Security Server version 6.21.0-SNAPSHOT-20190411git32add470
           format: text
           maxLength: 255
-<<<<<<< HEAD
           minLength: 1
           type: string
       required:
         - info
       type: object
-=======
-    ErrorInfo:
-      $ref: '../../../../../common-rest-api/src/main/resources/common-openapi-definition.yaml#/components/schemas/ErrorInfo'
-    CodeWithDetails:
-      $ref: '../../../../../common-rest-api/src/main/resources/common-openapi-definition.yaml#/components/schemas/CodeWithDetails'
-    MemberClass:
-      type: object
-      description: Central server's member classes
-      properties:
-        code:
-          type: string
-          format: text
-          description: member class code
-          example: ORG
-          minLength: 1
-          maxLength: 255
-        description:
-          type: string
-          format: text
-          description: member class description
-          example: Non-profit organisations
-          minLength: 1
-          maxLength: 255
-      required:
-        - code
->>>>>>> a66ef16b
   securitySchemes:
     ApiKeyAuth:
       description: X-Road-ApiKey token=<api key>
