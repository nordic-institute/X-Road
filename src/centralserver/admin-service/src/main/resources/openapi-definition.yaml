--- conflicted
+++ resolved
@@ -4306,16 +4306,6 @@
           $ref: '#/components/schemas/ManagementRequestType'
         origin:
           $ref: '#/components/schemas/ManagementRequestOrigin'
-<<<<<<< HEAD
-        securityServerId:
-          $ref: '#/components/schemas/SecurityServerId'
-        status:
-          $ref: '#/components/schemas/ManagementRequestStatus'
-      required:
-        - type
-        - source
-        - securityServerId
-=======
         security_server_owner:
           type: string
           readOnly: true
@@ -4332,7 +4322,6 @@
         - type
         - source
         - securityserverId
->>>>>>> 76bf03c7
     ManagementRequestType:
       type: string
       enum:
@@ -4399,18 +4388,6 @@
         totalElements:
           type: integer
           description: total number of elements (<=size * totalPages)
-<<<<<<< HEAD
-    ManagementRequestInfoPage:
-      type: object
-      allOf:
-        - $ref: '#/components/schemas/Page'
-      properties:
-        items:
-          type: array
-          items:
-            $ref: '#/components/schemas/ManagementRequest'
-=======
->>>>>>> 76bf03c7
     AuthenticationCertificateRegistrationRequest:
       allOf:
         - $ref: '#/components/schemas/ManagementRequest'
