/**
 * The MIT License
 * Copyright (c) 2019- Nordic Institute for Interoperability Solutions (NIIS)
 * Copyright (c) 2018 Estonian Information System Authority (RIA),
 * Nordic Institute for Interoperability Solutions (NIIS), Population Register Centre (VRK)
 * Copyright (c) 2015-2017 Estonian Information System Authority (RIA), Population Register Centre (VRK)
 * <p>
 * Permission is hereby granted, free of charge, to any person obtaining a copy
 * of this software and associated documentation files (the "Software"), to deal
 * in the Software without restriction, including without limitation the rights
 * to use, copy, modify, merge, publish, distribute, sublicense, and/or sell
 * copies of the Software, and to permit persons to whom the Software is
 * furnished to do so, subject to the following conditions:
 * <p>
 * The above copyright notice and this permission notice shall be included in
 * all copies or substantial portions of the Software.
 * <p>
 * THE SOFTWARE IS PROVIDED "AS IS", WITHOUT WARRANTY OF ANY KIND, EXPRESS OR
 * IMPLIED, INCLUDING BUT NOT LIMITED TO THE WARRANTIES OF MERCHANTABILITY,
 * FITNESS FOR A PARTICULAR PURPOSE AND NONINFRINGEMENT. IN NO EVENT SHALL THE
 * AUTHORS OR COPYRIGHT HOLDERS BE LIABLE FOR ANY CLAIM, DAMAGES OR OTHER
 * LIABILITY, WHETHER IN AN ACTION OF CONTRACT, TORT OR OTHERWISE, ARISING FROM,
 * OUT OF OR IN CONNECTION WITH THE SOFTWARE OR THE USE OR OTHER DEALINGS IN
 * THE SOFTWARE.
 */
package org.niis.xroad.centralserver.restapi.converter;

import lombok.extern.slf4j.Slf4j;
import org.apache.commons.lang3.StringUtils;
import org.niis.xroad.centralserver.openapi.model.PagingSortingParametersDto;
import org.niis.xroad.restapi.openapi.BadRequestException;
import org.springframework.data.domain.PageRequest;
import org.springframework.data.domain.Sort;
<<<<<<< HEAD
import org.springframework.stereotype.Service;

import java.util.Map;

@Slf4j
@Service
=======
import org.springframework.stereotype.Component;

import java.util.Map;

@Component
>>>>>>> 76bf03c7
public class PageRequestConverter {

    public PageRequest convert(PagingSortingParametersDto pagingSorting,
                               SortParameterConverter sortParameterConverter) {
        return PageRequest.of(
                pagingSorting.getOffset(),
                pagingSorting.getLimit(),
                convertToSort(pagingSorting, sortParameterConverter));
    }

    private Sort convertToSort(PagingSortingParametersDto pagingSorting,
                               SortParameterConverter sortParameterConverter) {
        Sort sort = Sort.unsorted();
        if (!StringUtils.isBlank(pagingSorting.getSort())) {
            Sort.Direction direction = Sort.Direction.ASC;
            if (Boolean.TRUE.equals(pagingSorting.getDesc())) {
                direction = Sort.Direction.DESC;
            }

            sort = Sort.by(new Sort.Order(direction,
                    sortParameterConverter.convertToSortProperty(pagingSorting.getSort()))
                    .ignoreCase());
        }
        return sort;
    }

    public interface SortParameterConverter {
        /**
         * Convert an API-level sort parameter to service-level property name that JPA Data can sort by
         *
         * @throws BadRequestException if parameter value cannot be converted
         */
        default String convertToSortProperty(String sortParameter) throws BadRequestException {
            String sortProperty = getConversions().get(sortParameter);
            if (sortProperty == null) {
                throw new BadRequestException("Unknown sort parameter " + sortParameter);
            }
            return sortProperty;
        }

        Map<String, String> getConversions();
    }

    /**
     * Mappable sort parameter converter. Allows mapping dto parameters to entity values.
     */
    public static class MappableSortParameterConverter implements SortParameterConverter {
        private final Map<String, String> conversionMapping;

        @SafeVarargs
        public MappableSortParameterConverter(final Map.Entry<String, String>... mappingEntries) {
            conversionMapping = Map.ofEntries(mappingEntries);
        }

        @Override
        public String convertToSortProperty(final String sortParameter) throws BadRequestException {
            String sortProperty = conversionMapping.get(sortParameter);
            if (sortProperty == null) {
                throw new BadRequestException("Unknown sort parameter [" + sortParameter + "]");
            }
            return sortProperty;
        }

    }
}
<|MERGE_RESOLUTION|>--- conflicted
+++ resolved
@@ -25,26 +25,16 @@
  */
 package org.niis.xroad.centralserver.restapi.converter;
 
-import lombok.extern.slf4j.Slf4j;
 import org.apache.commons.lang3.StringUtils;
 import org.niis.xroad.centralserver.openapi.model.PagingSortingParametersDto;
 import org.niis.xroad.restapi.openapi.BadRequestException;
 import org.springframework.data.domain.PageRequest;
 import org.springframework.data.domain.Sort;
-<<<<<<< HEAD
-import org.springframework.stereotype.Service;
-
-import java.util.Map;
-
-@Slf4j
-@Service
-=======
 import org.springframework.stereotype.Component;
 
 import java.util.Map;
 
 @Component
->>>>>>> 76bf03c7
 public class PageRequestConverter {
 
     public PageRequest convert(PagingSortingParametersDto pagingSorting,
@@ -77,15 +67,7 @@
          *
          * @throws BadRequestException if parameter value cannot be converted
          */
-        default String convertToSortProperty(String sortParameter) throws BadRequestException {
-            String sortProperty = getConversions().get(sortParameter);
-            if (sortProperty == null) {
-                throw new BadRequestException("Unknown sort parameter " + sortParameter);
-            }
-            return sortProperty;
-        }
-
-        Map<String, String> getConversions();
+        String convertToSortProperty(String sortParameter) throws BadRequestException;
     }
 
     /**
