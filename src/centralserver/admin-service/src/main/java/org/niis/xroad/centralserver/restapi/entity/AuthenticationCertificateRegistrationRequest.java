/**
 * The MIT License
 * <p>
 * Copyright (c) 2019- Nordic Institute for Interoperability Solutions (NIIS)
 * Copyright (c) 2018 Estonian Information System Authority (RIA),
 * Nordic Institute for Interoperability Solutions (NIIS), Population Register Centre (VRK)
 * Copyright (c) 2015-2017 Estonian Information System Authority (RIA), Population Register Centre (VRK)
 * <p>
 * Permission is hereby granted, free of charge, to any person obtaining a copy
 * of this software and associated documentation files (the "Software"), to deal
 * in the Software without restriction, including without limitation the rights
 * to use, copy, modify, merge, publish, distribute, sublicense, and/or sell
 * copies of the Software, and to permit persons to whom the Software is
 * furnished to do so, subject to the following conditions:
 * <p>
 * The above copyright notice and this permission notice shall be included in
 * all copies or substantial portions of the Software.
 * <p>
 * THE SOFTWARE IS PROVIDED "AS IS", WITHOUT WARRANTY OF ANY KIND, EXPRESS OR
 * IMPLIED, INCLUDING BUT NOT LIMITED TO THE WARRANTIES OF MERCHANTABILITY,
 * FITNESS FOR A PARTICULAR PURPOSE AND NONINFRINGEMENT. IN NO EVENT SHALL THE
 * AUTHORS OR COPYRIGHT HOLDERS BE LIABLE FOR ANY CLAIM, DAMAGES OR OTHER
 * LIABILITY, WHETHER IN AN ACTION OF CONTRACT, TORT OR OTHERWISE, ARISING FROM,
 * OUT OF OR IN CONNECTION WITH THE SOFTWARE OR THE USE OR OTHER DEALINGS IN
 * THE SOFTWARE.
 */
package org.niis.xroad.centralserver.restapi.entity;

import ee.ria.xroad.common.identifier.SecurityServerId;
import ee.ria.xroad.common.util.Fn;

import lombok.Getter;
import lombok.Setter;
import org.niis.xroad.centralserver.restapi.domain.ManagementRequestType;
import org.niis.xroad.centralserver.restapi.domain.Origin;

import javax.persistence.Column;
import javax.persistence.DiscriminatorValue;
import javax.persistence.Entity;
import javax.persistence.Transient;
import javax.validation.constraints.NotNull;

import static org.niis.xroad.centralserver.restapi.entity.AuthenticationCertificateRegistrationRequest.DISCRIMINATOR_VALUE;

@Entity
<<<<<<< HEAD
@DiscriminatorValue("AuthCertRegRequest")
public class AuthenticationCertificateRegistrationRequest extends RequestWithProcessing
        implements Fn.Self<AuthenticationCertificateRegistrationRequest> {

    private static final int KILOBYTE = 1024;

    @NotNull
    @Column(name = "auth_cert", length = 100 * KILOBYTE)
    @Getter
    @Setter
=======
@DiscriminatorValue(DISCRIMINATOR_VALUE)
public class AuthenticationCertificateRegistrationRequest extends RequestWithProcessing {
    public static final String DISCRIMINATOR_VALUE = "AuthCertRegRequest";

>>>>>>> 76bf03c7
    private byte[] authCert;

    @Column(name = "address")
    @Getter
    @Setter
    private String address;

    protected AuthenticationCertificateRegistrationRequest() {
        //JPA
    }

    @Override
    @Transient
    public ManagementRequestType getManagementRequestType() {
        return ManagementRequestType.AUTH_CERT_REGISTRATION_REQUEST;
    }

    public AuthenticationCertificateRegistrationRequest(Origin origin, SecurityServerId serverId) {
        super(origin, serverId, new AuthenticationCertificateRegistrationRequestProcessing());
    }

    public AuthenticationCertificateRegistrationRequest(Origin origin,
                                                        AuthenticationCertificateRegistrationRequest other) {
        super(origin, other.getSecurityServerId(), other.getRequestProcessing());
    }

}<|MERGE_RESOLUTION|>--- conflicted
+++ resolved
@@ -43,10 +43,10 @@
 import static org.niis.xroad.centralserver.restapi.entity.AuthenticationCertificateRegistrationRequest.DISCRIMINATOR_VALUE;
 
 @Entity
-<<<<<<< HEAD
-@DiscriminatorValue("AuthCertRegRequest")
+@DiscriminatorValue(DISCRIMINATOR_VALUE)
 public class AuthenticationCertificateRegistrationRequest extends RequestWithProcessing
         implements Fn.Self<AuthenticationCertificateRegistrationRequest> {
+    public static final String DISCRIMINATOR_VALUE = "AuthCertRegRequest";
 
     private static final int KILOBYTE = 1024;
 
@@ -54,12 +54,6 @@
     @Column(name = "auth_cert", length = 100 * KILOBYTE)
     @Getter
     @Setter
-=======
-@DiscriminatorValue(DISCRIMINATOR_VALUE)
-public class AuthenticationCertificateRegistrationRequest extends RequestWithProcessing {
-    public static final String DISCRIMINATOR_VALUE = "AuthCertRegRequest";
-
->>>>>>> 76bf03c7
     private byte[] authCert;
 
     @Column(name = "address")
