--- conflicted
+++ resolved
@@ -66,11 +66,8 @@
     private final AuditDataHelper auditData;
     private final ClientDtoConverter clientDtoConverter;
     private final ClientIdConverter clientIdConverter;
-<<<<<<< HEAD
     private final SubsystemDtoConverter subsystemDtoConverter;
-=======
     private final SecurityServerIdConverter securityServerIdConverter;
->>>>>>> a1779f92
 
     @Override
     @PreAuthorize("hasAuthority('ADD_MEMBER_SUBSYSTEM')")
