--- conflicted
+++ resolved
@@ -26,16 +26,12 @@
  */
 package org.niis.xroad.centralserver.restapi.service.managementrequest;
 
-<<<<<<< HEAD
-import ee.ria.xroad.common.identifier.SecurityServerId;
-
 import io.vavr.collection.Stream;
 import io.vavr.control.Option;
-=======
->>>>>>> 76bf03c7
 import lombok.RequiredArgsConstructor;
 import org.niis.xroad.centralserver.restapi.domain.ManagementRequestStatus;
 import org.niis.xroad.centralserver.restapi.domain.Origin;
+import org.niis.xroad.centralserver.restapi.dto.ManagementRequestInfoDto;
 import org.niis.xroad.centralserver.restapi.entity.Request;
 import org.niis.xroad.centralserver.restapi.entity.RequestWithProcessing;
 import org.niis.xroad.centralserver.restapi.repository.ManagementRequestViewRepository;
@@ -47,7 +43,6 @@
 import org.niis.xroad.centralserver.restapi.service.exception.ValidationFailureException;
 import org.springframework.data.domain.Page;
 import org.springframework.data.domain.Pageable;
-import org.springframework.data.jpa.domain.Specification;
 import org.springframework.stereotype.Service;
 
 import javax.transaction.Transactional;
@@ -64,12 +59,8 @@
 @Transactional
 public class ManagementRequestService {
     private final RequestRepository<Request> requests;
-<<<<<<< HEAD
+    private final ManagementRequestViewRepository managementRequestViewRepository;
     private final List<RequestHandler<? extends Request>> handlers;
-=======
-    private final ManagementRequestViewRepository managementRequestViewRepository;
-    private final List<RequestHandler<? extends ManagementRequestDto, ? extends Request>> handlers;
->>>>>>> 76bf03c7
 
     /**
      * Get a management request
@@ -83,23 +74,12 @@
     /**
      * Find management requests matching criteria.
      */
-<<<<<<< HEAD
-    public Page<Request> findRequests(Origin origin,
-                                      ManagementRequestType type,
-                                      ManagementRequestStatus status,
-                                      SecurityServerId server,
-                                      Pageable page) {
-        Specification<Request> spec = RequestRepository.findSpec(origin, type, status, server);
-
-        return requests.findAll(spec, page);
-=======
     public Page<ManagementRequestInfoDto> findRequests(
             ManagementRequestViewRepository.Criteria filter,
             Pageable page) {
         var spec = ManagementRequestViewRepository.findSpec(filter);
         var result = managementRequestViewRepository.findAll(spec, page);
         return result.map(ManagementRequests::asInfoDto);
->>>>>>> 76bf03c7
     }
 
     /**
