--- conflicted
+++ resolved
@@ -29,34 +29,22 @@
 import io.vavr.control.Option;
 import lombok.RequiredArgsConstructor;
 import org.niis.xroad.centralserver.openapi.ManagementRequestsApi;
-<<<<<<< HEAD
 import org.niis.xroad.centralserver.openapi.model.ManagementRequestDto;
-import org.niis.xroad.centralserver.openapi.model.ManagementRequestInfoPageDto;
-import org.niis.xroad.centralserver.openapi.model.ManagementRequestOriginDto;
 import org.niis.xroad.centralserver.openapi.model.ManagementRequestStatusDto;
-import org.niis.xroad.centralserver.openapi.model.ManagementRequestTypeDto;
+import org.niis.xroad.centralserver.openapi.model.ManagementRequestsFilterDto;
+import org.niis.xroad.centralserver.openapi.model.PagedManagementRequestsDto;
+import org.niis.xroad.centralserver.openapi.model.PagingSortingParametersDto;
+import org.niis.xroad.centralserver.restapi.converter.PageRequestConverter;
+import org.niis.xroad.centralserver.restapi.converter.PagedManagementRequestsConverter;
 import org.niis.xroad.centralserver.restapi.dto.converter.db.ManagementRequestDtoConverter;
 import org.niis.xroad.centralserver.restapi.dto.converter.model.ManagementRequestDtoTypeConverter;
 import org.niis.xroad.centralserver.restapi.dto.converter.model.ManagementRequestOriginDtoConverter;
 import org.niis.xroad.centralserver.restapi.dto.converter.model.ManagementRequestStatusConverter;
 import org.niis.xroad.centralserver.restapi.dto.converter.model.SecurityServerIdDtoConverter;
-import org.niis.xroad.centralserver.restapi.entity.Request;
-=======
-import org.niis.xroad.centralserver.openapi.model.ManagementRequest;
-import org.niis.xroad.centralserver.openapi.model.ManagementRequestStatus;
-import org.niis.xroad.centralserver.openapi.model.ManagementRequestsFilter;
-import org.niis.xroad.centralserver.openapi.model.PagedManagementRequests;
-import org.niis.xroad.centralserver.openapi.model.PagingSortingParameters;
-import org.niis.xroad.centralserver.restapi.converter.ManagementRequestConverter;
-import org.niis.xroad.centralserver.restapi.converter.PageRequestConverter;
-import org.niis.xroad.centralserver.restapi.converter.PagedManagementRequestsConverter;
-import org.niis.xroad.centralserver.restapi.dto.ManagementRequestDto;
->>>>>>> 76bf03c7
 import org.niis.xroad.centralserver.restapi.service.managementrequest.ManagementRequestService;
 import org.niis.xroad.restapi.config.audit.AuditEventMethod;
 import org.niis.xroad.restapi.config.audit.RestApiAuditEvent;
 import org.niis.xroad.restapi.openapi.ControllerUtil;
-import org.springframework.data.domain.Page;
 import org.springframework.data.domain.PageRequest;
 import org.springframework.http.HttpStatus;
 import org.springframework.http.ResponseEntity;
@@ -72,14 +60,12 @@
 @RequiredArgsConstructor
 public class ManagementRequestsApiController implements ManagementRequestsApi {
     private final ManagementRequestService service;
-<<<<<<< HEAD
     private final ManagementRequestDtoConverter managementRequestDtoConverter;
     private final ManagementRequestOriginDtoConverter.Service originMapper;
     private final ManagementRequestDtoTypeConverter.Service typeMapper;
     private final ManagementRequestStatusConverter.Service statusMapper;
     private final SecurityServerIdDtoConverter securityServerIdDtoMapper;
-=======
-    private final ManagementRequestConverter converter;
+    private final ManagementRequestDtoConverter converter;
     private final PageRequestConverter pageRequestConverter;
     private final PagedManagementRequestsConverter pagedManagementRequestsConverter;
     private final PageRequestConverter.MappableSortParameterConverter findSortParameterConverter =
@@ -91,14 +77,12 @@
                     entry("security_server_id", "securityServerIdentifierId"),
                     entry("status", "requestProcessingStatus")
             );
->>>>>>> 76bf03c7
 
     @Override
     @AuditEventMethod(event = RestApiAuditEvent.ADD_MANAGEMENT_REQUEST)
     @PreAuthorize("hasPermission(#request, 'ADD') "
             + "and ((#request.origin.name() == 'SECURITY_SERVER' and hasAuthority('IMPERSONATE_SECURITY_SERVER'))"
             + "or (#request.origin.name() == 'CENTER' and !hasAuthority('IMPERSONATE_SECURITY_SERVER')))")
-<<<<<<< HEAD
     public ResponseEntity<ManagementRequestDto> addManagementRequest(ManagementRequestDto request) {
         ManagementRequestDto response = Option.of(request)
                 .map(managementRequestDtoConverter::fromDto)
@@ -107,15 +91,6 @@
         HttpStatus status = response.getStatus() == ManagementRequestStatusDto.APPROVED
                 ? HttpStatus.CREATED
                 : HttpStatus.ACCEPTED;
-=======
-    public ResponseEntity<ManagementRequest> addManagementRequest(ManagementRequest request) {
-        ManagementRequestDto dto = converter.convert(request);
-        var response = converter.convert(service.add(dto));
-        var status = HttpStatus.ACCEPTED;
-        if (response.getStatus() == ManagementRequestStatus.APPROVED) {
-            status = HttpStatus.CREATED;
-        }
->>>>>>> 76bf03c7
         return ResponseEntity.status(status).body(response);
     }
 
@@ -139,57 +114,19 @@
     @Override
     @AuditEventMethod(event = RestApiAuditEvent.APPROVE_MANAGEMENT_REQUEST)
     @PreAuthorize("hasPermission(#id, 'MANAGEMENT_REQUEST', 'APPROVE')")
-<<<<<<< HEAD
     public ResponseEntity<ManagementRequestDto> approveManagementRequest(Integer id) {
-        return Option.of(id)
-                .map(service::<Request>approve)
-                .map(managementRequestDtoConverter::toDto)
-                .map(ResponseEntity::ok).get();
-    }
-
-    @Override
-    public ResponseEntity<ManagementRequestInfoPageDto> findManagementRequests(ManagementRequestOriginDto origin,
-                                                                            ManagementRequestTypeDto type,
-                                                                            ManagementRequestStatusDto status,
-                                                                            String serverId,
-                                                                            Integer page) {
-        //todo: sorting, page size handling, free text search
-
-        int pageNr = page == null ? 0 : page;
-        Page<ManagementRequestDto> requests =
-                service.findRequests(
-                        originMapper.fromDto(origin),
-                        typeMapper.fromDto(type),
-                        statusMapper.fromDto(status),
-                        managementRequestDtoConverter.parseServerId(serverId),
-                        PageRequest.of(pageNr,
-                                MAX_PAGE_SIZE,
-                                Sort.by(Sort.Order.desc("createdAt"), Sort.Order.by("id"))
-                        )).map(managementRequestDtoConverter::toDto);
-
-        ManagementRequestInfoPageDto response = new ManagementRequestInfoPageDto();
-        response.setNumber(requests.getNumber());
-        response.setSize(requests.getSize());
-        response.setTotalPages(requests.getTotalPages());
-        response.setTotalElements((int) requests.getTotalElements());
-        response.setItems(requests.getContent());
-
-        return ResponseEntity.ok(response);
-=======
-    public ResponseEntity<ManagementRequest> approveManagementRequest(Integer id) {
         return ResponseEntity.ok(converter.convert(service.approve(id)));
     }
 
     @Override
     @PreAuthorize("hasAuthority('VIEW_MANAGEMENT_REQUESTS')")
-    public ResponseEntity<PagedManagementRequests> findManagementRequests(ManagementRequestsFilter filter,
-                                                                          PagingSortingParameters pagingSorting) {
+    public ResponseEntity<PagedManagementRequestsDto> findManagementRequests(ManagementRequestsFilterDto filter,
+                                                                             PagingSortingParametersDto pagingSorting) {
         PageRequest pageRequest = pageRequestConverter.convert(pagingSorting, findSortParameterConverter);
         var resultPage = service.findRequests(converter.convert(filter), pageRequest);
 
-        PagedManagementRequests pagedResults = pagedManagementRequestsConverter.convert(resultPage, pagingSorting);
+        PagedManagementRequestsDto pagedResults = pagedManagementRequestsConverter.convert(resultPage, pagingSorting);
         return ResponseEntity.ok(pagedResults);
->>>>>>> 76bf03c7
     }
 
 }