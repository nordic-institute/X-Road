/**
 * The MIT License
 * Copyright (c) 2019- Nordic Institute for Interoperability Solutions (NIIS)
 * Copyright (c) 2018 Estonian Information System Authority (RIA),
 * Nordic Institute for Interoperability Solutions (NIIS), Population Register Centre (VRK)
 * Copyright (c) 2015-2017 Estonian Information System Authority (RIA), Population Register Centre (VRK)
 * <p>
 * Permission is hereby granted, free of charge, to any person obtaining a copy
 * of this software and associated documentation files (the "Software"), to deal
 * in the Software without restriction, including without limitation the rights
 * to use, copy, modify, merge, publish, distribute, sublicense, and/or sell
 * copies of the Software, and to permit persons to whom the Software is
 * furnished to do so, subject to the following conditions:
 * <p>
 * The above copyright notice and this permission notice shall be included in
 * all copies or substantial portions of the Software.
 * <p>
 * THE SOFTWARE IS PROVIDED "AS IS", WITHOUT WARRANTY OF ANY KIND, EXPRESS OR
 * IMPLIED, INCLUDING BUT NOT LIMITED TO THE WARRANTIES OF MERCHANTABILITY,
 * FITNESS FOR A PARTICULAR PURPOSE AND NONINFRINGEMENT. IN NO EVENT SHALL THE
 * AUTHORS OR COPYRIGHT HOLDERS BE LIABLE FOR ANY CLAIM, DAMAGES OR OTHER
 * LIABILITY, WHETHER IN AN ACTION OF CONTRACT, TORT OR OTHERWISE, ARISING FROM,
 * OUT OF OR IN CONNECTION WITH THE SOFTWARE OR THE USE OR OTHER DEALINGS IN
 * THE SOFTWARE.
 */
package org.niis.xroad.centralserver.restapi.converter;

import lombok.extern.slf4j.Slf4j;
import org.niis.xroad.centralserver.openapi.model.PagingMetadataDto;
import org.niis.xroad.centralserver.openapi.model.PagingSortingParametersDto;
import org.springframework.data.domain.Page;
<<<<<<< HEAD
import org.springframework.stereotype.Service;

import static java.lang.Math.toIntExact;

@Slf4j
@Service
public class PagingMetadataConverter {
    public PagingMetadataDto convert(Page page,
                                     PagingSortingParametersDto pagingSorting) {
        PagingMetadataDto meta = new PagingMetadataDto();
=======
import org.springframework.stereotype.Component;

import static java.lang.Math.toIntExact;

@Component
public class PagingMetadataConverter {
    public PagingMetadata convert(Page<?> page,
                                  PagingSortingParameters pagingSorting) {
        PagingMetadata meta = new PagingMetadata();
>>>>>>> 76bf03c7
        meta.setTotalItems(toIntExact(page.getTotalElements()));
        meta.setLimit(pagingSorting.getLimit());
        meta.setOffset(pagingSorting.getOffset());
        meta.setItems(page.getNumberOfElements());
        return meta;
    }
}<|MERGE_RESOLUTION|>--- conflicted
+++ resolved
@@ -25,32 +25,20 @@
  */
 package org.niis.xroad.centralserver.restapi.converter;
 
-import lombok.extern.slf4j.Slf4j;
+import lombok.RequiredArgsConstructor;
 import org.niis.xroad.centralserver.openapi.model.PagingMetadataDto;
 import org.niis.xroad.centralserver.openapi.model.PagingSortingParametersDto;
 import org.springframework.data.domain.Page;
-<<<<<<< HEAD
-import org.springframework.stereotype.Service;
-
-import static java.lang.Math.toIntExact;
-
-@Slf4j
-@Service
-public class PagingMetadataConverter {
-    public PagingMetadataDto convert(Page page,
-                                     PagingSortingParametersDto pagingSorting) {
-        PagingMetadataDto meta = new PagingMetadataDto();
-=======
 import org.springframework.stereotype.Component;
 
 import static java.lang.Math.toIntExact;
 
 @Component
+@RequiredArgsConstructor
 public class PagingMetadataConverter {
-    public PagingMetadata convert(Page<?> page,
-                                  PagingSortingParameters pagingSorting) {
-        PagingMetadata meta = new PagingMetadata();
->>>>>>> 76bf03c7
+    public PagingMetadataDto convert(Page page,
+                                     PagingSortingParametersDto pagingSorting) {
+        PagingMetadataDto meta = new PagingMetadataDto();
         meta.setTotalItems(toIntExact(page.getTotalElements()));
         meta.setLimit(pagingSorting.getLimit());
         meta.setOffset(pagingSorting.getOffset());
