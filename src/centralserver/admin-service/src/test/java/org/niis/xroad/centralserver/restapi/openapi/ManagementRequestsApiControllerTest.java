--- conflicted
+++ resolved
@@ -27,6 +27,7 @@
 package org.niis.xroad.centralserver.restapi.openapi;
 
 import ee.ria.xroad.common.TestCertUtil;
+import ee.ria.xroad.common.identifier.SecurityServerId;
 
 import org.junit.jupiter.api.BeforeEach;
 import org.junit.jupiter.api.Test;
@@ -39,6 +40,7 @@
 import org.niis.xroad.centralserver.openapi.model.ManagementRequestTypeDto;
 import org.niis.xroad.centralserver.openapi.model.SecurityServerIdDto;
 import org.niis.xroad.centralserver.openapi.model.XRoadIdDto;
+import org.niis.xroad.centralserver.restapi.dto.converter.model.SecurityServerIdDtoConverter;
 import org.niis.xroad.centralserver.restapi.entity.MemberClass;
 import org.niis.xroad.centralserver.restapi.entity.MemberId;
 import org.niis.xroad.centralserver.restapi.entity.SecurityServer;
@@ -71,7 +73,12 @@
     @Autowired
     private MemberClassRepository memberClasses;
 
-<<<<<<< HEAD
+    @Autowired
+    private SecurityServerIdConverter securityServerIdConverter;
+
+    @Autowired
+    private SecurityServerIdDtoConverter securityServerIdDtoConverter;
+
     @BeforeEach
     private void setup() {
         MemberClass memberClass = memberClasses.save(new MemberClass("CLASS", "CLASS"));
@@ -81,22 +88,6 @@
         SecurityServer server = new SecurityServer(member, "TESTSERVER");
         server.setAddress("server.example.org");
         servers.save(server);
-=======
-    @Autowired
-    private SecurityServerIdConverter securityServerIdConverter;
-
-    @BeforeEach
-    void setup() {
-        var memberClass = memberClasses.findByCode("CLASS")
-                .orElseGet(() -> memberClasses.save(new MemberClass("CLASS", "CLASS")));
-        var memberId = clientIds.merge(ClientId.create("TEST", "CLASS", "MEMBER"));
-        var member = new XRoadMember(memberId, memberClass);
-        members.save(member);
-
-        SecurityServer securityServer = new SecurityServer(member, "TESTSERVER");
-        securityServer.setAddress("server.example.org");
-        servers.save(securityServer);
->>>>>>> 76bf03c7
     }
 
     @Test
@@ -106,13 +97,8 @@
             "ADD_AUTH_CERT_REGISTRATION_REQUEST",
             "REVOKE_AUTH_CERT_REGISTRATION_REQUEST"})
     void testAddRequest() throws Exception {
-<<<<<<< HEAD
         SecurityServerIdDto sid = new SecurityServerIdDto();
         sid.setType(XRoadIdDto.TypeEnum.SERVER);
-=======
-        var sid = new SecurityServerId();
-        sid.setType(XRoadId.TypeEnum.SERVER);
->>>>>>> 76bf03c7
         sid.setInstanceId("TEST");
         sid.setMemberClass("CLASS");
         sid.setMemberCode("MEMBER");
@@ -120,13 +106,10 @@
 
         AuthenticationCertificateRegistrationRequestDto req = new AuthenticationCertificateRegistrationRequestDto();
         //redundant, but openapi-generator generates a property for the type
-<<<<<<< HEAD
         req.setType(ManagementRequestTypeDto.AUTH_CERT_REGISTRATION_REQUEST);
-        req.setSecurityServerId(sid);
-=======
-        req.setType(ManagementRequestType.AUTH_CERT_REGISTRATION_REQUEST);
-        req.setSecurityServerId("TEST:CLASS:MEMBER:SERVERCODE");
->>>>>>> 76bf03c7
+        org.niis.xroad.centralserver.restapi.entity.SecurityServerId id = securityServerIdDtoConverter.convert(sid);
+        req.setSecurityServerId(securityServerIdConverter.convertId(id));
+
         req.setAuthenticationCertificate(TestCertUtil.generateAuthCert());
         req.setOrigin(ManagementRequestOriginDto.CENTER);
 
@@ -134,11 +117,8 @@
         assertTrue(r1.getStatusCode().is2xxSuccessful());
         assertEquals(ManagementRequestStatusDto.WAITING, r1.getBody().getStatus());
 
-<<<<<<< HEAD
-        ResponseEntity<ManagementRequestDto> r2 = controller.getManagementRequest(r1.getBody().getId());
-=======
+
         var r2 = controller.getManagementRequest(r1.getBody().getId());
->>>>>>> 76bf03c7
         assertEquals(r2.getBody().getSecurityServerId(), r1.getBody().getSecurityServerId());
 
         controller.revokeManagementRequest(r1.getBody().getId());
@@ -152,19 +132,9 @@
             "VIEW_MANAGEMENT_REQUEST_DETAILS",
             "ADD_CLIENT_REGISTRATION_REQUEST",
             "REVOKE_CLIENT_REGISTRATION_REQUEST"})
-<<<<<<< HEAD
-    public void testAddClientRegRequest() {
-        SecurityServerIdDto sid = new SecurityServerIdDto();
-        sid.setType(XRoadIdDto.TypeEnum.SERVER);
-        sid.setInstanceId("TEST");
-        sid.setMemberClass("CLASS");
-        sid.setMemberCode("MEMBER");
-        sid.setServerCode("TESTSERVER");
-=======
     void testAddClientRegRequest() throws Exception {
-        var sid = ee.ria.xroad.common.identifier.SecurityServerId.create("TEST",
+        var sid = SecurityServerId.Conf.create("TEST",
                 "CLASS", "MEMBER", "TESTSERVER");
->>>>>>> 76bf03c7
 
         ClientIdDto cid = new ClientIdDto();
         cid.setType(XRoadIdDto.TypeEnum.SUBSYSTEM);
@@ -175,13 +145,8 @@
 
         ClientRegistrationRequestDto req = new ClientRegistrationRequestDto();
         //redundant, but openapi-generator generates a property for the type
-<<<<<<< HEAD
         req.setType(ManagementRequestTypeDto.CLIENT_REGISTRATION_REQUEST);
-        req.setSecurityServerId(sid);
-=======
-        req.setType(ManagementRequestType.CLIENT_REGISTRATION_REQUEST);
         req.setSecurityServerId(securityServerIdConverter.convertId(sid));
->>>>>>> 76bf03c7
         req.setClientId(cid);
         req.setOrigin(ManagementRequestOriginDto.CENTER);
 
@@ -190,14 +155,8 @@
         assertEquals(ManagementRequestStatusDto.WAITING, r1.getBody().getStatus());
 
         controller.revokeManagementRequest(r1.getBody().getId());
-<<<<<<< HEAD
-        ResponseEntity<ManagementRequestDto> r3 = controller.getManagementRequest(r1.getBody().getId());
+
+        var r3 = controller.getManagementRequest(r1.getBody().getId());
         assertEquals(ManagementRequestStatusDto.REVOKED, r3.getBody().getStatus());
     }
-
-=======
-        var r3 = controller.getManagementRequest(r1.getBody().getId());
-        assertEquals(ManagementRequestStatus.REVOKED, r3.getBody().getStatus());
-    }
->>>>>>> 76bf03c7
 }