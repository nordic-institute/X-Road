--- conflicted
+++ resolved
@@ -239,15 +239,13 @@
         }
     }
 
-    @Nested
-<<<<<<< HEAD
     @DisplayName("DELETE " + PATH + "/{id}")
     @WithMockUser(authorities = {"DELETE_MEMBER"})
-    public class DeleteClient {
+    class DeleteClient {
 
         @Test
         void deleteClient() {
-            ClientIdDto memberIdDto =  (ClientIdDto) new ClientIdDto()
+            ClientIdDto memberIdDto = (ClientIdDto) new ClientIdDto()
                     .memberClass("GOV")
                     .memberCode("to-be-deleted")
                     .instanceId("TEST")
@@ -267,7 +265,10 @@
 
             assertNotNull(deletedClientResponse.getBody());
             assertEquals(NOT_FOUND, deletedClientResponse.getStatusCode());
-=======
+        }
+    }
+
+    @Nested
     @DisplayName("PATCH" + PATH + "/{id}")
     @WithMockUser(authorities = {"EDIT_MEMBER_NAME_AND_ADMIN_CONTACT"})
     class UpdateMemberName {
@@ -296,7 +297,6 @@
         @AfterEach
         void revertNameUpdate() {
             doUpdateName(MEMBER_M1_NAME);
->>>>>>> 14d8e276
         }
     }
 
