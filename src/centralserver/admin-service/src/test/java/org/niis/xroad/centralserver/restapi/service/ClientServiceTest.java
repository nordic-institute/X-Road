/**
 * The MIT License
 *
 * Copyright (c) 2019- Nordic Institute for Interoperability Solutions (NIIS)
 * Copyright (c) 2018 Estonian Information System Authority (RIA),
 * Nordic Institute for Interoperability Solutions (NIIS), Population Register Centre (VRK)
 * Copyright (c) 2015-2017 Estonian Information System Authority (RIA), Population Register Centre (VRK)
 *
 * Permission is hereby granted, free of charge, to any person obtaining a copy
 * of this software and associated documentation files (the "Software"), to deal
 * in the Software without restriction, including without limitation the rights
 * to use, copy, modify, merge, publish, distribute, sublicense, and/or sell
 * copies of the Software, and to permit persons to whom the Software is
 * furnished to do so, subject to the following conditions:
 *
 * The above copyright notice and this permission notice shall be included in
 * all copies or substantial portions of the Software.
 *
 * THE SOFTWARE IS PROVIDED "AS IS", WITHOUT WARRANTY OF ANY KIND, EXPRESS OR
 * IMPLIED, INCLUDING BUT NOT LIMITED TO THE WARRANTIES OF MERCHANTABILITY,
 * FITNESS FOR A PARTICULAR PURPOSE AND NONINFRINGEMENT. IN NO EVENT SHALL THE
 * AUTHORS OR COPYRIGHT HOLDERS BE LIABLE FOR ANY CLAIM, DAMAGES OR OTHER
 * LIABILITY, WHETHER IN AN ACTION OF CONTRACT, TORT OR OTHERWISE, ARISING FROM,
 * OUT OF OR IN CONNECTION WITH THE SOFTWARE OR THE USE OR OTHER DEALINGS IN
 * THE SOFTWARE.
 */
package org.niis.xroad.centralserver.restapi.service;

import ee.ria.xroad.common.identifier.ClientId;
import ee.ria.xroad.common.junit.helper.WithInOrder;

import io.vavr.control.Option;
import org.junit.jupiter.api.DisplayName;
import org.junit.jupiter.api.Nested;
import org.junit.jupiter.api.Test;
import org.junit.jupiter.api.extension.ExtendWith;
import org.junit.jupiter.api.function.Executable;
import org.mockito.InjectMocks;
import org.mockito.Mock;
import org.mockito.junit.jupiter.MockitoExtension;
import org.niis.xroad.centralserver.restapi.entity.FlattenedSecurityServerClientView;
import org.niis.xroad.centralserver.restapi.entity.MemberId;
import org.niis.xroad.centralserver.restapi.entity.SecurityServerClient;
import org.niis.xroad.centralserver.restapi.entity.SecurityServerClientName;
import org.niis.xroad.centralserver.restapi.entity.XRoadMember;
import org.niis.xroad.centralserver.restapi.repository.FlattenedSecurityServerClientRepository;
import org.niis.xroad.centralserver.restapi.repository.SecurityServerClientNameRepository;
import org.niis.xroad.centralserver.restapi.repository.XRoadMemberRepository;
import org.niis.xroad.centralserver.restapi.service.exception.EntityExistsException;
import org.niis.xroad.centralserver.restapi.service.exception.ErrorMessage;
import org.niis.xroad.centralserver.restapi.service.exception.NotFoundException;
import org.springframework.data.domain.Page;
import org.springframework.data.domain.Pageable;
import org.springframework.data.jpa.domain.Specification;

import java.util.Set;

import static org.assertj.core.api.Assertions.assertThat;
import static org.junit.jupiter.api.Assertions.assertEquals;
import static org.junit.jupiter.api.Assertions.assertThrows;
import static org.junit.jupiter.api.Assertions.assertTrue;
import static org.mockito.ArgumentMatchers.any;
import static org.mockito.Mockito.doReturn;
import static org.mockito.Mockito.mock;
<<<<<<< HEAD
import static org.niis.xroad.centralserver.restapi.service.exception.ErrorMessage.MEMBER_EXISTS;
=======
import static org.mockito.Mockito.verify;
import static org.niis.xroad.centralserver.restapi.service.exception.ErrorMessage.CLIENT_EXISTS;
>>>>>>> 14d8e276

@ExtendWith(MockitoExtension.class)
class ClientServiceTest implements WithInOrder {

    @Mock
    private StableSortHelper stableSortHelper;
    @Mock
    private XRoadMemberRepository xRoadMemberRepository;
    @Mock
    private FlattenedSecurityServerClientRepository flattenedSecurityServerClientRepository;
    @Mock
    private SecurityServerClientNameRepository securityServerClientNameRepository;

    @InjectMocks
    private ClientService clientService;

    @Nested
    @DisplayName("find(FlattenedSecurityServerClientRepository.SearchParameters params, Pageable pageable)")
    class FindMethod {

        @Mock
        private Pageable pageable;
        @Mock
        private Pageable modifiedPageable;
        @Mock
        private Specification<FlattenedSecurityServerClientView> spec;
        @Mock
        private FlattenedSecurityServerClientRepository.SearchParameters params;
        @Mock
        private Page<FlattenedSecurityServerClientView> result;

        @Test
        @DisplayName("should just verify sanity")
        void shouldJustVerifySanity() {
            doReturn(spec).when(flattenedSecurityServerClientRepository).multiParameterSearch(params);
            doReturn(modifiedPageable).when(stableSortHelper).addSecondaryIdSort(pageable);
            doReturn(result).when(flattenedSecurityServerClientRepository).findAll(spec, modifiedPageable);

            clientService.find(params, pageable);

            inOrder().verify(inOrder -> {
                inOrder.verify(flattenedSecurityServerClientRepository).multiParameterSearch(params);
                inOrder.verify(stableSortHelper).addSecondaryIdSort(pageable);
                inOrder.verify(flattenedSecurityServerClientRepository).findAll(spec, modifiedPageable);
            });
        }
    }

    @Nested
    @DisplayName("add(Client clientDto)")
    class AddMethod implements WithInOrder {

        @Mock
        private XRoadMember xRoadMember;
        private MemberId memberId = MemberId.create("TEST", "CLASS", "MEMBER");

        @Test
        @DisplayName("should create client when not already present")
        void shouldCreateClientWhenNotAlreadyPresent() {
            XRoadMember persistedXRoadMember = mock(XRoadMember.class);
            doReturn(memberId).when(xRoadMember).getIdentifier();
            doReturn(Option.none()).when(xRoadMemberRepository).findOneBy(memberId);
            doReturn(persistedXRoadMember).when(xRoadMemberRepository).save(xRoadMember);

            SecurityServerClient result = clientService.add(xRoadMember);

            assertEquals(persistedXRoadMember, result);
            inOrder(persistedXRoadMember).verify(inOrder -> {
                inOrder.verify(xRoadMemberRepository).findOneBy(memberId);
                inOrder.verify(xRoadMemberRepository).save(xRoadMember);
            });
        }

        @Test
        @DisplayName("should not create client when already present")
        void shouldNotCreateClientWhenAlreadyPresent() {
            SecurityServerClient presentSecurityServerClient = mock(SecurityServerClient.class);
            doReturn(memberId).when(xRoadMember).getIdentifier();
            doReturn(Option.of(presentSecurityServerClient)).when(xRoadMemberRepository).findOneBy(memberId);
            String clientIdentifier = memberId.toShortString();

            Executable testable = () -> clientService.add(xRoadMember);

            EntityExistsException exception = assertThrows(EntityExistsException.class, testable);
            assertEquals(MEMBER_EXISTS.getDescription(), exception.getMessage());
            assertThat(exception.getErrorDeviation().getMetadata())
                    .hasSize(1)
                    .containsExactly(clientIdentifier);
            inOrder(presentSecurityServerClient).verify(inOrder -> {
                inOrder.verify(xRoadMember).getIdentifier();
                inOrder.verify(xRoadMemberRepository).findOneBy(memberId);
                inOrder.verify(xRoadMember).getIdentifier();
            });
        }
    }

    @Nested
    @DisplayName("findMember(ClientId clientId)")
    class FindMember implements WithInOrder {

        private ClientId clientId = ClientId.Conf.create("TEST", "CLASS", "MEMBER");

        @Mock
        private XRoadMember xRoadMember;

        @Test
        @DisplayName("Should find client from xRoadMemberRepository")
        void shouldFindClient() {
            doReturn(Option.of(xRoadMember)).when(xRoadMemberRepository).findMember(clientId);

            var result = clientService.findMember(clientId);

            assertTrue(result.isDefined());
        }
    }

    @Nested
<<<<<<< HEAD
    @DisplayName("deleteMember(ClientId clientId)")
    class DeleteMember implements WithInOrder {
=======
    @DisplayName("updateMemberName(clientId, newName)")
    class UpdateName implements WithInOrder {
>>>>>>> 14d8e276

        private ClientId clientId = ClientId.Conf.create("TEST", "CLASS", "MEMBER");

        @Mock
        private XRoadMember xRoadMember;
<<<<<<< HEAD

        @Test
        @DisplayName("Should delete client from xRoadMemberRepository")
        void shouldDeleteClient() {
            doReturn(Option.of(xRoadMember)).when(xRoadMemberRepository).findMember(clientId);

            clientService.delete(clientId);

            inOrder().verify(inOrder -> {
                inOrder.verify(xRoadMemberRepository).findMember(clientId);
                inOrder.verify(xRoadMemberRepository).delete(xRoadMember);
            });
        }

        @Test
        @DisplayName("Should not delete client when it's non-existent")
        void shouldThrowExceptionWhenClientNotFound() {
            doReturn(Option.none()).when(xRoadMemberRepository).findMember(clientId);

            Executable testable = () -> clientService.delete(clientId);

            NotFoundException actualThrown = assertThrows(NotFoundException.class, testable);
            assertEquals(ErrorMessage.MEMBER_NOT_FOUND.getDescription(), actualThrown.getMessage());
            inOrder().verify(inOrder -> {
                inOrder.verify(xRoadMemberRepository).findMember(clientId);
            });
=======
        @Mock
        private SecurityServerClientName securityServerClientName;

        @Test
        @DisplayName("Should set new name")
        void shouldUpdateName() {
            doReturn(Option.of(xRoadMember)).when(xRoadMemberRepository).findMember(clientId);
            doReturn(Set.of(securityServerClientName)).when(securityServerClientNameRepository).findByIdentifierIn(any());

            var result = clientService.updateMemberName(clientId, "new name");

            assertTrue(result.isDefined());
            verify(xRoadMember).setName("new name");
            verify(securityServerClientName).setName("new name");
>>>>>>> 14d8e276
        }
    }
}<|MERGE_RESOLUTION|>--- conflicted
+++ resolved
@@ -62,12 +62,8 @@
 import static org.mockito.ArgumentMatchers.any;
 import static org.mockito.Mockito.doReturn;
 import static org.mockito.Mockito.mock;
-<<<<<<< HEAD
+import static org.mockito.Mockito.verify;
 import static org.niis.xroad.centralserver.restapi.service.exception.ErrorMessage.MEMBER_EXISTS;
-=======
-import static org.mockito.Mockito.verify;
-import static org.niis.xroad.centralserver.restapi.service.exception.ErrorMessage.CLIENT_EXISTS;
->>>>>>> 14d8e276
 
 @ExtendWith(MockitoExtension.class)
 class ClientServiceTest implements WithInOrder {
@@ -185,19 +181,12 @@
     }
 
     @Nested
-<<<<<<< HEAD
     @DisplayName("deleteMember(ClientId clientId)")
     class DeleteMember implements WithInOrder {
-=======
-    @DisplayName("updateMemberName(clientId, newName)")
-    class UpdateName implements WithInOrder {
->>>>>>> 14d8e276
-
         private ClientId clientId = ClientId.Conf.create("TEST", "CLASS", "MEMBER");
 
         @Mock
         private XRoadMember xRoadMember;
-<<<<<<< HEAD
 
         @Test
         @DisplayName("Should delete client from xRoadMemberRepository")
@@ -224,7 +213,17 @@
             inOrder().verify(inOrder -> {
                 inOrder.verify(xRoadMemberRepository).findMember(clientId);
             });
-=======
+        }
+    }
+
+    @Nested
+    @DisplayName("updateMemberName(clientId, newName)")
+    class UpdateName implements WithInOrder {
+
+        private ClientId clientId = ClientId.Conf.create("TEST", "CLASS", "MEMBER");
+
+        @Mock
+        private XRoadMember xRoadMember;
         @Mock
         private SecurityServerClientName securityServerClientName;
 
@@ -239,7 +238,6 @@
             assertTrue(result.isDefined());
             verify(xRoadMember).setName("new name");
             verify(securityServerClientName).setName("new name");
->>>>>>> 14d8e276
         }
     }
 }