--- conflicted
+++ resolved
@@ -54,15 +54,10 @@
         service.add(new MemberClassDto("TEST", "Description"));
         service.add(new MemberClassDto("TEST2", "Description"));
         final List<MemberClassDto> all = service.findAll();
-<<<<<<< HEAD
-        final int memberClassCountIncludingImportSqlGenerated = 4;
-        assertEquals(memberClassCountIncludingImportSqlGenerated, all.size());
-=======
         assertEquals((MEMBER_CLASSES_IN_IMPORT_SQL + 2), all.size());
->>>>>>> a4a277ea
         service.delete("TEST");
         service.update(new MemberClassDto("TEST2", "Description2"));
-        final MemberClassDto test2 = service.find("TEST2").orElse(new MemberClassDto("not", "found"));
+        final MemberClassDto test2 = service.find("TEST2").get();
         assertEquals("Description2", test2.getDescription());
     }
 
