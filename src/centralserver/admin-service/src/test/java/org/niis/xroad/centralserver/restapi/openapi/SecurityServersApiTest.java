/**
 * The MIT License
 * <p>
 * Copyright (c) 2019- Nordic Institute for Interoperability Solutions (NIIS)
 * Copyright (c) 2018 Estonian Information System Authority (RIA),
 * Nordic Institute for Interoperability Solutions (NIIS), Population Register Centre (VRK)
 * Copyright (c) 2015-2017 Estonian Information System Authority (RIA), Population Register Centre (VRK)
 * <p>
 * Permission is hereby granted, free of charge, to any person obtaining a copy
 * of this software and associated documentation files (the "Software"), to deal
 * in the Software without restriction, including without limitation the rights
 * to use, copy, modify, merge, publish, distribute, sublicense, and/or sell
 * copies of the Software, and to permit persons to whom the Software is
 * furnished to do so, subject to the following conditions:
 * <p>
 * The above copyright notice and this permission notice shall be included in
 * all copies or substantial portions of the Software.
 * <p>
 * THE SOFTWARE IS PROVIDED "AS IS", WITHOUT WARRANTY OF ANY KIND, EXPRESS OR
 * IMPLIED, INCLUDING BUT NOT LIMITED TO THE WARRANTIES OF MERCHANTABILITY,
 * FITNESS FOR A PARTICULAR PURPOSE AND NONINFRINGEMENT. IN NO EVENT SHALL THE
 * AUTHORS OR COPYRIGHT HOLDERS BE LIABLE FOR ANY CLAIM, DAMAGES OR OTHER
 * LIABILITY, WHETHER IN AN ACTION OF CONTRACT, TORT OR OTHERWISE, ARISING FROM,
 * OUT OF OR IN CONNECTION WITH THE SOFTWARE OR THE USE OR OTHER DEALINGS IN
 * THE SOFTWARE.
 */
package org.niis.xroad.centralserver.restapi.openapi;

import org.junit.jupiter.api.Test;
import org.niis.xroad.centralserver.openapi.model.PagedSecurityServersDto;
import org.niis.xroad.centralserver.openapi.model.SecurityServerDto;
import org.niis.xroad.centralserver.restapi.repository.SecurityServerClientRepository;
import org.springframework.beans.factory.annotation.Autowired;
import org.springframework.boot.test.web.client.TestRestTemplate;
import org.springframework.http.ResponseEntity;
import org.springframework.transaction.annotation.Transactional;

import java.util.List;

import static org.junit.jupiter.api.Assertions.assertEquals;
import static org.junit.jupiter.api.Assertions.assertNotEquals;
import static org.junit.jupiter.api.Assertions.assertNotNull;
import static org.junit.jupiter.api.Assertions.assertTrue;
import static org.niis.xroad.centralserver.restapi.util.TestUtils.addApiKeyAuthorizationHeader;

@Transactional
public class SecurityServersApiTest extends AbstractApiRestTemplateTestContext {

    @Autowired
    SecurityServerClientRepository securityServerClientRepository;

    @Autowired
    TestRestTemplate restTemplate;

    @Test
    public void testGetSecurityServersSucceedsWithoutParameters() {
        securityServerClientRepository.findAll();

        addApiKeyAuthorizationHeader(restTemplate);

        ResponseEntity<PagedSecurityServersDto> response = restTemplate.getForEntity("/api/v1/security-servers",
                PagedSecurityServersDto.class);

        assertNotNull(response, "Security server list response  must not be null.");
        assertEquals(200, response.getStatusCodeValue(), "Security server list request status code must be 200 ");
        assertNotNull(response.getBody());
        assertNotNull(response.getBody().getItems(), "Should return at least an empty list");
        assertTrue(response.getBody().getItems().stream()
                .allMatch(client -> client.getXroadId().getType().getValue().equals("SERVER")));
        assertNotNull(response.getBody().getPagingMetadata());
        int itemCount = response.getBody().getItems().size();
        assertTrue(0 < itemCount, "Should return more than one client");
        assertTrue(itemCount <= response.getBody().getPagingMetadata().getTotalItems(),
                "Total items must not be less than clients returned in one page");
    }

    @Test
    public void testPagingParameterLimit() {
        addApiKeyAuthorizationHeader(restTemplate);
        ResponseEntity<PagedSecurityServersDto> response = restTemplate.getForEntity("/api/v1/security-servers/?limit=1",
                PagedSecurityServersDto.class);
        assertNotNull(response, "Security server list response  must not be null.");
        assertEquals(200, response.getStatusCodeValue(), "Security server list request status code must be 200 ");
        assertNotNull(response.getBody());
        assertNotNull(response.getBody().getItems(), "Should return clients");
        int itemCount = response.getBody().getItems().size();
        assertEquals(1, itemCount, "Should return one client");
        assertTrue(itemCount < response.getBody().getPagingMetadata().getTotalItems(),
                "Total items be more than returned in one page");

        ResponseEntity<PagedSecurityServersDto> response2 =
                restTemplate.getForEntity("/api/v1/security-servers/?limit=1&offset=1",
                        PagedSecurityServersDto.class);

        assertEquals(200, response2.getStatusCodeValue());
        assertNotNull(response2.getBody());
        assertNotNull(response2.getBody().getItems(), "Should return clients");
        assertEquals(1, response2.getBody().getItems().size());
        assertEquals(1, response2.getBody().getPagingMetadata().getOffset());
        assertNotEquals(response.getBody().getItems().get(0), response2.getBody().getItems().get(0));


    }

    @Test
    public void givenQParameterReturnsMatchingServers() {
        addApiKeyAuthorizationHeader(restTemplate);

        ResponseEntity<PagedSecurityServersDto> response = restTemplate.getForEntity("/api/v1/security-servers/?q=ADMIN",
                PagedSecurityServersDto.class);

        assertNotNull(response, "Security server list response  must not be null.");
        assertEquals(200, response.getStatusCodeValue(),
                "Security server list request return 200 status");
        assertNotNull(response.getBody());
<<<<<<< HEAD
        List<SecurityServerDto> securityServers = response.getBody().getClients();
=======
        List<SecurityServer> securityServers = response.getBody().getItems();
>>>>>>> 76bf03c7
        assertNotNull(securityServers);
        final int securityServersMatchingSearchTermAdmin = 1;
        assertEquals(securityServersMatchingSearchTermAdmin, securityServers.size());
        assertNotNull(response.getBody().getPagingMetadata());
        Integer itemCount = response.getBody().getPagingMetadata().getTotalItems();
        assertNotNull(itemCount);
        assertTrue(itemCount <= response.getBody().getPagingMetadata().getTotalItems(),
                "Total items must not be less than clients returned in one page");
    }

    @Test
    public void givenDescSortReturnsCorrectlySorted() {
        addApiKeyAuthorizationHeader(restTemplate);

        ResponseEntity<PagedSecurityServersDto> response =
                restTemplate.getForEntity("/api/v1/security-servers/?desc=true&sort=xroad_id.member_code",
                        PagedSecurityServersDto.class);

        assertNotNull(response, "Security server list response  must not be null.");
        assertEquals(200, response.getStatusCodeValue(),
                "Security server list request return 200 status");
        assertNotNull(response.getBody());
<<<<<<< HEAD
        List<SecurityServerDto> securityServers = response.getBody().getClients();
=======
        List<SecurityServer> securityServers = response.getBody().getItems();
>>>>>>> 76bf03c7
        assertNotNull(securityServers);
        assertNotNull(response.getBody().getPagingMetadata());
        int itemCount = response.getBody().getItems().size();
        assertTrue(itemCount <= response.getBody().getPagingMetadata().getTotalItems(),
                "Total items must not be less than clients returned in one page");
        assertTrue(0 < securityServers.get(0).getXroadId().getMemberCode()
                .compareTo(securityServers.get(itemCount - 1).getXroadId().getMemberCode()));

    }


}<|MERGE_RESOLUTION|>--- conflicted
+++ resolved
@@ -113,11 +113,7 @@
         assertEquals(200, response.getStatusCodeValue(),
                 "Security server list request return 200 status");
         assertNotNull(response.getBody());
-<<<<<<< HEAD
-        List<SecurityServerDto> securityServers = response.getBody().getClients();
-=======
-        List<SecurityServer> securityServers = response.getBody().getItems();
->>>>>>> 76bf03c7
+        List<SecurityServerDto> securityServers = response.getBody().getItems();
         assertNotNull(securityServers);
         final int securityServersMatchingSearchTermAdmin = 1;
         assertEquals(securityServersMatchingSearchTermAdmin, securityServers.size());
@@ -140,11 +136,7 @@
         assertEquals(200, response.getStatusCodeValue(),
                 "Security server list request return 200 status");
         assertNotNull(response.getBody());
-<<<<<<< HEAD
-        List<SecurityServerDto> securityServers = response.getBody().getClients();
-=======
-        List<SecurityServer> securityServers = response.getBody().getItems();
->>>>>>> 76bf03c7
+        List<SecurityServerDto> securityServers = response.getBody().getItems();
         assertNotNull(securityServers);
         assertNotNull(response.getBody().getPagingMetadata());
         int itemCount = response.getBody().getItems().size();
