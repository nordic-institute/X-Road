--- conflicted
+++ resolved
@@ -102,7 +102,6 @@
        (1000704,   1000703,              1000704);
 ALTER SEQUENCE server_clients_id_seq RESTART WITH 1001000;
 
-
 INSERT INTO ca_infos
        (id,  valid_from, valid_to, created_at, updated_at)
 VALUES (100, now(),      now(),    now(),      now());
@@ -116,20 +115,13 @@
 VALUES (1000001, 'CODE_1',   'First global group',  1,            now(),      now()),
        (1000002, 'CODE_2',   'Second global group', 1,            now(),      now());
 
-<<<<<<< HEAD
 INSERT INTO global_group_members
        (id,      global_group_id, group_member_id, created_at, updated_at)
 VALUES (1000001, 1000001,         1000010,         now(),      now()),
        (1000002, 1000002,         1000011,         now(),      now());
-=======
-INSERT INTO GLOBAL_GROUP_MEMBERS (ID, GLOBAL_GROUP_ID, GROUP_MEMBER_ID, CREATED_AT, UPDATED_AT)
-VALUES (1000001, 1000001, 1000010, now(), now());
-INSERT INTO GLOBAL_GROUP_MEMBERS (ID, GLOBAL_GROUP_ID, GROUP_MEMBER_ID, CREATED_AT, UPDATED_AT)
-VALUES (1000002, 1000002, 1000011, now(), now());
 
-INSERT INTO REQUEST_PROCESSINGS (id, type, status, created_at, updated_at) VALUES (1000, 'AuthCertRegProcessing', 'APPROVED', '2021-03-10 08:24:59.913689', '2021-03-10 08:25:00.240286');
-INSERT INTO REQUESTS (ID, REQUEST_PROCESSING_ID, TYPE, SECURITY_SERVER_ID, SEC_SERV_USER_ID, AUTH_CERT, ADDRESS, ORIGIN,
-                        COMMENTS, CREATED_AT, UPDATED_AT) VALUES (2000, 1000, 'AuthCertRegRequest', 1000703, null, null, 'ss1', 'SECURITY_SERVER', null, '2021-03-10 08:24:59.930557', '2021-03-10 08:25:00.250267');
-INSERT INTO REQUESTS (ID, REQUEST_PROCESSING_ID, TYPE, SECURITY_SERVER_ID, SEC_SERV_USER_ID, AUTH_CERT, ADDRESS, ORIGIN,
-                        COMMENTS, CREATED_AT, UPDATED_AT) VALUES (2001, 1000, 'AuthCertRegRequest', 1000703, null, null, 'ss1', 'CENTER', null, '2021-03-10 08:24:59.984921', '2021-03-10 08:25:00.246212');
->>>>>>> 3664b7a8
+INSERT INTO request_processings (id, type, status, created_at, updated_at) VALUES (1000, 'AuthCertRegProcessing', 'APPROVED', '2021-03-10 08:24:59.913689', '2021-03-10 08:25:00.240286');
+INSERT INTO requests (id, request_processing_id, type, security_server_id, sec_serv_user_id, auth_cert, address, origin,
+                        comments, created_at, updated_at) VALUES (2000, 1000, 'AuthCertRegRequest', 1000703, null, null, 'ss1', 'SECURITY_SERVER', null, '2021-03-10 08:24:59.930557', '2021-03-10 08:25:00.250267');
+INSERT INTO requests (id, request_processing_id, type, security_server_id, sec_serv_user_id, auth_cert, address, origin,
+                        comments, created_at, updated_at) VALUES (2001, 1000, 'AuthCertRegRequest', 1000703, null, null, 'ss1', 'CENTER', null, '2021-03-10 08:24:59.984921', '2021-03-10 08:25:00.246212');