plugins {
<<<<<<< HEAD
    alias(libs.plugins.springBoot)
=======
    id("xroad.java-conventions")
    alias(libs.plugins.shadow)
>>>>>>> 848a47ee
}

dependencies {
    implementation project(':common:common-service-bootstrap')

    implementation project(':common:common-core')
    implementation project(':common:common-properties')
    implementation project(':common:common-rpc')
    implementation project(':op-monitor-daemon:core')
}

bootJar {
    enabled = true
    archiveBaseName = 'op-monitor-daemon'
    manifest {
        attributes(
            'Implementation-Title': 'X-Road Operational Monitoring',
            'Implementation-Version': "$xroadVersion-$xroadBuildType",
            'Main-Class': 'org.springframework.boot.loader.launch.PropertiesLauncher'
        )
    }
}

jar.enabled = false<|MERGE_RESOLUTION|>--- conflicted
+++ resolved
@@ -1,10 +1,6 @@
 plugins {
-<<<<<<< HEAD
+    id("xroad.java-conventions")
     alias(libs.plugins.springBoot)
-=======
-    id("xroad.java-conventions")
-    alias(libs.plugins.shadow)
->>>>>>> 848a47ee
 }
 
 dependencies {
