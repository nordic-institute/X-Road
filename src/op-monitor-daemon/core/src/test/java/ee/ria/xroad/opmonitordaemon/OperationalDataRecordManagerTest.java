--- conflicted
+++ resolved
@@ -63,17 +63,13 @@
 
     /**
      * Cleanup the stored records before each test.
+     *
      * @throws Exception if an error occurs.
      */
     @Before
     public void beforeTest() throws Exception {
-<<<<<<< HEAD
         int cleaned = DATABASE_CTX.doInTransaction(
-                session -> session.createQuery("delete OperationalDataRecord")
-=======
-        int cleaned = doInTransaction(
                 session -> session.createMutationQuery("delete OperationalDataRecordEntity")
->>>>>>> 1f669373
                         .executeUpdate());
 
         log.info("Cleaned {} records", cleaned);
@@ -415,26 +411,16 @@
         // test truncate on update
         resultRecord.setMessageIssue("2" + LONG_STRING);
 
-<<<<<<< HEAD
         DATABASE_CTX.doInTransaction(session -> {
-            session.saveOrUpdate(resultRecord);
-            return null;
-        });
-
-        result = operationalDataRecordManager.queryAllRecords();
-        OperationalDataRecord updatedResultRecord = result.getRecords().get(0);
-=======
-        doInTransaction(session -> {
             var entity = OperationalDataRecordMapper.get().toEntity(resultRecord);
 
             session.merge(entity);
             return null;
         });
 
-        result = queryAllRecords();
+        result = operationalDataRecordManager.queryAllRecords();
         assertEquals(1, result.size());
         OperationalDataRecord updatedResultRecord = result.getRecords().getFirst();
->>>>>>> 1f669373
 
         assertEquals(("2" + LONG_STRING).substring(0, 255),
                 updatedResultRecord.getMessageIssue());
