plugins {
    id("xroad.java-conventions")
    alias(libs.plugins.jandex)
}

project.ext.schemaTargetDir = layout.buildDirectory.dir("generated-sources").get().asFile

configurations {
    xjc
}

sourceSets {
    main {
        java.srcDirs = ['src/main/java', schemaTargetDir]
        resources.srcDirs = ['src/main/resources', '../../common/common-domain/src/main/resources']
    }
}

dependencies {
    annotationProcessor(libs.mapstructProcessor)
    annotationProcessor(libs.lombokMapstructBinding)

    implementation libs.jakarta.validationApi
    implementation libs.bundles.metrics
    implementation libs.mapstruct
    implementation libs.quarkus.scheduler

    implementation project(':common:common-domain')
<<<<<<< HEAD
    implementation project(':common:common-verifier')
=======
    implementation project(':common:common-scheduler')
    implementation project(':lib:globalconf-spring')
>>>>>>> af7e3545
    implementation project(':common:common-jetty')
    implementation project(':common:common-db')
    implementation project(':common:common-op-monitoring')

    // Using HSQLDB for an in-memory database in tests.
    testImplementation libs.hsqldb
    testImplementation libs.mockito.core
    testImplementation libs.commons.cli

    xjc libs.bundles.jaxb
}

tasks.register('createDirs') {
    doLast {
        project.ext.schemaTargetDir.mkdirs()
    }
}

tasks.register('xjc') {
    inputs.files fileTree(dir: 'src/main/resources', include: '*.xsd')
    outputs.dir schemaTargetDir

    doLast {
        ant.taskdef(name: 'xjc',
            classname: 'com.sun.tools.xjc.XJCTask',
            classpath: configurations.xjc.asPath)

        // Generate classes for query operational data and health data messages.
        ant.xjc(
            destdir: project.ext.schemaTargetDir,
            package: 'ee.ria.xroad.opmonitordaemon.message',
            schema: "${layout.buildDirectory.get().asFile}/resources/main/op-monitoring.xsd",
            binding: "${layout.buildDirectory.get().asFile}/resources/main/identifiers-bindings.xml"
        )
    }
}
//jar {
//    archiveBaseName = 'op-monitor-daemon-core'
//}

tasks.register('testsJar', Jar) {
    dependsOn testClasses
    archiveBaseName = 'op-monitor-daemon-core'
    archiveClassifier = 'tests'
    manifest {
        attributes 'Main-Class': 'ee.ria.xroad.opmonitordaemon.OperationalDataRecordsGenerator'
    }
    from {
        sourceSets.test.output
    }
}

assemble.dependsOn testsJar

xjc.dependsOn createDirs
xjc.dependsOn processResources
xjc.mustRunAfter processResources

compileJava.dependsOn xjc
compileJava.dependsOn processResources<|MERGE_RESOLUTION|>--- conflicted
+++ resolved
@@ -26,12 +26,7 @@
     implementation libs.quarkus.scheduler
 
     implementation project(':common:common-domain')
-<<<<<<< HEAD
-    implementation project(':common:common-verifier')
-=======
-    implementation project(':common:common-scheduler')
     implementation project(':lib:globalconf-spring')
->>>>>>> af7e3545
     implementation project(':common:common-jetty')
     implementation project(':common:common-db')
     implementation project(':common:common-op-monitoring')
