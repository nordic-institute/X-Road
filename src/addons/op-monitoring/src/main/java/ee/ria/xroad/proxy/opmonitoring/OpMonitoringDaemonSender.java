--- conflicted
+++ resolved
@@ -38,11 +38,7 @@
 import ee.ria.xroad.common.util.TimeUtils;
 
 import com.fasterxml.jackson.databind.ObjectReader;
-<<<<<<< HEAD
-import jakarta.annotation.PostConstruct;
-=======
 import jakarta.annotation.PreDestroy;
->>>>>>> 780f3ad4
 import lombok.extern.slf4j.Slf4j;
 import org.apache.commons.io.IOUtils;
 import org.apache.commons.lang3.StringUtils;
@@ -154,11 +150,7 @@
                 TimeUtils.secondsToMillis(OpMonitoringSystemProperties.getOpMonitorBufferSocketTimeoutSeconds()));
     }
 
-<<<<<<< HEAD
-    @PostConstruct
-=======
     @PreDestroy
->>>>>>> 780f3ad4
     public void destroy() {
         executorService.shutdown();
 
