dependencies {
    implementation project(':proxy:core')
    implementation project(':common:common-jetty')
    implementation project(':common:common-keyconf')
    implementation project(':serverconf')
    implementation project(":common:common-op-monitoring")
    implementation project(":common:common-verifier")
    implementation "com.fasterxml.jackson.dataformat:jackson-dataformat-yaml"

    testImplementation project(':common:common-test')
    testImplementation project(path: ":proxy:core", configuration: 'testArtifacts')
    testImplementation project(path: ":proxy:application", configuration: 'testArtifacts')

    testImplementation(libs.wiremock.standalone)

    testImplementation libs.wsdl4j
    testImplementation libs.apache.httpmime
    testImplementation libs.xmlunit.core
    testImplementation libs.xmlunit.matchers
    testImplementation libs.hsqldb
    testImplementation libs.mockito.core
    testImplementation libs.jsonUnit.assertj
}

tasks.register('runMetaserviceTest', JavaExec) {
    group = "verification"
    if (System.getProperty('DEBUG', 'false') == 'true') {
        jvmArgs '-Xdebug',
            '-Xrunjdwp:transport=dt_socket,server=y,suspend=y,address=5005'
    }

    jvmArgs '-Dxroad.proxy.ocspCachePath=build/ocsp-cache',
        '-Dxroad.tempFiles.path=build/attach-tmp',
        '-Dxroad.proxy.configurationFile=../../systemtest/conf/local_test/serverconf_producer.xml',
        '-Dxroad.proxy.server.jetty-configuration-file=src/test/resources/serverproxy.xml',
        '-Dxroad.proxy.client-proxy.jetty-configuration-file=src/test/resources/clientproxy.xml',
        '-Dlogback.configurationFile=src/test/resources/logback-metaservicetest.xml',
<<<<<<< HEAD
        '-Dxroad.proxy.ocspResponder.jetty-configuration-file=src/test/resources/ocsp-responder.xml',
=======
        '-Dxroad.proxy.ocsp-responder.jetty-configuration-file=src/test/resources/ocsp-responder.xml',
>>>>>>> 88a4743c
        '-Dxroad.proxy.client-connector-so-linger=-1',
        '-Dxroad.proxy.client-httpclient-so-linger=-1',
        '-Dxroad.proxy.server-connector-so-linger=-1',
        '-Dxroad.proxy.serverServiceHandlers=ee.ria.xroad.proxy.serverproxy.MetadataServiceHandlerImpl',
        '-Dxroad.proxy.clientHandlers=ee.ria.xroad.proxy.clientproxy.MetadataHandler',
<<<<<<< HEAD
        '-Dxroad.proxy.grpc-tls-enabled=false',
=======
        '-Dxroad.proxy.grpc-internal-tls-enabled=false',
>>>>>>> 88a4743c
        '-Dtest.queries.dir=src/test/queries'

    mainClass = 'ee.ria.xroad.proxy.testsuite.ProxyTestSuite'
    classpath = sourceSets.test.runtimeClasspath
    classpath += project(":proxy:application").sourceSets.main.runtimeClasspath
}

jacoco {
    applyTo runMetaserviceTest
}<|MERGE_RESOLUTION|>--- conflicted
+++ resolved
@@ -35,21 +35,13 @@
         '-Dxroad.proxy.server.jetty-configuration-file=src/test/resources/serverproxy.xml',
         '-Dxroad.proxy.client-proxy.jetty-configuration-file=src/test/resources/clientproxy.xml',
         '-Dlogback.configurationFile=src/test/resources/logback-metaservicetest.xml',
-<<<<<<< HEAD
-        '-Dxroad.proxy.ocspResponder.jetty-configuration-file=src/test/resources/ocsp-responder.xml',
-=======
         '-Dxroad.proxy.ocsp-responder.jetty-configuration-file=src/test/resources/ocsp-responder.xml',
->>>>>>> 88a4743c
         '-Dxroad.proxy.client-connector-so-linger=-1',
         '-Dxroad.proxy.client-httpclient-so-linger=-1',
         '-Dxroad.proxy.server-connector-so-linger=-1',
         '-Dxroad.proxy.serverServiceHandlers=ee.ria.xroad.proxy.serverproxy.MetadataServiceHandlerImpl',
         '-Dxroad.proxy.clientHandlers=ee.ria.xroad.proxy.clientproxy.MetadataHandler',
-<<<<<<< HEAD
         '-Dxroad.proxy.grpc-tls-enabled=false',
-=======
-        '-Dxroad.proxy.grpc-internal-tls-enabled=false',
->>>>>>> 88a4743c
         '-Dtest.queries.dir=src/test/queries'
 
     mainClass = 'ee.ria.xroad.proxy.testsuite.ProxyTestSuite'
