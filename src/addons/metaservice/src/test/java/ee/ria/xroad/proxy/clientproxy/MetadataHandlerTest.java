--- conflicted
+++ resolved
@@ -93,13 +93,8 @@
         MetadataHandler handlerToTest = new MetadataHandler(httpClientMock);
 
 
-<<<<<<< HEAD
-        MessageProcessorBase returnValue =
+        Optional<MessageProcessorBase> returnValue =
                 handlerToTest.createRequestProcessor(mockRequest, mockResponse, null);
-=======
-        Optional<MessageProcessorBase> returnValue =
-                handlerToTest.createRequestProcessor("something", mockRequest, mockResponse, null);
->>>>>>> 746796aa
 
         assertTrue("Was expecting a null return value", returnValue.isEmpty());
     }
@@ -112,13 +107,8 @@
         MetadataHandler handlerToTest = new MetadataHandler(httpClientMock);
 
 
-<<<<<<< HEAD
-        MessageProcessorBase returnValue =
+        Optional<MessageProcessorBase> returnValue =
                 handlerToTest.createRequestProcessor(mockRequest, mockResponse, null);
-=======
-        Optional<MessageProcessorBase> returnValue =
-                handlerToTest.createRequestProcessor("something", mockRequest, mockResponse, null);
->>>>>>> 746796aa
 
         assertTrue("Was expecting a null return value", returnValue.isEmpty());
     }
@@ -147,12 +137,7 @@
 
         MetadataHandler handlerToTest = new MetadataHandler(httpClientMock);
 
-<<<<<<< HEAD
-        MessageProcessorBase result = handlerToTest.createRequestProcessor(mockRequest, mockResponse, null);
-=======
-        Optional<MessageProcessorBase> result = handlerToTest.createRequestProcessor(
-                LIST_CLIENTS, mockRequest, mockResponse, null);
->>>>>>> 746796aa
+        Optional<MessageProcessorBase> result = handlerToTest.createRequestProcessor(mockRequest, mockResponse, null);
 
         assertTrue("Was expecting actual message processor", result.isPresent());
 
