--- conflicted
+++ resolved
@@ -53,15 +53,8 @@
     }
 
     @Override
-<<<<<<< HEAD
-    Optional<MessageProcessorBase> createRequestProcessor(String target,
-                                                          HttpServletRequest request, HttpServletResponse response,
-                                                          OpMonitoringData opMonitoringData) {
-=======
-    MessageProcessorBase createRequestProcessor(Request request, Response response,
-                                                OpMonitoringData opMonitoringData) {
-        var target = getTarget(request);
->>>>>>> cd22c6a8
+    Optional<MessageProcessorBase> createRequestProcessor(Request request, Response response,
+                                                          OpMonitoringData opMonitoringData) {var target = getTarget(request);
         log.trace("createRequestProcessor({})", target);
 
         // opMonitoringData is null, do not use it.
