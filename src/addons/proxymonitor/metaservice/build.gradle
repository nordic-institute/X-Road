--- conflicted
+++ resolved
@@ -26,14 +26,10 @@
 
     implementation libs.guava
 
-<<<<<<< HEAD
     testImplementation project(path: ":proxy:application", configuration: 'testArtifacts')
+    testImplementation project(path: ":proxy:core", configuration: 'testArtifacts')
     testImplementation project(':common:common-keyconf')
-=======
->>>>>>> 693cc439
     testImplementation project(':common:common-test')
-    testImplementation project(path: ":proxy:core", configuration: 'testArtifacts')
-    testImplementation project(path: ":proxy:application", configuration: 'testArtifacts')
     testImplementation libs.hamcrest
 }
 
