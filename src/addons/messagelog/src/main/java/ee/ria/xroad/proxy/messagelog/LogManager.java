/**
 * The MIT License
 * Copyright (c) 2018 Estonian Information System Authority (RIA),
 * Nordic Institute for Interoperability Solutions (NIIS), Population Register Centre (VRK)
 * Copyright (c) 2015-2017 Estonian Information System Authority (RIA), Population Register Centre (VRK)
 *
 * Permission is hereby granted, free of charge, to any person obtaining a copy
 * of this software and associated documentation files (the "Software"), to deal
 * in the Software without restriction, including without limitation the rights
 * to use, copy, modify, merge, publish, distribute, sublicense, and/or sell
 * copies of the Software, and to permit persons to whom the Software is
 * furnished to do so, subject to the following conditions:
 *
 * The above copyright notice and this permission notice shall be included in
 * all copies or substantial portions of the Software.
 *
 * THE SOFTWARE IS PROVIDED "AS IS", WITHOUT WARRANTY OF ANY KIND, EXPRESS OR
 * IMPLIED, INCLUDING BUT NOT LIMITED TO THE WARRANTIES OF MERCHANTABILITY,
 * FITNESS FOR A PARTICULAR PURPOSE AND NONINFRINGEMENT. IN NO EVENT SHALL THE
 * AUTHORS OR COPYRIGHT HOLDERS BE LIABLE FOR ANY CLAIM, DAMAGES OR OTHER
 * LIABILITY, WHETHER IN AN ACTION OF CONTRACT, TORT OR OTHERWISE, ARISING FROM,
 * OUT OF OR IN CONNECTION WITH THE SOFTWARE OR THE USE OR OTHER DEALINGS IN
 * THE SOFTWARE.
 */
package ee.ria.xroad.proxy.messagelog;

import ee.ria.xroad.common.CodedException;
import ee.ria.xroad.common.CommonMessages;
import ee.ria.xroad.common.DiagnosticsErrorCodes;
import ee.ria.xroad.common.DiagnosticsStatus;
import ee.ria.xroad.common.DiagnosticsUtils;
import ee.ria.xroad.common.SystemProperties;
import ee.ria.xroad.common.conf.globalconf.GlobalConf;
import ee.ria.xroad.common.conf.serverconf.ServerConf;
import ee.ria.xroad.common.messagelog.AbstractLogManager;
import ee.ria.xroad.common.messagelog.LogMessage;
import ee.ria.xroad.common.messagelog.LogRecord;
import ee.ria.xroad.common.messagelog.MessageLogProperties;
import ee.ria.xroad.common.messagelog.MessageRecord;
import ee.ria.xroad.common.messagelog.RestLogMessage;
import ee.ria.xroad.common.messagelog.SoapLogMessage;
import ee.ria.xroad.common.messagelog.TimestampRecord;
import ee.ria.xroad.common.util.JobManager;
import ee.ria.xroad.common.util.MessageSendingJob;

import akka.actor.ActorRef;
import akka.actor.ActorSelection;
import akka.actor.Cancellable;
import akka.actor.Props;
import akka.actor.UntypedActor;
import akka.pattern.Patterns;
import akka.util.Timeout;
import lombok.extern.slf4j.Slf4j;
import org.apache.commons.io.input.BoundedInputStream;
import org.joda.time.DateTime;
import org.quartz.JobDataMap;
import org.quartz.SchedulerException;
import scala.concurrent.Await;
import scala.concurrent.duration.Duration;
import scala.concurrent.duration.FiniteDuration;

import java.nio.file.Paths;
import java.time.LocalTime;
import java.util.Date;
import java.util.concurrent.TimeUnit;

import static ee.ria.xroad.common.ErrorCodes.X_LOGGING_FAILED_X;
import static ee.ria.xroad.common.ErrorCodes.X_MLOG_TIMESTAMPER_FAILED;
import static ee.ria.xroad.common.messagelog.MessageLogProperties.getAcceptableTimestampFailurePeriodSeconds;
import static ee.ria.xroad.common.messagelog.MessageLogProperties.getArchiveInterval;
import static ee.ria.xroad.common.messagelog.MessageLogProperties.getCleanInterval;
import static ee.ria.xroad.common.messagelog.MessageLogProperties.getHashAlg;
import static ee.ria.xroad.common.messagelog.MessageLogProperties.shouldTimestampImmediately;
import static ee.ria.xroad.common.util.CryptoUtils.calculateDigest;
import static ee.ria.xroad.common.util.CryptoUtils.encodeBase64;
import static ee.ria.xroad.proxy.messagelog.LogArchiver.START_ARCHIVING;
import static ee.ria.xroad.proxy.messagelog.LogCleaner.START_CLEANING;
import static ee.ria.xroad.proxy.messagelog.TaskQueue.START_TIMESTAMPING;
import static java.nio.charset.StandardCharsets.UTF_8;

/**
 * Message log manager. Sets up the whole logging system components.
 * The logging system consists of a task queue, timestamper, archiver and log cleaner.
 */
@Slf4j
public class LogManager extends AbstractLogManager {

    private static final Timeout TIMESTAMP_TIMEOUT = new Timeout(Duration.create(30, TimeUnit.SECONDS));

    // Actor names of message log components
    static final String TASK_QUEUE_NAME = "RequestLogTaskQueue";
    static final String TIMESTAMPER_NAME = "RequestLogTimestamper";
    static final String ARCHIVER_NAME = "RequestLogArchiver";
    static final String CLEANER_NAME = "RequestLogCleaner";

    static final long MAX_LOGGABLE_BODY_SIZE = MessageLogProperties.getMaxLoggableBodySize();
    static final boolean TRUNCATED_BODY_ALLOWED = MessageLogProperties.isTruncatedBodyAllowed();

    // Date at which a time-stamping first failed.
    private DateTime timestampFailed;

    private final ActorRef timestamper;

    // package private for testing
    final ActorRef taskQueueRef;
    final ActorRef logArchiver;
    final ActorRef logCleaner;

    LogManager(JobManager jobManager) throws Exception {
        super(jobManager);

        taskQueueRef = createTaskQueue();
        timestamper = createTimestamper();
        logArchiver = createArchiver(jobManager);
        logCleaner = createCleaner(jobManager);
    }

    private ActorRef createTaskQueue() {
        return getContext().actorOf(getTaskQueueImpl(), TASK_QUEUE_NAME);
    }

    private ActorRef createTimestamper() {
        ActorRef ref = getContext().actorOf(getTimestamperImpl(), TIMESTAMPER_NAME);
        getContext().actorOf(Props.create(TimestamperJob.class, getTimestamperJobInitialDelay()));
        return ref;
    }

    /**
     * Can be overwritten in test classes if we want to make sure that timestamping does not start prematurely.
     *
     * @return timestamper job initial delay.
     */
    protected FiniteDuration getTimestamperJobInitialDelay() {
        return Duration.create(1, TimeUnit.SECONDS);
    }

    private ActorRef createArchiver(JobManager jobManager) {
        ActorRef ref = getContext().actorOf(getArchiverImpl(), ARCHIVER_NAME);
        registerCronJob(jobManager, ARCHIVER_NAME, START_ARCHIVING, getArchiveInterval());
        return ref;
    }

    private ActorRef createCleaner(JobManager jobManager) {
        ActorRef ref = getContext().actorOf(getCleanerImpl(), CLEANER_NAME);
        registerCronJob(jobManager, CLEANER_NAME, START_CLEANING, getCleanInterval());
        return ref;
    }

    // ------------------------------------------------------------------------

    @Override
<<<<<<< HEAD
    protected void log(LogMessage message) throws Exception {
=======
    protected void log(SoapMessageImpl message, SignatureData signature, boolean clientSide, String xRequestId)
            throws Exception {
>>>>>>> e2360b3d
        boolean shouldTimestampImmediately = shouldTimestampImmediately();

        verifyCanLogMessage(shouldTimestampImmediately);

<<<<<<< HEAD
        MessageRecord logRecord;
        if (message instanceof SoapLogMessage) {
            logRecord = createMessageRecord((SoapLogMessage) message);
        } else {
            logRecord = createMessageRecord((RestLogMessage) message);
        }
        logRecord = saveMessageRecord(logRecord);
=======
        MessageRecord logRecord = saveMessageRecord(message, signature, clientSide, xRequestId);
>>>>>>> e2360b3d

        if (shouldTimestampImmediately) {
            timestampImmediately(logRecord);
        }
    }

    protected void log(SoapMessageImpl message, SignatureData signature, boolean clientSide) throws Exception {
        log(message, signature, clientSide, null);
    }

    @Override
    protected TimestampRecord timestamp(Long messageRecordId) throws Exception {
        log.trace("timestamp({})", messageRecordId);

        MessageRecord record = (MessageRecord) LogRecordManager.get(messageRecordId);

        if (record.getTimestampRecord() != null) {
            return record.getTimestampRecord();
        } else {
            TimestampRecord timestampRecord = timestampImmediately(record);
            // Avoid blocking the message logging (in non-timestamp-immediately mode) in case the last periodical
            // timestamping task failed and currently the task queue got empty, but no more messages are logged until
            // the acceptable timestamp failure period is reached.
            setTimestampSucceeded();

            return timestampRecord;
        }
    }

    @Override
    protected LogRecord findByQueryId(String queryId, Date startTime, Date endTime) throws Exception {
        log.trace("findByQueryId({}, {}, {})", queryId, startTime, endTime);

        return LogRecordManager.getByQueryId(queryId, startTime, endTime);
    }

    @Override
    public void onReceive(Object message) throws Exception {
        log.trace("onReceive({})", message);

        try {
            if (message instanceof String && CommonMessages.TIMESTAMP_STATUS.equals(message)) {
                getSender().tell(statusMap, getSelf());
            } else if (message instanceof SetTimestampingStatusMessage) {
                setTimestampingStatus((SetTimestampingStatusMessage) message);
            } else {
                super.onReceive(message);
            }
        } catch (Exception e) {
            getSender().tell(e, getSelf());
        }
    }

    // ------------------------------------------------------------------------

    protected Props getTaskQueueImpl() {
        return Props.create(TaskQueue.class);
    }

    protected Props getTimestamperImpl() {
        return Props.create(Timestamper.class);
    }

    protected Props getArchiverImpl() {
        return Props.create(LogArchiver.class, Paths.get(MessageLogProperties.getArchivePath()),
                Paths.get(SystemProperties.getTempFilesPath()));
    }

    protected Props getCleanerImpl() {
        return Props.create(LogCleaner.class);
    }

    private TimestampRecord timestampImmediately(MessageRecord logRecord) throws Exception {
        log.trace("timestampImmediately({})", logRecord);

        Object result = Await.result(Patterns.ask(timestamper, new Timestamper.TimestampTask(logRecord),
                TIMESTAMP_TIMEOUT), TIMESTAMP_TIMEOUT.duration());

        if (result instanceof Timestamper.TimestampSucceeded) {
            return saveTimestampRecord((Timestamper.TimestampSucceeded) result);
        } else if (result instanceof Timestamper.TimestampFailed) {
            Exception e = ((Timestamper.TimestampFailed) result).getCause();

            log.error("Timestamping failed", e);

            for (String tspUrl : ServerConf.getTspUrl()) {
                statusMap.put(tspUrl, new DiagnosticsStatus(DiagnosticsUtils.getErrorCode(e), LocalTime.now(), tspUrl));
            }

            throw e;
        } else {
            throw new RuntimeException("Unexpected result from Timestamper: " + result.getClass());
        }
    }

<<<<<<< HEAD
    private static MessageRecord createMessageRecord(SoapLogMessage message) throws Exception {
        log.trace("createMessageRecord()");

        String loggedMessage = new MessageBodyManipulator().getLoggableMessageText(message);

        MessageRecord messageRecord = new MessageRecord(
                message.getQueryId(),
                loggedMessage,
                message.getSignature().getSignatureXml(),
                message.isResponse(),
                message.isClientSide() ? message.getClient() : message.getService().getClientId());

        messageRecord.setTime(new Date().getTime());

        if (message.getSignature().isBatchSignature()) {
            messageRecord.setHashChainResult(message.getSignature().getHashChainResult());
            messageRecord.setHashChain(message.getSignature().getHashChain());
        }

        messageRecord.setSignatureHash(signatureHash(message.getSignature().getSignatureXml()));
        return messageRecord;
    }

    private static MessageRecord createMessageRecord(RestLogMessage message) throws Exception {
        log.trace("createMessageRecord()");

        final MessageBodyManipulator manipulator = new MessageBodyManipulator();
        MessageRecord messageRecord = new MessageRecord(
                message.getQueryId(),
                manipulator.getLoggableMessageText(message),
                message.getSignature().getSignatureXml(),
                message.isResponse(),
                message.isClientSide() ? message.getClient() : message.getService().getClientId());
=======
    private MessageRecord saveMessageRecord(SoapMessageImpl message, SignatureData signature, boolean clientSide,
            String xRequestId) throws Exception {
        log.trace("saveMessageRecord()");

        return saveMessageRecord(createMessageRecord(message, signature, clientSide, xRequestId));
    }

    private static MessageRecord createMessageRecord(SoapMessageImpl message, SignatureData signature,
            boolean clientSide, String xRequestId) throws Exception {
        log.trace("createMessageRecord()");

        String loggedMessage = new SoapMessageBodyManipulator().getLoggableMessageText(message, clientSide);

        MessageRecord messageRecord = new MessageRecord(message.getQueryId(), loggedMessage,
                signature.getSignatureXml(), message.isResponse(),
                clientSide ? message.getClient() : message.getService().getClientId(), xRequestId);
>>>>>>> e2360b3d

        messageRecord.setTime(new Date().getTime());

        if (message.getBody() != null && MAX_LOGGABLE_BODY_SIZE > 0 && manipulator.isBodyLogged(message)) {
            if (message.getBody().size() > MAX_LOGGABLE_BODY_SIZE && !TRUNCATED_BODY_ALLOWED) {
                throw new CodedException(X_LOGGING_FAILED_X, "Message size exceeds maximum loggable size");
            }
            final BoundedInputStream body = new BoundedInputStream(message.getBody(), MAX_LOGGABLE_BODY_SIZE);
            body.setPropagateClose(false);
            messageRecord.setAttachmentStream(body, Math.min(message.getBody().size(), MAX_LOGGABLE_BODY_SIZE));
        }

        if (message.getSignature().isBatchSignature()) {
            messageRecord.setHashChainResult(message.getSignature().getHashChainResult());
            messageRecord.setHashChain(message.getSignature().getHashChain());
        }

        messageRecord.setSignatureHash(signatureHash(message.getSignature().getSignatureXml()));
        return messageRecord;
    }

    protected MessageRecord saveMessageRecord(MessageRecord messageRecord) throws Exception {
        LogRecordManager.saveMessageRecord(messageRecord);
        return messageRecord;
    }

    static TimestampRecord saveTimestampRecord(Timestamper.TimestampSucceeded message) throws Exception {
        log.trace("saveTimestampRecord()");

        statusMap.put(message.getUrl(), new DiagnosticsStatus(DiagnosticsErrorCodes.RETURN_SUCCESS, LocalTime.now()));

        TimestampRecord timestampRecord = createTimestampRecord(message);
        LogRecordManager.saveTimestampRecord(timestampRecord, message.getMessageRecords(), message.getHashChains());

        return timestampRecord;
    }

    private static TimestampRecord createTimestampRecord(Timestamper.TimestampSucceeded message) throws Exception {
        TimestampRecord timestampRecord = new TimestampRecord();
        timestampRecord.setTime(new Date().getTime());
        timestampRecord.setTimestamp(encodeBase64(message.getTimestampDer()));
        timestampRecord.setHashChainResult(message.getHashChainResult());

        return timestampRecord;
    }

    boolean isTimestampFailed() {
        return timestampFailed != null;
    }

    void setTimestampingStatus(SetTimestampingStatusMessage statusMessage) {
        if (statusMessage.getStatus() == SetTimestampingStatusMessage.Status.SUCCESS) {
            setTimestampSucceeded();
        } else {
            setTimestampFailed(statusMessage.getAtTime());
        }
    }

    /**
     * Only externally use this method from tests. Otherwise send message to this actor.
     */
    void setTimestampSucceeded() {
        timestampFailed = null;
    }

    void setTimestampFailed(DateTime atTime) {
        if (timestampFailed == null) {
            timestampFailed = atTime;
        }
    }

    private void verifyCanLogMessage(boolean shouldTimestampImmediately) {
        if (ServerConf.getTspUrl().isEmpty()) {
            throw new CodedException(X_MLOG_TIMESTAMPER_FAILED,
                    "Cannot time-stamp messages: no timestamping services configured");
        }

        if (!shouldTimestampImmediately) {
            int period = getAcceptableTimestampFailurePeriodSeconds();

            if (period == 0) { // check disabled
                return;
            }

            if (isTimestampFailed()) {
                if (new DateTime().minusSeconds(period).isAfter(timestampFailed)) {
                    throw new CodedException(X_MLOG_TIMESTAMPER_FAILED, "Cannot time-stamp messages");
                }
            }
        }
    }

    private void registerCronJob(JobManager jobManager, String actorName, Object message, String cronExpression) {
        ActorSelection actor = getContext().actorSelection(actorName);
        JobDataMap jobData = MessageSendingJob.createJobData(actor, message);

        try {
            jobManager.registerJob(MessageSendingJob.class, actorName + "Job", cronExpression, jobData);
        } catch (SchedulerException e) {
            log.error("Unable to schedule job", e);
        }
    }

    static String signatureHash(String signatureXml) throws Exception {
        return encodeBase64(getInputHash(signatureXml));
    }

    private static byte[] getInputHash(String str) throws Exception {
        return calculateDigest(getHashAlg(), str.getBytes(UTF_8));
    }

    /**
     * Timestamper job is responsible for firing up the timestamping periodically.
     */
    public static class TimestamperJob extends UntypedActor {
        private static final int MIN_INTERVAL_SECONDS = 60;
        private static final int MAX_INTERVAL_SECONDS = 60 * 60 * 24;

        private FiniteDuration initialDelay;
        private Cancellable tick;

        public TimestamperJob(FiniteDuration initialDelay) {
            this.initialDelay = initialDelay;
        }

        @Override
        public void onReceive(Object message) throws Exception {
            log.trace("onReceive({})", message);

            if (START_TIMESTAMPING.equals(message)) {
                handle(message);
                schedule(getNextDelay());
            } else {
                unhandled(message);
            }
        }

        private void handle(Object message) {
            getContext().actorSelection("../" + TASK_QUEUE_NAME).tell(message, getSelf());
        }

        @Override
        public void preStart() throws Exception {
            schedule(initialDelay);
        }

        @Override
        public void postStop() {
            if (tick != null) {
                tick.cancel();
            }
        }

        private void schedule(FiniteDuration delay) {
            tick = getContext().system().scheduler().scheduleOnce(delay, getSelf(), START_TIMESTAMPING,
                    getContext().dispatcher(), ActorRef.noSender());
        }

        private FiniteDuration getNextDelay() {
            int actualInterval = MIN_INTERVAL_SECONDS;

            try {
                actualInterval = GlobalConf.getTimestampingIntervalSeconds();
            } catch (Exception e) {
                log.error("Failed to get timestamping interval", e);
            }

            int intervalSeconds = Math.min(Math.max(actualInterval, MIN_INTERVAL_SECONDS), MAX_INTERVAL_SECONDS);

            return Duration.create(intervalSeconds, TimeUnit.SECONDS);
        }
    }
}<|MERGE_RESOLUTION|>--- conflicted
+++ resolved
@@ -149,17 +149,11 @@
     // ------------------------------------------------------------------------
 
     @Override
-<<<<<<< HEAD
     protected void log(LogMessage message) throws Exception {
-=======
-    protected void log(SoapMessageImpl message, SignatureData signature, boolean clientSide, String xRequestId)
-            throws Exception {
->>>>>>> e2360b3d
         boolean shouldTimestampImmediately = shouldTimestampImmediately();
 
         verifyCanLogMessage(shouldTimestampImmediately);
 
-<<<<<<< HEAD
         MessageRecord logRecord;
         if (message instanceof SoapLogMessage) {
             logRecord = createMessageRecord((SoapLogMessage) message);
@@ -167,17 +161,10 @@
             logRecord = createMessageRecord((RestLogMessage) message);
         }
         logRecord = saveMessageRecord(logRecord);
-=======
-        MessageRecord logRecord = saveMessageRecord(message, signature, clientSide, xRequestId);
->>>>>>> e2360b3d
 
         if (shouldTimestampImmediately) {
             timestampImmediately(logRecord);
         }
-    }
-
-    protected void log(SoapMessageImpl message, SignatureData signature, boolean clientSide) throws Exception {
-        log(message, signature, clientSide, null);
     }
 
     @Override
@@ -265,7 +252,6 @@
         }
     }
 
-<<<<<<< HEAD
     private static MessageRecord createMessageRecord(SoapLogMessage message) throws Exception {
         log.trace("createMessageRecord()");
 
@@ -276,7 +262,7 @@
                 loggedMessage,
                 message.getSignature().getSignatureXml(),
                 message.isResponse(),
-                message.isClientSide() ? message.getClient() : message.getService().getClientId());
+                message.isClientSide() ? message.getClient() : message.getService().getClientId(), message.getXRequestId());
 
         messageRecord.setTime(new Date().getTime());
 
@@ -298,25 +284,7 @@
                 manipulator.getLoggableMessageText(message),
                 message.getSignature().getSignatureXml(),
                 message.isResponse(),
-                message.isClientSide() ? message.getClient() : message.getService().getClientId());
-=======
-    private MessageRecord saveMessageRecord(SoapMessageImpl message, SignatureData signature, boolean clientSide,
-            String xRequestId) throws Exception {
-        log.trace("saveMessageRecord()");
-
-        return saveMessageRecord(createMessageRecord(message, signature, clientSide, xRequestId));
-    }
-
-    private static MessageRecord createMessageRecord(SoapMessageImpl message, SignatureData signature,
-            boolean clientSide, String xRequestId) throws Exception {
-        log.trace("createMessageRecord()");
-
-        String loggedMessage = new SoapMessageBodyManipulator().getLoggableMessageText(message, clientSide);
-
-        MessageRecord messageRecord = new MessageRecord(message.getQueryId(), loggedMessage,
-                signature.getSignatureXml(), message.isResponse(),
-                clientSide ? message.getClient() : message.getService().getClientId(), xRequestId);
->>>>>>> e2360b3d
+                message.isClientSide() ? message.getClient() : message.getService().getClientId(), message.getXRequestId());
 
         messageRecord.setTime(new Date().getTime());
 
