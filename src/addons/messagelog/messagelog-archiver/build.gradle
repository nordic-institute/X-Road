--- conflicted
+++ resolved
@@ -10,11 +10,7 @@
     implementation(project(':addons:messagelog:messagelog-db'))
     implementation(project(':asic-util'))
 
-<<<<<<< HEAD
-    testImplementation project(':common-test')
-=======
     testImplementation project(':common:common-test')
->>>>>>> 9e03177d
     testImplementation "org.hsqldb:hsqldb:$hsqldbVersion"
     testImplementation "com.typesafe.akka:akka-testkit_$akkaVersion"
 }
