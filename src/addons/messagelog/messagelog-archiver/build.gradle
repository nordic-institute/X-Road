--- conflicted
+++ resolved
@@ -1,8 +1,4 @@
 plugins {
-<<<<<<< HEAD
-    id("xroad.submodule-conventions")
-}
-=======
     id("xroad.java-conventions")
     alias(libs.plugins.shadow)
 }
@@ -32,5 +28,4 @@
     mergeServiceFiles()
 }
 
-assemble.dependsOn shadowJar
->>>>>>> af7e3545
+assemble.dependsOn shadowJar