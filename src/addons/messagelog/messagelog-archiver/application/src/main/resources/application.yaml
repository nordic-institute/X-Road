spring:
  application:
    name: message-log
  output:
    ansi:
      enabled: detect #TODO implementing logging changes to support ansi colors
  main:
    banner-mode: log

server:
  port: 5598

xroad:
<<<<<<< HEAD
  common:
    global-conf-remoting-enabled: true
    grpc:
      channel:
        configuration-client:
          host: 127.0.0.1
          port: 5665
=======
  #todo: unify with message-log
  messagelog:
    hibernate:
      connection.driver_class: org.postgresql.Driver
      connection.url: jdbc:postgresql://127.0.0.1:5432/messagelog
      connection.username: messagelog
      hikari.dataSource.currentSchema: messagelog,public
      jdbc.use_streams_for_binary: true
>>>>>>> c2cc7521
  message-log:
    timestamper-client-connect-timeout: 20000
    timestamper-client-read-timeout: 60000
    timestamp-immediately: false
    timestamp-records-limit: 10000
    acceptable-timestamp-failure-period: 14400
    keep-records-for: 30
    archive-max-filesize: 33554432
    archive-interval: 0 0 0/6 1/1 * ? *
    archive-path: /var/lib/xroad/
    clean-interval: 0 0 3/6 1/1 * ? *
    hash-algo-id: SHA-512
    archive-transfer-command:
    message-body-logging: true
  node:
    type:

logging:
  level:
    ROOT: INFO<|MERGE_RESOLUTION|>--- conflicted
+++ resolved
@@ -11,7 +11,6 @@
   port: 5598
 
 xroad:
-<<<<<<< HEAD
   common:
     global-conf-remoting-enabled: true
     grpc:
@@ -19,7 +18,6 @@
         configuration-client:
           host: 127.0.0.1
           port: 5665
-=======
   #todo: unify with message-log
   messagelog:
     hibernate:
@@ -28,7 +26,6 @@
       connection.username: messagelog
       hikari.dataSource.currentSchema: messagelog,public
       jdbc.use_streams_for_binary: true
->>>>>>> c2cc7521
   message-log:
     timestamper-client-connect-timeout: 20000
     timestamper-client-read-timeout: 60000
