/*
 * The MIT License
 *
 * Copyright (c) 2019- Nordic Institute for Interoperability Solutions (NIIS)
 * Copyright (c) 2018 Estonian Information System Authority (RIA),
 * Nordic Institute for Interoperability Solutions (NIIS), Population Register Centre (VRK)
 * Copyright (c) 2015-2017 Estonian Information System Authority (RIA), Population Register Centre (VRK)
 *
 * Permission is hereby granted, free of charge, to any person obtaining a copy
 * of this software and associated documentation files (the "Software"), to deal
 * in the Software without restriction, including without limitation the rights
 * to use, copy, modify, merge, publish, distribute, sublicense, and/or sell
 * copies of the Software, and to permit persons to whom the Software is
 * furnished to do so, subject to the following conditions:
 *
 * The above copyright notice and this permission notice shall be included in
 * all copies or substantial portions of the Software.
 *
 * THE SOFTWARE IS PROVIDED "AS IS", WITHOUT WARRANTY OF ANY KIND, EXPRESS OR
 * IMPLIED, INCLUDING BUT NOT LIMITED TO THE WARRANTIES OF MERCHANTABILITY,
 * FITNESS FOR A PARTICULAR PURPOSE AND NONINFRINGEMENT. IN NO EVENT SHALL THE
 * AUTHORS OR COPYRIGHT HOLDERS BE LIABLE FOR ANY CLAIM, DAMAGES OR OTHER
 * LIABILITY, WHETHER IN AN ACTION OF CONTRACT, TORT OR OTHERWISE, ARISING FROM,
 * OUT OF OR IN CONNECTION WITH THE SOFTWARE OR THE USE OR OTHER DEALINGS IN
 * THE SOFTWARE.
 */
package ee.ria.xroad.messagelog.archiver;

<<<<<<< HEAD
import lombok.extern.slf4j.Slf4j;
import org.niis.xroad.bootstrap.XrdSpringServiceBuilder;
import org.springframework.boot.autoconfigure.SpringBootApplication;
=======
import ee.ria.xroad.common.SystemPropertySource;
import ee.ria.xroad.common.Version;
import ee.ria.xroad.common.conf.globalconf.GlobalConfPropertiesConfig;

import lombok.extern.slf4j.Slf4j;
import org.niis.xroad.common.rpc.RpcClientProperties;
import org.springframework.boot.WebApplicationType;
import org.springframework.boot.autoconfigure.SpringBootApplication;
import org.springframework.boot.builder.SpringApplicationBuilder;
import org.springframework.boot.context.properties.ConfigurationProperties;
import org.springframework.boot.context.properties.EnableConfigurationProperties;
>>>>>>> 6211ef4d

@Slf4j
@SpringBootApplication
@EnableConfigurationProperties(LogArchiverMain.ConfClientRpcClientProperties.class)
public class LogArchiverMain {
    private static final String APP_NAME = "MessageLogArchiver";

    public static void main(String[] args) {
<<<<<<< HEAD
        XrdSpringServiceBuilder.newApplicationBuilder(APP_NAME, LogArchiverMain.class, LogArchiverConfig.class)
=======
        var startTime = System.currentTimeMillis();
        Version.outputVersionInfo(APP_NAME);
        log.info("Starting {} ({})...", APP_NAME, Version.XROAD_VERSION);

        new SpringApplicationBuilder(LogArchiverMain.class, LogArchiverConfig.class, GlobalConfPropertiesConfig.class)
                .profiles("group-ee")//TODO load dynamically
                .initializers(applicationContext -> {
                    log.info("Setting property source to Spring environment..");
                    SystemPropertySource.setEnvironment(applicationContext.getEnvironment());
                })
                .web(WebApplicationType.NONE)
>>>>>>> 6211ef4d
                .build()
                .run(args);
    }

    @ConfigurationProperties(prefix = "xroad.configuration-client")
    static class ConfClientRpcClientProperties extends RpcClientProperties {
        ConfClientRpcClientProperties(String grpcHost, int grpcPort, boolean grpcTlsEnabled,
                                      String grpcTlsTrustStore, char[] grpcTlsTrustStorePassword,
                                      String grpcTlsKeyStore, char[] grpcTlsKeyStorePassword) {
            super(grpcHost, grpcPort, grpcTlsEnabled, grpcTlsTrustStore, grpcTlsTrustStorePassword,
                    grpcTlsKeyStore, grpcTlsKeyStorePassword);
        }
    }

}<|MERGE_RESOLUTION|>--- conflicted
+++ resolved
@@ -26,23 +26,16 @@
  */
 package ee.ria.xroad.messagelog.archiver;
 
-<<<<<<< HEAD
-import lombok.extern.slf4j.Slf4j;
-import org.niis.xroad.bootstrap.XrdSpringServiceBuilder;
-import org.springframework.boot.autoconfigure.SpringBootApplication;
-=======
 import ee.ria.xroad.common.SystemPropertySource;
 import ee.ria.xroad.common.Version;
 import ee.ria.xroad.common.conf.globalconf.GlobalConfPropertiesConfig;
 
 import lombok.extern.slf4j.Slf4j;
+import org.niis.xroad.bootstrap.XrdSpringServiceBuilder;
 import org.niis.xroad.common.rpc.RpcClientProperties;
-import org.springframework.boot.WebApplicationType;
 import org.springframework.boot.autoconfigure.SpringBootApplication;
-import org.springframework.boot.builder.SpringApplicationBuilder;
 import org.springframework.boot.context.properties.ConfigurationProperties;
 import org.springframework.boot.context.properties.EnableConfigurationProperties;
->>>>>>> 6211ef4d
 
 @Slf4j
 @SpringBootApplication
@@ -51,21 +44,8 @@
     private static final String APP_NAME = "MessageLogArchiver";
 
     public static void main(String[] args) {
-<<<<<<< HEAD
-        XrdSpringServiceBuilder.newApplicationBuilder(APP_NAME, LogArchiverMain.class, LogArchiverConfig.class)
-=======
-        var startTime = System.currentTimeMillis();
-        Version.outputVersionInfo(APP_NAME);
-        log.info("Starting {} ({})...", APP_NAME, Version.XROAD_VERSION);
-
-        new SpringApplicationBuilder(LogArchiverMain.class, LogArchiverConfig.class, GlobalConfPropertiesConfig.class)
-                .profiles("group-ee")//TODO load dynamically
-                .initializers(applicationContext -> {
-                    log.info("Setting property source to Spring environment..");
-                    SystemPropertySource.setEnvironment(applicationContext.getEnvironment());
-                })
-                .web(WebApplicationType.NONE)
->>>>>>> 6211ef4d
+        XrdSpringServiceBuilder.newApplicationBuilder(APP_NAME, LogArchiverMain.class, LogArchiverConfig.class,
+                        GlobalConfPropertiesConfig.class)
                 .build()
                 .run(args);
     }
