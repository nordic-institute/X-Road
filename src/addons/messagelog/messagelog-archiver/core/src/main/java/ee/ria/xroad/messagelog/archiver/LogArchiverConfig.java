/*
 * The MIT License
 * Copyright (c) 2019- Nordic Institute for Interoperability Solutions (NIIS)
 * Copyright (c) 2018 Estonian Information System Authority (RIA),
 * Nordic Institute for Interoperability Solutions (NIIS), Population Register Centre (VRK)
 * Copyright (c) 2015-2017 Estonian Information System Authority (RIA), Population Register Centre (VRK)
 *
 * Permission is hereby granted, free of charge, to any person obtaining a copy
 * of this software and associated documentation files (the "Software"), to deal
 * in the Software without restriction, including without limitation the rights
 * to use, copy, modify, merge, publish, distribute, sublicense, and/or sell
 * copies of the Software, and to permit persons to whom the Software is
 * furnished to do so, subject to the following conditions:
 *
 * The above copyright notice and this permission notice shall be included in
 * all copies or substantial portions of the Software.
 *
 * THE SOFTWARE IS PROVIDED "AS IS", WITHOUT WARRANTY OF ANY KIND, EXPRESS OR
 * IMPLIED, INCLUDING BUT NOT LIMITED TO THE WARRANTIES OF MERCHANTABILITY,
 * FITNESS FOR A PARTICULAR PURPOSE AND NONINFRINGEMENT. IN NO EVENT SHALL THE
 * AUTHORS OR COPYRIGHT HOLDERS BE LIABLE FOR ANY CLAIM, DAMAGES OR OTHER
 * LIABILITY, WHETHER IN AN ACTION OF CONTRACT, TORT OR OTHERWISE, ARISING FROM,
 * OUT OF OR IN CONNECTION WITH THE SOFTWARE OR THE USE OR OTHER DEALINGS IN
 * THE SOFTWARE.
 */
package ee.ria.xroad.messagelog.archiver;

import ee.ria.xroad.common.conf.globalconf.GlobalConfBeanConfig;
import ee.ria.xroad.common.conf.globalconf.GlobalConfRefreshJobConfig;
import ee.ria.xroad.common.db.DatabaseCtxV2;
import ee.ria.xroad.common.db.HibernateUtil;
import ee.ria.xroad.common.messagelog.MessageLogConfig;
import ee.ria.xroad.common.messagelog.MessageLogProperties;
import ee.ria.xroad.common.util.JobManager;
import ee.ria.xroad.common.util.SpringAwareJobManager;

import org.niis.xroad.common.rpc.RpcServiceProperties;
import org.niis.xroad.confclient.proto.ConfClientRpcClientConfiguration;
import org.quartz.JobDataMap;
import org.quartz.SchedulerException;
import org.springframework.boot.context.properties.ConfigurationProperties;
import org.springframework.boot.context.properties.EnableConfigurationProperties;
import org.springframework.context.annotation.Bean;
import org.springframework.context.annotation.Configuration;
import org.springframework.context.annotation.Import;
import org.springframework.scheduling.quartz.SpringBeanJobFactory;

@Import({GlobalConfBeanConfig.class,
        GlobalConfRefreshJobConfig.class,
        ConfClientRpcClientConfiguration.class})
@EnableConfigurationProperties({LogArchiverConfig.MessageLogRpcServiceProperties.class})
@Configuration
public class LogArchiverConfig {

    @Bean
    JobManager jobManager(SpringBeanJobFactory springBeanJobFactory) throws SchedulerException {
        final var jobManager = new SpringAwareJobManager(springBeanJobFactory);

        jobManager.registerJob(LogArchiver.class, "ArchiverJob", MessageLogProperties.getArchiveInterval(),
                new JobDataMap());

        jobManager.registerJob(LogCleaner.class, "CleanerJob", MessageLogProperties.getCleanInterval(),
                new JobDataMap());

        return jobManager;
    }

    @Bean
    SpringBeanJobFactory springBeanJobFactory() {
        return new SpringBeanJobFactory();
    }

    @ConfigurationProperties(prefix = "xroad.message-log.grpc")
    static class MessageLogRpcServiceProperties extends RpcServiceProperties {

<<<<<<< HEAD
        MessageLogRpcServiceProperties(String listenAddress, int port,
                                       String tlsTrustStore, char[] tlsTrustStorePassword,
                                       String tlsKeyStore, char[] tlsKeyStorePassword) {
            super(listenAddress, port, tlsTrustStore, tlsTrustStorePassword, tlsKeyStore, tlsKeyStorePassword);
        }
    }
=======
    @Bean
    DatabaseCtxV2 logArchiverDatabaseCtx(MessageLogConfig messageLogProperties) {
        var sessionFactory = HibernateUtil.createSessionFactory("messagelog",
                messageLogProperties.getHibernate());
        return new DatabaseCtxV2("messagelog", sessionFactory);
    }

>>>>>>> c2cc7521
}<|MERGE_RESOLUTION|>--- conflicted
+++ resolved
@@ -45,10 +45,14 @@
 import org.springframework.context.annotation.Import;
 import org.springframework.scheduling.quartz.SpringBeanJobFactory;
 
+import java.util.Map;
+
 @Import({GlobalConfBeanConfig.class,
         GlobalConfRefreshJobConfig.class,
         ConfClientRpcClientConfiguration.class})
-@EnableConfigurationProperties({LogArchiverConfig.MessageLogRpcServiceProperties.class})
+@EnableConfigurationProperties({
+        LogArchiverConfig.MessageLogRpcServiceProperties.class,
+        LogArchiverConfig.SpringMessageLogProperties.class})
 @Configuration
 public class LogArchiverConfig {
 
@@ -73,14 +77,13 @@
     @ConfigurationProperties(prefix = "xroad.message-log.grpc")
     static class MessageLogRpcServiceProperties extends RpcServiceProperties {
 
-<<<<<<< HEAD
         MessageLogRpcServiceProperties(String listenAddress, int port,
                                        String tlsTrustStore, char[] tlsTrustStorePassword,
                                        String tlsKeyStore, char[] tlsKeyStorePassword) {
             super(listenAddress, port, tlsTrustStore, tlsTrustStorePassword, tlsKeyStore, tlsKeyStorePassword);
         }
     }
-=======
+
     @Bean
     DatabaseCtxV2 logArchiverDatabaseCtx(MessageLogConfig messageLogProperties) {
         var sessionFactory = HibernateUtil.createSessionFactory("messagelog",
@@ -88,5 +91,10 @@
         return new DatabaseCtxV2("messagelog", sessionFactory);
     }
 
->>>>>>> c2cc7521
+    @ConfigurationProperties(prefix = "xroad.messagelog")
+    static class SpringMessageLogProperties extends MessageLogConfig {
+        SpringMessageLogProperties(Map<String, String> hibernate) {
+            super(hibernate);
+        }
+    }
 }