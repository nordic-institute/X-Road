/*
 * The MIT License
 *
 * Copyright (c) 2019- Nordic Institute for Interoperability Solutions (NIIS)
 * Copyright (c) 2018 Estonian Information System Authority (RIA),
 * Nordic Institute for Interoperability Solutions (NIIS), Population Register Centre (VRK)
 * Copyright (c) 2015-2017 Estonian Information System Authority (RIA), Population Register Centre (VRK)
 *
 * Permission is hereby granted, free of charge, to any person obtaining a copy
 * of this software and associated documentation files (the "Software"), to deal
 * in the Software without restriction, including without limitation the rights
 * to use, copy, modify, merge, publish, distribute, sublicense, and/or sell
 * copies of the Software, and to permit persons to whom the Software is
 * furnished to do so, subject to the following conditions:
 *
 * The above copyright notice and this permission notice shall be included in
 * all copies or substantial portions of the Software.
 *
 * THE SOFTWARE IS PROVIDED "AS IS", WITHOUT WARRANTY OF ANY KIND, EXPRESS OR
 * IMPLIED, INCLUDING BUT NOT LIMITED TO THE WARRANTIES OF MERCHANTABILITY,
 * FITNESS FOR A PARTICULAR PURPOSE AND NONINFRINGEMENT. IN NO EVENT SHALL THE
 * AUTHORS OR COPYRIGHT HOLDERS BE LIABLE FOR ANY CLAIM, DAMAGES OR OTHER
 * LIABILITY, WHETHER IN AN ACTION OF CONTRACT, TORT OR OTHERWISE, ARISING FROM,
 * OUT OF OR IN CONNECTION WITH THE SOFTWARE OR THE USE OR OTHER DEALINGS IN
 * THE SOFTWARE.
 */
package ee.ria.xroad.proxy.messagelog;

import ee.ria.xroad.common.conf.globalconf.GlobalConfProvider;
import ee.ria.xroad.common.conf.serverconf.ServerConfProvider;
import ee.ria.xroad.common.messagelog.MessageRecord;

import lombok.extern.slf4j.Slf4j;

import java.time.Duration;
import java.time.temporal.ChronoUnit;
import java.util.concurrent.CountDownLatch;
import java.util.concurrent.TimeUnit;

@Slf4j
class TestLogManager extends LogManager {
    // Countdownlatch for waiting for next timestamp record save.
    private static CountDownLatch setTimestampingStatusLatch = new CountDownLatch(1);

<<<<<<< HEAD
    TestLogManager(String origin) {
        super(origin);
=======
    TestLogManager(JobManager jobManager, GlobalConfProvider globalConfProvider, ServerConfProvider serverConfProvider) {
        super(jobManager, globalConfProvider, serverConfProvider);
>>>>>>> b1d3b06b
    }

    static void initSetTimestampingStatusLatch() {
        log.trace("initSetTimestampingStatusLatch()");

        setTimestampingStatusLatch = new CountDownLatch(1);
    }

    /**
     * Tests expect that they can control when timestamping starts, as in:
     *
     * @return
     * @Test public void timestampingFailed() throws Exception {
     * TestTimestamperWorker.failNextTimestamping(true);
     * log(createMessage(), createSignature);
     * log(createMessage(), createSignature());
     * log(createMessage(), createSignature());
     * assertTaskQueueSize(3);
     * startTimestamping();
     * <p>
     * <p>
     * Now if TimestamperJob starts somewhere before startTimestamping (which
     * is a likely outcome with the default initial delay of 1 sec) the results
     * will not be what the test expects.
     * <p>
     * To avoid this problem, tests have "long enough" initial delay for TimestamperJob.
     */
    @Override
    protected Duration getTimestamperJobInitialDelay() {
        return Duration.of(1, ChronoUnit.MINUTES);
    }

    @Override
    protected TestTaskQueue getTaskQueueImpl(Timestamper timestamper, String origin) {
        return new TestTaskQueue(timestamper, this, origin);
    }

    /**
     * This method is synchronized in the test class
     */
    @Override
    synchronized void setTimestampSucceeded() {
        super.setTimestampSucceeded();
    }

    @Override
    protected TestTimestamper getTimestamperImpl() {
        return new TestTimestamper(globalConfProvider, serverConfProvider);
    }

    @Override
    protected MessageRecord saveMessageRecord(MessageRecord messageRecord) throws Exception {
        log.info("saving message record");

        if (MessageLogTest.logRecordTime != null) {
            messageRecord.setTime(MessageLogTest.logRecordTime.getTime());
        }

        return super.saveMessageRecord(messageRecord);
    }

    @Override
    void setTimestampingStatus(SetTimestampingStatusMessage statusMessage) {
        super.setTimestampingStatus(statusMessage);

        setTimestampingStatusLatch.countDown();
    }

    static boolean waitForSetTimestampingStatus() throws Exception {
        log.trace("waitForSetTimestampingStatus()");

        try {
            return setTimestampingStatusLatch.await(5, TimeUnit.SECONDS);
        } finally {
            setTimestampingStatusLatch = new CountDownLatch(1);
        }
    }
}<|MERGE_RESOLUTION|>--- conflicted
+++ resolved
@@ -42,13 +42,8 @@
     // Countdownlatch for waiting for next timestamp record save.
     private static CountDownLatch setTimestampingStatusLatch = new CountDownLatch(1);
 
-<<<<<<< HEAD
-    TestLogManager(String origin) {
-        super(origin);
-=======
-    TestLogManager(JobManager jobManager, GlobalConfProvider globalConfProvider, ServerConfProvider serverConfProvider) {
-        super(jobManager, globalConfProvider, serverConfProvider);
->>>>>>> b1d3b06b
+    TestLogManager(String origin, GlobalConfProvider globalConfProvider, ServerConfProvider serverConfProvider) {
+        super(origin, globalConfProvider, serverConfProvider);
     }
 
     static void initSetTimestampingStatusLatch() {
