/*
 * The MIT License
 * Copyright (c) 2019- Nordic Institute for Interoperability Solutions (NIIS)
 * Copyright (c) 2018 Estonian Information System Authority (RIA),
 * Nordic Institute for Interoperability Solutions (NIIS), Population Register Centre (VRK)
 * Copyright (c) 2015-2017 Estonian Information System Authority (RIA), Population Register Centre (VRK)
 *
 * Permission is hereby granted, free of charge, to any person obtaining a copy
 * of this software and associated documentation files (the "Software"), to deal
 * in the Software without restriction, including without limitation the rights
 * to use, copy, modify, merge, publish, distribute, sublicense, and/or sell
 * copies of the Software, and to permit persons to whom the Software is
 * furnished to do so, subject to the following conditions:
 *
 * The above copyright notice and this permission notice shall be included in
 * all copies or substantial portions of the Software.
 *
 * THE SOFTWARE IS PROVIDED "AS IS", WITHOUT WARRANTY OF ANY KIND, EXPRESS OR
 * IMPLIED, INCLUDING BUT NOT LIMITED TO THE WARRANTIES OF MERCHANTABILITY,
 * FITNESS FOR A PARTICULAR PURPOSE AND NONINFRINGEMENT. IN NO EVENT SHALL THE
 * AUTHORS OR COPYRIGHT HOLDERS BE LIABLE FOR ANY CLAIM, DAMAGES OR OTHER
 * LIABILITY, WHETHER IN AN ACTION OF CONTRACT, TORT OR OTHERWISE, ARISING FROM,
 * OUT OF OR IN CONNECTION WITH THE SOFTWARE OR THE USE OR OTHER DEALINGS IN
 * THE SOFTWARE.
 */
package ee.ria.xroad.proxy.messagelog;

import ee.ria.xroad.common.SystemProperties;
import ee.ria.xroad.common.cert.CertChainFactory;
import ee.ria.xroad.common.conf.globalconf.GlobalConfProvider;
import ee.ria.xroad.common.conf.serverconf.ServerConfProvider;
import ee.ria.xroad.common.message.RestRequest;
import ee.ria.xroad.common.message.SoapMessageImpl;
import ee.ria.xroad.common.messagelog.AbstractLogManager;
import ee.ria.xroad.common.messagelog.MessageLogProperties;
import ee.ria.xroad.common.messagelog.MessageRecord;
import ee.ria.xroad.common.messagelog.RestLogMessage;
import ee.ria.xroad.common.messagelog.SoapLogMessage;
import ee.ria.xroad.common.messagelog.TimestampRecord;
import ee.ria.xroad.common.signature.SignatureData;
import ee.ria.xroad.common.util.CacheInputStream;
import ee.ria.xroad.messagelog.archiver.LogArchiver;
import ee.ria.xroad.messagelog.archiver.LogCleaner;
import ee.ria.xroad.proxy.conf.KeyConfProvider;

import lombok.extern.slf4j.Slf4j;
import org.apache.commons.io.FileUtils;
import org.quartz.JobExecutionContext;

import java.io.ByteArrayInputStream;
import java.nio.file.Files;
import java.nio.file.Path;
import java.nio.file.Paths;

import static ee.ria.xroad.proxy.messagelog.TestUtil.getGlobalConf;
import static ee.ria.xroad.proxy.messagelog.TestUtil.getServerConf;
import static org.junit.Assert.assertEquals;
import static org.junit.Assert.assertNotNull;
import static org.junit.Assert.assertTrue;
import static org.mockito.Mockito.mock;

@Slf4j
abstract class AbstractMessageLogTest {

    GlobalConfProvider globalConfProvider;
    KeyConfProvider keyConfProvider;
    TestServerConfWrapper serverConfProvider;
    CertChainFactory certChainFactory;

    LogManager logManager;

    protected final String archivesDir = "build/archive";
    protected final Path archivesPath = Paths.get(archivesDir);

    private LogArchiver logArchiverRef;
    private LogCleaner logCleanerRef;

    void testSetUp() throws Exception {
        testSetUp(false);
    }

    protected void testSetUp(boolean timestampImmediately) throws Exception {
        System.setProperty(SystemProperties.TEMP_FILES_PATH, "build/tmp");
        System.setProperty(MessageLogProperties.ARCHIVE_PATH, archivesDir);

        globalConfProvider = getGlobalConf();
        keyConfProvider = mock(KeyConfProvider.class);
        serverConfProvider = new TestServerConfWrapper(getServerConf());

        System.setProperty(MessageLogProperties.TIMESTAMP_IMMEDIATELY, timestampImmediately ? "true" : "false");

        System.setProperty(MessageLogProperties.MESSAGE_BODY_LOGGING_ENABLED, "true");

        logManager = (LogManager) getLogManagerImpl()
                .getDeclaredConstructor(String.class, GlobalConfProvider.class, ServerConfProvider.class)
                .newInstance("test", globalConfProvider, serverConfProvider);

        if (!Files.exists(archivesPath)) {
            Files.createDirectory(archivesPath);
        }
        logArchiverRef = new TestLogArchiver(globalConfProvider);
        logCleanerRef = new TestLogCleaner();
    }

    void testTearDown() throws Exception {
<<<<<<< HEAD
        logManager.shutdown();
=======
        logManager.destroy();
        jobManager.destroy();
>>>>>>> bb8aa25d
        FileUtils.deleteDirectory(archivesPath.toFile());
    }

    protected Class<? extends AbstractLogManager> getLogManagerImpl() {
        return LogManager.class;
    }

    void initLogManager() {
        signalTimestampingStatus(SetTimestampingStatusMessage.Status.SUCCESS);
    }

    /**
     * Sends time stamping status message to LogManager
     *
     * @param status status message
     */
    private void signalTimestampingStatus(SetTimestampingStatusMessage.Status status) {
        logManager.setTimestampingStatus(new SetTimestampingStatusMessage(status));
    }

    protected void log(SoapMessageImpl message, SignatureData signature) throws Exception {
        logManager.log(new SoapLogMessage(message, signature, true));
    }

    protected void log(RestRequest message, SignatureData signatureData, byte[] body)
            throws Exception {
        final ByteArrayInputStream bos = new ByteArrayInputStream(body);
        final CacheInputStream cis = new CacheInputStream(bos, bos.available());

        final RestLogMessage logMessage = new RestLogMessage(message.getQueryId(),
                message.getClientId(),
                message.getServiceId(),
                message, signatureData,
                cis,
                true,
                message.getXRequestId());
        logManager.log(logMessage);
    }

    TimestampRecord timestamp(MessageRecord record) throws Exception {
        return logManager.timestamp(record.getId());
    }

    void startTimestamping() {
        logManager.taskQueue.handleStartTimestamping();
    }

    void startArchiving() {
        logArchiverRef.execute(mock(JobExecutionContext.class));
    }

    void startCleaning() {
        logCleanerRef.execute(mock(JobExecutionContext.class));
    }

    static void assertMessageRecord(Object o, String queryId) {
        assertNotNull(o);
        assertTrue(o instanceof MessageRecord);

        MessageRecord messageRecord = (MessageRecord) o;
        assertEquals(queryId, messageRecord.getQueryId());
    }

    static Object waitForMessageInTaskQueue() throws Exception {
        assertTrue(TestTaskQueue.waitForMessage());

        Object message = TestTaskQueue.getLastMessage();
        assertNotNull("Did not get message from task queue", message);

        return message;
    }

    static Timestamper.TimestampSucceeded waitForTimestampSuccessful() throws Exception {
        Object result = waitForMessageInTaskQueue();
        assertTrue("Got " + result, result instanceof Timestamper.TimestampSucceeded);

        return (Timestamper.TimestampSucceeded) result;
    }

}<|MERGE_RESOLUTION|>--- conflicted
+++ resolved
@@ -103,12 +103,7 @@
     }
 
     void testTearDown() throws Exception {
-<<<<<<< HEAD
-        logManager.shutdown();
-=======
         logManager.destroy();
-        jobManager.destroy();
->>>>>>> bb8aa25d
         FileUtils.deleteDirectory(archivesPath.toFile());
     }
 
