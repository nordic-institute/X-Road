/*
 * The MIT License
 * Copyright (c) 2019- Nordic Institute for Interoperability Solutions (NIIS)
 * Copyright (c) 2018 Estonian Information System Authority (RIA),
 * Nordic Institute for Interoperability Solutions (NIIS), Population Register Centre (VRK)
 * Copyright (c) 2015-2017 Estonian Information System Authority (RIA), Population Register Centre (VRK)
 *
 * Permission is hereby granted, free of charge, to any person obtaining a copy
 * of this software and associated documentation files (the "Software"), to deal
 * in the Software without restriction, including without limitation the rights
 * to use, copy, modify, merge, publish, distribute, sublicense, and/or sell
 * copies of the Software, and to permit persons to whom the Software is
 * furnished to do so, subject to the following conditions:
 *
 * The above copyright notice and this permission notice shall be included in
 * all copies or substantial portions of the Software.
 *
 * THE SOFTWARE IS PROVIDED "AS IS", WITHOUT WARRANTY OF ANY KIND, EXPRESS OR
 * IMPLIED, INCLUDING BUT NOT LIMITED TO THE WARRANTIES OF MERCHANTABILITY,
 * FITNESS FOR A PARTICULAR PURPOSE AND NONINFRINGEMENT. IN NO EVENT SHALL THE
 * AUTHORS OR COPYRIGHT HOLDERS BE LIABLE FOR ANY CLAIM, DAMAGES OR OTHER
 * LIABILITY, WHETHER IN AN ACTION OF CONTRACT, TORT OR OTHERWISE, ARISING FROM,
 * OUT OF OR IN CONNECTION WITH THE SOFTWARE OR THE USE OR OTHER DEALINGS IN
 * THE SOFTWARE.
 */
package ee.ria.xroad.proxy.clientproxy;

import ee.ria.xroad.common.CodedException;
import ee.ria.xroad.common.opmonitoring.OpMonitoringData;
import ee.ria.xroad.proxy.util.MessageProcessorBase;

import lombok.extern.slf4j.Slf4j;
import org.apache.http.client.HttpClient;
import org.eclipse.jetty.server.Request;
import org.eclipse.jetty.server.Response;

import java.util.Optional;

import static ee.ria.xroad.common.ErrorCodes.X_INVALID_REQUEST;
import static ee.ria.xroad.common.util.JettyUtils.getTarget;

/**
 * AsicContainerHandler
 */
@Slf4j
public class AsicContainerHandler extends AbstractClientProxyHandler {

    /**
     * Constructor
     */
    public AsicContainerHandler(HttpClient client) {
        super(client, false);
    }

    @Override
<<<<<<< HEAD
    Optional<MessageProcessorBase> createRequestProcessor(String target,
                                                          HttpServletRequest request, HttpServletResponse response,
                                                          OpMonitoringData opMonitoringData) throws Exception {
        log.trace("createRequestProcessor({})", target);
=======
    MessageProcessorBase createRequestProcessor(Request request, Response response,
                                                OpMonitoringData opMonitoringData) throws Exception {
        var target = getTarget(request);
        log.trace("createRequestProcessor({})", getTarget(request));
>>>>>>> cd22c6a8

        // opMonitoringData is null, do not use it.

        if (!isGetRequest(request)) {
            return Optional.empty();
        }

        if (target == null) {
            throw new CodedException(X_INVALID_REQUEST,
                    "Target must not be null");
        }

        AsicContainerClientRequestProcessor processor =
                new AsicContainerClientRequestProcessor(target, request,
                        response);

        if (processor.canProcess()) {
            log.trace("Processing with AsicContainerRequestProcessor");

            return Optional.of(processor);
        }

        return Optional.empty();
    }
}<|MERGE_RESOLUTION|>--- conflicted
+++ resolved
@@ -53,17 +53,10 @@
     }
 
     @Override
-<<<<<<< HEAD
-    Optional<MessageProcessorBase> createRequestProcessor(String target,
-                                                          HttpServletRequest request, HttpServletResponse response,
+    Optional<MessageProcessorBase> createRequestProcessor(Request request, Response response,
                                                           OpMonitoringData opMonitoringData) throws Exception {
-        log.trace("createRequestProcessor({})", target);
-=======
-    MessageProcessorBase createRequestProcessor(Request request, Response response,
-                                                OpMonitoringData opMonitoringData) throws Exception {
         var target = getTarget(request);
         log.trace("createRequestProcessor({})", getTarget(request));
->>>>>>> cd22c6a8
 
         // opMonitoringData is null, do not use it.
 
