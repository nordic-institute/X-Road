/*
 * The MIT License
 * Copyright (c) 2019- Nordic Institute for Interoperability Solutions (NIIS)
 * Copyright (c) 2018 Estonian Information System Authority (RIA),
 * Nordic Institute for Interoperability Solutions (NIIS), Population Register Centre (VRK)
 * Copyright (c) 2015-2017 Estonian Information System Authority (RIA), Population Register Centre (VRK)
 *
 * Permission is hereby granted, free of charge, to any person obtaining a copy
 * of this software and associated documentation files (the "Software"), to deal
 * in the Software without restriction, including without limitation the rights
 * to use, copy, modify, merge, publish, distribute, sublicense, and/or sell
 * copies of the Software, and to permit persons to whom the Software is
 * furnished to do so, subject to the following conditions:
 *
 * The above copyright notice and this permission notice shall be included in
 * all copies or substantial portions of the Software.
 *
 * THE SOFTWARE IS PROVIDED "AS IS", WITHOUT WARRANTY OF ANY KIND, EXPRESS OR
 * IMPLIED, INCLUDING BUT NOT LIMITED TO THE WARRANTIES OF MERCHANTABILITY,
 * FITNESS FOR A PARTICULAR PURPOSE AND NONINFRINGEMENT. IN NO EVENT SHALL THE
 * AUTHORS OR COPYRIGHT HOLDERS BE LIABLE FOR ANY CLAIM, DAMAGES OR OTHER
 * LIABILITY, WHETHER IN AN ACTION OF CONTRACT, TORT OR OTHERWISE, ARISING FROM,
 * OUT OF OR IN CONNECTION WITH THE SOFTWARE OR THE USE OR OTHER DEALINGS IN
 * THE SOFTWARE.
 */
package ee.ria.xroad.proxy.clientproxy;

import ee.ria.xroad.common.CodedException;
import ee.ria.xroad.common.opmonitoring.OpMonitoringData;
import ee.ria.xroad.common.util.RequestWrapper;
import ee.ria.xroad.common.util.ResponseWrapper;
import ee.ria.xroad.proxy.util.MessageProcessorBase;

import lombok.extern.slf4j.Slf4j;
import org.apache.http.client.HttpClient;

import java.util.Optional;

import static ee.ria.xroad.common.ErrorCodes.X_INVALID_REQUEST;
import static ee.ria.xroad.common.util.JettyUtils.getTarget;

/**
 * AsicContainerHandler
 */
@Slf4j
public class AsicContainerHandler extends AbstractClientProxyHandler {

    /**
     * Constructor
     */
    public AsicContainerHandler(HttpClient client) {
        super(client, false);
    }

    @Override
<<<<<<< HEAD
    Optional<MessageProcessorBase> createRequestProcessor(Request request, Response response,
                                                          OpMonitoringData opMonitoringData) throws Exception {
=======
    MessageProcessorBase createRequestProcessor(RequestWrapper request, ResponseWrapper response,
                                                OpMonitoringData opMonitoringData) throws Exception {
>>>>>>> 31bb5f34
        var target = getTarget(request);
        log.trace("createRequestProcessor({})", target);

        // opMonitoringData is null, do not use it.

        if (!isGetRequest(request)) {
            return Optional.empty();
        }

        if (target == null) {
            throw new CodedException(X_INVALID_REQUEST,
                    "Target must not be null");
        }

        AsicContainerClientRequestProcessor processor = new AsicContainerClientRequestProcessor(
                target,
                request,
                response);

        if (processor.canProcess()) {
            log.trace("Processing with AsicContainerRequestProcessor");

            return Optional.of(processor);
        }

        return Optional.empty();
    }
}<|MERGE_RESOLUTION|>--- conflicted
+++ resolved
@@ -53,13 +53,8 @@
     }
 
     @Override
-<<<<<<< HEAD
-    Optional<MessageProcessorBase> createRequestProcessor(Request request, Response response,
+    Optional<MessageProcessorBase> createRequestProcessor(RequestWrapper request, ResponseWrapper response,
                                                           OpMonitoringData opMonitoringData) throws Exception {
-=======
-    MessageProcessorBase createRequestProcessor(RequestWrapper request, ResponseWrapper response,
-                                                OpMonitoringData opMonitoringData) throws Exception {
->>>>>>> 31bb5f34
         var target = getTarget(request);
         log.trace("createRequestProcessor({})", target);
 
