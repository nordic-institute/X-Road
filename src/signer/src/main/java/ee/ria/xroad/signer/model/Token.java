/*
 * The MIT License
 * Copyright (c) 2019- Nordic Institute for Interoperability Solutions (NIIS)
 * Copyright (c) 2018 Estonian Information System Authority (RIA),
 * Nordic Institute for Interoperability Solutions (NIIS), Population Register Centre (VRK)
 * Copyright (c) 2015-2017 Estonian Information System Authority (RIA), Population Register Centre (VRK)
 *
 * Permission is hereby granted, free of charge, to any person obtaining a copy
 * of this software and associated documentation files (the "Software"), to deal
 * in the Software without restriction, including without limitation the rights
 * to use, copy, modify, merge, publish, distribute, sublicense, and/or sell
 * copies of the Software, and to permit persons to whom the Software is
 * furnished to do so, subject to the following conditions:
 *
 * The above copyright notice and this permission notice shall be included in
 * all copies or substantial portions of the Software.
 *
 * THE SOFTWARE IS PROVIDED "AS IS", WITHOUT WARRANTY OF ANY KIND, EXPRESS OR
 * IMPLIED, INCLUDING BUT NOT LIMITED TO THE WARRANTIES OF MERCHANTABILITY,
 * FITNESS FOR A PARTICULAR PURPOSE AND NONINFRINGEMENT. IN NO EVENT SHALL THE
 * AUTHORS OR COPYRIGHT HOLDERS BE LIABLE FOR ANY CLAIM, DAMAGES OR OTHER
 * LIABILITY, WHETHER IN AN ACTION OF CONTRACT, TORT OR OTHERWISE, ARISING FROM,
 * OUT OF OR IN CONNECTION WITH THE SOFTWARE OR THE USE OR OTHER DEALINGS IN
 * THE SOFTWARE.
 */
package ee.ria.xroad.signer.model;

import ee.ria.xroad.signer.protocol.dto.KeyInfoProto;
import ee.ria.xroad.signer.protocol.dto.TokenInfo;
import ee.ria.xroad.signer.protocol.dto.TokenInfoProto;
import ee.ria.xroad.signer.protocol.dto.TokenStatusInfo;
import ee.ria.xroad.signer.tokenmanager.token.TokenType;

import lombok.Data;

import java.util.ArrayList;
import java.util.Collections;
import java.util.LinkedHashMap;
import java.util.List;
import java.util.Map;
import java.util.Objects;
import java.util.stream.Collectors;

import static java.util.Collections.unmodifiableMap;
import static java.util.Optional.ofNullable;

/**
 * Model object representing a token.
 */
@Data
public final class Token {

    /**
     * The module type as configured in Signer's module configuration.
     */
    private final String type;

    /**
     * The token id.
     */
    private final String id;

    /**
     * The module id.
     */
    private String moduleId;

    /**
     * The name to display in UI.
     */
    private String friendlyName;

    /**
     * True, if token is read-only
     */
    private boolean readOnly;

    /**
     * True, if token is available (in module)
     */
    private boolean available;

    /**
     * True, if password is inserted
     */
    private boolean active;

    /**
     * The token serial number (optional).
     */
    private String serialNumber;

    /**
     * The token label (optional).
     */
    private String label;

    /**
     * The pin index to further specify the token (optional).
     */
    private int slotIndex;

    /**
     * Whether batch signing should be enabled for this token.
     */
    private boolean batchSigningEnabled = true;

    /**
     * Holds the current status of the token.
     */
    private TokenStatusInfo status = TokenStatusInfo.OK;

    /**
     * Contains the keys of this token.
     */
    private final List<Key> keys = new ArrayList<>();

    /**
     * Contains label-value pairs of information about token.
     */
    private final Map<String, String> tokenInfo = new LinkedHashMap<>();

    /**
     * Signing (PKCS#11) mechanism name.
     */
    private final String signMechanismName;

    /**
     * Adds a key to this token.
     *
     * @param key the key to add
     */
    public void addKey(Key key) {
        keys.add(key);
    }

    /**
     * Sets the token info.
     *
     * @param info the token info
     */
    public void setInfo(Map<String, String> info) {
        this.tokenInfo.clear();
        this.tokenInfo.putAll(info);
    }

    /**
     * Converts this object to value object.
     *
     * @return the value object
     */
    public TokenInfo toDTO() {
        var messageBuilder = TokenInfoProto.newBuilder()
                .setType(type)
                .setId(id)
                .setReadOnly(readOnly)
                .setAvailable(available)
                .setActive(active)
                .setSlotIndex(slotIndex)
                .setStatus(status)
                .addAllKeyInfo(Collections.unmodifiableList(getKeysAsDTOs()))
                .putAllTokenInfo(unmodifiableMap(tokenInfo));

        ofNullable(friendlyName).ifPresent(messageBuilder::setFriendlyName);
        ofNullable(serialNumber).ifPresent(messageBuilder::setSerialNumber);
        ofNullable(label).ifPresent(messageBuilder::setLabel);

        return new TokenInfo(messageBuilder.build());
    }

    /**
     * @param token a token
     * @return true, if this token matches another token
     */
    public boolean matches(TokenType token) {
        if (token == null) {
            return false;
        }

        if (id.equals(token.getId())) {
            return true;
        }

        return token.getModuleType() != null
                && token.getModuleType().equals(type)
                && Objects.equals(token.getSerialNumber(), serialNumber)
                && Objects.equals(token.getLabel(), label)
                && Objects.equals(token.getSlotIndex(), slotIndex);
    }

    /**
     * @return true if token is either not active or not available
     */
    public boolean isInActive() {
        return !isActive() || !isAvailable();
    }

<<<<<<< HEAD
    private List<KeyInfo> getKeysAsDTOs() {
        return keys.stream().map(Key::toDTO).collect(Collectors.toList());
=======
    private List<KeyInfoProto> getKeysAsDTOs() {
        return keys.stream()
                .map(Key::toProtoDTO)
                .collect(Collectors.toList());
>>>>>>> 5ac385c2
    }

}<|MERGE_RESOLUTION|>--- conflicted
+++ resolved
@@ -195,15 +195,10 @@
         return !isActive() || !isAvailable();
     }
 
-<<<<<<< HEAD
-    private List<KeyInfo> getKeysAsDTOs() {
-        return keys.stream().map(Key::toDTO).collect(Collectors.toList());
-=======
     private List<KeyInfoProto> getKeysAsDTOs() {
         return keys.stream()
                 .map(Key::toProtoDTO)
                 .collect(Collectors.toList());
->>>>>>> 5ac385c2
     }
 
 }