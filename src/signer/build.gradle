tasks.withType(Jar).configureEach {
    enabled = false
}

<<<<<<< HEAD
project.ext.schemaTargetDir = layout.buildDirectory.dir("generated-sources").get().asFile

configurations {
    xjc
}

sourceSets {
    main {
        java.srcDirs = ['src/main/java', schemaTargetDir]
    }
    intTest {
        resources {
            srcDir '../common/common-int-test/src/main/resources/'
        }
    }
}

dependencies {
    implementation(platform(libs.springBoot.bom))

    implementation project(':common:common-core')
    implementation project(':common:common-jetty')
    implementation project(':common:common-verifier')
    implementation project(':common:common-rpc')
    implementation project(':signer-protocol')

    implementation('org.springframework:spring-context')
    // Necessary since there are jars with no adequate Maven dependencies
    implementation fileTree(dir: '../libs', include: '*.jar')

    testImplementation project(':common:common-test')
    testImplementation project(path: ':common:common-verifier', configuration: 'testArtifacts')

    testImplementation libs.mockito.core


    intTestRuntimeOnly project(':addons:hwtoken')
    intTestRuntimeOnly project(':common:common-globalconf')
    intTestImplementation project(":common:common-test")
    intTestImplementation project(":common:common-int-test")

    xjc libs.bundles.jaxb
}

jar {
    manifest {
        attributes 'Main-Class': 'ee.ria.xroad.signer.SignerMain'
    }
    archiveClassifier = 'plain'

}

shadowJar {
    archiveClassifier = ''
    exclude('**/module-info.class')
    from rootProject.file("LICENSE.txt")
    mergeServiceFiles()
}

jar.finalizedBy shadowJar

tasks.register('createDirs') {
    doLast {
        project.ext.schemaTargetDir.mkdirs()
    }
}

tasks.register('xjc') {
    dependsOn(':common:common-domain:xjc', ':common:common-verifier:xjc')
    inputs.files files('src/main/resources/*.xsd')
    outputs.dir project.ext.schemaTargetDir

    doLast {
        ant.taskdef(name: 'xjc', classname: 'com.sun.tools.xjc.XJCTask', classpath: configurations.xjc.asPath)

        ant.xjc(
            destdir: project.ext.schemaTargetDir,
            package: 'ee.ria.xroad.common.conf.keyconf',
            schema: 'src/main/resources/keyconf.xsd',
            binding: '../common/common-domain/src/main/resources/identifiers-bindings.xml'
        )
    }
}

// XXX For running several instances side-by-side, do not use the gradle task --
// gradle cannot handle parallel runs if each task invokes a long-running server process.
// Instead, use the .jar in the build/libs directory:
// java -jar signer-1.0.jar
tasks.register('runSignerMain', JavaExec) {
    jvmArgs '-Dxroad.signer.key-configuration-file=src/test/resources/keyconf.xml',
        '-Dxroad.signer.device-configuration-file=src/test/resources/devices.ini',
        '-Dxroad.common.configuration-path=../common/common-globalconf/src/test/resources/globalconf_good_v2',
        "-Dxroad.common.temp-files-path=${layout.buildDirectory.get().asFile}/tmp/",
        '-Dxroad.proxy.configuration-anchor-file=../common/common-globalconf/src/test/resources/configuration-anchor1.xml',
        '-Dlogback.configurationFile=src/test/resources/logback-signer.xml',
        '-Djava.library.path=../libs',
        '-Dxroad.signer.moduleManagerImpl=ee.ria.xroad.signer.tokenmanager.module.HardwareModuleManagerImpl'
    mainClass = 'ee.ria.xroad.signer.SignerMain'
    classpath = sourceSets.main.runtimeClasspath
    classpath += files("../addons/hwtoken/${layout.buildDirectory.get().asFile}/libs/hwtoken-1.0.jar")

    description = "Starts signer main program.\nNote: " +
        "Be sure that appropriate libpkcs11wrapper.so is installed to the " +
        "directory\n{JAVA_HOME}/jre/lib/i386 (analogous directory for 64-bit " +
        "OS). Otherwise use\nnext property to detemine your library path:\n" +
        "jvmArgs '-Djava.library.path=/foo/bar/iaik/bin/unix/linux-x86/release'";
}

xjc.dependsOn createDirs
compileJava.dependsOn xjc

tasks.register('intTest', Test) {
    useJUnitPlatform()

    setDescription("Runs integration tests.")
    group = 'verification'

    testClassesDirs = sourceSets.intTest.output.classesDirs
    classpath = sourceSets.intTest.runtimeClasspath

    def intTestArgs = []
    if (project.hasProperty('intTestProfilesInclude')) {
        intTestArgs += "-Dspring.profiles.include=" + project.getProperty('intTestProfilesInclude')
    }

    jvmArgs intTestArgs

    testLogging {
        showStackTraces(true)
        showExceptions(true)
        showCauses(true)
        showStandardStreams(true)
    }
}

tasks.named('check') {
    dependsOn tasks.named('intTest')
=======
archUnit {
    skip = true
>>>>>>> 1ba957e1
}<|MERGE_RESOLUTION|>--- conflicted
+++ resolved
@@ -2,146 +2,6 @@
     enabled = false
 }
 
-<<<<<<< HEAD
-project.ext.schemaTargetDir = layout.buildDirectory.dir("generated-sources").get().asFile
-
-configurations {
-    xjc
-}
-
-sourceSets {
-    main {
-        java.srcDirs = ['src/main/java', schemaTargetDir]
-    }
-    intTest {
-        resources {
-            srcDir '../common/common-int-test/src/main/resources/'
-        }
-    }
-}
-
-dependencies {
-    implementation(platform(libs.springBoot.bom))
-
-    implementation project(':common:common-core')
-    implementation project(':common:common-jetty')
-    implementation project(':common:common-verifier')
-    implementation project(':common:common-rpc')
-    implementation project(':signer-protocol')
-
-    implementation('org.springframework:spring-context')
-    // Necessary since there are jars with no adequate Maven dependencies
-    implementation fileTree(dir: '../libs', include: '*.jar')
-
-    testImplementation project(':common:common-test')
-    testImplementation project(path: ':common:common-verifier', configuration: 'testArtifacts')
-
-    testImplementation libs.mockito.core
-
-
-    intTestRuntimeOnly project(':addons:hwtoken')
-    intTestRuntimeOnly project(':common:common-globalconf')
-    intTestImplementation project(":common:common-test")
-    intTestImplementation project(":common:common-int-test")
-
-    xjc libs.bundles.jaxb
-}
-
-jar {
-    manifest {
-        attributes 'Main-Class': 'ee.ria.xroad.signer.SignerMain'
-    }
-    archiveClassifier = 'plain'
-
-}
-
-shadowJar {
-    archiveClassifier = ''
-    exclude('**/module-info.class')
-    from rootProject.file("LICENSE.txt")
-    mergeServiceFiles()
-}
-
-jar.finalizedBy shadowJar
-
-tasks.register('createDirs') {
-    doLast {
-        project.ext.schemaTargetDir.mkdirs()
-    }
-}
-
-tasks.register('xjc') {
-    dependsOn(':common:common-domain:xjc', ':common:common-verifier:xjc')
-    inputs.files files('src/main/resources/*.xsd')
-    outputs.dir project.ext.schemaTargetDir
-
-    doLast {
-        ant.taskdef(name: 'xjc', classname: 'com.sun.tools.xjc.XJCTask', classpath: configurations.xjc.asPath)
-
-        ant.xjc(
-            destdir: project.ext.schemaTargetDir,
-            package: 'ee.ria.xroad.common.conf.keyconf',
-            schema: 'src/main/resources/keyconf.xsd',
-            binding: '../common/common-domain/src/main/resources/identifiers-bindings.xml'
-        )
-    }
-}
-
-// XXX For running several instances side-by-side, do not use the gradle task --
-// gradle cannot handle parallel runs if each task invokes a long-running server process.
-// Instead, use the .jar in the build/libs directory:
-// java -jar signer-1.0.jar
-tasks.register('runSignerMain', JavaExec) {
-    jvmArgs '-Dxroad.signer.key-configuration-file=src/test/resources/keyconf.xml',
-        '-Dxroad.signer.device-configuration-file=src/test/resources/devices.ini',
-        '-Dxroad.common.configuration-path=../common/common-globalconf/src/test/resources/globalconf_good_v2',
-        "-Dxroad.common.temp-files-path=${layout.buildDirectory.get().asFile}/tmp/",
-        '-Dxroad.proxy.configuration-anchor-file=../common/common-globalconf/src/test/resources/configuration-anchor1.xml',
-        '-Dlogback.configurationFile=src/test/resources/logback-signer.xml',
-        '-Djava.library.path=../libs',
-        '-Dxroad.signer.moduleManagerImpl=ee.ria.xroad.signer.tokenmanager.module.HardwareModuleManagerImpl'
-    mainClass = 'ee.ria.xroad.signer.SignerMain'
-    classpath = sourceSets.main.runtimeClasspath
-    classpath += files("../addons/hwtoken/${layout.buildDirectory.get().asFile}/libs/hwtoken-1.0.jar")
-
-    description = "Starts signer main program.\nNote: " +
-        "Be sure that appropriate libpkcs11wrapper.so is installed to the " +
-        "directory\n{JAVA_HOME}/jre/lib/i386 (analogous directory for 64-bit " +
-        "OS). Otherwise use\nnext property to detemine your library path:\n" +
-        "jvmArgs '-Djava.library.path=/foo/bar/iaik/bin/unix/linux-x86/release'";
-}
-
-xjc.dependsOn createDirs
-compileJava.dependsOn xjc
-
-tasks.register('intTest', Test) {
-    useJUnitPlatform()
-
-    setDescription("Runs integration tests.")
-    group = 'verification'
-
-    testClassesDirs = sourceSets.intTest.output.classesDirs
-    classpath = sourceSets.intTest.runtimeClasspath
-
-    def intTestArgs = []
-    if (project.hasProperty('intTestProfilesInclude')) {
-        intTestArgs += "-Dspring.profiles.include=" + project.getProperty('intTestProfilesInclude')
-    }
-
-    jvmArgs intTestArgs
-
-    testLogging {
-        showStackTraces(true)
-        showExceptions(true)
-        showCauses(true)
-        showStandardStreams(true)
-    }
-}
-
-tasks.named('check') {
-    dependsOn tasks.named('intTest')
-=======
 archUnit {
     skip = true
->>>>>>> 1ba957e1
 }