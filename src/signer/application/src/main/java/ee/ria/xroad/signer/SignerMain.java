/*
 * The MIT License
 *
 * Copyright (c) 2019- Nordic Institute for Interoperability Solutions (NIIS)
 * Copyright (c) 2018 Estonian Information System Authority (RIA),
 * Nordic Institute for Interoperability Solutions (NIIS), Population Register Centre (VRK)
 * Copyright (c) 2015-2017 Estonian Information System Authority (RIA), Population Register Centre (VRK)
 *
 * Permission is hereby granted, free of charge, to any person obtaining a copy
 * of this software and associated documentation files (the "Software"), to deal
 * in the Software without restriction, including without limitation the rights
 * to use, copy, modify, merge, publish, distribute, sublicense, and/or sell
 * copies of the Software, and to permit persons to whom the Software is
 * furnished to do so, subject to the following conditions:
 *
 * The above copyright notice and this permission notice shall be included in
 * all copies or substantial portions of the Software.
 *
 * THE SOFTWARE IS PROVIDED "AS IS", WITHOUT WARRANTY OF ANY KIND, EXPRESS OR
 * IMPLIED, INCLUDING BUT NOT LIMITED TO THE WARRANTIES OF MERCHANTABILITY,
 * FITNESS FOR A PARTICULAR PURPOSE AND NONINFRINGEMENT. IN NO EVENT SHALL THE
 * AUTHORS OR COPYRIGHT HOLDERS BE LIABLE FOR ANY CLAIM, DAMAGES OR OTHER
 * LIABILITY, WHETHER IN AN ACTION OF CONTRACT, TORT OR OTHERWISE, ARISING FROM,
 * OUT OF OR IN CONNECTION WITH THE SOFTWARE OR THE USE OR OTHER DEALINGS IN
 * THE SOFTWARE.
 */
package ee.ria.xroad.signer;

<<<<<<< HEAD
import lombok.extern.slf4j.Slf4j;
import org.niis.xroad.bootstrap.XrdSpringServiceBuilder;
import org.springframework.boot.autoconfigure.SpringBootApplication;
=======
import ee.ria.xroad.common.SystemPropertySource;
import ee.ria.xroad.common.Version;

import ee.ria.xroad.common.conf.globalconf.GlobalConfPropertiesConfig;

import lombok.extern.slf4j.Slf4j;
import org.niis.xroad.common.rpc.RpcClientProperties;
import org.niis.xroad.common.rpc.RpcServerProperties;
import org.springframework.boot.WebApplicationType;
import org.springframework.boot.autoconfigure.SpringBootApplication;
import org.springframework.boot.builder.SpringApplicationBuilder;
import org.springframework.boot.context.properties.ConfigurationProperties;
import org.springframework.boot.context.properties.EnableConfigurationProperties;

import java.util.ArrayList;
import java.util.List;
>>>>>>> 6211ef4d

/**
 * Signer main program.
 */
@Slf4j
@SpringBootApplication
@EnableConfigurationProperties({SignerMain.SignerRpcServerProperties.class, SignerMain.ConfClientRpcClientProperties.class})
public class SignerMain {

    private static final String APP_NAME = "xroad-signer";

    public static void main(String[] args) {
<<<<<<< HEAD
        XrdSpringServiceBuilder.newApplicationBuilder(APP_NAME, SignerMain.class, SignerConfig.class)
=======
        Version.outputVersionInfo(APP_NAME);


        new SpringApplicationBuilder(SignerMain.class, SignerConfig.class, GlobalConfPropertiesConfig.class)
                .profiles(resolveProfiles())
                .initializers(applicationContext -> {
                    log.info("Setting property source to Spring environment..");
                    SystemPropertySource.setEnvironment(applicationContext.getEnvironment());
                })
                .web(WebApplicationType.NONE)
>>>>>>> 6211ef4d
                .build()
                .run(args);
    }

<<<<<<< HEAD
=======
    private static String[] resolveProfiles() {
        var xroadEnv = System.getenv("XROAD_ENV");

        List<String> profiles = new ArrayList<>();

        //TODO constants
        if ("security-server".equals(xroadEnv)) {
            profiles.add("env-ss");
        } else if ("central-server".equals(xroadEnv)) {
            profiles.add("env-cs");
        }

        profiles.add("group-ee"); //TODO add conditions

        profiles.add("override");
        return profiles.toArray(new String[0]);
    }

    @ConfigurationProperties(prefix = "xroad.signer")
    static class SignerRpcServerProperties extends RpcServerProperties {
        SignerRpcServerProperties(String grpcListenAddress, int grpcPort, boolean grpcTlsEnabled,
                                         String grpcTlsTrustStore, char[] grpcTlsTrustStorePassword,
                                         String grpcTlsKeyStore, char[] grpcTlsKeyStorePassword) {
            super(grpcListenAddress, grpcPort, grpcTlsEnabled, grpcTlsTrustStore, grpcTlsTrustStorePassword,
                    grpcTlsKeyStore, grpcTlsKeyStorePassword);
        }
    }

    @ConfigurationProperties(prefix = "xroad.configuration-client")
    static class ConfClientRpcClientProperties extends RpcClientProperties {
        ConfClientRpcClientProperties(String grpcHost, int grpcPort, boolean grpcTlsEnabled,
                                             String grpcTlsTrustStore, char[] grpcTlsTrustStorePassword,
                                             String grpcTlsKeyStore, char[] grpcTlsKeyStorePassword) {
            super(grpcHost, grpcPort, grpcTlsEnabled, grpcTlsTrustStore, grpcTlsTrustStorePassword,
                    grpcTlsKeyStore, grpcTlsKeyStorePassword);
        }
    }
>>>>>>> 6211ef4d
}<|MERGE_RESOLUTION|>--- conflicted
+++ resolved
@@ -26,28 +26,19 @@
  */
 package ee.ria.xroad.signer;
 
-<<<<<<< HEAD
-import lombok.extern.slf4j.Slf4j;
-import org.niis.xroad.bootstrap.XrdSpringServiceBuilder;
-import org.springframework.boot.autoconfigure.SpringBootApplication;
-=======
-import ee.ria.xroad.common.SystemPropertySource;
-import ee.ria.xroad.common.Version;
-
 import ee.ria.xroad.common.conf.globalconf.GlobalConfPropertiesConfig;
 
 import lombok.extern.slf4j.Slf4j;
+import org.niis.xroad.bootstrap.XrdSpringServiceBuilder;
 import org.niis.xroad.common.rpc.RpcClientProperties;
 import org.niis.xroad.common.rpc.RpcServerProperties;
 import org.springframework.boot.WebApplicationType;
 import org.springframework.boot.autoconfigure.SpringBootApplication;
-import org.springframework.boot.builder.SpringApplicationBuilder;
 import org.springframework.boot.context.properties.ConfigurationProperties;
 import org.springframework.boot.context.properties.EnableConfigurationProperties;
 
 import java.util.ArrayList;
 import java.util.List;
->>>>>>> 6211ef4d
 
 /**
  * Signer main program.
@@ -60,42 +51,9 @@
     private static final String APP_NAME = "xroad-signer";
 
     public static void main(String[] args) {
-<<<<<<< HEAD
-        XrdSpringServiceBuilder.newApplicationBuilder(APP_NAME, SignerMain.class, SignerConfig.class)
-=======
-        Version.outputVersionInfo(APP_NAME);
-
-
-        new SpringApplicationBuilder(SignerMain.class, SignerConfig.class, GlobalConfPropertiesConfig.class)
-                .profiles(resolveProfiles())
-                .initializers(applicationContext -> {
-                    log.info("Setting property source to Spring environment..");
-                    SystemPropertySource.setEnvironment(applicationContext.getEnvironment());
-                })
-                .web(WebApplicationType.NONE)
->>>>>>> 6211ef4d
+        XrdSpringServiceBuilder.newApplicationBuilder(APP_NAME, SignerMain.class, SignerConfig.class, GlobalConfPropertiesConfig.class)
                 .build()
                 .run(args);
-    }
-
-<<<<<<< HEAD
-=======
-    private static String[] resolveProfiles() {
-        var xroadEnv = System.getenv("XROAD_ENV");
-
-        List<String> profiles = new ArrayList<>();
-
-        //TODO constants
-        if ("security-server".equals(xroadEnv)) {
-            profiles.add("env-ss");
-        } else if ("central-server".equals(xroadEnv)) {
-            profiles.add("env-cs");
-        }
-
-        profiles.add("group-ee"); //TODO add conditions
-
-        profiles.add("override");
-        return profiles.toArray(new String[0]);
     }
 
     @ConfigurationProperties(prefix = "xroad.signer")
@@ -117,5 +75,4 @@
                     grpcTlsKeyStore, grpcTlsKeyStorePassword);
         }
     }
->>>>>>> 6211ef4d
 }