spring:
  application:
    name: signer
  output:
    ansi:
      enabled: detect #TODO implementing logging changes to support ansi colors
  main:
    banner-mode: log

xroad:
  signer:
    key-length: 2048
    device-configuration-file: /etc/xroad/devices.ini
    key-configuration-file: /etc/xroad/signer/keyconf.xml
    client-timeout: 50000
    csr-signature-digest-algorithm: SHA-256
    enforce-token-pin-policy: false
    ocsp-cache-path: /var/cache/xroad
<<<<<<< HEAD

logging:
  level:
    ee.ria.xroad.signer.tokenmanager.TokenManager: OFF # TokenManager is very verbose
=======
    grpc-listen-address: 0.0.0.0
    grpc-port: 5560
    grpc-tls-enabled: false
  configuration-client:
    grpc-host: localhost
    grpc-port: 5665
    grpc-tls-enabled: false
>>>>>>> 6211ef4d
<|MERGE_RESOLUTION|>--- conflicted
+++ resolved
@@ -16,12 +16,6 @@
     csr-signature-digest-algorithm: SHA-256
     enforce-token-pin-policy: false
     ocsp-cache-path: /var/cache/xroad
-<<<<<<< HEAD
-
-logging:
-  level:
-    ee.ria.xroad.signer.tokenmanager.TokenManager: OFF # TokenManager is very verbose
-=======
     grpc-listen-address: 0.0.0.0
     grpc-port: 5560
     grpc-tls-enabled: false
@@ -29,4 +23,7 @@
     grpc-host: localhost
     grpc-port: 5665
     grpc-tls-enabled: false
->>>>>>> 6211ef4d
+
+logging:
+  level:
+    ee.ria.xroad.signer.tokenmanager.TokenManager: OFF # TokenManager is very verbose
