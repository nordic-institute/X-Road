plugins {
    alias(libs.plugins.springBoot)
}

dependencies {
    implementation(platform(libs.springCloud.bom))

    implementation project(':common:common-core')
    implementation project(':common:common-properties')
    implementation project(':common:common-rpc')
    implementation project(':signer:core')

    implementation("org.springframework.boot:spring-boot-starter")
    implementation("org.springframework.cloud:spring-cloud-config-client")
}

jar {
    enabled = false
}

bootJar {
    enabled = true
    archiveBaseName = 'signer'
    manifest {
        attributes(
            'Implementation-Title': 'X-Road Signer',
            'Implementation-Version': "$xroadVersion-$xroadBuildType",
            'Main-Class': 'org.springframework.boot.loader.launch.PropertiesLauncher'
        )
    }
<<<<<<< HEAD
}

// XXX For running several instances side-by-side, do not use the gradle task --
// gradle cannot handle parallel runs if each task invokes a long-running server process.
// Instead, use the .jar in the build/libs directory:
// java -Djava.library.path=/home/iks2/core/passwordstore -jar signer-1.0.jar
tasks.register('runSignerMain', JavaExec) {
    jvmArgs '-Dxroad.signer.key-configuration-file=src/test/resources/keyconf.xml',
        '-Dxroad.signer.device-configuration-file=src/test/resources/devices.ini',
        '-Dxroad.common.configuration-path=../../common/common-globalconf/src/test/resources/globalconf_good_v2',
        "-Dxroad.common.temp-files-path=${layout.buildDirectory.get().asFile}/tmp/",
        '-Dxroad.proxy.configuration-anchor-file=../../common/common-globalconf/src/test/resources/configuration-anchor1.xml',
        '-Dlogback.configurationFile=src/test/resources/logback-signer.xml',
        '-Djava.library.path=../../passwordstore:../../libs',
        '-Dxroad.signer.moduleManagerImpl=ee.ria.xroad.signer.tokenmanager.module.HardwareModuleManagerImpl'
    mainClass = 'ee.ria.xroad.signer.SignerMain'
    classpath = sourceSets.main.runtimeClasspath
    classpath += files("../../addons/hwtoken/${layout.buildDirectory.get().asFile}/libs/hwtoken-1.0.jar")

    description = "Starts signer main program.\nNote: " +
        "Be sure that appropriate libpkcs11wrapper.so is installed to the " +
        "directory\n{JAVA_HOME}/jre/lib/i386 (analogous directory for 64-bit " +
        "OS). Otherwise use\nnext property to detemine your library path:\n" +
        "jvmArgs '-Djava.library.path=/foo/bar/iaik/bin/unix/linux-x86/release'";
=======
    exclude('**/module-info.class')
    from rootProject.file("LICENSE.txt")
    mergeServiceFiles()
}

build {
    dependsOn shadowJar
>>>>>>> 9dbec4a3
}<|MERGE_RESOLUTION|>--- conflicted
+++ resolved
@@ -28,38 +28,4 @@
             'Main-Class': 'org.springframework.boot.loader.launch.PropertiesLauncher'
         )
     }
-<<<<<<< HEAD
-}
-
-// XXX For running several instances side-by-side, do not use the gradle task --
-// gradle cannot handle parallel runs if each task invokes a long-running server process.
-// Instead, use the .jar in the build/libs directory:
-// java -Djava.library.path=/home/iks2/core/passwordstore -jar signer-1.0.jar
-tasks.register('runSignerMain', JavaExec) {
-    jvmArgs '-Dxroad.signer.key-configuration-file=src/test/resources/keyconf.xml',
-        '-Dxroad.signer.device-configuration-file=src/test/resources/devices.ini',
-        '-Dxroad.common.configuration-path=../../common/common-globalconf/src/test/resources/globalconf_good_v2',
-        "-Dxroad.common.temp-files-path=${layout.buildDirectory.get().asFile}/tmp/",
-        '-Dxroad.proxy.configuration-anchor-file=../../common/common-globalconf/src/test/resources/configuration-anchor1.xml',
-        '-Dlogback.configurationFile=src/test/resources/logback-signer.xml',
-        '-Djava.library.path=../../passwordstore:../../libs',
-        '-Dxroad.signer.moduleManagerImpl=ee.ria.xroad.signer.tokenmanager.module.HardwareModuleManagerImpl'
-    mainClass = 'ee.ria.xroad.signer.SignerMain'
-    classpath = sourceSets.main.runtimeClasspath
-    classpath += files("../../addons/hwtoken/${layout.buildDirectory.get().asFile}/libs/hwtoken-1.0.jar")
-
-    description = "Starts signer main program.\nNote: " +
-        "Be sure that appropriate libpkcs11wrapper.so is installed to the " +
-        "directory\n{JAVA_HOME}/jre/lib/i386 (analogous directory for 64-bit " +
-        "OS). Otherwise use\nnext property to detemine your library path:\n" +
-        "jvmArgs '-Djava.library.path=/foo/bar/iaik/bin/unix/linux-x86/release'";
-=======
-    exclude('**/module-info.class')
-    from rootProject.file("LICENSE.txt")
-    mergeServiceFiles()
-}
-
-build {
-    dependsOn shadowJar
->>>>>>> 9dbec4a3
 }