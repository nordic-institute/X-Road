--- conflicted
+++ resolved
@@ -28,12 +28,9 @@
     implementation project(':common:common-rpc')
     implementation project(':signer-protocol')
 
-<<<<<<< HEAD
+    api("org.springframework:spring-context-support")
     implementation("org.springframework.boot:spring-boot-starter")
 
-=======
-    api("org.springframework:spring-context-support")
->>>>>>> 1f669373
     // Necessary since there are jars with no adequate Maven dependencies
     api fileTree(dir: '../../libs/pkcs11wrapper', include: '*.jar')
 
@@ -42,10 +39,7 @@
     testImplementation 'org.springframework:spring-test'
 
     testImplementation libs.mockito.core
-<<<<<<< HEAD
-=======
     testImplementation('org.springframework.boot:spring-boot-starter-test')
->>>>>>> 1f669373
 
     intTestRuntimeOnly project(':addons:hwtoken')
     intTestRuntimeOnly project(':common:common-globalconf')
