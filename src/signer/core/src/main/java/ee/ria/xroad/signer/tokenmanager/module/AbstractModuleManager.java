/*
 * The MIT License
 * Copyright (c) 2019- Nordic Institute for Interoperability Solutions (NIIS)
 * Copyright (c) 2018 Estonian Information System Authority (RIA),
 * Nordic Institute for Interoperability Solutions (NIIS), Population Register Centre (VRK)
 * Copyright (c) 2015-2017 Estonian Information System Authority (RIA), Population Register Centre (VRK)
 *
 * Permission is hereby granted, free of charge, to any person obtaining a copy
 * of this software and associated documentation files (the "Software"), to deal
 * in the Software without restriction, including without limitation the rights
 * to use, copy, modify, merge, publish, distribute, sublicense, and/or sell
 * copies of the Software, and to permit persons to whom the Software is
 * furnished to do so, subject to the following conditions:
 *
 * The above copyright notice and this permission notice shall be included in
 * all copies or substantial portions of the Software.
 *
 * THE SOFTWARE IS PROVIDED "AS IS", WITHOUT WARRANTY OF ANY KIND, EXPRESS OR
 * IMPLIED, INCLUDING BUT NOT LIMITED TO THE WARRANTIES OF MERCHANTABILITY,
 * FITNESS FOR A PARTICULAR PURPOSE AND NONINFRINGEMENT. IN NO EVENT SHALL THE
 * AUTHORS OR COPYRIGHT HOLDERS BE LIABLE FOR ANY CLAIM, DAMAGES OR OTHER
 * LIABILITY, WHETHER IN AN ACTION OF CONTRACT, TORT OR OTHERWISE, ARISING FROM,
 * OUT OF OR IN CONNECTION WITH THE SOFTWARE OR THE USE OR OTHER DEALINGS IN
 * THE SOFTWARE.
 */
package ee.ria.xroad.signer.tokenmanager.module;

import ee.ria.xroad.common.SystemProperties;
import ee.ria.xroad.common.util.CryptoUtils;
import ee.ria.xroad.common.util.filewatcher.FileWatcherRunner;
import ee.ria.xroad.signer.certmanager.OcspResponseManager;
import ee.ria.xroad.signer.model.Cert;
import ee.ria.xroad.signer.protocol.message.GetOcspResponses;
import ee.ria.xroad.signer.tokenmanager.TokenManager;
import ee.ria.xroad.signer.tokenmanager.token.TokenWorker;
import ee.ria.xroad.signer.tokenmanager.token.TokenWorkerProvider;
import ee.ria.xroad.signer.tokenmanager.token.WorkerWithLifecycle;

import jakarta.annotation.PostConstruct;
import jakarta.annotation.PreDestroy;
import lombok.extern.slf4j.Slf4j;
import org.springframework.beans.factory.annotation.Autowired;

import java.nio.file.Paths;
import java.util.Collection;
import java.util.Collections;
import java.util.HashMap;
import java.util.List;
import java.util.Map;
import java.util.Objects;
import java.util.Optional;
import java.util.Set;
import java.util.stream.Collectors;

import static ee.ria.xroad.common.SystemProperties.NodeType.SLAVE;
import static java.util.Objects.requireNonNull;

/**
 * Module manager base class.
 */
@Slf4j
public abstract class AbstractModuleManager implements WorkerWithLifecycle, TokenWorkerProvider {
    private final SystemProperties.NodeType serverNodeType = SystemProperties.getServerNodeType();

    @Autowired
    private OcspResponseManager ocspResponseManager;

    @SuppressWarnings("java:S3077")
    private volatile Map<String, AbstractModuleWorker> moduleWorkers = Collections.emptyMap();

    private FileWatcherRunner keyConfFileWatcherRunner;

    @PostConstruct
<<<<<<< HEAD
    public void afterPropertiesSet() throws Exception {
=======
    public void afterPropertiesSet() {
>>>>>>> 780f3ad4
        start();
    }

    @Override
    public void start() {
        log.info("Initializing module worker of instance {}", getClass().getSimpleName());
        try {
            TokenManager.init();

            if (SLAVE.equals(SystemProperties.getServerNodeType())) {
                // when the key conf file is changed from outside this system (i.e. a new copy from master),
                // send an update event to the module manager so it knows to load the new config
                this.keyConfFileWatcherRunner = FileWatcherRunner.create()
                        .watchForChangesIn(Paths.get(SystemProperties.getKeyConfFile()))
                        .listenToCreate().listenToModify()
                        .andOnChangeNotify(this::refresh)
                        .buildAndStartWatcher();
            }
            refresh();
        } catch (Exception e) {
            log.error("Failed to initialize token worker!", e);
        }
    }

    @Override
    @PreDestroy
    public void destroy() {
        log.info("Destroying module worker");

        if (!SLAVE.equals(SystemProperties.getServerNodeType())) {
            try {
                TokenManager.saveToConf();
            } catch (Exception e) {
                throw new RuntimeException(e);
            }
        }

        if (this.keyConfFileWatcherRunner != null) {
            this.keyConfFileWatcherRunner.stop();
        }
    }

    @Override
    public void refresh() {
        log.trace("refresh()");
        loadModules();

        if (SLAVE.equals(serverNodeType)) {
            mergeConfiguration();
        }

        moduleWorkers.forEach((key, worker) -> {
            try {
                worker.refresh();
            } catch (Exception e) {
                log.error("Error refreshing module '{}'.", key);
            }
        });

        if (!SLAVE.equals(serverNodeType)) {
            persistConfiguration();
        }
    }

    @Override
    public Optional<TokenWorker> getTokenWorker(String tokenId) {
        for (Map.Entry<String, AbstractModuleWorker> entry : moduleWorkers.entrySet()) {
            var tokenOpt = entry.getValue().getTokenById(tokenId);
            if (tokenOpt.isPresent()) {
                return tokenOpt;
            }
        }
        return Optional.empty();
    }

    protected abstract AbstractModuleWorker createModuleWorker(ModuleType module) throws Exception;

    /**
     * Returns HSM module operational status.
     * Note: Only hardware token module manger returns a status. Default implementation returns null.
     *
     * @return status
     */
    public abstract Optional<Boolean> isHSMModuleOperational();

    private void loadModules() {
        log.trace("loadModules()");

        if (!ModuleConf.hasChanged()) {
            // do not reload, if conf has not changed
            return;
        }

        ModuleConf.reload();

        final Collection<ModuleType> modules = ModuleConf.getModules();
        final Map<String, AbstractModuleWorker> refreshedWorkerModules = loadModules(modules);
        final var oldModuleWorkers = moduleWorkers;

        log.trace("Registered {} modules in {}", refreshedWorkerModules.size(), getClass().getSimpleName());
        moduleWorkers = Collections.unmodifiableMap(refreshedWorkerModules);
        stopLostModules(oldModuleWorkers, modules);
    }

    private void stopLostModules(Map<String, AbstractModuleWorker> oldModuleWorkers, Collection<ModuleType> modules) {
        final Set<String> moduleTypes = modules.stream()
                .map(ModuleType::getType)
                .collect(Collectors.toSet());

        for (Map.Entry<String, AbstractModuleWorker> entry : oldModuleWorkers.entrySet()) {
            if (!moduleTypes.contains(entry.getKey())) {
                try {
                    log.trace("Stopping module worker for module '{}'", entry.getKey());
                    entry.getValue().destroy();
                } catch (Exception e) {
                    log.error("Failed to stop module {}", entry.getKey(), e);
                }

            }
        }
    }

    private void persistConfiguration() {
        try {
            TokenManager.saveToConf();
        } catch (Exception e) {
            log.error("Failed to save conf", e);
        }
    }

    private void mergeConfiguration() {
        TokenManager.merge(addedCerts -> {
            if (!addedCerts.isEmpty()) {
                log.info("Requesting OCSP update for new certificates obtained in key configuration merge.");
                try {
                    ocspResponseManager.handleGetOcspResponses(mapCertListToGetOcspResponses(addedCerts));
                } catch (Exception e) {
                    log.error("Failed to refresh OCSP", e);
                    //TODO what should be done if failed?
                }
            }
        });
    }

    private static GetOcspResponses mapCertListToGetOcspResponses(List<Cert> certs) {
        requireNonNull(certs);

        return new GetOcspResponses(certs.stream().map(cert -> {
            try {
                return CryptoUtils.calculateCertSha1HexHash(cert.getCertificate());
            } catch (Exception e) {
                log.error("Failed to calculate hash for new certificate {}", cert, e);

                return null;
            }
        }).filter(Objects::nonNull).toArray(String[]::new));
    }

    private Map<String, AbstractModuleWorker> loadModules(Collection<ModuleType> modules) {
        final Map<String, AbstractModuleWorker> newModules = new HashMap<>();

        modules.forEach(moduleType -> {
            try {
                AbstractModuleWorker moduleWorker = moduleWorkers.get(moduleType.getType());
                if (moduleWorker == null) {
                    moduleWorker = createModuleWorker(moduleType);
                    moduleWorker.start();
                }

                newModules.put(moduleWorker.getModuleType().getType(), moduleWorker);
            } catch (Exception e) {
                log.error("Error loading module '{}'.", moduleType, e);
            }
        });
        return newModules;
    }


    boolean isModuleInitialized(ModuleType module) {
        return moduleWorkers.containsKey(module.getType());
    }

}<|MERGE_RESOLUTION|>--- conflicted
+++ resolved
@@ -71,11 +71,7 @@
     private FileWatcherRunner keyConfFileWatcherRunner;
 
     @PostConstruct
-<<<<<<< HEAD
-    public void afterPropertiesSet() throws Exception {
-=======
     public void afterPropertiesSet() {
->>>>>>> 780f3ad4
         start();
     }
 
