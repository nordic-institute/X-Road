--- conflicted
+++ resolved
@@ -25,34 +25,15 @@
  */
 package ee.ria.xroad.signer.protocol.handler;
 
-<<<<<<< HEAD
-import ee.ria.xroad.common.conf.globalconf.GlobalConfProvider;
-=======
-import ee.ria.xroad.common.CodedException;
-import ee.ria.xroad.common.identifier.SecurityServerId;
-import ee.ria.xroad.common.util.CertUtils;
-import ee.ria.xroad.common.util.CryptoUtils;
 import ee.ria.xroad.common.util.PasswordStore;
-import ee.ria.xroad.signer.protocol.AbstractRpcHandler;
->>>>>>> af7e3545
 import ee.ria.xroad.signer.protocol.dto.CertificateInfo;
 import ee.ria.xroad.signer.protocol.dto.KeyInfo;
 import ee.ria.xroad.signer.tokenmanager.token.SoftwareTokenType;
 import ee.ria.xroad.signer.tokenmanager.token.SoftwareTokenUtil;
-import ee.ria.xroad.signer.util.passwordstore.PasswordStore;
 
 import com.google.protobuf.ByteString;
 import lombok.extern.slf4j.Slf4j;
-<<<<<<< HEAD
-import org.niis.xroad.signer.proto.AuthKeyProto;
-=======
-import org.bouncycastle.cert.ocsp.OCSPResp;
 import org.niis.xroad.globalconf.GlobalConfProvider;
-import org.niis.xroad.globalconf.impl.ocsp.OcspVerifier;
-import org.niis.xroad.globalconf.impl.ocsp.OcspVerifierOptions;
-import org.niis.xroad.signer.proto.AuthKeyInfoProto;
-import org.niis.xroad.signer.proto.GetAuthKeyReq;
->>>>>>> af7e3545
 import org.springframework.stereotype.Component;
 
 import java.io.File;
@@ -93,59 +74,6 @@
         try (var fis = new FileInputStream(keyStoreFile)) {
             return ByteString.readFrom(fis);
         }
-<<<<<<< HEAD
-=======
-
-        if (!isRegistered(certInfo.getStatus())) {
-            log.trace("Ignoring non-registered ({}) authentication certificate"
-                    + " {}", certInfo.getStatus(), CertUtils.identify(cert));
-
-            return false;
-        }
-
-        SecurityServerId serverIdFromConf = globalConfProvider.getServerId(cert);
-        try {
-            cert.checkValidity();
-
-            if (securityServer.equals(serverIdFromConf)) {
-                verifyOcspResponse(securityServer.getXRoadInstance(), cert,
-                        certInfo.getOcspBytes(), new OcspVerifierOptions(
-                                globalConfProvider.getGlobalConfExtensions()
-                                        .shouldVerifyOcspNextUpdate()));
-
-                return true;
-            }
-        } catch (Exception e) {
-            log.warn("Ignoring authentication certificate '{}' because: ",
-                    cert.getSubjectX500Principal().getName(), e);
-
-            return false;
-        }
-
-        log.trace("Ignoring authentication certificate {} because it does "
-                        + "not belong to security server {} "
-                        + "(server id from global conf: {})", CertUtils.identify(cert),
-                securityServer, serverIdFromConf);
-
-        return false;
-    }
-
-    private void verifyOcspResponse(String instanceIdentifier,
-                                    X509Certificate subject, byte[] ocspBytes, OcspVerifierOptions verifierOptions) throws Exception {
-        if (ocspBytes == null) {
-            throw new CertificateException("OCSP response not found");
-        }
-
-        OCSPResp ocsp = new OCSPResp(ocspBytes);
-        X509Certificate issuer = globalConfProvider.getCaCert(instanceIdentifier, subject);
-        OcspVerifier verifier = new OcspVerifier(globalConfProvider, verifierOptions);
-        verifier.verifyValidityAndStatus(ocsp, subject, issuer);
-    }
-
-    private static boolean isRegistered(String status) {
-        return status != null
-                && status.startsWith(CertificateInfo.STATUS_REGISTERED);
->>>>>>> af7e3545
     }
 
 
