/*
 * The MIT License
 *
 * Copyright (c) 2019- Nordic Institute for Interoperability Solutions (NIIS)
 * Copyright (c) 2018 Estonian Information System Authority (RIA),
 * Nordic Institute for Interoperability Solutions (NIIS), Population Register Centre (VRK)
 * Copyright (c) 2015-2017 Estonian Information System Authority (RIA), Population Register Centre (VRK)
 *
 * Permission is hereby granted, free of charge, to any person obtaining a copy
 * of this software and associated documentation files (the "Software"), to deal
 * in the Software without restriction, including without limitation the rights
 * to use, copy, modify, merge, publish, distribute, sublicense, and/or sell
 * copies of the Software, and to permit persons to whom the Software is
 * furnished to do so, subject to the following conditions:
 *
 * The above copyright notice and this permission notice shall be included in
 * all copies or substantial portions of the Software.
 *
 * THE SOFTWARE IS PROVIDED "AS IS", WITHOUT WARRANTY OF ANY KIND, EXPRESS OR
 * IMPLIED, INCLUDING BUT NOT LIMITED TO THE WARRANTIES OF MERCHANTABILITY,
 * FITNESS FOR A PARTICULAR PURPOSE AND NONINFRINGEMENT. IN NO EVENT SHALL THE
 * AUTHORS OR COPYRIGHT HOLDERS BE LIABLE FOR ANY CLAIM, DAMAGES OR OTHER
 * LIABILITY, WHETHER IN AN ACTION OF CONTRACT, TORT OR OTHERWISE, ARISING FROM,
 * OUT OF OR IN CONNECTION WITH THE SOFTWARE OR THE USE OR OTHER DEALINGS IN
 * THE SOFTWARE.
 */

package org.niis.xroad.signer.test.glue;

import ee.ria.xroad.common.CertificationServiceDiagnostics;
import ee.ria.xroad.common.CodedException;
import ee.ria.xroad.common.OcspTestUtils;
import ee.ria.xroad.common.TestCertUtil;
import ee.ria.xroad.common.crypto.identifier.KeyAlgorithm;
import ee.ria.xroad.common.crypto.identifier.SignAlgorithm;
import ee.ria.xroad.common.crypto.identifier.SignMechanism;
import ee.ria.xroad.common.identifier.ClientId;
import ee.ria.xroad.common.identifier.SecurityServerId;
import ee.ria.xroad.signer.SignerRpcChannelProperties;
import ee.ria.xroad.signer.SignerRpcClient;
import ee.ria.xroad.signer.protocol.dto.CertificateInfo;
import ee.ria.xroad.signer.protocol.dto.KeyInfo;
import ee.ria.xroad.signer.protocol.dto.KeyUsageInfo;
import ee.ria.xroad.signer.protocol.dto.TokenInfo;
import ee.ria.xroad.signer.protocol.dto.TokenInfoAndKeyId;
import ee.ria.xroad.signer.protocol.dto.TokenStatusInfo;

import io.cucumber.java.ParameterType;
import io.cucumber.java.en.Step;
import lombok.extern.slf4j.Slf4j;
import org.apache.commons.io.FileUtils;
import org.apache.commons.io.IOUtils;
import org.apache.commons.lang3.StringUtils;
import org.bouncycastle.asn1.pkcs.PrivateKeyInfo;
import org.bouncycastle.cert.ocsp.CertificateStatus;
import org.bouncycastle.cert.ocsp.OCSPResp;
import org.bouncycastle.cert.ocsp.RevokedStatus;
import org.bouncycastle.openssl.PEMParser;
import org.bouncycastle.openssl.jcajce.JcaPEMKeyConverter;
import org.bouncycastle.util.encoders.Base64;
import org.junit.jupiter.api.Assertions;
import org.niis.xroad.common.rpc.RpcServerProperties;
import org.niis.xroad.common.rpc.client.RpcChannelFactory;
import org.niis.xroad.signer.proto.CertificateRequestFormat;

import java.io.File;
import java.io.FileInputStream;
import java.io.FileReader;
import java.nio.file.Path;
import java.security.KeyFactory;
import java.security.PrivateKey;
import java.security.PublicKey;
import java.security.cert.X509Certificate;
import java.security.spec.X509EncodedKeySpec;
import java.time.Instant;
import java.util.Arrays;
import java.util.Date;
import java.util.HashMap;
import java.util.List;
import java.util.Map;
import java.util.Optional;
import java.util.stream.Collectors;

import static ee.ria.xroad.common.crypto.Digests.calculateDigest;
import static ee.ria.xroad.common.crypto.identifier.DigestAlgorithm.SHA256;
import static ee.ria.xroad.common.crypto.identifier.SignAlgorithm.SHA256_WITH_ECDSA;
import static ee.ria.xroad.common.crypto.identifier.SignAlgorithm.SHA256_WITH_RSA;
import static ee.ria.xroad.common.util.CryptoUtils.calculateCertHexHash;
import static ee.ria.xroad.common.util.CryptoUtils.calculateCertSha1HexHash;
import static ee.ria.xroad.common.util.CryptoUtils.readCertificate;
import static java.lang.String.format;
import static java.nio.charset.StandardCharsets.UTF_8;
import static java.nio.file.Files.readAllBytes;
import static java.time.Instant.now;
import static java.time.temporal.ChronoUnit.DAYS;
import static java.util.UUID.randomUUID;
import static org.assertj.core.api.AssertionsForClassTypes.assertThatThrownBy;
import static org.assertj.core.api.AssertionsForInterfaceTypes.assertThat;


@Slf4j
@SuppressWarnings("checkstyle:MagicNumber")
public class SignerStepDefs extends BaseSignerStepDefs {
    private String scenarioKeyId;
    private String scenarioCsrId;
    private String certHash;
    private CertificateInfo certInfo;
    private byte[] scenarioCert;
    private CertificationServiceDiagnostics diagnosticsResponse;

    private final Map<String, String> tokenLabelToIdMapping = new HashMap<>();

    @Step("tokens are listed")
    public void listTokens() throws Exception {
        var tokens = signerRpcClient.getTokens();
        testReportService.attachJson("Tokens", tokens.toArray());

        tokenLabelToIdMapping.clear();
        getTokenFriendlyNameToIdMapping().clear();

        tokens.forEach(token -> {
            if (StringUtils.isNotBlank(token.getLabel())) {
                tokenLabelToIdMapping.put(token.getLabel(), token.getId());
            }
            if (StringUtils.isNotBlank(token.getFriendlyName())) {
                getTokenFriendlyNameToIdMapping().put(token.getFriendlyName(), token.getId());
            }
        });
    }

    @Step("signer is initialized with pin {string}")
    public void signerIsInitializedWithPin(String pin) throws Exception {
        signerRpcClient.initSoftwareToken(pin.toCharArray());
    }

    @Step("token {string} is not active")
    public void tokenIsNotActive(String friendlyName) throws Exception {
        final TokenInfo tokenInfo = getTokenInfoByFriendlyName(friendlyName);

        Assertions.assertFalse(tokenInfo.isActive());
    }

    @Step("token {string} status is {string}")
    public void assertTokenStatus(String friendlyName, String status) throws Exception {
        final TokenInfo token = getTokenInfoByFriendlyName(friendlyName);
        assertThat(token.getStatus()).isEqualTo(TokenStatusInfo.valueOf(status));
    }

    @Step("tokens list contains token {string}")
    public void tokensListContainsToken(String friendlyName) throws Exception {
        var tokens = signerRpcClient.getTokens();

        final TokenInfo tokenInfo = tokens.stream()
                .filter(token -> token.getFriendlyName().equals(friendlyName))
                .findFirst()
                .orElseThrow();
        assertThat(tokenInfo).isNotNull();
    }

    @Step("tokens list contains token with label {string}")
    public void tokensListContainsTokenLabel(String label) throws Exception {
        var tokens = signerRpcClient.getTokens();
        testReportService.attachJson("Tokens", tokens);
        final TokenInfo tokenInfo = tokens.stream()
                .filter(token -> token.getLabel().equals(label))
                .findFirst()
                .orElseThrow();
        assertThat(tokenInfo).isNotNull();
    }


    @Step("token {string} is logged in with pin {string}")
    public void tokenIsActivatedWithPin(String friendlyName, String pin) throws Exception {
        var tokenId = getTokenFriendlyNameToIdMapping().get(friendlyName);
        signerRpcClient.activateToken(tokenId, pin.toCharArray());
    }

    @Step("token {string} is logged out")
    public void tokenIsLoggedOut(String friendlyName) throws Exception {
        var tokenId = getTokenFriendlyNameToIdMapping().get(friendlyName);
        signerRpcClient.deactivateToken(tokenId);
    }

    @Step("token {string} is active")
    public void tokenIsActive(String friendlyName) throws Exception {
        var tokenInfo = getTokenInfoByFriendlyName(friendlyName);
        assertThat(tokenInfo.isActive()).isTrue();
    }

    @Step("token {string} pin is updated from {string} to {string}")
    public void tokenPinIsUpdatedFromTo(String friendlyName, String oldPin, String newPin) throws Exception {
        var tokenId = getTokenFriendlyNameToIdMapping().get(friendlyName);
        signerRpcClient.updateTokenPin(tokenId, oldPin.toCharArray(), newPin.toCharArray());
    }

    @Step("token {string} pin is update from {string} to {string} fails with an error")
    public void tokenPinIsUpdatedFromToError(String friendlyName, String oldPin, String newPin) throws Exception {
        var tokenId = getTokenFriendlyNameToIdMapping().get(friendlyName);
        try {
            signerRpcClient.updateTokenPin(tokenId, oldPin.toCharArray(), newPin.toCharArray());
        } catch (CodedException codedException) {
            assertException("Signer.InternalError", "",
                    "Signer.InternalError: Software token not found", codedException);
        }
    }

    @Step("name {string} is set for token with id {string}")
    public void nameIsSetForToken(String name, String tokenId) throws Exception {
        signerRpcClient.setTokenFriendlyName(tokenId, name);
    }

    @Step("friendly name {string} is set for token with label {string}")
    public void nameIsSetForTokenLabel(String name, String label) throws Exception {
        var tokenId = tokenLabelToIdMapping.get(label);
        signerRpcClient.setTokenFriendlyName(tokenId, name);
    }

    @Step("token with id {string} name is {string}")
    public void tokenNameIs(String tokenId, String name) throws Exception {
        assertThat(signerRpcClient.getToken(tokenId).getFriendlyName()).isEqualTo(name);
    }

    @Step("token with label {string} name is {string}")
    public void tokenNameByLabelIs(String label, String name) throws Exception {
        var tokenId = tokenLabelToIdMapping.get(label);
        assertThat(signerRpcClient.getToken(tokenId).getFriendlyName()).isEqualTo(name);
    }

    @Step("new {algorithm} key {string} generated for token {string}")
    public void newKeyGeneratedForToken(KeyAlgorithm algorithm, String keyLabel, String friendlyName) throws Exception {
        var tokenId = getTokenFriendlyNameToIdMapping().get(friendlyName);
<<<<<<< HEAD
        final KeyInfo keyInfo = signerRpcClient.generateKey(tokenId, keyLabel);
=======
        final KeyInfo keyInfo = SignerProxy.generateKey(tokenId, keyLabel, algorithm);
>>>>>>> bf48f38a
        testReportService.attachJson("keyInfo", keyInfo);
        this.scenarioKeyId = keyInfo.getId();
    }

    @Step("name {string} is set for generated key")
    public void nameIsSetForGeneratedKey(String keyFriendlyName) throws Exception {
        signerRpcClient.setKeyFriendlyName(this.scenarioKeyId, keyFriendlyName);
    }

    @Step("token {string} has exact keys {string}")
    public void tokenHasKeys(String friendlyName, String keyNames) throws Exception {
        final List<String> keys = Arrays.asList(keyNames.split(","));
        final TokenInfo token = getTokenInfoByFriendlyName(friendlyName);

        assertThat(token.getKeyInfo().size()).isEqualTo(keys.size());

        final List<String> tokenKeyNames = token.getKeyInfo().stream()
                .map(KeyInfo::getFriendlyName)
                .collect(Collectors.toList());

        assertThat(tokenKeyNames).containsExactlyInAnyOrderElementsOf(keys);
    }

    @Step("key {string} is deleted from token {string}")
    public void keyIsDeletedFromToken(String keyName, String friendlyName) throws Exception {
        final KeyInfo key = findKeyInToken(friendlyName, keyName);
        signerRpcClient.deleteKey(key.getId(), true);
    }


    @Step("Certificate is imported for client {string}")
    public void certificateIsImported(String client) throws Exception {
        scenarioKeyId = signerRpcClient.importCert(scenarioCert, CertificateInfo.STATUS_REGISTERED, getClientId(client));
    }

    @Step("Wrong Certificate is not imported for client {string}")
    public void certImportFails(String client) throws Exception {
        byte[] certBytes = fileToBytes("src/intTest/resources/cert-01.pem");
        try {
            signerRpcClient.importCert(certBytes, CertificateInfo.STATUS_REGISTERED, getClientId(client));
        } catch (CodedException codedException) {
            assertException("Signer.KeyNotFound", "key_not_found_for_certificate",
                    "Signer.KeyNotFound: Could not find key that has public key that matches the public key of certificate",
                    codedException);
        }
    }

    private byte[] fileToBytes(String fileName) throws Exception {
        try (FileInputStream in = new FileInputStream(fileName)) {
            return IOUtils.toByteArray(in);
        }
    }

    @Step("self signed cert generated for token {string} key {string}, client {string}")
    public void selfSignedCertGeneratedForTokenKeyForClient(String friendlyName, String keyName, String client) throws Exception {
        final KeyInfo keyInToken = findKeyInToken(friendlyName, keyName);

        scenarioCert = signerRpcClient.generateSelfSignedCert(keyInToken.getId(), getClientId(client), KeyUsageInfo.SIGNING,
                client, Date.from(now().minus(5, DAYS)), Date.from(now().plus(5, DAYS)));
        this.certHash = calculateCertHexHash(scenarioCert);
    }

    private ClientId.Conf getClientId(String client) {
        final String[] parts = client.split(":");
        return ClientId.Conf.create(parts[0], parts[1], parts[2]);
    }

    private SecurityServerId.Conf getSecurityServerId(String securityServerId) {
        final String[] parts = securityServerId.split(":");
        return SecurityServerId.Conf.create(parts[0], parts[1], parts[2], parts[3]);
    }

    @Step("the {} cert request is generated for token {string} key {string} for client {string} throws exception")
    public void certRequestIsGeneratedForTokenKeyException(String keyUsage, String friendlyName, String keyName, String client)
            throws Exception {
        try {
            certRequestIsGeneratedForTokenKey(keyUsage, friendlyName, keyName, client);
        } catch (CodedException codedException) {
            assertException("Signer.WrongCertUsage", "auth_cert_under_softtoken",
                    "Signer.WrongCertUsage: Authentication certificate requests can only be created under software tokens", codedException);
        }
    }

    @Step("the {} cert request is generated for token {string} key {string} for client {string}")
    public void certRequestIsGeneratedForTokenKey(String keyUsage, String friendlyName, String keyName, String client) throws Exception {
        final KeyInfo key = findKeyInToken(friendlyName, keyName);
        final ClientId.Conf clientId = getClientId(client);
        SignerRpcClient.GeneratedCertRequestInfo csrInfo = signerRpcClient.generateCertRequest(key.getId(), clientId,
                KeyUsageInfo.valueOf(keyUsage),
                "CN=key-" + keyName, CertificateRequestFormat.DER);

        this.scenarioCsrId = csrInfo.getCertReqId();

        File csrFile = File.createTempFile("tmp", keyUsage.toLowerCase() + "_csr" + System.currentTimeMillis());
        FileUtils.writeByteArrayToFile(csrFile, csrInfo.getCertRequest());
        putStepData(StepDataKey.DOWNLOADED_FILE, csrFile);
    }

    @Step("Generated certificate with initial status {string} is imported for client {string}")
    public void importCertFromFile(String initialStatus, String client) throws Exception {
        final Optional<File> cert = getStepData(StepDataKey.CERT_FILE);
        final ClientId.Conf clientId = getClientId(client);
        byte[] certFileBytes = FileUtils.readFileToByteArray(cert.orElseThrow());
        scenarioKeyId = signerRpcClient.importCert(certFileBytes, initialStatus, clientId);
        X509Certificate x509Certificate = readCertificate(certFileBytes);
        scenarioCert = x509Certificate.getEncoded();
        certInfo = signerRpcClient.getCertForHash(calculateCertHexHash(scenarioCert));
    }

    @Step("cert request is regenerated")
    public void certRequestIsRegenerated() throws Exception {
        signerRpcClient.regenerateCertRequest(this.scenarioCsrId, CertificateRequestFormat.DER);
    }

    @Step("token {string} key {string} has {int} certificates")
    public void tokenKeyHasCertificates(String friendlyName, String keyName, int certCount) throws Exception {
        final KeyInfo key = findKeyInToken(friendlyName, keyName);

        assertThat(key.getCerts()).hasSize(certCount);
    }

    @Step("sign mechanism for token {string} key {string} is not null")
    public void signMechanismForTokenKeyIsNotNull(String friendlyName, String keyName) throws Exception {
        final KeyInfo keyInToken = findKeyInToken(friendlyName, keyName);
        final var signMechanism = signerRpcClient.getSignMechanism(keyInToken.getId());

        assertThat(signMechanism.name()).isNotBlank();
    }

    @Step("member {string} has {int} certificate")
    public void memberHasCertificate(String memberId, int certCount) throws Exception {
        final List<CertificateInfo> memberCerts = signerRpcClient.getMemberCerts(getClientId(memberId));
        assertThat(memberCerts).hasSize(certCount);
    }

    @Step("check token {string} key {string} batch signing enabled")
    public void checkTokenBatchSigningEnabled(String friendlyName, String keyname) throws Exception {
        final KeyInfo key = findKeyInToken(friendlyName, keyname);

        assertThat(signerRpcClient.isTokenBatchSigningEnabled(key.getId())).isNotNull();
    }

    @Step("cert request can be deleted")
    public void certRequestCanBeDeleted() throws Exception {
        signerRpcClient.deleteCertRequest(this.scenarioCsrId);
    }

    @Step("certificate info can be retrieved by cert hash")
    public void certificateInfoCanBeRetrievedByHash() throws Exception {
        final CertificateInfo certInfoResponse = signerRpcClient.getCertForHash(this.certHash);
        assertThat(certInfoResponse).isNotNull();
        this.certInfo = certInfoResponse;
    }

    @Step("keyId can be retrieved by cert hash")
    public void keyidCanBeRetrievedByCertHash() throws Exception {
        final SignerRpcClient.KeyIdInfo keyIdForCertHash = signerRpcClient.getKeyIdForCertHash(this.certHash);
        assertThat(keyIdForCertHash).isNotNull();
    }

    @Step("token and keyId can be retrieved by cert hash")
    public void tokenAndKeyIdCanBeRetrievedByCertHash() throws Exception {
        final TokenInfoAndKeyId tokenAndKeyIdForCertHash = signerRpcClient.getTokenAndKeyIdForCertHash(this.certHash);
        assertThat(tokenAndKeyIdForCertHash).isNotNull();
    }

    @Step("token and key can be retrieved by cert request")
    public void tokenAndKeyCanBeRetrievedByCertRequest() throws Exception {
        final TokenInfoAndKeyId tokenAndKeyIdForCertRequestId = signerRpcClient.getTokenAndKeyIdForCertRequestId(this.scenarioCsrId);
        assertThat(tokenAndKeyIdForCertRequestId).isNotNull();
    }

    @Step("token info can be retrieved by key id")
    public void tokenInfoCanBeRetrievedByKeyId() throws Exception {
        final TokenInfo tokenForKeyId = signerRpcClient.getTokenForKeyId(this.scenarioKeyId);
        testReportService.attachJson("tokenInfo", tokenForKeyId);
        assertThat(tokenForKeyId).isNotNull();
    }

    @Step("digest can be signed using key {string} from token {string}")
    public void digestCanBeSignedUsingKeyFromToken(String keyName, String friendlyName) throws Exception {
        final KeyInfo key = findKeyInToken(friendlyName, keyName);

        var digest = format("%s-%d", randomUUID(), System.currentTimeMillis());
<<<<<<< HEAD
        signerRpcClient.sign(key.getId(), SHA256_WITH_RSA, calculateDigest(SHA256, digest.getBytes(UTF_8)));
=======

        var signAlgorithm = switch (SignMechanism.valueOf(key.getSignMechanismName()).keyAlgorithm()) {
            case RSA -> SHA256_WITH_RSA;
            case EC -> SHA256_WITH_ECDSA;
        };

        SignerProxy.sign(key.getId(), signAlgorithm, calculateDigest(SHA256, digest.getBytes(UTF_8)));
>>>>>>> bf48f38a
    }

    @Step("certificate can be deactivated")
    public void certificateCanBeDeactivated() throws Exception {
        signerRpcClient.deactivateCert(this.certInfo.getId());
    }

    @Step("certificate can be activated")
    public void certificateCanBeActivated() throws Exception {
        signerRpcClient.activateCert(this.certInfo.getId());
    }

    @Step("certificate can be deleted")
    public void certificateCanBeDeleted() throws Exception {
        signerRpcClient.deleteCert(this.certInfo.getId());
    }

    @Step("certificate status can be changed to {string}")
    public void certificateStatusCanBeChangedTo(String status) throws Exception {
        signerRpcClient.setCertStatus(this.certInfo.getId(), status);
    }

    @Step("certificate can be signed using key {string} from token {string}")
    public void certificateCanBeSignedUsingKeyFromToken(String keyName, String friendlyName) throws Exception {
        final KeyInfo key = findKeyInToken(friendlyName, keyName);
        byte[] keyBytes = Base64.decode(key.getPublicKey().getBytes());
        X509EncodedKeySpec x509publicKey = new X509EncodedKeySpec(keyBytes);
        var algorithm = SignMechanism.valueOf(key.getSignMechanismName()).keyAlgorithm();
        KeyFactory kf = KeyFactory.getInstance(algorithm.name());
        PublicKey publicKey = kf.generatePublic(x509publicKey);

<<<<<<< HEAD
        final byte[] bytes = signerRpcClient.signCertificate(key.getId(), SHA256_WITH_RSA, "CN=CS", publicKey);
=======
        var signAlgorithm = switch (algorithm) {
            case RSA -> SHA256_WITH_RSA;
            case EC -> SHA256_WITH_ECDSA;
        };

        final byte[] bytes = SignerProxy.signCertificate(key.getId(), signAlgorithm, "CN=CS", publicKey);
>>>>>>> bf48f38a
        assertThat(bytes).isNotEmpty();
    }


    @Step("Digest is signed using key {string} from token {string}")
    public void sign(String keyName, String friendlyName) throws Exception {

        final KeyInfo key = findKeyInToken(friendlyName, keyName);

        var digest = format("%s-%d", randomUUID(), System.currentTimeMillis());
<<<<<<< HEAD
        byte[] bytes = signerRpcClient.sign(key.getId(), SHA512_WITH_RSA, calculateDigest(SHA256, digest.getBytes(UTF_8)));
=======

        var signAlgorithm = switch (SignMechanism.valueOf(key.getSignMechanismName()).keyAlgorithm()) {
            case RSA -> SHA256_WITH_RSA;
            case EC -> SHA256_WITH_ECDSA;
        };

        byte[] bytes = SignerProxy.sign(key.getId(), signAlgorithm, calculateDigest(SHA256, digest.getBytes(UTF_8)));
>>>>>>> bf48f38a
        assertThat(bytes).isNotEmpty();
    }

    @Step("auth key for Security Server {string} is retrieved")
    public void getAuthKey(String securityServerId) throws Exception {
        var authKeyInfo = signerRpcClient.getAuthKey(getSecurityServerId(securityServerId));
        testReportService.attachJson("authKeyInfo", authKeyInfo);
        assertThat(authKeyInfo).isNotNull();
    }

    @Step("auth key retrieval for Security Server {string} fails when no active token is found")
    public void getAuthKeyFail(String securityServerId) throws Exception {
        try {
            signerRpcClient.getAuthKey(getSecurityServerId(securityServerId));
            Assertions.fail("Exception expected");
        } catch (CodedException codedException) {
            var errorServerId = securityServerId.replace(":", "/");
            assertException("Signer.KeyNotFound", "auth_key_not_found_for_server",
                    format("Signer.KeyNotFound: Could not find active authentication key for security server 'SERVER:%s'", errorServerId),
                    codedException);
        }
    }

    @Step("Set token name fails with TokenNotFound exception when token does not exist")
    public void setTokenNameFail() throws Exception {
        String tokenId = randomUUID().toString();
        try {
            signerRpcClient.setTokenFriendlyName(tokenId, randomUUID().toString());
            Assertions.fail("Exception expected");
        } catch (CodedException codedException) {
            assertException("Signer.TokenNotFound", "token_not_found",
                    "Signer.TokenNotFound: Token '" + tokenId + "' not found", codedException);
        }
    }

    @Step("Deleting not existing certificate from token fails")
    public void failOnDeleteCert() throws Exception {
        String cerId = randomUUID().toString();
        try {
            signerRpcClient.deleteCert(cerId);
            Assertions.fail("Exception expected");
        } catch (CodedException codedException) {
            assertException("Signer.CertNotFound", "cert_with_id_not_found",
                    "Signer.CertNotFound: Certificate with id '" + cerId + "' not found", codedException);
        }
    }

    @Step("Retrieving token info by not existing key fails")
    public void retrievingTokenInfoCanByNotExistingKeyFails() throws Exception {
        String keyId = randomUUID().toString();
        try {
            signerRpcClient.getTokenForKeyId(keyId);
            Assertions.fail("Exception expected");
        } catch (CodedException codedException) {
            assertException("Signer.KeyNotFound", "key_not_found",
                    "Signer.KeyNotFound: Key '" + keyId + "' not found", codedException);
        }
    }

    @Step("Deleting not existing certRequest fails")
    public void deletingCertRequestFails() throws Exception {
        String csrId = randomUUID().toString();
        try {
            signerRpcClient.deleteCertRequest(csrId);
            Assertions.fail("Exception expected");
        } catch (CodedException codedException) {
            assertException("Signer.CsrNotFound", "csr_not_found",
                    "Signer.CsrNotFound: Certificate request '" + csrId + "' not found", codedException);
        }
    }

    @Step("Signing with unknown key fails")
    public void signKeyFail() throws Exception {
        String keyId = randomUUID().toString();
        try {
            signerRpcClient.sign(keyId, SignAlgorithm.ofName(randomUUID().toString()), new byte[0]);
            Assertions.fail("Exception expected");
        } catch (CodedException codedException) {
            assertException("Signer.KeyNotFound", "key_not_found",
                    "Signer.KeyNotFound: Key '" + keyId + "' not found", codedException);
        }
    }

    @Step("Signing with unknown algorithm fails using key {string} from token {string}")
    public void signAlgorithmFail(String keyName, String friendlyName) throws Exception {
        try {
            final KeyInfo key = findKeyInToken(friendlyName, keyName);
            signerRpcClient.sign(key.getId(),
                    SignAlgorithm.ofName("NOT-ALGORITHM-ID"),
                    calculateDigest(SHA256, "digest".getBytes(UTF_8)));

            Assertions.fail("Exception expected");
        } catch (CodedException codedException) {
            assertException("Signer.CannotSign.InternalError",
                    "",
                    "Signer.CannotSign.InternalError: Unknown sign mechanism of signature algorithm: uSA[name=NOT-ALGORITHM-ID, uri=null]",
                    codedException);
        }
    }

    @Step("Getting key by not existing cert hash fails")
    public void getKeyIdByHashFail() throws Exception {
        String hash = randomUUID().toString();
        try {
            signerRpcClient.getKeyIdForCertHash(hash);
            Assertions.fail("Exception expected");
        } catch (CodedException codedException) {
            assertException("Signer.CertNotFound", "certificate_with_hash_not_found",
                    "Signer.CertNotFound: Certificate with hash '" + hash + "' not found", codedException);
        }
    }

    @Step("Not existing certificate can not be activated")
    public void notExistingCertActivateFail() throws Exception {
        String certId = randomUUID().toString();
        try {
            signerRpcClient.activateCert(certId);
            Assertions.fail("Exception expected");
        } catch (CodedException codedException) {
            assertException("Signer.CertNotFound", "cert_with_id_not_found",
                    "Signer.CertNotFound: Certificate with id '" + certId + "' not found", codedException);
        }
    }

    @Step("Member signing info for client {string} fails if not suitable certificates are found")
    public void getMemberSigningInfoFail(String client) throws Exception {
        try {
            signerRpcClient.getMemberSigningInfo(getClientId(client));
            Assertions.fail("Exception expected");
        } catch (CodedException codedException) {
            assertException("Signer.InternalError", "member_has_no_suitable_certs",
                    "Signer.InternalError: Member 'MEMBER:DEV/test/member-1' has no suitable certificates", codedException);
        }
    }

    @Step("Member signing info for client {string} is retrieved")
    public void getMemberSigningInfo(String client) throws Exception {
        var memberInfo = signerRpcClient.getMemberSigningInfo(getClientId(client));
        testReportService.attachJson("MemberSigningInfo", memberInfo);
    }

    @Step("HSM is operational")
    public void hsmIsNotOperational() throws Exception {
        Assertions.assertTrue(signerRpcClient.isHSMOperational());
    }

    private void assertException(String faultCode, String translationCode, String message, CodedException codedException) {
        Assertions.assertEquals(faultCode, codedException.getFaultCode());
        Assertions.assertEquals(translationCode, codedException.getTranslationCode());
        Assertions.assertEquals(message, codedException.getMessage());
    }

    @Step("ocsp responses are set to REVOKED")
    public void ocspResponsesAreSetUnknown() throws Exception {
        CertificateStatus certificateStatus = new RevokedStatus(Date.from(Instant.parse("2022-01-01T00:00:00Z")));
        X509Certificate subject = readCertificate(certInfo.getCertificateBytes());
        String caHomePath = "./build/resources/intTest/META-INF/ca-container/files/home/ca/CA";
        X509Certificate caCert =
                readCertificate(readAllBytes(Path.of(caHomePath + "/certs/ca.cert.pem")));
        X509Certificate ocspCert =
                readCertificate(readAllBytes(Path.of(caHomePath + "/certs/ocsp.cert.pem")));
        try (FileReader keyReader = new FileReader(caHomePath + "/private/ocsp.key.pem")) {

            PEMParser pemParser = new PEMParser(keyReader);
            JcaPEMKeyConverter converter = new JcaPEMKeyConverter();
            PrivateKeyInfo privateKeyInfo = PrivateKeyInfo.getInstance(pemParser.readObject());

            PrivateKey ocspPrivateKey = converter.getPrivateKey(privateKeyInfo);
            final OCSPResp ocspResponse = OcspTestUtils.createOCSPResponse(subject, caCert,
                    ocspCert, ocspPrivateKey, certificateStatus);

            signerRpcClient.setOcspResponses(new String[]{calculateCertSha1HexHash(subject)},
                    new String[]{Base64.toBase64String(ocspResponse.getEncoded())});
        }
    }

    @Step("certificate activation fails with ocsp verification")
    public void certificateActivationFailsWithOcspVerification() throws Exception {
        try {
            signerRpcClient.activateCert(this.certInfo.getId());
            Assertions.fail("Exception expected");
        } catch (CodedException codedException) {
            assertException("Signer.InvalidCertPath.CertValidation", "",
                    "Signer.InvalidCertPath.CertValidation: OCSP response indicates certificate status is REVOKED (date: 2022-01-01 "
                            + "00:00:00)",
                    codedException);
        }
    }


    @Step("ocsp responses are set")
    public void ocspResponsesAreSet() throws Exception {
        X509Certificate subject = TestCertUtil.getConsumer().certChain[0];
        final OCSPResp ocspResponse = OcspTestUtils.createOCSPResponse(subject, TestCertUtil.getCaCert(),
                TestCertUtil.getOcspSigner().certChain[0],
                TestCertUtil.getOcspSigner().key, CertificateStatus.GOOD);

        signerRpcClient.setOcspResponses(new String[]{calculateCertSha1HexHash(subject)},
                new String[]{Base64.toBase64String(ocspResponse.getEncoded())});
    }

    @Step("ocsp responses can be retrieved")
    public void ocspResponsesCanBeRetrieved() throws Exception {
        X509Certificate subject = TestCertUtil.getConsumer().certChain[0];
        final String hash = calculateCertSha1HexHash(subject);

        final String[] ocspResponses = signerRpcClient.getOcspResponses(new String[]{hash});
        assertThat(ocspResponses[0]).isNotNull();
    }

    @Step("null ocsp response is returned for unknown certificate")
    public void emptyOcspResponseIsReturnedForUnknownCertificate() throws Exception {
        final String[] ocspResponses = signerRpcClient
                .getOcspResponses(new String[]{calculateCertSha1HexHash("not a cert".getBytes())});
        assertThat(ocspResponses).hasSize(1);
        assertThat(ocspResponses[0]).isNull();
    }

    @Step("signer client initialized with default settings")
    public void signerClientInitializedWithDefaultSettings() throws Exception {
        signerClientReinitializedWithTimeoutMilliseconds(60000);
    }

    @Step("signer client initialized with timeout {int} milliseconds")
    public void signerClientReinitializedWithTimeoutMilliseconds(int timeoutMillis) throws Exception {
        RpcChannelFactory channelFactory = new RpcChannelFactory(null);
        SignerRpcChannelProperties signerRpcClientProperties = new SignerRpcChannelProperties("localhost",
                5560, timeoutMillis);

        //TODO fix
        RpcServerProperties rpcServerProperties = new RpcServerProperties("localhost", 5560);
        signerRpcClient = new SignerRpcClient(channelFactory, signerRpcClientProperties);
        signerRpcClient.afterPropertiesSet();
    }

    @Step("getTokens fails with timeout exception")
    public void signerGetTokensFailsWithTimeoutException() {
        assertThatThrownBy(signerRpcClient::getTokens)
                .isInstanceOf(CodedException.class)
                .hasMessageContaining("Signer: Signer client timed out.");
    }

<<<<<<< HEAD
    @Step("certification service diagnostics is requested")
    public void certificationServiceDiagnosticsWorks() throws Exception {
        this.diagnosticsResponse = signerRpcClient.getCertificationServiceDiagnostics();
        testReportService.attachJson("CertificationServiceDiagnostics", this.diagnosticsResponse);
    }

    @Step("diagnostic response contains diagnostics for {string}")
    public void diagnosticResponseContainsDiagnosticsFor(String ca) {
        assertThat(diagnosticsResponse.getCertificationServiceStatusMap().get(ca).getOcspResponderStatusMap()).isNotEmpty();
    }

=======
    @ParameterType("RSA|EC")
    public KeyAlgorithm algorithm(String value) {
        return KeyAlgorithm.valueOf(value);
    }
>>>>>>> bf48f38a
}<|MERGE_RESOLUTION|>--- conflicted
+++ resolved
@@ -229,11 +229,7 @@
     @Step("new {algorithm} key {string} generated for token {string}")
     public void newKeyGeneratedForToken(KeyAlgorithm algorithm, String keyLabel, String friendlyName) throws Exception {
         var tokenId = getTokenFriendlyNameToIdMapping().get(friendlyName);
-<<<<<<< HEAD
-        final KeyInfo keyInfo = signerRpcClient.generateKey(tokenId, keyLabel);
-=======
-        final KeyInfo keyInfo = SignerProxy.generateKey(tokenId, keyLabel, algorithm);
->>>>>>> bf48f38a
+        final KeyInfo keyInfo = signerRpcClient.generateKey(tokenId, keyLabel, algorithm);
         testReportService.attachJson("keyInfo", keyInfo);
         this.scenarioKeyId = keyInfo.getId();
     }
@@ -418,17 +414,13 @@
         final KeyInfo key = findKeyInToken(friendlyName, keyName);
 
         var digest = format("%s-%d", randomUUID(), System.currentTimeMillis());
-<<<<<<< HEAD
-        signerRpcClient.sign(key.getId(), SHA256_WITH_RSA, calculateDigest(SHA256, digest.getBytes(UTF_8)));
-=======
 
         var signAlgorithm = switch (SignMechanism.valueOf(key.getSignMechanismName()).keyAlgorithm()) {
             case RSA -> SHA256_WITH_RSA;
             case EC -> SHA256_WITH_ECDSA;
         };
 
-        SignerProxy.sign(key.getId(), signAlgorithm, calculateDigest(SHA256, digest.getBytes(UTF_8)));
->>>>>>> bf48f38a
+        signerRpcClient.sign(key.getId(), signAlgorithm, calculateDigest(SHA256, digest.getBytes(UTF_8)));
     }
 
     @Step("certificate can be deactivated")
@@ -460,16 +452,12 @@
         KeyFactory kf = KeyFactory.getInstance(algorithm.name());
         PublicKey publicKey = kf.generatePublic(x509publicKey);
 
-<<<<<<< HEAD
-        final byte[] bytes = signerRpcClient.signCertificate(key.getId(), SHA256_WITH_RSA, "CN=CS", publicKey);
-=======
         var signAlgorithm = switch (algorithm) {
             case RSA -> SHA256_WITH_RSA;
             case EC -> SHA256_WITH_ECDSA;
         };
 
-        final byte[] bytes = SignerProxy.signCertificate(key.getId(), signAlgorithm, "CN=CS", publicKey);
->>>>>>> bf48f38a
+        final byte[] bytes = signerRpcClient.signCertificate(key.getId(), signAlgorithm, "CN=CS", publicKey);
         assertThat(bytes).isNotEmpty();
     }
 
@@ -480,17 +468,13 @@
         final KeyInfo key = findKeyInToken(friendlyName, keyName);
 
         var digest = format("%s-%d", randomUUID(), System.currentTimeMillis());
-<<<<<<< HEAD
-        byte[] bytes = signerRpcClient.sign(key.getId(), SHA512_WITH_RSA, calculateDigest(SHA256, digest.getBytes(UTF_8)));
-=======
 
         var signAlgorithm = switch (SignMechanism.valueOf(key.getSignMechanismName()).keyAlgorithm()) {
             case RSA -> SHA256_WITH_RSA;
             case EC -> SHA256_WITH_ECDSA;
         };
 
-        byte[] bytes = SignerProxy.sign(key.getId(), signAlgorithm, calculateDigest(SHA256, digest.getBytes(UTF_8)));
->>>>>>> bf48f38a
+        byte[] bytes = signerRpcClient.sign(key.getId(), signAlgorithm, calculateDigest(SHA256, digest.getBytes(UTF_8)));
         assertThat(bytes).isNotEmpty();
     }
 
@@ -680,7 +664,6 @@
         }
     }
 
-
     @Step("ocsp responses are set")
     public void ocspResponsesAreSet() throws Exception {
         X509Certificate subject = TestCertUtil.getConsumer().certChain[0];
@@ -733,7 +716,10 @@
                 .hasMessageContaining("Signer: Signer client timed out.");
     }
 
-<<<<<<< HEAD
+    @ParameterType("RSA|EC")
+    public KeyAlgorithm algorithm(String value) {
+        return KeyAlgorithm.valueOf(value);
+    }
     @Step("certification service diagnostics is requested")
     public void certificationServiceDiagnosticsWorks() throws Exception {
         this.diagnosticsResponse = signerRpcClient.getCertificationServiceDiagnostics();
@@ -745,10 +731,4 @@
         assertThat(diagnosticsResponse.getCertificationServiceStatusMap().get(ca).getOcspResponderStatusMap()).isNotEmpty();
     }
 
-=======
-    @ParameterType("RSA|EC")
-    public KeyAlgorithm algorithm(String value) {
-        return KeyAlgorithm.valueOf(value);
-    }
->>>>>>> bf48f38a
 }