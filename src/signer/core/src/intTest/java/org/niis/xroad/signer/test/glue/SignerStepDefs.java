/*
 * The MIT License
 *
 * Copyright (c) 2019- Nordic Institute for Interoperability Solutions (NIIS)
 * Copyright (c) 2018 Estonian Information System Authority (RIA),
 * Nordic Institute for Interoperability Solutions (NIIS), Population Register Centre (VRK)
 * Copyright (c) 2015-2017 Estonian Information System Authority (RIA), Population Register Centre (VRK)
 *
 * Permission is hereby granted, free of charge, to any person obtaining a copy
 * of this software and associated documentation files (the "Software"), to deal
 * in the Software without restriction, including without limitation the rights
 * to use, copy, modify, merge, publish, distribute, sublicense, and/or sell
 * copies of the Software, and to permit persons to whom the Software is
 * furnished to do so, subject to the following conditions:
 *
 * The above copyright notice and this permission notice shall be included in
 * all copies or substantial portions of the Software.
 *
 * THE SOFTWARE IS PROVIDED "AS IS", WITHOUT WARRANTY OF ANY KIND, EXPRESS OR
 * IMPLIED, INCLUDING BUT NOT LIMITED TO THE WARRANTIES OF MERCHANTABILITY,
 * FITNESS FOR A PARTICULAR PURPOSE AND NONINFRINGEMENT. IN NO EVENT SHALL THE
 * AUTHORS OR COPYRIGHT HOLDERS BE LIABLE FOR ANY CLAIM, DAMAGES OR OTHER
 * LIABILITY, WHETHER IN AN ACTION OF CONTRACT, TORT OR OTHERWISE, ARISING FROM,
 * OUT OF OR IN CONNECTION WITH THE SOFTWARE OR THE USE OR OTHER DEALINGS IN
 * THE SOFTWARE.
 */

package org.niis.xroad.signer.test.glue;

import ee.ria.xroad.common.CertificationServiceDiagnostics;
import ee.ria.xroad.common.CodedException;
import ee.ria.xroad.common.OcspTestUtils;
import ee.ria.xroad.common.TestCertUtil;
import ee.ria.xroad.common.crypto.identifier.KeyAlgorithm;
import ee.ria.xroad.common.crypto.identifier.SignAlgorithm;
import ee.ria.xroad.common.crypto.identifier.SignMechanism;
import ee.ria.xroad.common.identifier.ClientId;
import ee.ria.xroad.common.identifier.SecurityServerId;
import ee.ria.xroad.signer.SignerRpcChannelProperties;
import ee.ria.xroad.signer.SignerRpcClient;
<<<<<<< HEAD
import ee.ria.xroad.signer.SpringSignerRpcChannelProperties;
=======
import ee.ria.xroad.signer.exception.SignerException;
>>>>>>> bd585340
import ee.ria.xroad.signer.protocol.dto.CertificateInfo;
import ee.ria.xroad.signer.protocol.dto.KeyInfo;
import ee.ria.xroad.signer.protocol.dto.KeyUsageInfo;
import ee.ria.xroad.signer.protocol.dto.TokenInfo;
import ee.ria.xroad.signer.protocol.dto.TokenInfoAndKeyId;
import ee.ria.xroad.signer.protocol.dto.TokenStatusInfo;

import io.cucumber.java.ParameterType;
import io.cucumber.java.en.Step;
import lombok.extern.slf4j.Slf4j;
import org.apache.commons.io.FileUtils;
import org.apache.commons.io.IOUtils;
import org.apache.commons.lang3.StringUtils;
import org.bouncycastle.asn1.pkcs.PrivateKeyInfo;
import org.bouncycastle.cert.ocsp.CertificateStatus;
import org.bouncycastle.cert.ocsp.OCSPResp;
import org.bouncycastle.cert.ocsp.RevokedStatus;
import org.bouncycastle.openssl.PEMParser;
import org.bouncycastle.openssl.jcajce.JcaPEMKeyConverter;
import org.bouncycastle.util.encoders.Base64;
import org.junit.jupiter.api.Assertions;
import org.niis.xroad.common.rpc.RpcServerProperties;
import org.niis.xroad.common.rpc.client.RpcChannelFactory;
import org.niis.xroad.signer.proto.CertificateRequestFormat;

import java.io.File;
import java.io.FileInputStream;
import java.io.FileReader;
import java.nio.file.Path;
import java.security.KeyFactory;
import java.security.PrivateKey;
import java.security.PublicKey;
import java.security.cert.X509Certificate;
import java.security.spec.X509EncodedKeySpec;
import java.time.Instant;
import java.util.Arrays;
import java.util.Date;
import java.util.HashMap;
import java.util.List;
import java.util.Map;
import java.util.Optional;
import java.util.stream.Collectors;

import static ee.ria.xroad.common.crypto.Digests.calculateDigest;
import static ee.ria.xroad.common.crypto.identifier.DigestAlgorithm.SHA256;
import static ee.ria.xroad.common.crypto.identifier.SignAlgorithm.SHA256_WITH_ECDSA;
import static ee.ria.xroad.common.crypto.identifier.SignAlgorithm.SHA256_WITH_RSA;
import static ee.ria.xroad.common.util.CryptoUtils.calculateCertHexHash;
import static ee.ria.xroad.common.util.CryptoUtils.calculateCertSha1HexHash;
import static ee.ria.xroad.common.util.CryptoUtils.readCertificate;
import static java.lang.String.format;
import static java.nio.charset.StandardCharsets.UTF_8;
import static java.nio.file.Files.readAllBytes;
import static java.time.Instant.now;
import static java.time.temporal.ChronoUnit.DAYS;
import static java.util.UUID.randomUUID;
import static org.assertj.core.api.AssertionsForClassTypes.assertThatThrownBy;
import static org.assertj.core.api.AssertionsForInterfaceTypes.assertThat;


@Slf4j
@SuppressWarnings("checkstyle:MagicNumber")
public class SignerStepDefs extends BaseSignerStepDefs {
    private String scenarioKeyId;
    private String scenarioCsrId;
    private String certHash;
    private CertificateInfo certInfo;
    private byte[] scenarioCert;
    private CertificationServiceDiagnostics diagnosticsResponse;

    private final Map<String, String> tokenLabelToIdMapping = new HashMap<>();

    @Step("tokens are listed")
    public void listTokens() throws Exception {
        var tokens = signerRpcClient.getTokens();
        testReportService.attachJson("Tokens", tokens.toArray());

        tokenLabelToIdMapping.clear();
        getTokenFriendlyNameToIdMapping().clear();

        tokens.forEach(token -> {
            if (StringUtils.isNotBlank(token.getLabel())) {
                tokenLabelToIdMapping.put(token.getLabel(), token.getId());
            }
            if (StringUtils.isNotBlank(token.getFriendlyName())) {
                getTokenFriendlyNameToIdMapping().put(token.getFriendlyName(), token.getId());
            }
        });
    }

    @Step("signer is initialized with pin {string}")
    public void signerIsInitializedWithPin(String pin) throws Exception {
        signerRpcClient.initSoftwareToken(pin.toCharArray());
    }

    @Step("token {string} is not active")
    public void tokenIsNotActive(String friendlyName) throws Exception {
        final TokenInfo tokenInfo = getTokenInfoByFriendlyName(friendlyName);

        Assertions.assertFalse(tokenInfo.isActive());
    }

    @Step("token {string} status is {string}")
    public void assertTokenStatus(String friendlyName, String status) throws Exception {
        final TokenInfo token = getTokenInfoByFriendlyName(friendlyName);
        assertThat(token.getStatus()).isEqualTo(TokenStatusInfo.valueOf(status));
    }

    @Step("tokens list contains token {string}")
    public void tokensListContainsToken(String friendlyName) throws Exception {
        var tokens = signerRpcClient.getTokens();

        final TokenInfo tokenInfo = tokens.stream()
                .filter(token -> token.getFriendlyName().equals(friendlyName))
                .findFirst()
                .orElseThrow();
        assertThat(tokenInfo).isNotNull();
    }

    @Step("tokens list contains token with label {string}")
    public void tokensListContainsTokenLabel(String label) throws Exception {
        var tokens = signerRpcClient.getTokens();
        testReportService.attachJson("Tokens", tokens);
        final TokenInfo tokenInfo = tokens.stream()
                .filter(token -> token.getLabel().equals(label))
                .findFirst()
                .orElseThrow();
        assertThat(tokenInfo).isNotNull();
    }


    @Step("token {string} is logged in with pin {string}")
    public void tokenIsActivatedWithPin(String friendlyName, String pin) throws Exception {
        var tokenId = getTokenFriendlyNameToIdMapping().get(friendlyName);
        signerRpcClient.activateToken(tokenId, pin.toCharArray());
    }

    @Step("token {string} is logged out")
    public void tokenIsLoggedOut(String friendlyName) throws Exception {
        var tokenId = getTokenFriendlyNameToIdMapping().get(friendlyName);
        signerRpcClient.deactivateToken(tokenId);
    }

    @Step("token {string} is active")
    public void tokenIsActive(String friendlyName) throws Exception {
        var tokenInfo = getTokenInfoByFriendlyName(friendlyName);
        assertThat(tokenInfo.isActive()).isTrue();
    }

    @Step("token {string} pin is updated from {string} to {string}")
    public void tokenPinIsUpdatedFromTo(String friendlyName, String oldPin, String newPin) throws Exception {
        var tokenId = getTokenFriendlyNameToIdMapping().get(friendlyName);
        signerRpcClient.updateTokenPin(tokenId, oldPin.toCharArray(), newPin.toCharArray());
    }

    @Step("token {string} pin is update from {string} to {string} fails with an error")
    public void tokenPinIsUpdatedFromToError(String friendlyName, String oldPin, String newPin) throws Exception {
        var tokenId = getTokenFriendlyNameToIdMapping().get(friendlyName);
        try {
            signerRpcClient.updateTokenPin(tokenId, oldPin.toCharArray(), newPin.toCharArray());
        } catch (CodedException codedException) {
            assertException("Signer.InternalError", "",
                    "Signer.InternalError: Software token not found", codedException);
        }
    }

    @Step("name {string} is set for token with id {string}")
    public void nameIsSetForToken(String name, String tokenId) throws Exception {
        signerRpcClient.setTokenFriendlyName(tokenId, name);
    }

    @Step("friendly name {string} is set for token with label {string}")
    public void nameIsSetForTokenLabel(String name, String label) throws Exception {
        var tokenId = tokenLabelToIdMapping.get(label);
        signerRpcClient.setTokenFriendlyName(tokenId, name);
    }

    @Step("token with id {string} name is {string}")
    public void tokenNameIs(String tokenId, String name) throws Exception {
        assertThat(signerRpcClient.getToken(tokenId).getFriendlyName()).isEqualTo(name);
    }

    @Step("token with label {string} name is {string}")
    public void tokenNameByLabelIs(String label, String name) throws Exception {
        var tokenId = tokenLabelToIdMapping.get(label);
        assertThat(signerRpcClient.getToken(tokenId).getFriendlyName()).isEqualTo(name);
    }

    @Step("new {algorithm} key {string} generated for token {string}")
    public void newKeyGeneratedForToken(KeyAlgorithm algorithm, String keyLabel, String friendlyName) throws Exception {
        var tokenId = getTokenFriendlyNameToIdMapping().get(friendlyName);
        final KeyInfo keyInfo = signerRpcClient.generateKey(tokenId, keyLabel, algorithm);
        testReportService.attachJson("keyInfo", keyInfo);
        this.scenarioKeyId = keyInfo.getId();
    }

    @Step("name {string} is set for generated key")
    public void nameIsSetForGeneratedKey(String keyFriendlyName) throws Exception {
        signerRpcClient.setKeyFriendlyName(this.scenarioKeyId, keyFriendlyName);
    }

    @Step("token {string} has exact keys {string}")
    public void tokenHasKeys(String friendlyName, String keyNames) throws Exception {
        final List<String> keys = Arrays.asList(keyNames.split(","));
        final TokenInfo token = getTokenInfoByFriendlyName(friendlyName);

        assertThat(token.getKeyInfo().size()).isEqualTo(keys.size());

        final List<String> tokenKeyNames = token.getKeyInfo().stream()
                .map(KeyInfo::getFriendlyName)
                .collect(Collectors.toList());

        assertThat(tokenKeyNames).containsExactlyInAnyOrderElementsOf(keys);
    }

    @Step("key {string} is deleted from token {string}")
    public void keyIsDeletedFromToken(String keyName, String friendlyName) throws Exception {
        final KeyInfo key = findKeyInToken(friendlyName, keyName);
        signerRpcClient.deleteKey(key.getId(), true);
    }


    @Step("Certificate is imported for client {string}")
    public void certificateIsImported(String client) throws Exception {
        scenarioKeyId = signerRpcClient.importCert(scenarioCert, CertificateInfo.STATUS_REGISTERED, getClientId(client));
    }

    @Step("Wrong Certificate is not imported for client {string}")
    public void certImportFails(String client) throws Exception {
        byte[] certBytes = fileToBytes("src/intTest/resources/cert-01.pem");
        try {
            signerRpcClient.importCert(certBytes, CertificateInfo.STATUS_REGISTERED, getClientId(client));
        } catch (CodedException codedException) {
            assertException("Signer.KeyNotFound", "key_not_found_for_certificate",
                    "Signer.KeyNotFound: Could not find key that has public key that matches the public key of certificate",
                    codedException);
        }
    }

    private byte[] fileToBytes(String fileName) throws Exception {
        try (FileInputStream in = new FileInputStream(fileName)) {
            return IOUtils.toByteArray(in);
        }
    }

    @Step("self signed cert generated for token {string} key {string}, client {string}")
    public void selfSignedCertGeneratedForTokenKeyForClient(String friendlyName, String keyName, String client) throws Exception {
        final KeyInfo keyInToken = findKeyInToken(friendlyName, keyName);

        scenarioCert = signerRpcClient.generateSelfSignedCert(keyInToken.getId(), getClientId(client), KeyUsageInfo.SIGNING,
                client, Date.from(now().minus(5, DAYS)), Date.from(now().plus(5, DAYS)));
        this.certHash = calculateCertHexHash(scenarioCert);
    }

    private ClientId.Conf getClientId(String client) {
        final String[] parts = client.split(":");
        return ClientId.Conf.create(parts[0], parts[1], parts[2]);
    }

    private SecurityServerId.Conf getSecurityServerId(String securityServerId) {
        final String[] parts = securityServerId.split(":");
        return SecurityServerId.Conf.create(parts[0], parts[1], parts[2], parts[3]);
    }

    @Step("the {} cert request is generated for token {string} key {string} for client {string} throws exception")
    public void certRequestIsGeneratedForTokenKeyException(String keyUsage, String friendlyName, String keyName, String client)
            throws Exception {
        try {
            certRequestIsGeneratedForTokenKey(keyUsage, friendlyName, keyName, client);
        } catch (CodedException codedException) {
            assertException("Signer.WrongCertUsage", "auth_cert_under_softtoken",
                    "Signer.WrongCertUsage: Authentication certificate requests can only be created under software tokens", codedException);
        }
    }

    @Step("the {} cert request is generated for token {string} key {string} for client {string}")
    public void certRequestIsGeneratedForTokenKey(String keyUsage, String friendlyName, String keyName, String client) throws Exception {
        final KeyInfo key = findKeyInToken(friendlyName, keyName);
        final ClientId.Conf clientId = getClientId(client);
        SignerRpcClient.GeneratedCertRequestInfo csrInfo = signerRpcClient.generateCertRequest(key.getId(), clientId,
                KeyUsageInfo.valueOf(keyUsage),
                "CN=key-" + keyName, CertificateRequestFormat.DER);

        this.scenarioCsrId = csrInfo.certReqId();

        File csrFile = File.createTempFile("tmp", keyUsage.toLowerCase() + "_csr" + System.currentTimeMillis());
        FileUtils.writeByteArrayToFile(csrFile, csrInfo.certRequest());
        putStepData(StepDataKey.DOWNLOADED_FILE, csrFile);
    }

    @Step("Generated certificate with initial status {string} is imported for client {string}")
    public void importCertFromFile(String initialStatus, String client) throws Exception {
        final Optional<File> cert = getStepData(StepDataKey.CERT_FILE);
        final ClientId.Conf clientId = getClientId(client);
        byte[] certFileBytes = FileUtils.readFileToByteArray(cert.orElseThrow());
        scenarioKeyId = signerRpcClient.importCert(certFileBytes, initialStatus, clientId);
        X509Certificate x509Certificate = readCertificate(certFileBytes);
        scenarioCert = x509Certificate.getEncoded();
        certInfo = signerRpcClient.getCertForHash(calculateCertHexHash(scenarioCert));
    }

    @Step("cert request is regenerated")
    public void certRequestIsRegenerated() throws Exception {
        signerRpcClient.regenerateCertRequest(this.scenarioCsrId, CertificateRequestFormat.DER);
    }

    @Step("token {string} key {string} has {int} certificates")
    public void tokenKeyHasCertificates(String friendlyName, String keyName, int certCount) throws Exception {
        final KeyInfo key = findKeyInToken(friendlyName, keyName);

        assertThat(key.getCerts()).hasSize(certCount);
    }

    @Step("sign mechanism for token {string} key {string} is not null")
    public void signMechanismForTokenKeyIsNotNull(String friendlyName, String keyName) throws Exception {
        final KeyInfo keyInToken = findKeyInToken(friendlyName, keyName);
        final var signMechanism = signerRpcClient.getSignMechanism(keyInToken.getId());

        assertThat(signMechanism.name()).isNotBlank();
    }

    @Step("member {string} has {int} certificate")
    public void memberHasCertificate(String memberId, int certCount) throws Exception {
        final List<CertificateInfo> memberCerts = signerRpcClient.getMemberCerts(getClientId(memberId));
        assertThat(memberCerts).hasSize(certCount);
    }

    @Step("check token {string} key {string} batch signing enabled")
    public void checkTokenBatchSigningEnabled(String friendlyName, String keyname) throws Exception {
        final KeyInfo key = findKeyInToken(friendlyName, keyname);

        assertThat(signerRpcClient.isTokenBatchSigningEnabled(key.getId())).isNotNull();
    }

    @Step("cert request can be deleted")
    public void certRequestCanBeDeleted() throws Exception {
        signerRpcClient.deleteCertRequest(this.scenarioCsrId);
    }

    @Step("certificate info can be retrieved by cert hash")
    public void certificateInfoCanBeRetrievedByHash() throws Exception {
        final CertificateInfo certInfoResponse = signerRpcClient.getCertForHash(this.certHash);
        assertThat(certInfoResponse).isNotNull();
        this.certInfo = certInfoResponse;
    }

    @Step("keyId can be retrieved by cert hash")
    public void keyidCanBeRetrievedByCertHash() throws Exception {
        final SignerRpcClient.KeyIdInfo keyIdForCertHash = signerRpcClient.getKeyIdForCertHash(this.certHash);
        assertThat(keyIdForCertHash).isNotNull();
    }

    @Step("token and keyId can be retrieved by cert hash")
    public void tokenAndKeyIdCanBeRetrievedByCertHash() throws Exception {
        final TokenInfoAndKeyId tokenAndKeyIdForCertHash = signerRpcClient.getTokenAndKeyIdForCertHash(this.certHash);
        assertThat(tokenAndKeyIdForCertHash).isNotNull();
    }

    @Step("token and key can be retrieved by cert request")
    public void tokenAndKeyCanBeRetrievedByCertRequest() throws Exception {
        final TokenInfoAndKeyId tokenAndKeyIdForCertRequestId = signerRpcClient.getTokenAndKeyIdForCertRequestId(this.scenarioCsrId);
        assertThat(tokenAndKeyIdForCertRequestId).isNotNull();
    }

    @Step("token info can be retrieved by key id")
    public void tokenInfoCanBeRetrievedByKeyId() throws Exception {
        final TokenInfo tokenForKeyId = signerRpcClient.getTokenForKeyId(this.scenarioKeyId);
        testReportService.attachJson("tokenInfo", tokenForKeyId);
        assertThat(tokenForKeyId).isNotNull();
    }

    @Step("digest can be signed using key {string} from token {string}")
    public void digestCanBeSignedUsingKeyFromToken(String keyName, String friendlyName) throws Exception {
        final KeyInfo key = findKeyInToken(friendlyName, keyName);

        var digest = format("%s-%d", randomUUID(), System.currentTimeMillis());

        var signAlgorithm = switch (SignMechanism.valueOf(key.getSignMechanismName()).keyAlgorithm()) {
            case RSA -> SHA256_WITH_RSA;
            case EC -> SHA256_WITH_ECDSA;
        };

        signerRpcClient.sign(key.getId(), signAlgorithm, calculateDigest(SHA256, digest.getBytes(UTF_8)));
    }

    @Step("certificate can be deactivated")
    public void certificateCanBeDeactivated() throws Exception {
        signerRpcClient.deactivateCert(this.certInfo.getId());
    }

    @Step("certificate can be activated")
    public void certificateCanBeActivated() throws Exception {
        signerRpcClient.activateCert(this.certInfo.getId());
    }

    @Step("certificate can be deleted")
    public void certificateCanBeDeleted() throws Exception {
        signerRpcClient.deleteCert(this.certInfo.getId());
    }

    @Step("certificate status can be changed to {string}")
    public void certificateStatusCanBeChangedTo(String status) throws Exception {
        signerRpcClient.setCertStatus(this.certInfo.getId(), status);
    }

    @Step("certificate can be signed using key {string} from token {string}")
    public void certificateCanBeSignedUsingKeyFromToken(String keyName, String friendlyName) throws Exception {
        final KeyInfo key = findKeyInToken(friendlyName, keyName);
        byte[] keyBytes = Base64.decode(key.getPublicKey().getBytes());
        X509EncodedKeySpec x509publicKey = new X509EncodedKeySpec(keyBytes);
        var algorithm = SignMechanism.valueOf(key.getSignMechanismName()).keyAlgorithm();
        KeyFactory kf = KeyFactory.getInstance(algorithm.name());
        PublicKey publicKey = kf.generatePublic(x509publicKey);

        var signAlgorithm = switch (algorithm) {
            case RSA -> SHA256_WITH_RSA;
            case EC -> SHA256_WITH_ECDSA;
        };

        final byte[] bytes = signerRpcClient.signCertificate(key.getId(), signAlgorithm, "CN=CS", publicKey);
        assertThat(bytes).isNotEmpty();
    }


    @Step("Digest is signed using key {string} from token {string}")
    public void sign(String keyName, String friendlyName) throws Exception {

        final KeyInfo key = findKeyInToken(friendlyName, keyName);

        var digest = format("%s-%d", randomUUID(), System.currentTimeMillis());

        var signAlgorithm = switch (SignMechanism.valueOf(key.getSignMechanismName()).keyAlgorithm()) {
            case RSA -> SHA256_WITH_RSA;
            case EC -> SHA256_WITH_ECDSA;
        };

        byte[] bytes = signerRpcClient.sign(key.getId(), signAlgorithm, calculateDigest(SHA256, digest.getBytes(UTF_8)));
        assertThat(bytes).isNotEmpty();
    }

    @Step("auth key for Security Server {string} is retrieved")
    public void getAuthKey(String securityServerId) throws Exception {
        var authKeyInfo = signerRpcClient.getAuthKeyCert(getSecurityServerId(securityServerId));
        testReportService.attachJson("authKeyInfo", authKeyInfo);
        assertThat(authKeyInfo).isNotNull();
    }

    @Step("auth key retrieval for Security Server {string} fails when no active token is found")
    public void getAuthKeyFail(String securityServerId) throws Exception {
        try {
            signerRpcClient.getAuthKeyCert(getSecurityServerId(securityServerId));
            Assertions.fail("Exception expected");
        } catch (CodedException codedException) {
            var errorServerId = securityServerId.replace(":", "/");
            assertException("Signer.KeyNotFound", "auth_key_not_found_for_server",
                    format("Signer.KeyNotFound: Could not find active authentication key for security server 'SERVER:%s'", errorServerId),
                    codedException);
        }
    }

    @Step("Set token name fails with TokenNotFound exception when token does not exist")
    public void setTokenNameFail() throws Exception {
        String tokenId = randomUUID().toString();
        try {
            signerRpcClient.setTokenFriendlyName(tokenId, randomUUID().toString());
            Assertions.fail("Exception expected");
        } catch (CodedException codedException) {
            assertException("Signer.TokenNotFound", "token_not_found",
                    "Signer.TokenNotFound: Token '" + tokenId + "' not found", codedException);
        }
    }

    @Step("Deleting not existing certificate from token fails")
    public void failOnDeleteCert() throws Exception {
        String cerId = randomUUID().toString();
        try {
            signerRpcClient.deleteCert(cerId);
            Assertions.fail("Exception expected");
        } catch (CodedException codedException) {
            assertException("Signer.CertNotFound", "cert_with_id_not_found",
                    "Signer.CertNotFound: Certificate with id '" + cerId + "' not found", codedException);
        }
    }

    @Step("Retrieving token info by not existing key fails")
    public void retrievingTokenInfoCanByNotExistingKeyFails() throws Exception {
        String keyId = randomUUID().toString();
        try {
            signerRpcClient.getTokenForKeyId(keyId);
            Assertions.fail("Exception expected");
        } catch (CodedException codedException) {
            assertException("Signer.KeyNotFound", "key_not_found",
                    "Signer.KeyNotFound: Key '" + keyId + "' not found", codedException);
        }
    }

    @Step("Deleting not existing certRequest fails")
    public void deletingCertRequestFails() throws Exception {
        String csrId = randomUUID().toString();
        try {
            signerRpcClient.deleteCertRequest(csrId);
            Assertions.fail("Exception expected");
        } catch (CodedException codedException) {
            assertException("Signer.CsrNotFound", "csr_not_found",
                    "Signer.CsrNotFound: Certificate request '" + csrId + "' not found", codedException);
        }
    }

    @Step("Signing with unknown key fails")
    public void signKeyFail() throws Exception {
        String keyId = randomUUID().toString();
        try {
            signerRpcClient.sign(keyId, SignAlgorithm.ofName(randomUUID().toString()), new byte[0]);
            Assertions.fail("Exception expected");
        } catch (CodedException codedException) {
            assertException("Signer.KeyNotFound", "key_not_found",
                    "Signer.KeyNotFound: Key '" + keyId + "' not found", codedException);
        }
    }

    @Step("Signing with unknown algorithm fails using key {string} from token {string}")
    public void signAlgorithmFail(String keyName, String friendlyName) throws Exception {
        try {
            final KeyInfo key = findKeyInToken(friendlyName, keyName);
            signerRpcClient.sign(key.getId(),
                    SignAlgorithm.ofName("NOT-ALGORITHM-ID"),
                    calculateDigest(SHA256, "digest".getBytes(UTF_8)));

            Assertions.fail("Exception expected");
        } catch (CodedException codedException) {
            assertException("Signer.CannotSign.InternalError",
                    "",
                    "Signer.CannotSign.InternalError: Unknown sign mechanism of signature algorithm: uSA[name=NOT-ALGORITHM-ID, uri=null]",
                    codedException);
        }
    }

    @Step("Getting key by not existing cert hash fails")
    public void getKeyIdByHashFail() throws Exception {
        String hash = randomUUID().toString();
        try {
            signerRpcClient.getKeyIdForCertHash(hash);
            Assertions.fail("Exception expected");
        } catch (CodedException codedException) {
            assertException("Signer.CertNotFound", "certificate_with_hash_not_found",
                    "Signer.CertNotFound: Certificate with hash '" + hash + "' not found", codedException);
        }
    }

    @Step("Not existing certificate can not be activated")
    public void notExistingCertActivateFail() throws Exception {
        String certId = randomUUID().toString();
        try {
            signerRpcClient.activateCert(certId);
            Assertions.fail("Exception expected");
        } catch (CodedException codedException) {
            assertException("Signer.CertNotFound", "cert_with_id_not_found",
                    "Signer.CertNotFound: Certificate with id '" + certId + "' not found", codedException);
        }
    }

    @Step("Member signing info for client {string} fails if not suitable certificates are found")
    public void getMemberSigningInfoFail(String client) throws Exception {
        try {
            signerRpcClient.getMemberSigningInfo(getClientId(client));
            Assertions.fail("Exception expected");
        } catch (CodedException codedException) {
            assertException("Signer.InternalError", "member_has_no_suitable_certs",
                    "Signer.InternalError: Member 'MEMBER:DEV/test/member-1' has no suitable certificates", codedException);
        }
    }

    @Step("Member signing info for client {string} is retrieved")
    public void getMemberSigningInfo(String client) throws Exception {
        var memberInfo = signerRpcClient.getMemberSigningInfo(getClientId(client));
        testReportService.attachJson("MemberSigningInfo", memberInfo);
    }

    @Step("HSM is operational")
    public void hsmIsNotOperational() throws Exception {
        Assertions.assertTrue(signerRpcClient.isHSMOperational());
    }

    private void assertException(String faultCode, String translationCode, String message, CodedException codedException) {
        Assertions.assertEquals(faultCode, codedException.getFaultCode());
        Assertions.assertEquals(translationCode, codedException.getTranslationCode());
        Assertions.assertEquals(message, codedException.getMessage());
    }

    @Step("ocsp responses are set to REVOKED")
    public void ocspResponsesAreSetUnknown() throws Exception {
        CertificateStatus certificateStatus = new RevokedStatus(Date.from(Instant.parse("2022-01-01T00:00:00Z")));
        X509Certificate subject = readCertificate(certInfo.getCertificateBytes());
        String caHomePath = "./build/resources/intTest/META-INF/ca-container/files/home/ca/CA";
        X509Certificate caCert =
                readCertificate(readAllBytes(Path.of(caHomePath + "/certs/ca.cert.pem")));
        X509Certificate ocspCert =
                readCertificate(readAllBytes(Path.of(caHomePath + "/certs/ocsp.cert.pem")));
        try (FileReader keyReader = new FileReader(caHomePath + "/private/ocsp.key.pem")) {

            PEMParser pemParser = new PEMParser(keyReader);
            JcaPEMKeyConverter converter = new JcaPEMKeyConverter();
            PrivateKeyInfo privateKeyInfo = PrivateKeyInfo.getInstance(pemParser.readObject());

            PrivateKey ocspPrivateKey = converter.getPrivateKey(privateKeyInfo);
            final OCSPResp ocspResponse = OcspTestUtils.createOCSPResponse(subject, caCert,
                    ocspCert, ocspPrivateKey, certificateStatus);

            signerRpcClient.setOcspResponses(new String[]{calculateCertSha1HexHash(subject)},
                    new String[]{Base64.toBase64String(ocspResponse.getEncoded())});
        }
    }

    @Step("certificate activation fails with ocsp verification")
    public void certificateActivationFailsWithOcspVerification() throws Exception {
        try {
            signerRpcClient.activateCert(this.certInfo.getId());
            Assertions.fail("Exception expected");
        } catch (CodedException codedException) {
            assertException("Signer.InvalidCertPath.CertValidation", "",
                    "Signer.InvalidCertPath.CertValidation: OCSP response indicates certificate status is REVOKED (date: 2022-01-01 "
                            + "00:00:00)",
                    codedException);
        }
    }

    @Step("ocsp responses are set")
    public void ocspResponsesAreSet() throws Exception {
        X509Certificate subject = TestCertUtil.getConsumer().certChain[0];
        final OCSPResp ocspResponse = OcspTestUtils.createOCSPResponse(subject, TestCertUtil.getCaCert(),
                TestCertUtil.getOcspSigner().certChain[0],
                TestCertUtil.getOcspSigner().key, CertificateStatus.GOOD);

        signerRpcClient.setOcspResponses(new String[]{calculateCertSha1HexHash(subject)},
                new String[]{Base64.toBase64String(ocspResponse.getEncoded())});
    }

    @Step("ocsp responses can be retrieved")
    public void ocspResponsesCanBeRetrieved() throws Exception {
        X509Certificate subject = TestCertUtil.getConsumer().certChain[0];
        final String hash = calculateCertSha1HexHash(subject);

        final String[] ocspResponses = signerRpcClient.getOcspResponses(new String[]{hash});
        assertThat(ocspResponses[0]).isNotNull();
    }

    @Step("null ocsp response is returned for unknown certificate")
    public void emptyOcspResponseIsReturnedForUnknownCertificate() throws Exception {
        final String[] ocspResponses = signerRpcClient
                .getOcspResponses(new String[]{calculateCertSha1HexHash("not a cert".getBytes())});
        assertThat(ocspResponses).hasSize(1);
        assertThat(ocspResponses[0]).isNull();
    }

    @Step("signer client initialized with default settings")
    public void signerClientInitializedWithDefaultSettings() throws Exception {
        signerClientReinitializedWithTimeoutMilliseconds(60000);
    }

    @Step("signer client initialized with timeout {int} milliseconds")
    public void signerClientReinitializedWithTimeoutMilliseconds(int timeoutMillis) throws Exception {
        RpcChannelFactory channelFactory = new RpcChannelFactory(null);
        SignerRpcChannelProperties signerRpcClientProperties = new SpringSignerRpcChannelProperties("localhost",
                5560, timeoutMillis);

        //TODO fix
        RpcServerProperties rpcServerProperties = new RpcServerProperties("localhost", 5560);
        signerRpcClient = new SignerRpcClient(channelFactory, signerRpcClientProperties);
        signerRpcClient.afterPropertiesSet();
    }

    @Step("getTokens fails with timeout exception")
    public void signerGetTokensFailsWithTimeoutException() {
        assertThatThrownBy(signerRpcClient::getTokens)
                .isInstanceOf(SignerException.class)
                .hasMessageContaining("Signer.NetworkError: Signer client timed out.");
    }

    @ParameterType("RSA|EC")
    public KeyAlgorithm algorithm(String value) {
        return KeyAlgorithm.valueOf(value);
    }

    @Step("certification service diagnostics is requested")
    public void certificationServiceDiagnosticsWorks() throws Exception {
        this.diagnosticsResponse = signerRpcClient.getCertificationServiceDiagnostics();
        testReportService.attachJson("CertificationServiceDiagnostics", this.diagnosticsResponse);
    }

    @Step("diagnostic response contains diagnostics for {string}")
    public void diagnosticResponseContainsDiagnosticsFor(String ca) {
        assertThat(diagnosticsResponse.getCertificationServiceStatusMap().get(ca).getOcspResponderStatusMap()).isNotEmpty();
    }

}<|MERGE_RESOLUTION|>--- conflicted
+++ resolved
@@ -38,11 +38,8 @@
 import ee.ria.xroad.common.identifier.SecurityServerId;
 import ee.ria.xroad.signer.SignerRpcChannelProperties;
 import ee.ria.xroad.signer.SignerRpcClient;
-<<<<<<< HEAD
 import ee.ria.xroad.signer.SpringSignerRpcChannelProperties;
-=======
 import ee.ria.xroad.signer.exception.SignerException;
->>>>>>> bd585340
 import ee.ria.xroad.signer.protocol.dto.CertificateInfo;
 import ee.ria.xroad.signer.protocol.dto.KeyInfo;
 import ee.ria.xroad.signer.protocol.dto.KeyUsageInfo;
@@ -326,10 +323,10 @@
                 KeyUsageInfo.valueOf(keyUsage),
                 "CN=key-" + keyName, CertificateRequestFormat.DER);
 
-        this.scenarioCsrId = csrInfo.certReqId();
+        this.scenarioCsrId = csrInfo.getCertReqId();
 
         File csrFile = File.createTempFile("tmp", keyUsage.toLowerCase() + "_csr" + System.currentTimeMillis());
-        FileUtils.writeByteArrayToFile(csrFile, csrInfo.certRequest());
+        FileUtils.writeByteArrayToFile(csrFile, csrInfo.getCertRequest());
         putStepData(StepDataKey.DOWNLOADED_FILE, csrFile);
     }
 
