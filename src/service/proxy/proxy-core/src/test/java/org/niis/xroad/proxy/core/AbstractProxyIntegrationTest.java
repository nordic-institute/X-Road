/*
 * The MIT License
 * Copyright (c) 2019- Nordic Institute for Interoperability Solutions (NIIS)
 * Copyright (c) 2018 Estonian Information System Authority (RIA),
 * Nordic Institute for Interoperability Solutions (NIIS), Population Register Centre (VRK)
 * Copyright (c) 2015-2017 Estonian Information System Authority (RIA), Population Register Centre (VRK)
 *
 * Permission is hereby granted, free of charge, to any person obtaining a copy
 * of this software and associated documentation files (the "Software"), to deal
 * in the Software without restriction, including without limitation the rights
 * to use, copy, modify, merge, publish, distribute, sublicense, and/or sell
 * copies of the Software, and to permit persons to whom the Software is
 * furnished to do so, subject to the following conditions:
 *
 * The above copyright notice and this permission notice shall be included in
 * all copies or substantial portions of the Software.
 *
 * THE SOFTWARE IS PROVIDED "AS IS", WITHOUT WARRANTY OF ANY KIND, EXPRESS OR
 * IMPLIED, INCLUDING BUT NOT LIMITED TO THE WARRANTIES OF MERCHANTABILITY,
 * FITNESS FOR A PARTICULAR PURPOSE AND NONINFRINGEMENT. IN NO EVENT SHALL THE
 * AUTHORS OR COPYRIGHT HOLDERS BE LIABLE FOR ANY CLAIM, DAMAGES OR OTHER
 * LIABILITY, WHETHER IN AN ACTION OF CONTRACT, TORT OR OTHERWISE, ARISING FROM,
 * OUT OF OR IN CONNECTION WITH THE SOFTWARE OR THE USE OR OTHER DEALINGS IN
 * THE SOFTWARE.
 */
package org.niis.xroad.proxy.core;

import ee.ria.xroad.common.SystemProperties;
import ee.ria.xroad.common.util.TimeUtils;

import org.apache.http.client.HttpClient;
import org.junit.After;
import org.junit.AfterClass;
import org.junit.BeforeClass;
import org.junit.Rule;
import org.junit.rules.ExternalResource;
import org.junit.runner.Description;
import org.junit.runners.model.Statement;
import org.niis.xroad.common.properties.ConfigUtils;
import org.niis.xroad.globalconf.impl.cert.CertHelper;
import org.niis.xroad.keyconf.KeyConfProvider;
import org.niis.xroad.monitor.rpc.MonitorRpcClient;
import org.niis.xroad.opmonitor.api.OpMonitorCommonProperties;
import org.niis.xroad.proxy.core.antidos.AntiDosConfiguration;
import org.niis.xroad.proxy.core.clientproxy.AuthTrustVerifier;
import org.niis.xroad.proxy.core.clientproxy.ClientProxy;
import org.niis.xroad.proxy.core.clientproxy.ClientRestMessageHandler;
import org.niis.xroad.proxy.core.conf.SigningCtxProvider;
import org.niis.xroad.proxy.core.configuration.ProxyClientConfig;
import org.niis.xroad.proxy.core.messagelog.MessageLog;
import org.niis.xroad.proxy.core.messagelog.NullLogManager;
import org.niis.xroad.proxy.core.opmonitoring.NullOpMonitoringBuffer;
import org.niis.xroad.proxy.core.opmonitoring.OpMonitoring;
import org.niis.xroad.proxy.core.serverproxy.ServerProxy;
import org.niis.xroad.proxy.core.serverproxy.ServiceHandlerLoader;
import org.niis.xroad.proxy.core.test.TestService;
import org.niis.xroad.proxy.core.test.TestSigningCtxProvider;
import org.niis.xroad.proxy.core.test.util.ListInstanceWrapper;
import org.niis.xroad.proxy.core.util.CertHashBasedOcspResponderClient;
import org.niis.xroad.proxy.core.util.CommonBeanProxy;
import org.niis.xroad.test.globalconf.TestGlobalConf;
import org.niis.xroad.test.globalconf.TestGlobalConfWrapper;
import org.niis.xroad.test.keyconf.TestKeyConf;
import org.niis.xroad.test.serverconf.TestServerConf;
import org.niis.xroad.test.serverconf.TestServerConfWrapper;

import java.net.ServerSocket;
import java.time.Clock;
import java.time.Instant;
import java.time.ZoneOffset;
import java.util.HashSet;
import java.util.List;
import java.util.Map;
import java.util.Set;

import static java.lang.String.valueOf;
import static org.mockito.Mockito.mock;

/**
 * Base class for proxy integration tests
 * Starts and stops the test proxy instance and a service simulator.
 */
public abstract class AbstractProxyIntegrationTest {
    private static final Set<Integer> RESERVED_PORTS = new HashSet<>();
    private static final Instant CLOCK_FIXED_INSTANT = Instant.parse("2020-01-01T00:00:00Z");

    private static ClientProxy clientProxy;
    private static ServerProxy serverProxy;

    protected static int proxyClientPort = getFreePort();
    protected static int servicePort = getFreePort();
    protected static TestService service;

    protected static final TestServerConfWrapper TEST_SERVER_CONF = new TestServerConfWrapper(new TestServerConf(servicePort));
    protected static final TestGlobalConfWrapper TEST_GLOBAL_CONF = new TestGlobalConfWrapper(new TestGlobalConf());

    @Rule
    public final ExternalResource serviceResource = new ExternalResource() {
        @Override
        public Statement apply(Statement base, Description description) {
            return new Statement() {
                @Override
                public void evaluate() throws Throwable {
                    try {
                        before();
                        service.before();
                        try {
                            base.evaluate();
                        } finally {
                            service.assertOk();
                        }
                    } finally {
                        after();
                    }
                }
            };
        }
    };

    @BeforeClass
    public static void beforeAll() throws Exception {
        TimeUtils.setClock(Clock.fixed(CLOCK_FIXED_INSTANT, ZoneOffset.UTC));

        System.setProperty(SystemProperties.CONF_PATH, "build/resources/test/etc/");

        final String serverPort = String.valueOf(getFreePort());
        System.setProperty(SystemProperties.PROXY_SERVER_PORT, serverPort);

        System.setProperty(SystemProperties.TEMP_FILES_PATH, "build/");

        System.setProperty(SystemProperties.PROXY_CLIENT_TIMEOUT, "15000");

<<<<<<< HEAD
        System.setProperty(SystemProperties.GRPC_INTERNAL_TLS_ENABLED, Boolean.FALSE.toString());
=======
        System.setProperty(SystemProperties.SERVER_CONF_CACHE_PERIOD, "0");
>>>>>>> 3f7c40cd

        org.apache.xml.security.Init.init();
        Map<String, String> properties = Map.of(
                "xroad.proxy.server.listen-address", "127.0.0.1",
                "xroad.proxy.server.listen-port", serverPort,
                "xroad.proxy.server.jetty-configuration-file", "src/test/serverproxy.xml",
                "xroad.proxy.client-proxy.jetty-configuration-file", "src/test/clientproxy.xml",
                "xroad.proxy.client-proxy.connector-host", "127.0.0.1",
                "xroad.proxy.client-proxy.client-http-port", valueOf(proxyClientPort),
                "xroad.proxy.client-proxy.client-https-port", valueOf(getFreePort())
        );

        ProxyProperties proxyProperties = ConfigUtils.initConfiguration(ProxyProperties.class, properties);
        startServices(proxyProperties);
    }

    static void startServices(ProxyProperties proxyProperties) throws Exception {
        service = new TestService(servicePort);
        service.start();

        KeyConfProvider keyConfProvider = new TestKeyConf(TEST_GLOBAL_CONF);
        CertHelper certHelper = new CertHelper(TEST_GLOBAL_CONF);
        AuthTrustVerifier authTrustVerifier = new AuthTrustVerifier(mock(CertHashBasedOcspResponderClient.class),
                TEST_GLOBAL_CONF, keyConfProvider, certHelper);
        SigningCtxProvider signingCtxProvider = new TestSigningCtxProvider(TEST_GLOBAL_CONF, keyConfProvider);

        CommonBeanProxy commonBeanProxy = new CommonBeanProxy(TEST_GLOBAL_CONF, TEST_SERVER_CONF,
                keyConfProvider, signingCtxProvider, certHelper, null);

        HttpClient httpClient = new ProxyClientConfig.ProxyHttpClientInitializer()
                .proxyHttpClient(proxyProperties.clientProxy(), authTrustVerifier, TEST_GLOBAL_CONF, keyConfProvider);

        ClientRestMessageHandler restMessageHandler = new ClientRestMessageHandler(commonBeanProxy, httpClient);
        clientProxy = new ClientProxy(TEST_SERVER_CONF, proxyProperties.clientProxy(),
                new ListInstanceWrapper<>(List.of(restMessageHandler)));
        clientProxy.init();

        OpMonitorCommonProperties opMonitorCommonProperties = ConfigUtils.defaultConfiguration(OpMonitorCommonProperties.class);
        ServiceHandlerLoader serviceHandlerLoader = new ServiceHandlerLoader(TEST_SERVER_CONF, TEST_GLOBAL_CONF,
                mock(MonitorRpcClient.class), proxyProperties.addOn(), opMonitorCommonProperties);
        serverProxy = new ServerProxy(proxyProperties.server(), mock(AntiDosConfiguration.class), commonBeanProxy, serviceHandlerLoader,
                opMonitorCommonProperties);
        serverProxy.init();

        OpMonitoring.init(new NullOpMonitoringBuffer(null));
        MessageLog.init(new NullLogManager(TEST_GLOBAL_CONF, TEST_SERVER_CONF));
    }

    @AfterClass
    public static void afterAll() throws Exception {
        RESERVED_PORTS.clear();
        service.destroy();
        serverProxy.destroy();
        clientProxy.destroy();
    }

    @After
    public void after() {
        TEST_SERVER_CONF.setServerConfProvider(new TestServerConf(servicePort));
        TEST_GLOBAL_CONF.setGlobalConfProvider(new TestGlobalConf());
    }

    static int getFreePort() {
        while (true) {
            try (ServerSocket ss = new ServerSocket(0)) {
                final int port = ss.getLocalPort();
                if (RESERVED_PORTS.add(port)) {
                    return port;
                }
            } catch (Exception e) {
                throw new IllegalStateException(e);
            }
        }
    }
}<|MERGE_RESOLUTION|>--- conflicted
+++ resolved
@@ -130,12 +130,6 @@
 
         System.setProperty(SystemProperties.PROXY_CLIENT_TIMEOUT, "15000");
 
-<<<<<<< HEAD
-        System.setProperty(SystemProperties.GRPC_INTERNAL_TLS_ENABLED, Boolean.FALSE.toString());
-=======
-        System.setProperty(SystemProperties.SERVER_CONF_CACHE_PERIOD, "0");
->>>>>>> 3f7c40cd
-
         org.apache.xml.security.Init.init();
         Map<String, String> properties = Map.of(
                 "xroad.proxy.server.listen-address", "127.0.0.1",
