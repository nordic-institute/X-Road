--- conflicted
+++ resolved
@@ -100,7 +100,6 @@
     public void setup() {
         GlobalConfProvider globalConfProvider = new TestGlobalConf();
         keyConfProvider = new TestKeyConf(globalConfProvider);
-<<<<<<< HEAD
         CertHashBasedOcspResponderClient ocspResponderClient = new CertHashBasedOcspResponderClient(
                 new ProxyProperties.OcspResponderProperties() {
 
@@ -129,11 +128,7 @@
                         return "src/test/ocsp-responder.xml";
                     }
                 });
-        authTrustVerifier = new AuthTrustVerifier(ocspResponderClient, keyConfProvider, new CertHelper(globalConfProvider),
-                new CertChainFactory(globalConfProvider));
-=======
-        authTrustVerifier = new AuthTrustVerifier(globalConfProvider, keyConfProvider, new CertHelper(globalConfProvider));
->>>>>>> e55268e9
+        authTrustVerifier = new AuthTrustVerifier(ocspResponderClient, globalConfProvider, keyConfProvider, new CertHelper(globalConfProvider));
 
         TimeUtils.setClock(Clock.fixed(Instant.parse("2020-01-01T00:00:00Z"), ZoneOffset.UTC));
     }
