--- conflicted
+++ resolved
@@ -53,13 +53,8 @@
         var keyConfProvider = mock(KeyConfProvider.class);
         var serverConfProvider = mock(ServerConfProvider.class);
         var certChainFactory = mock(CertChainFactory.class);
-<<<<<<< HEAD
+        var checkMock = mock(ClientProxyVersionVerifier.class);
         var commonBeanProxy = new CommonBeanProxy(globalConfProvider, serverConfProvider, keyConfProvider, null, null);
-=======
-        var checkMock = mock(ClientProxyVersionVerifier.class);
-        var commonBeanProxy = new CommonBeanProxy(globalConfProvider, serverConfProvider, keyConfProvider, null,
-                certChainFactory, null);
->>>>>>> 3292d5bd
 
         ServerProxyHandler serverProxyHandler = new ServerProxyHandler(commonBeanProxy, mock(HttpClient.class), mock(HttpClient.class),
                 checkMock);
