/*
 * The MIT License
 *
 * Copyright (c) 2019- Nordic Institute for Interoperability Solutions (NIIS)
 * Copyright (c) 2018 Estonian Information System Authority (RIA),
 * Nordic Institute for Interoperability Solutions (NIIS), Population Register Centre (VRK)
 * Copyright (c) 2015-2017 Estonian Information System Authority (RIA), Population Register Centre (VRK)
 *
 * Permission is hereby granted, free of charge, to any person obtaining a copy
 * of this software and associated documentation files (the "Software"), to deal
 * in the Software without restriction, including without limitation the rights
 * to use, copy, modify, merge, publish, distribute, sublicense, and/or sell
 * copies of the Software, and to permit persons to whom the Software is
 * furnished to do so, subject to the following conditions:
 *
 * The above copyright notice and this permission notice shall be included in
 * all copies or substantial portions of the Software.
 *
 * THE SOFTWARE IS PROVIDED "AS IS", WITHOUT WARRANTY OF ANY KIND, EXPRESS OR
 * IMPLIED, INCLUDING BUT NOT LIMITED TO THE WARRANTIES OF MERCHANTABILITY,
 * FITNESS FOR A PARTICULAR PURPOSE AND NONINFRINGEMENT. IN NO EVENT SHALL THE
 * AUTHORS OR COPYRIGHT HOLDERS BE LIABLE FOR ANY CLAIM, DAMAGES OR OTHER
 * LIABILITY, WHETHER IN AN ACTION OF CONTRACT, TORT OR OTHERWISE, ARISING FROM,
 * OUT OF OR IN CONNECTION WITH THE SOFTWARE OR THE USE OR OTHER DEALINGS IN
 * THE SOFTWARE.
 */

package org.niis.xroad.proxy.test.hook;

import ee.ria.xroad.common.TestSecurityUtil;

import com.nortal.test.core.services.hooks.BeforeSuiteHook;
import lombok.RequiredArgsConstructor;
import lombok.SneakyThrows;
import lombok.extern.slf4j.Slf4j;
<<<<<<< HEAD
import org.niis.xroad.proxy.core.signature.BatchSigner;
import org.niis.xroad.signer.client.SignerRpcClient;
=======
>>>>>>> ed9d53c4
import org.springframework.stereotype.Component;

import static java.lang.String.format;

@Slf4j
@Component
@RequiredArgsConstructor
public class BatchSignerInitHook implements BeforeSuiteHook {
    private static final String CONTAINER_FILES_PATH = "build/resources/intTest/signer-container-files/%s";

    public static SignerRpcClient signerRpcClient;

    @Override
    @SneakyThrows
    public void beforeSuite() {
        System.setProperty("xroad.common.configuration-path", format(CONTAINER_FILES_PATH, "etc/xroad/globalconf"));
        System.setProperty("xroad.signer.key-configuration-file", format(CONTAINER_FILES_PATH, "etc/xroad/signer/keyconf.xml"));

        TestSecurityUtil.initSecurity();
<<<<<<< HEAD

        signerRpcClient = new SignerRpcClient();
        signerRpcClient.init();

        BatchSigner.init(signerRpcClient);
=======
>>>>>>> ed9d53c4
    }

    @Override
    public int beforeSuiteOrder() {
        return DEFAULT_ORDER + 100;
    }
}<|MERGE_RESOLUTION|>--- conflicted
+++ resolved
@@ -33,11 +33,7 @@
 import lombok.RequiredArgsConstructor;
 import lombok.SneakyThrows;
 import lombok.extern.slf4j.Slf4j;
-<<<<<<< HEAD
-import org.niis.xroad.proxy.core.signature.BatchSigner;
 import org.niis.xroad.signer.client.SignerRpcClient;
-=======
->>>>>>> ed9d53c4
 import org.springframework.stereotype.Component;
 
 import static java.lang.String.format;
@@ -57,14 +53,9 @@
         System.setProperty("xroad.signer.key-configuration-file", format(CONTAINER_FILES_PATH, "etc/xroad/signer/keyconf.xml"));
 
         TestSecurityUtil.initSecurity();
-<<<<<<< HEAD
 
         signerRpcClient = new SignerRpcClient();
         signerRpcClient.init();
-
-        BatchSigner.init(signerRpcClient);
-=======
->>>>>>> ed9d53c4
     }
 
     @Override
