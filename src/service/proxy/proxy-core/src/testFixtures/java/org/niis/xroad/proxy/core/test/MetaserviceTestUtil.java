--- conflicted
+++ resolved
@@ -314,20 +314,6 @@
         }
     }
 
-<<<<<<< HEAD
-=======
-    /**
-     * Clean the database (You are using this from a test, right?)
-     */
-    public static void cleanDB() throws Exception {
-        doInTransaction(session -> {
-            var q = session.createNativeMutationQuery("TRUNCATE SCHEMA public AND COMMIT");
-            q.executeUpdate();
-            return null;
-        });
-    }
-
->>>>>>> 02ac7b95
     /**
      * A builder of SOAP messages as {@link String} or {@link InputStream} for test use.
      */
