/*
 * The MIT License
 * Copyright (c) 2019- Nordic Institute for Interoperability Solutions (NIIS)
 * Copyright (c) 2018 Estonian Information System Authority (RIA),
 * Nordic Institute for Interoperability Solutions (NIIS), Population Register Centre (VRK)
 * Copyright (c) 2015-2017 Estonian Information System Authority (RIA), Population Register Centre (VRK)
 *
 * Permission is hereby granted, free of charge, to any person obtaining a copy
 * of this software and associated documentation files (the "Software"), to deal
 * in the Software without restriction, including without limitation the rights
 * to use, copy, modify, merge, publish, distribute, sublicense, and/or sell
 * copies of the Software, and to permit persons to whom the Software is
 * furnished to do so, subject to the following conditions:
 *
 * The above copyright notice and this permission notice shall be included in
 * all copies or substantial portions of the Software.
 *
 * THE SOFTWARE IS PROVIDED "AS IS", WITHOUT WARRANTY OF ANY KIND, EXPRESS OR
 * IMPLIED, INCLUDING BUT NOT LIMITED TO THE WARRANTIES OF MERCHANTABILITY,
 * FITNESS FOR A PARTICULAR PURPOSE AND NONINFRINGEMENT. IN NO EVENT SHALL THE
 * AUTHORS OR COPYRIGHT HOLDERS BE LIABLE FOR ANY CLAIM, DAMAGES OR OTHER
 * LIABILITY, WHETHER IN AN ACTION OF CONTRACT, TORT OR OTHERWISE, ARISING FROM,
 * OUT OF OR IN CONNECTION WITH THE SOFTWARE OR THE USE OR OTHER DEALINGS IN
 * THE SOFTWARE.
 */
package org.niis.xroad.proxy.core.clientproxy;

import ee.ria.xroad.common.CodedException;
import ee.ria.xroad.common.identifier.ClientId;
import ee.ria.xroad.common.identifier.ServiceId;

import jakarta.enterprise.context.ApplicationScoped;
import lombok.RequiredArgsConstructor;
import lombok.extern.slf4j.Slf4j;
import org.apache.commons.lang3.ArrayUtils;
import org.apache.http.protocol.HttpContext;
import org.bouncycastle.cert.ocsp.OCSPResp;
import org.niis.xroad.globalconf.GlobalConfProvider;
import org.niis.xroad.globalconf.cert.CertChain;
import org.niis.xroad.globalconf.impl.cert.CertChainFactory;
import org.niis.xroad.globalconf.impl.cert.CertHelper;
import org.niis.xroad.keyconf.KeyConfProvider;
import org.niis.xroad.proxy.core.util.CertHashBasedOcspResponderClient;

import javax.net.ssl.SSLPeerUnverifiedException;
import javax.net.ssl.SSLSession;

import java.net.URI;
import java.security.cert.X509Certificate;
import java.util.ArrayList;
import java.util.Arrays;
import java.util.List;

import static ee.ria.xroad.common.ErrorCodes.X_INTERNAL_ERROR;
import static ee.ria.xroad.common.ErrorCodes.X_SSL_AUTH_FAILED;
import static ee.ria.xroad.common.ErrorCodes.translateException;

/**
 * This class is responsible for verifying the server proxy SSL certificate.
 * Since we need to know the provider name used when making request to the
 * server proxy, we cannot verify the server certificate directly in the
 * AuthTrustManager, because it is impossible to relate the provider name
 * to the current SSL session in the AuthTrustManager.
 * <p>
 * Instead, in the AuthTrustManager, we declare that the server is trusted
 * but then use a RequestInterceptor that will be called after the
 * SSL handshake takes place. We can then retrieve the provider name from
 * the HttpContext (stored there previously by the MultipartSender) and
 * the peer certificates and do the validation of the certificate.
 */
@Slf4j
@RequiredArgsConstructor
@ApplicationScoped
public class AuthTrustVerifier {

    public static final String ID_PROVIDERNAME = "request.providerName";

<<<<<<< HEAD
    private final CertHashBasedOcspResponderClient certHashBasedOcspResponderClient;
=======
    private final GlobalConfProvider globalConfProvider;
>>>>>>> e55268e9
    private final KeyConfProvider keyConfProvider;
    private final CertHelper certHelper;

    void verify(HttpContext context, SSLSession sslSession,
                URI selectedAddress) {
        log.debug("verify()");

        ServiceId service = (ServiceId) context.getAttribute(ID_PROVIDERNAME);
        if (service == null) {
            throw new CodedException(X_SSL_AUTH_FAILED,
                    "Could not get provider name from context");
        }

        X509Certificate[] certs = getPeerCertificates(sslSession);
        if (certs.length == 0) {
            throw new CodedException(X_SSL_AUTH_FAILED,
                    "Could not get peer certificates from context");
        }

        try {
            verifyAuthCert(service.getClientId(), certs, selectedAddress);
        } catch (Exception e) {
            throw translateException(e);
        }
    }

    private void verifyAuthCert(ClientId serviceProvider,
                                X509Certificate[] certs, URI address) throws Exception {
        CertChain chain;
        List<OCSPResp> ocspResponses;
        try {
            List<X509Certificate> additionalCerts = Arrays.asList(ArrayUtils.subarray(certs, 1, certs.length));
            chain = CertChainFactory.create(serviceProvider.getXRoadInstance(),
                    globalConfProvider.getCaCert(serviceProvider.getXRoadInstance(), certs[0]),
                    certs[0], additionalCerts);
            ocspResponses = getOcspResponses(
                    chain.getAllCertsWithoutTrustedRoot(), address.getHost());
        } catch (CodedException e) {
            throw e.withPrefix(X_SSL_AUTH_FAILED);
        }

        certHelper.verifyAuthCert(chain, ocspResponses, serviceProvider);
    }

    /**
     * Gets OCSP responses for each certificate in the chain. If the OCSP
     * response is not locally available (cached), it will be retrieved
     * from the internal OCSP responder that is located at the given address.
     */
    private List<OCSPResp> getOcspResponses(
            List<X509Certificate> chain, String address) throws Exception {
        List<X509Certificate> certs = new ArrayList<>();
        List<OCSPResp> responses = new ArrayList<>();

        // Check for locally available OCSP responses
        for (X509Certificate cert : chain) {
            OCSPResp response = null;
            try {
                // Do we have a cached OCSP response for that cert?
                log.trace("get ocsp response from key conf");
                response = keyConfProvider.getOcspResponse(cert);
                log.trace("ocsp response from key conf: {}", response);
            } catch (CodedException e) {
                // Log it and continue; only thrown if the response could
                // not be loaded from a file -- not important to us here.
                log.warn("Cached OCSP response could not be found", e);
            }

            if (response != null) {
                responses.add(response);
            } else {
                // Did not find response locally, add the hash to be retrieved
                // from server.
                certs.add(cert);
            }
        }

        // Retrieve OCSP responses for those certs whose responses
        // are not locally available, from ServerProxy
        if (!certs.isEmpty()) {
            log.trace("number of certs that still need ocsp responses: {}", certs.size());
            responses.addAll(getAndCacheOcspResponses(certs, address));
        } else {
            log.trace("all the certs have ocsp responses");
        }

        return responses;
    }

    /**
     * Sends the GET request with all cert hashes which need OCSP responses.
     */
    private List<OCSPResp> getAndCacheOcspResponses(List<X509Certificate> certs, String address) throws Exception {
        List<OCSPResp> receivedResponses;
        try {
            log.trace("get ocsp responses from server {}", address);
            receivedResponses = certHashBasedOcspResponderClient.getOcspResponsesFromServer(address, certs);
        } catch (Exception e) {
            throw new CodedException(X_INTERNAL_ERROR, e);
        }

        // Did we get OCSP response for each cert?
        if (receivedResponses.size() != certs.size()) {
            throw new CodedException(X_INTERNAL_ERROR,
                    "Could not get all OCSP responses from server "
                            + "(expected %s, but got %s)",
                    certs.size(), receivedResponses.size());
        }

        // Cache the responses locally
        log.trace("got ocsp responses, setting them to key conf");
        keyConfProvider.setOcspResponses(certs, receivedResponses);

        return receivedResponses;
    }

    private static X509Certificate[] getPeerCertificates(SSLSession session) {
        if (session == null) {
            throw new CodedException(X_SSL_AUTH_FAILED, "No TLS session");
        }

        try {
            // Note: assuming X509-based auth
            return (X509Certificate[]) session.getPeerCertificates();
        } catch (SSLPeerUnverifiedException e) {
            throw new CodedException(X_SSL_AUTH_FAILED, e, "Service provider did not provide TLS certificate");
        }
    }

}<|MERGE_RESOLUTION|>--- conflicted
+++ resolved
@@ -75,11 +75,8 @@
 
     public static final String ID_PROVIDERNAME = "request.providerName";
 
-<<<<<<< HEAD
     private final CertHashBasedOcspResponderClient certHashBasedOcspResponderClient;
-=======
     private final GlobalConfProvider globalConfProvider;
->>>>>>> e55268e9
     private final KeyConfProvider keyConfProvider;
     private final CertHelper certHelper;
 
