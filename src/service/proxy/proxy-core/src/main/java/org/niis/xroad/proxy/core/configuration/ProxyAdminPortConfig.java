--- conflicted
+++ resolved
@@ -25,16 +25,6 @@
  */
 package org.niis.xroad.proxy.core.configuration;
 
-<<<<<<< HEAD
-=======
-import ee.ria.xroad.common.AddOnStatusDiagnostics;
-import ee.ria.xroad.common.BackupEncryptionStatusDiagnostics;
-import ee.ria.xroad.common.DiagnosticsErrorCodes;
-import ee.ria.xroad.common.DiagnosticsUtils;
-import ee.ria.xroad.common.MessageLogEncryptionStatusDiagnostics;
-import ee.ria.xroad.common.PortNumbers;
-import ee.ria.xroad.common.ProxyMemory;
->>>>>>> b3173be4
 import ee.ria.xroad.common.util.AdminPort;
 import ee.ria.xroad.common.util.RequestWrapper;
 import ee.ria.xroad.common.util.ResponseWrapper;
@@ -66,63 +56,12 @@
         return adminPort;
     }
 
-<<<<<<< HEAD
     public void dispose(@Disposes AdminPort adminPort) {
         try {
             adminPort.destroy();
         } catch (Exception e) {
             log.error("Error while stopping admin port", e);
         }
-=======
-    private void addAddOnStatusHandler(AdminPort adminPort) {
-        adminPort.addHandler("/addonstatus", new AdminPort.SynchronousCallback() {
-            @Override
-            public void handle(RequestWrapper request, ResponseWrapper response) {
-                writeJsonResponse(addOnStatus, response);
-            }
-        });
-    }
-
-    private void addBackupEncryptionStatus(AdminPort adminPort) {
-        adminPort.addHandler("/backup-encryption-status", new AdminPort.SynchronousCallback() {
-            @Override
-            public void handle(RequestWrapper request, ResponseWrapper response) {
-                writeJsonResponse(backupEncryptionStatusDiagnostics, response);
-            }
-        });
-    }
-
-    private void addMessageLogEncryptionStatus(AdminPort adminPort) {
-        adminPort.addHandler("/message-log-encryption-status", new AdminPort.SynchronousCallback() {
-            @Override
-            public void handle(RequestWrapper request, ResponseWrapper response) {
-                writeJsonResponse(messageLogEncryptionStatusDiagnostics, response);
-            }
-        });
-    }
-
-    private void addMemoryUsageHandler(AdminPort adminPort) {
-        adminPort.addHandler("/memory-usage", new AdminPort.SynchronousCallback() {
-            @Override
-            public void handle(RequestWrapper request, ResponseWrapper response) {
-                ProxyMemory proxyMemory = ProxyMemory.get();
-                writeJsonResponse(proxyMemory, response);
-            }
-        });
-    }
-
-    private void addClearCacheHandler(AdminPort adminPort, ServerConfProvider serverConfProvider) {
-        adminPort.addHandler("/clearconfcache", new AdminPort.SynchronousCallback() {
-            @Override
-            public void handle(RequestWrapper request, ResponseWrapper response) {
-                serverConfProvider.clearCache();
-                try (var pw = new PrintWriter(response.getOutputStream())) {
-                    response.setContentType(MimeTypes.Type.APPLICATION_JSON_UTF_8);
-                    pw.println("Configuration cache cleared");
-                }
-            }
-        });
->>>>>>> b3173be4
     }
 
     private void addMaintenanceHandler(AdminPort adminPort, HealthCheckPort healthCheckPort) {
