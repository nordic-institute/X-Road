/*
 * The MIT License
 * Copyright (c) 2019- Nordic Institute for Interoperability Solutions (NIIS)
 * Copyright (c) 2018 Estonian Information System Authority (RIA),
 * Nordic Institute for Interoperability Solutions (NIIS), Population Register Centre (VRK)
 * Copyright (c) 2015-2017 Estonian Information System Authority (RIA), Population Register Centre (VRK)
 *
 * Permission is hereby granted, free of charge, to any person obtaining a copy
 * of this software and associated documentation files (the "Software"), to deal
 * in the Software without restriction, including without limitation the rights
 * to use, copy, modify, merge, publish, distribute, sublicense, and/or sell
 * copies of the Software, and to permit persons to whom the Software is
 * furnished to do so, subject to the following conditions:
 *
 * The above copyright notice and this permission notice shall be included in
 * all copies or substantial portions of the Software.
 *
 * THE SOFTWARE IS PROVIDED "AS IS", WITHOUT WARRANTY OF ANY KIND, EXPRESS OR
 * IMPLIED, INCLUDING BUT NOT LIMITED TO THE WARRANTIES OF MERCHANTABILITY,
 * FITNESS FOR A PARTICULAR PURPOSE AND NONINFRINGEMENT. IN NO EVENT SHALL THE
 * AUTHORS OR COPYRIGHT HOLDERS BE LIABLE FOR ANY CLAIM, DAMAGES OR OTHER
 * LIABILITY, WHETHER IN AN ACTION OF CONTRACT, TORT OR OTHERWISE, ARISING FROM,
 * OUT OF OR IN CONNECTION WITH THE SOFTWARE OR THE USE OR OTHER DEALINGS IN
 * THE SOFTWARE.
 */
package org.niis.xroad.proxy.core.configuration;

import ee.ria.xroad.common.AddOnStatusDiagnostics;
import ee.ria.xroad.common.messagelog.AbstractLogManager;

import io.quarkus.runtime.Startup;
import jakarta.enterprise.context.ApplicationScoped;
import jakarta.enterprise.inject.Disposes;
import org.niis.xroad.proxy.core.ProxyProperties;
import org.niis.xroad.proxy.core.healthcheck.HealthCheckPort;
import org.niis.xroad.proxy.core.healthcheck.HealthCheckPortImpl;
import org.niis.xroad.proxy.core.healthcheck.HealthChecks;
import org.niis.xroad.proxy.core.healthcheck.NoopHealthCheckPort;
import org.niis.xroad.proxy.core.messagelog.NullLogManager;

public class ProxyDiagnosticsConfig {

<<<<<<< HEAD
    @Bean
    BackupEncryptionStatusDiagnostics backupEncryptionStatusDiagnostics() {
        return new BackupEncryptionStatusDiagnostics(
                SystemProperties.isBackupEncryptionEnabled(),
                getBackupEncryptionKeyIds());
    }

    @Bean
    AddOnStatusDiagnostics addOnStatusDiagnostics(@Qualifier("messageLogEnabledStatus") Boolean messageLogEnabledStatus,
                                                  @Qualifier("opMonitoringEnabledStatus") Boolean opMonitoringEnabledStatus) {
        return new AddOnStatusDiagnostics(messageLogEnabledStatus, opMonitoringEnabledStatus);
=======
    @ApplicationScoped
    AddOnStatusDiagnostics addOnStatusDiagnostics(AbstractLogManager logManager) {
        return new AddOnStatusDiagnostics(NullLogManager.class != logManager.getClass());
>>>>>>> c2462b31
    }

    @ApplicationScoped
    static class HealthCheckPortInitializer {

        @ApplicationScoped
        @Startup
        HealthCheckPort healthCheckPort(ProxyProperties proxyProperties,
                                        HealthChecks healthChecks) throws Exception {
            if (proxyProperties.healthCheckPort() > 0) {
                HealthCheckPortImpl healthCheckPort = new HealthCheckPortImpl(healthChecks, proxyProperties);
                healthCheckPort.init();
                return healthCheckPort;
            } else {
                return new NoopHealthCheckPort();
            }
        }

        public void dispose(@Disposes HealthCheckPort healthCheckPort) throws Exception {
            if (healthCheckPort instanceof HealthCheckPortImpl impl) {
                impl.destroy();
            }
        }
    }

}<|MERGE_RESOLUTION|>--- conflicted
+++ resolved
@@ -40,23 +40,9 @@
 
 public class ProxyDiagnosticsConfig {
 
-<<<<<<< HEAD
-    @Bean
-    BackupEncryptionStatusDiagnostics backupEncryptionStatusDiagnostics() {
-        return new BackupEncryptionStatusDiagnostics(
-                SystemProperties.isBackupEncryptionEnabled(),
-                getBackupEncryptionKeyIds());
-    }
-
-    @Bean
-    AddOnStatusDiagnostics addOnStatusDiagnostics(@Qualifier("messageLogEnabledStatus") Boolean messageLogEnabledStatus,
-                                                  @Qualifier("opMonitoringEnabledStatus") Boolean opMonitoringEnabledStatus) {
-        return new AddOnStatusDiagnostics(messageLogEnabledStatus, opMonitoringEnabledStatus);
-=======
     @ApplicationScoped
     AddOnStatusDiagnostics addOnStatusDiagnostics(AbstractLogManager logManager) {
         return new AddOnStatusDiagnostics(NullLogManager.class != logManager.getClass());
->>>>>>> c2462b31
     }
 
     @ApplicationScoped
