--- conflicted
+++ resolved
@@ -32,18 +32,9 @@
 import io.smallrye.config.WithName;
 import jakarta.enterprise.context.ApplicationScoped;
 import lombok.extern.slf4j.Slf4j;
-<<<<<<< HEAD
 import org.niis.xroad.common.rpc.RpcServerProperties;
 import org.niis.xroad.common.rpc.credentials.RpcCredentialsConfigurer;
 import org.niis.xroad.common.rpc.server.RpcServer;
-=======
-import org.niis.xroad.common.rpc.client.RpcChannelFactory;
-import org.niis.xroad.common.rpc.credentials.RpcCredentialsConfigurer;
-import org.niis.xroad.common.rpc.server.RpcServer;
-import org.niis.xroad.common.rpc.spring.SpringRpcConfig;
-import org.niis.xroad.confclient.rpc.ConfClientRpcChannelProperties;
-import org.niis.xroad.confclient.rpc.ConfClientRpcClient;
->>>>>>> e55268e9
 import org.niis.xroad.proxy.core.addon.AddOn;
 import org.niis.xroad.proxy.core.admin.AdminService;
 import org.niis.xroad.signer.client.SignerRpcClient;
@@ -94,7 +85,6 @@
         int port();
     }
 
-<<<<<<< HEAD
     // todo will be removed after signer migration
     @ApplicationScoped
     SignerRpcClient signerRpcClient() throws Exception {
@@ -103,7 +93,7 @@
         return signerRpcClient;
     }
 
-=======
+
     @Bean
     ConfClientRpcClient confClientRpcClient(RpcChannelFactory rpcChannelFactory, ConfClientRpcChannelProperties channelProperties) {
         return new ConfClientRpcClient(rpcChannelFactory, channelProperties);
@@ -130,10 +120,4 @@
         };
     }
 
-//    @Bean
-//    @Deprecated
-//    GlobalConfProperties springCommonGlobalConfProperties() {
-//        return new SpringGlobalConfConfig.SpringCommonGlobalConfProperties();
-//    }
->>>>>>> e55268e9
 }