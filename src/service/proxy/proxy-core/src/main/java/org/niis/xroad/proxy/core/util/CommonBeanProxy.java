/*
 * The MIT License
 * Copyright (c) 2019- Nordic Institute for Interoperability Solutions (NIIS)
 * Copyright (c) 2018 Estonian Information System Authority (RIA),
 * Nordic Institute for Interoperability Solutions (NIIS), Population Register Centre (VRK)
 * Copyright (c) 2015-2017 Estonian Information System Authority (RIA), Population Register Centre (VRK)
 *
 * Permission is hereby granted, free of charge, to any person obtaining a copy
 * of this software and associated documentation files (the "Software"), to deal
 * in the Software without restriction, including without limitation the rights
 * to use, copy, modify, merge, publish, distribute, sublicense, and/or sell
 * copies of the Software, and to permit persons to whom the Software is
 * furnished to do so, subject to the following conditions:
 *
 * The above copyright notice and this permission notice shall be included in
 * all copies or substantial portions of the Software.
 *
 * THE SOFTWARE IS PROVIDED "AS IS", WITHOUT WARRANTY OF ANY KIND, EXPRESS OR
 * IMPLIED, INCLUDING BUT NOT LIMITED TO THE WARRANTIES OF MERCHANTABILITY,
 * FITNESS FOR A PARTICULAR PURPOSE AND NONINFRINGEMENT. IN NO EVENT SHALL THE
 * AUTHORS OR COPYRIGHT HOLDERS BE LIABLE FOR ANY CLAIM, DAMAGES OR OTHER
 * LIABILITY, WHETHER IN AN ACTION OF CONTRACT, TORT OR OTHERWISE, ARISING FROM,
 * OUT OF OR IN CONNECTION WITH THE SOFTWARE OR THE USE OR OTHER DEALINGS IN
 * THE SOFTWARE.
 */
package org.niis.xroad.proxy.core.util;

import jakarta.enterprise.context.ApplicationScoped;
import lombok.Getter;
import lombok.RequiredArgsConstructor;
import org.niis.xroad.globalconf.GlobalConfProvider;
import org.niis.xroad.globalconf.impl.cert.CertHelper;
import org.niis.xroad.keyconf.KeyConfProvider;
import org.niis.xroad.proxy.core.conf.SigningCtxProvider;
import org.niis.xroad.serverconf.ServerConfProvider;

/**
 * This is a "temporary" class that is used to simplify bean management in classes which were not originally designed to use DI pattern.
 *
 * @deprecated Use only for temporary purposes. This class will be removed in the future.
 */
@Deprecated
@RequiredArgsConstructor
@ApplicationScoped
@Getter
public class CommonBeanProxy {
<<<<<<< HEAD
    private final GlobalConfProvider globalConfProvider;
    private final ServerConfProvider serverConfProvider;
    private final KeyConfProvider keyConfProvider;
    private final SigningCtxProvider signingCtxProvider;
    private final CertChainFactory certChainFactory;
    private final CertHelper certHelper;
=======
    public final GlobalConfProvider globalConfProvider;
    public final ServerConfProvider serverConfProvider;
    public final KeyConfProvider keyConfProvider;
    public final SigningCtxProvider signingCtxProvider;
    public final CertHelper certHelper;
>>>>>>> e55268e9
}<|MERGE_RESOLUTION|>--- conflicted
+++ resolved
@@ -44,18 +44,9 @@
 @ApplicationScoped
 @Getter
 public class CommonBeanProxy {
-<<<<<<< HEAD
     private final GlobalConfProvider globalConfProvider;
     private final ServerConfProvider serverConfProvider;
     private final KeyConfProvider keyConfProvider;
     private final SigningCtxProvider signingCtxProvider;
-    private final CertChainFactory certChainFactory;
     private final CertHelper certHelper;
-=======
-    public final GlobalConfProvider globalConfProvider;
-    public final ServerConfProvider serverConfProvider;
-    public final KeyConfProvider keyConfProvider;
-    public final SigningCtxProvider signingCtxProvider;
-    public final CertHelper certHelper;
->>>>>>> e55268e9
 }