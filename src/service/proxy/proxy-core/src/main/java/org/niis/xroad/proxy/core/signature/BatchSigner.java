--- conflicted
+++ resolved
@@ -36,12 +36,7 @@
 import lombok.Getter;
 import lombok.RequiredArgsConstructor;
 import lombok.extern.slf4j.Slf4j;
-<<<<<<< HEAD
 import org.niis.xroad.signer.client.SignerRpcClient;
-import org.springframework.beans.factory.DisposableBean;
-=======
-import org.niis.xroad.signer.client.SignerProxy;
->>>>>>> ed9d53c4
 
 import java.security.cert.X509Certificate;
 import java.util.ArrayList;
@@ -69,35 +64,18 @@
  * chain is produced for each request.
  */
 @Slf4j
-<<<<<<< HEAD
 @RequiredArgsConstructor
-public class BatchSigner implements DisposableBean {
+public class BatchSigner implements MessageSigner {
 
     private static final int TIMEOUT_MILLIS = SystemProperties.getSignerClientTimeout();
 
     private final SignerRpcClient signerRpcClient;
-    private static BatchSigner instance;
 
     private final Map<String, WorkerImpl> workers = new ConcurrentHashMap<>();
 
-    public static BatchSigner init(SignerRpcClient signerRpcClient) {
-        instance = new BatchSigner(signerRpcClient);
-        return instance;
-    }
-
-    @Override
-=======
-public class BatchSigner implements MessageSigner {
-
-    private static final int TIMEOUT_MILLIS = SystemProperties.getSignerClientTimeout();
-
-    private final Map<String, WorkerImpl> workers = new ConcurrentHashMap<>();
-
     @PreDestroy
->>>>>>> ed9d53c4
     public void destroy() {
         workers.values().forEach(WorkerImpl::stop);
-
     }
 
     /**
