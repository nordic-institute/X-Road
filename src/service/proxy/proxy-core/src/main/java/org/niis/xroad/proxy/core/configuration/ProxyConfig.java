/*
 * The MIT License
 * Copyright (c) 2019- Nordic Institute for Interoperability Solutions (NIIS)
 * Copyright (c) 2018 Estonian Information System Authority (RIA),
 * Nordic Institute for Interoperability Solutions (NIIS), Population Register Centre (VRK)
 * Copyright (c) 2015-2017 Estonian Information System Authority (RIA), Population Register Centre (VRK)
 *
 * Permission is hereby granted, free of charge, to any person obtaining a copy
 * of this software and associated documentation files (the "Software"), to deal
 * in the Software without restriction, including without limitation the rights
 * to use, copy, modify, merge, publish, distribute, sublicense, and/or sell
 * copies of the Software, and to permit persons to whom the Software is
 * furnished to do so, subject to the following conditions:
 *
 * The above copyright notice and this permission notice shall be included in
 * all copies or substantial portions of the Software.
 *
 * THE SOFTWARE IS PROVIDED "AS IS", WITHOUT WARRANTY OF ANY KIND, EXPRESS OR
 * IMPLIED, INCLUDING BUT NOT LIMITED TO THE WARRANTIES OF MERCHANTABILITY,
 * FITNESS FOR A PARTICULAR PURPOSE AND NONINFRINGEMENT. IN NO EVENT SHALL THE
 * AUTHORS OR COPYRIGHT HOLDERS BE LIABLE FOR ANY CLAIM, DAMAGES OR OTHER
 * LIABILITY, WHETHER IN AN ACTION OF CONTRACT, TORT OR OTHERWISE, ARISING FROM,
 * OUT OF OR IN CONNECTION WITH THE SOFTWARE OR THE USE OR OTHER DEALINGS IN
 * THE SOFTWARE.
 */
package org.niis.xroad.proxy.core.configuration;

import io.quarkus.runtime.Startup;
import jakarta.enterprise.context.ApplicationScoped;
import org.niis.xroad.globalconf.GlobalConfProvider;
<<<<<<< HEAD
import org.niis.xroad.globalconf.GlobalConfSource;
import org.niis.xroad.globalconf.impl.FileSystemGlobalConfSource;
import org.niis.xroad.globalconf.impl.GlobalConfImpl;
import org.niis.xroad.globalconf.impl.cert.CertChainFactory;
import org.niis.xroad.globalconf.impl.cert.CertHelper;
=======
import org.niis.xroad.globalconf.impl.cert.CertHelper;
import org.niis.xroad.globalconf.spring.SpringGlobalConfConfig;
>>>>>>> e55268e9
import org.niis.xroad.keyconf.KeyConfProvider;
import org.niis.xroad.keyconf.impl.CachingKeyConfImpl;
import org.niis.xroad.opmonitor.api.AbstractOpMonitoringBuffer;
import org.niis.xroad.proxy.core.opmonitoring.OpMonitoring;
import org.niis.xroad.serverconf.ServerConfProperties;
import org.niis.xroad.serverconf.ServerConfProvider;
import org.niis.xroad.serverconf.impl.ServerConfFactory;
import org.niis.xroad.signer.client.SignerRpcClient;

<<<<<<< HEAD
import static ee.ria.xroad.common.SystemProperties.getConfigurationPath;

public class ProxyConfig {
=======
@Import({
        ProxyRpcConfig.class,
        ProxyAdminPortConfig.class,
        ProxyAddonConfig.class,
        ProxyDiagnosticsConfig.class,
        ProxyJobConfig.class,
        ProxyMessageLogConfig.class,
        SpringGlobalConfConfig.class,
        ServerConfBeanConfig.class,
})
@Configuration
public class ProxyConfig {

    @Bean
    MessageSigner messageSigner(SignerRpcClient signerRpcClient) {
        return new BatchSigner(signerRpcClient);
    }

    @Bean
    SigningCtxProvider signingCtxProvider(GlobalConfProvider globalConfProvider, KeyConfProvider keyConfProvider,
                                          MessageSigner messageSigner) {
        return new SigningCtxProviderImpl(globalConfProvider, keyConfProvider, messageSigner);
    }

    @Bean
    CommonBeanProxy commonBeanProxy(GlobalConfProvider globalConfProvider,
                                    KeyConfProvider keyConfProvider,
                                    SigningCtxProvider signingCtxProvider,
                                    ServerConfProvider serverConfProvider,
                                    CertHelper certHelper) {
        return new CommonBeanProxy(globalConfProvider, serverConfProvider, keyConfProvider, signingCtxProvider,
                certHelper);
    }

    @Bean
    ClientProxy clientProxy(CommonBeanProxy commonBeanProxy,
                            GlobalConfProvider globalConfProvider,
                            KeyConfProvider keyConfProvider,
                            ServerConfProvider serverConfProvider,
                            AuthTrustVerifier authTrustVerifier) throws Exception {
        return new ClientProxy(commonBeanProxy, globalConfProvider, keyConfProvider, serverConfProvider, authTrustVerifier);
    }
>>>>>>> e55268e9

    @ApplicationScoped
    CertHelper certHelper(GlobalConfProvider globalConfProvider) {
        return new CertHelper(globalConfProvider);
    }

<<<<<<< HEAD
    @ApplicationScoped
    CertChainFactory certChainFactory(GlobalConfProvider globalConfProvider) {
        return new CertChainFactory(globalConfProvider);
    }

    @ApplicationScoped
    @Startup
    AbstractOpMonitoringBuffer opMonitoringBuffer(ServerConfProvider serverConfProvider) throws Exception {
        return OpMonitoring.init(serverConfProvider);
=======
    @Bean
    AuthTrustVerifier authTrustVerifier(GlobalConfProvider globalConfProvider, KeyConfProvider keyConfProvider, CertHelper certHelper) {
        return new AuthTrustVerifier(globalConfProvider, keyConfProvider, certHelper);
>>>>>>> e55268e9
    }

    @ApplicationScoped
    KeyConfProvider keyConfProvider(GlobalConfProvider globalConfProvider, ServerConfProvider serverConfProvider,
                                    SignerRpcClient signerRpcClient) throws Exception {
        return CachingKeyConfImpl.newInstance(globalConfProvider, serverConfProvider, signerRpcClient);
    }

    @ApplicationScoped
        // todo: will be removed after globalconf updates
    GlobalConfSource globalConfSource() {
        var source = new FileSystemGlobalConfSource(getConfigurationPath());
        source.afterPropertiesSet();
        return source;
    }

    @ApplicationScoped
        // todo: will be removed after globalconf updates
    GlobalConfProvider globalConfProvider(GlobalConfSource source) {
        return new GlobalConfImpl(source);
    }

    @ApplicationScoped
    ServerConfProvider serverConfProvider(ServerConfProperties serverConfProperties, GlobalConfProvider globalConfProvider) {
        return ServerConfFactory.create(globalConfProvider, serverConfProperties.cachePeriod()); //, databaseCtx);
    }

}<|MERGE_RESOLUTION|>--- conflicted
+++ resolved
@@ -28,16 +28,8 @@
 import io.quarkus.runtime.Startup;
 import jakarta.enterprise.context.ApplicationScoped;
 import org.niis.xroad.globalconf.GlobalConfProvider;
-<<<<<<< HEAD
-import org.niis.xroad.globalconf.GlobalConfSource;
-import org.niis.xroad.globalconf.impl.FileSystemGlobalConfSource;
-import org.niis.xroad.globalconf.impl.GlobalConfImpl;
 import org.niis.xroad.globalconf.impl.cert.CertChainFactory;
 import org.niis.xroad.globalconf.impl.cert.CertHelper;
-=======
-import org.niis.xroad.globalconf.impl.cert.CertHelper;
-import org.niis.xroad.globalconf.spring.SpringGlobalConfConfig;
->>>>>>> e55268e9
 import org.niis.xroad.keyconf.KeyConfProvider;
 import org.niis.xroad.keyconf.impl.CachingKeyConfImpl;
 import org.niis.xroad.opmonitor.api.AbstractOpMonitoringBuffer;
@@ -47,61 +39,13 @@
 import org.niis.xroad.serverconf.impl.ServerConfFactory;
 import org.niis.xroad.signer.client.SignerRpcClient;
 
-<<<<<<< HEAD
-import static ee.ria.xroad.common.SystemProperties.getConfigurationPath;
-
 public class ProxyConfig {
-=======
-@Import({
-        ProxyRpcConfig.class,
-        ProxyAdminPortConfig.class,
-        ProxyAddonConfig.class,
-        ProxyDiagnosticsConfig.class,
-        ProxyJobConfig.class,
-        ProxyMessageLogConfig.class,
-        SpringGlobalConfConfig.class,
-        ServerConfBeanConfig.class,
-})
-@Configuration
-public class ProxyConfig {
-
-    @Bean
-    MessageSigner messageSigner(SignerRpcClient signerRpcClient) {
-        return new BatchSigner(signerRpcClient);
-    }
-
-    @Bean
-    SigningCtxProvider signingCtxProvider(GlobalConfProvider globalConfProvider, KeyConfProvider keyConfProvider,
-                                          MessageSigner messageSigner) {
-        return new SigningCtxProviderImpl(globalConfProvider, keyConfProvider, messageSigner);
-    }
-
-    @Bean
-    CommonBeanProxy commonBeanProxy(GlobalConfProvider globalConfProvider,
-                                    KeyConfProvider keyConfProvider,
-                                    SigningCtxProvider signingCtxProvider,
-                                    ServerConfProvider serverConfProvider,
-                                    CertHelper certHelper) {
-        return new CommonBeanProxy(globalConfProvider, serverConfProvider, keyConfProvider, signingCtxProvider,
-                certHelper);
-    }
-
-    @Bean
-    ClientProxy clientProxy(CommonBeanProxy commonBeanProxy,
-                            GlobalConfProvider globalConfProvider,
-                            KeyConfProvider keyConfProvider,
-                            ServerConfProvider serverConfProvider,
-                            AuthTrustVerifier authTrustVerifier) throws Exception {
-        return new ClientProxy(commonBeanProxy, globalConfProvider, keyConfProvider, serverConfProvider, authTrustVerifier);
-    }
->>>>>>> e55268e9
 
     @ApplicationScoped
     CertHelper certHelper(GlobalConfProvider globalConfProvider) {
         return new CertHelper(globalConfProvider);
     }
 
-<<<<<<< HEAD
     @ApplicationScoped
     CertChainFactory certChainFactory(GlobalConfProvider globalConfProvider) {
         return new CertChainFactory(globalConfProvider);
@@ -111,11 +55,6 @@
     @Startup
     AbstractOpMonitoringBuffer opMonitoringBuffer(ServerConfProvider serverConfProvider) throws Exception {
         return OpMonitoring.init(serverConfProvider);
-=======
-    @Bean
-    AuthTrustVerifier authTrustVerifier(GlobalConfProvider globalConfProvider, KeyConfProvider keyConfProvider, CertHelper certHelper) {
-        return new AuthTrustVerifier(globalConfProvider, keyConfProvider, certHelper);
->>>>>>> e55268e9
     }
 
     @ApplicationScoped
@@ -125,20 +64,6 @@
     }
 
     @ApplicationScoped
-        // todo: will be removed after globalconf updates
-    GlobalConfSource globalConfSource() {
-        var source = new FileSystemGlobalConfSource(getConfigurationPath());
-        source.afterPropertiesSet();
-        return source;
-    }
-
-    @ApplicationScoped
-        // todo: will be removed after globalconf updates
-    GlobalConfProvider globalConfProvider(GlobalConfSource source) {
-        return new GlobalConfImpl(source);
-    }
-
-    @ApplicationScoped
     ServerConfProvider serverConfProvider(ServerConfProperties serverConfProperties, GlobalConfProvider globalConfProvider) {
         return ServerConfFactory.create(globalConfProvider, serverConfProperties.cachePeriod()); //, databaseCtx);
     }
