--- conflicted
+++ resolved
@@ -65,13 +65,8 @@
 public class ProxyConfig {
 
     @Bean
-<<<<<<< HEAD
-    BatchSigner batchSigner(SignerRpcClient signerRpcClient) {
-        return BatchSigner.init(signerRpcClient);
-=======
-    MessageSigner messageSigner() {
-        return new BatchSigner();
->>>>>>> ed9d53c4
+    MessageSigner messageSigner(SignerRpcClient signerRpcClient) {
+        return new BatchSigner(signerRpcClient);
     }
 
     @Bean
