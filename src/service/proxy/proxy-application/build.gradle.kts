--- conflicted
+++ resolved
@@ -1,15 +1,16 @@
-
 plugins {
   id("xroad.java-conventions")
   id("xroad.java-exec-conventions")
-//  id("xroad.quarkus-application-conventions")
-//  alias(libs.plugins.quarkus)
-  id("io.quarkus")
+  id("xroad.quarkus-application-conventions")
 }
-<<<<<<< HEAD
-val buildType: String = project.findProperty("buildType")?.toString() ?: "containerized"
-val buildEnv: String = project.findProperty("buildEnv")?.toString() ?: "dev" //TODO default to prod later
-//TODO this is temporary until plugin is chosen
+
+jib {
+  to {
+    image = "${project.property("xroadImageRegistry")}/ss-proxy"
+    tags = setOf("latest")
+  }
+}
+
 quarkus {
   quarkusBuildProperties.putAll(
     buildMap {
@@ -46,37 +47,6 @@
   )
 }
 
-//jib {
-//  to {
-//    image = "${project.property("xroadImageRegistry")}/ss-proxy"
-//    tags = setOf("latest")
-//  }
-//}
-tasks {
-  named("compileJava") {
-    dependsOn("compileQuarkusGeneratedSourcesJava")
-  }
-  test {
-    systemProperty("java.util.logging.manager", "org.jboss.logmanager.LogManager")
-  }
-  jar {
-    enabled = false
-  }
-}
-
-configurations {
-  configureEach {
-    exclude(group = "xml-apis", module = "xml-apis") // This library interferes with Jetty
-=======
-
-jib {
-  to {
-    image = "${project.property("xroadImageRegistry")}/ss-proxy"
-    tags = setOf("latest")
->>>>>>> 01e89c7d
-  }
-}
-
 configurations.configureEach {
   exclude(group = "xml-apis", module = "xml-apis") // This library interferes with Jetty
 }
@@ -98,4 +68,4 @@
   group = "verification"
   logger.warn("WARNING: The 'runProxyTest' task is deprecated and does nothing. It will be removed in the future versions.")
   enabled = false
-}
+}