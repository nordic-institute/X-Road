--- conflicted
+++ resolved
@@ -37,8 +37,6 @@
 import org.mockito.Spy;
 import org.mockito.junit.jupiter.MockitoExtension;
 import org.niis.xroad.common.rpc.client.RpcChannelFactory;
-import org.niis.xroad.common.rpc.credentials.InsecureRpcCredentialsConfigurer;
-import org.niis.xroad.common.rpc.credentials.RpcCredentialsConfigurer;
 import org.niis.xroad.common.rpc.server.RpcServer;
 import org.niis.xroad.monitor.common.MonitorServiceGrpc;
 import org.niis.xroad.monitor.common.StatsReq;
@@ -46,11 +44,6 @@
 import org.niis.xroad.monitor.core.common.SystemMetricNames;
 import org.niis.xroad.proxy.proto.QuarkusProxyRpcChannelProperties;
 
-<<<<<<< HEAD
-import java.io.IOException;
-=======
-import java.time.Clock;
->>>>>>> 3292d5bd
 import java.time.Duration;
 import java.util.Map;
 import java.util.concurrent.TimeUnit;
@@ -105,19 +98,7 @@
     private MetricRegistry metricRegistry = new MetricRegistry();
 
     static {
-<<<<<<< HEAD
-        try {
-            PORT = TestPortUtils.findRandomPort();
-        } catch (IOException e) {
-            throw new RuntimeException(e);
-        }
-=======
         PORT = TestPortUtils.findRandomPort();
-
-        System.setProperty(SystemProperties.ENV_MONITOR_SYSTEM_METRICS_SENSOR_INTERVAL, "1");
-        System.setProperty(SystemProperties.PROXY_GRPC_PORT, String.valueOf(PORT));
-        System.setProperty(SystemProperties.GRPC_INTERNAL_TLS_ENABLED, Boolean.FALSE.toString());
->>>>>>> 3292d5bd
     }
 
     @BeforeAll
