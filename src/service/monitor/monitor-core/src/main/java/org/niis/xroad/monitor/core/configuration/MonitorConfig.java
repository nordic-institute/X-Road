--- conflicted
+++ resolved
@@ -37,12 +37,6 @@
 import org.niis.xroad.common.rpc.credentials.RpcCredentialsConfigurer;
 import org.niis.xroad.common.rpc.server.RpcServer;
 import org.niis.xroad.globalconf.GlobalConfProvider;
-<<<<<<< HEAD
-import org.niis.xroad.globalconf.GlobalConfSource;
-import org.niis.xroad.globalconf.impl.FileSystemGlobalConfSource;
-import org.niis.xroad.globalconf.impl.GlobalConfImpl;
-=======
->>>>>>> e55268e9
 import org.niis.xroad.serverconf.ServerConfProperties;
 import org.niis.xroad.serverconf.ServerConfProvider;
 import org.niis.xroad.serverconf.impl.ServerConfFactory;
@@ -68,12 +62,6 @@
                 }));
         rpcServer.afterPropertiesSet();
         return rpcServer;
-    }
-
-    @ApplicationScoped
-        // todo: will be removed after globalconf updates
-    GlobalConfProvider globalConfProvider(GlobalConfSource source) {
-        return new GlobalConfImpl(source);
     }
 
     @ApplicationScoped
