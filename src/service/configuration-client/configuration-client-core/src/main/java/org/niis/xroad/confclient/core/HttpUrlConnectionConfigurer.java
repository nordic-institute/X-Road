--- conflicted
+++ resolved
@@ -75,16 +75,6 @@
                 httpsConn.setSSLSocketFactory(SSL_SOCKET_FACTORY);
             }
         }
-<<<<<<< HEAD
-        conn.setConnectTimeout(SystemProperties.getConfigurationClientDownloaderConnectTimeout());
-        conn.setReadTimeout(SystemProperties.getConfigurationClientDownloaderReadTimeout());
-    }
-
-    private static boolean isHostNameVerificationEnabled() {
-        return SystemProperties.isConfigurationClientGlobalConfHostnameVerificationEnabled();
-    }
-=======
->>>>>>> 70f8967b
 
         conn.setConnectTimeout(configurationClientProperties.downloaderConnectTimeout());
         conn.setReadTimeout(configurationClientProperties.downloaderReadTimeout());
