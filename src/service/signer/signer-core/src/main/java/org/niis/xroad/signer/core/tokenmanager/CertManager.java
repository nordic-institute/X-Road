--- conflicted
+++ resolved
@@ -287,17 +287,7 @@
                         key.usage());
             }
             try {
-<<<<<<< HEAD
-                try {
-                    tokenKeyWriteService.updateKeyUsage(key.id(), keyUsage);
-                } catch (CodedException signerException) {
-                    throw signerException;
-                } catch (Exception e) {
-                    throw new SignerException(X_INTERNAL_ERROR, "Failed to update key usage for key " + keyId, e);
-                }
-=======
                 updateKeyUsage(key, keyUsage);
->>>>>>> 40ee947d
 
                 final var existingCertRequestOpt = findExistingCertRequest(key, memberId, subjectName);
                 if (existingCertRequestOpt.isPresent()) {
@@ -306,22 +296,7 @@
                     return existingCertReqId;
                 }
 
-<<<<<<< HEAD
-                try {
-                    var certReqId = SignerUtil.randomId();
-                    tokenKeyCertRequestWriteService.save(
-                            key.id(), certReqId, memberId, subjectName, subjectAltName, certificateProfile);
-                    log.info("Added new certificate request [{}] (memberId: {}, subjectId: {}) under key {}",
-                            certReqId, memberId, subjectName, keyId);
-                    return certReqId;
-                } catch (CodedException signerException) {
-                    throw signerException;
-                } catch (Exception e) {
-                    throw new SignerException(X_INTERNAL_ERROR, "Failed to add certificate request for key " + keyId, e);
-                }
-=======
                 return addCertRequest(key, memberId, subjectName, subjectAltName, certificateProfile);
->>>>>>> 40ee947d
             } finally {
                 ctx.invalidateCache();
             }
@@ -330,7 +305,7 @@
 
     private void updateKeyUsage(RuntimeKey key, KeyUsageInfo keyUsage) {
         try {
-            tokenKeyService.updateKeyUsage(key.id(), keyUsage);
+            tokenKeyWriteService.updateKeyUsage(key.id(), keyUsage);
         } catch (CodedException signerException) {
             throw signerException;
         } catch (Exception e) {
@@ -359,7 +334,7 @@
                                   String certificateProfile) {
         try {
             var certReqId = SignerUtil.randomId();
-            tokenKeyCertRequestService.save(key.id(), certReqId, memberId, subjectName, subjectAltName, certificateProfile);
+            tokenKeyCertRequestWriteService.save(key.id(), certReqId, memberId, subjectName, subjectAltName, certificateProfile);
             log.info("Added new certificate request [{}] (memberId: {}, subjectId: {}) under key {}",
                     certReqId, memberId, subjectName, key.externalId());
             return certReqId;
