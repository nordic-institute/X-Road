--- conflicted
+++ resolved
@@ -29,20 +29,7 @@
 import com.google.protobuf.AbstractMessage;
 import io.grpc.stub.StreamObserver;
 import lombok.extern.slf4j.Slf4j;
-<<<<<<< HEAD
-import org.niis.xroad.rpc.error.CodedExceptionProto;
-
-import static com.google.protobuf.Any.pack;
-import static java.util.Optional.ofNullable;
-=======
 import org.niis.xroad.common.rpc.server.CommonRpcHandler;
-import org.niis.xroad.signer.core.config.SignerProperties;
-import org.niis.xroad.signer.core.tokenmanager.TokenManager;
-import org.niis.xroad.signer.core.tokenmanager.token.TokenWorker;
-import org.niis.xroad.signer.core.tokenmanager.token.TokenWorkerProvider;
-
-import static org.niis.xroad.signer.core.util.ExceptionHelper.tokenNotFound;
->>>>>>> f1053ee1
 
 /**
  * @param <ReqT>
@@ -50,18 +37,7 @@
  */
 @Slf4j
 public abstract class AbstractRpcHandler<ReqT extends AbstractMessage, RespT extends AbstractMessage> {
-<<<<<<< HEAD
-=======
-
     private final CommonRpcHandler commonRpcHandler = new CommonRpcHandler();
-
-    @Inject
-    protected TokenWorkerProvider tokenWorkerProvider;
-    @Inject
-    protected SignerProperties signerProperties;
-    @Inject
-    protected TokenManager tokenManager;
->>>>>>> f1053ee1
 
     protected abstract RespT handle(ReqT request) throws Exception;
 
@@ -76,40 +52,4 @@
         }
     }
 
-<<<<<<< HEAD
-    private void handleException(Exception exception, StreamObserver<RespT> responseObserver) {
-        if (exception instanceof CodedException codedException) {
-            log.trace("CodedException was thrown by gRPC handler.", exception);
-
-            com.google.rpc.Status status = com.google.rpc.Status.newBuilder()
-                    .setCode(Status.Code.INTERNAL.value())
-                    .setMessage(codedException.getMessage())
-                    .addDetails(pack(toProto(codedException)))
-                    .build();
-
-            responseObserver.onError(StatusProto.toStatusRuntimeException(status));
-        } else {
-            log.warn("Unhandled exception was thrown by gRPC handler.", exception);
-            responseObserver.onError(exception);
-        }
-    }
-
-    private CodedExceptionProto toProto(CodedException codedException) {
-        final CodedExceptionProto.Builder codedExceptionBuilder = CodedExceptionProto.newBuilder();
-
-        ofNullable(codedException.getFaultCode()).ifPresent(codedExceptionBuilder::setFaultCode);
-        ofNullable(codedException.getFaultActor()).ifPresent(codedExceptionBuilder::setFaultActor);
-        ofNullable(codedException.getFaultDetail()).ifPresent(codedExceptionBuilder::setFaultDetail);
-        ofNullable(codedException.getFaultString()).ifPresent(codedExceptionBuilder::setFaultString);
-        ofNullable(codedException.getTranslationCode()).ifPresent(codedExceptionBuilder::setTranslationCode);
-
-        return codedExceptionBuilder.build();
-    }
-=======
-    protected TokenWorker getTokenWorker(String tokenId) {
-        return tokenWorkerProvider.getTokenWorker(tokenId)
-                .orElseThrow(() -> tokenNotFound(tokenId));
-    }
-
->>>>>>> f1053ee1
 }