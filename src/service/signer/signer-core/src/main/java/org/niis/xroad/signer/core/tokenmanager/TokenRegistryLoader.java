/*
 * The MIT License
 *
 * Copyright (c) 2019- Nordic Institute for Interoperability Solutions (NIIS)
 * Copyright (c) 2018 Estonian Information System Authority (RIA),
 * Nordic Institute for Interoperability Solutions (NIIS), Population Register Centre (VRK)
 * Copyright (c) 2015-2017 Estonian Information System Authority (RIA), Population Register Centre (VRK)
 *
 * Permission is hereby granted, free of charge, to any person obtaining a copy
 * of this software and associated documentation files (the "Software"), to deal
 * in the Software without restriction, including without limitation the rights
 * to use, copy, modify, merge, publish, distribute, sublicense, and/or sell
 * copies of the Software, and to permit persons to whom the Software is
 * furnished to do so, subject to the following conditions:
 *
 * The above copyright notice and this permission notice shall be included in
 * all copies or substantial portions of the Software.
 *
 * THE SOFTWARE IS PROVIDED "AS IS", WITHOUT WARRANTY OF ANY KIND, EXPRESS OR
 * IMPLIED, INCLUDING BUT NOT LIMITED TO THE WARRANTIES OF MERCHANTABILITY,
 * FITNESS FOR A PARTICULAR PURPOSE AND NONINFRINGEMENT. IN NO EVENT SHALL THE
 * AUTHORS OR COPYRIGHT HOLDERS BE LIABLE FOR ANY CLAIM, DAMAGES OR OTHER
 * LIABILITY, WHETHER IN AN ACTION OF CONTRACT, TORT OR OTHERWISE, ARISING FROM,
 * OUT OF OR IN CONNECTION WITH THE SOFTWARE OR THE USE OR OTHER DEALINGS IN
 * THE SOFTWARE.
 */
package org.niis.xroad.signer.core.tokenmanager;

import ee.ria.xroad.common.util.CertUtils;

import jakarta.enterprise.context.ApplicationScoped;
import lombok.RequiredArgsConstructor;
import lombok.extern.slf4j.Slf4j;
import org.apache.commons.lang3.time.StopWatch;
import org.niis.xroad.signer.api.exception.SignerException;
import org.niis.xroad.signer.core.certmanager.OcspCacheManager;
import org.niis.xroad.signer.core.model.BasicCertInfo;
import org.niis.xroad.signer.core.model.BasicKeyInfo;
import org.niis.xroad.signer.core.model.BasicTokenInfo;
import org.niis.xroad.signer.core.model.RuntimeCertImpl;
import org.niis.xroad.signer.core.model.RuntimeKey;
import org.niis.xroad.signer.core.model.RuntimeKeyImpl;
import org.niis.xroad.signer.core.model.RuntimeTokenImpl;
import org.niis.xroad.signer.core.service.TokenReadService;

import java.util.Collection;
import java.util.Set;
import java.util.stream.Collectors;

@Slf4j
@ApplicationScoped
@RequiredArgsConstructor
public class TokenRegistryLoader {
<<<<<<< HEAD
    private final TokenReadService tokenReadService;
    private final OcspResponseManager ocspResponseManager;
=======
    private final TokenService tokenService;
    private final OcspCacheManager ocspCacheManager;
>>>>>>> 40ee947d

    public Set<RuntimeTokenImpl> loadTokens() {
        try {
            var stopWatch = StopWatch.createStarted();

            var loadedTokenData = tokenReadService.loadAllTokens();

            var result = loadedTokenData.tokens().stream()
                    .map(basicTokenInfo -> createRuntimeToken(loadedTokenData, basicTokenInfo))
                    .collect(Collectors.toSet());
            log.info("Loaded {} tokens with {} keys and {} certs in {} ms",
                    result.size(),
                    loadedTokenData.keys().size(),
                    loadedTokenData.certs().size(),
                    stopWatch.getDuration().toMillis());

            return result;
        } catch (Exception e) {
            throw new SignerException("Failed to load tokens", e);
        }
    }

    public Set<RuntimeTokenImpl> refreshTokens(Set<RuntimeTokenImpl> currentTokens) {
        try {
            var stopWatch = StopWatch.createStarted();

            var loadedTokenData = tokenReadService.loadAllTokens();
            // Create maps for efficient lookup of existing entries
            var existingTokens = currentTokens.stream()
                    .collect(Collectors.toMap(RuntimeTokenImpl::id, token -> token));

            // Create new set of tokens
            var newTokens = loadedTokenData.tokens().stream()
                    .map(basicTokenInfo -> createRuntimeToken(loadedTokenData, basicTokenInfo))
                    .collect(Collectors.toSet());

            // Process each token from the loaded data
            newTokens.forEach(newToken -> {
                var existingToken = existingTokens.get(newToken.id());
                if (existingToken != null) {
                    updateTokenWithTransientData(newToken, existingToken);
                }
            });

            long tokensLoadTime = stopWatch.getDuration().toMillis();

            var certsToRefresh = loadedTokenData.certs().values().stream()
                    .flatMap(Collection::stream)
                    .filter(cert -> !CertUtils.isSelfSigned(cert.certificate()))

                    .toList();

            ocspCacheManager.refreshCache(certsToRefresh);

            log.info("Reloaded {} tokens with {} keys and {} certs in {} ms. OCSP cache refreshed for {} certs in {} ms",
                    currentTokens.size(),
                    loadedTokenData.keys().size(),
                    loadedTokenData.certs().size(),
                    tokensLoadTime,
                    certsToRefresh.size(),
                    stopWatch.getDuration().toMillis());


            return newTokens;
        } catch (Exception e) {
            throw new SignerException("Failed to reload tokens", e);
        }
    }

    private void updateTokenWithTransientData(RuntimeTokenImpl newToken, RuntimeTokenImpl existingToken) {

        newToken.transferTransientData(existingToken);

        var existingKeys = existingToken.keys().stream()
                .collect(Collectors.toMap(RuntimeKey::id, key -> key));
        newToken.keys().forEach(newKey -> {
            var existingKey = existingKeys.get(newKey.id());
            if (existingKey != null) {
                ((RuntimeKeyImpl) newKey).transferTransientData(existingKey);
            }
        });
    }

    private RuntimeTokenImpl createRuntimeToken(TokenReadService.LoadedTokens loadedTokens, BasicTokenInfo basicTokenInfo) {
        var runtimeToken = new RuntimeTokenImpl();
        runtimeToken.setData(basicTokenInfo);

        var keys = loadedTokens.keys().get(basicTokenInfo.id());
        if (keys != null) {
            keys.forEach(key -> runtimeToken.addKey(createRuntimeKey(loadedTokens, key)));
        }
        return runtimeToken;
    }

    private RuntimeKeyImpl createRuntimeKey(TokenReadService.LoadedTokens loadedTokens, BasicKeyInfo basicKeyInfo) {
        var runtimeKey = new RuntimeKeyImpl();
        runtimeKey.setData(basicKeyInfo);

        var certs = loadedTokens.certs().get(basicKeyInfo.id());
        if (certs != null) {
            certs.forEach(certInfo -> {
                var runtimeCert = createRuntimeCert(certInfo);
                runtimeKey.addCert(runtimeCert);
            });
        }

        var certRequests = loadedTokens.certRequests().get(basicKeyInfo.id());
        if (certRequests != null) {
            certRequests.forEach(runtimeKey::addCertRequest);
        }
        return runtimeKey;
    }

    private RuntimeCertImpl createRuntimeCert(BasicCertInfo certInfo) {
        var runtimeCert = new RuntimeCertImpl();
        runtimeCert.setData(certInfo);
        return runtimeCert;
    }

}<|MERGE_RESOLUTION|>--- conflicted
+++ resolved
@@ -51,13 +51,8 @@
 @ApplicationScoped
 @RequiredArgsConstructor
 public class TokenRegistryLoader {
-<<<<<<< HEAD
     private final TokenReadService tokenReadService;
-    private final OcspResponseManager ocspResponseManager;
-=======
-    private final TokenService tokenService;
     private final OcspCacheManager ocspCacheManager;
->>>>>>> 40ee947d
 
     public Set<RuntimeTokenImpl> loadTokens() {
         try {
