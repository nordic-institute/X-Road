--- conflicted
+++ resolved
@@ -64,15 +64,10 @@
         memoryTokens.stream()
                 // except inactive and unavailable and deleted from file tokens we will not merge back from memory
                 .filter(token -> token.isActive() || token.isAvailable() || isTokenExistsInFile(token, fileTokens))
-<<<<<<< HEAD
-                .forEach(
+
                         // add any missing tokens from memory to file, match tokens based on token id
-                        memoryToken -> fileTokensMap.merge(memoryToken.getId(), memoryToken,
+                        .forEach(memoryToken -> fileTokensMap.merge(memoryToken.getId(), memoryToken,
                                 this::mergeToken));
-=======
-                // add any missing tokens from memory to file, match tokens based on token id
-                .forEach(memoryToken -> fileTokensMap.merge(memoryToken.getId(), memoryToken, this::mergeToken));
->>>>>>> fe1bfa18
 
         return new MergeResult(new ArrayList<>(fileTokensMap.values()), this.newCertsFromFile);
     }
@@ -145,10 +140,7 @@
 
     /**
      * Merge key memoryKey onto fileKey
-<<<<<<< HEAD
      *
-=======
->>>>>>> fe1bfa18
      * @param fileKey
      * @param memoryKey
      */
