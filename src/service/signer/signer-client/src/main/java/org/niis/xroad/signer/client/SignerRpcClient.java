/*
 * The MIT License
 *
 * Copyright (c) 2019- Nordic Institute for Interoperability Solutions (NIIS)
 * Copyright (c) 2018 Estonian Information System Authority (RIA),
 * Nordic Institute for Interoperability Solutions (NIIS), Population Register Centre (VRK)
 * Copyright (c) 2015-2017 Estonian Information System Authority (RIA), Population Register Centre (VRK)
 *
 * Permission is hereby granted, free of charge, to any person obtaining a copy
 * of this software and associated documentation files (the "Software"), to deal
 * in the Software without restriction, including without limitation the rights
 * to use, copy, modify, merge, publish, distribute, sublicense, and/or sell
 * copies of the Software, and to permit persons to whom the Software is
 * furnished to do so, subject to the following conditions:
 *
 * The above copyright notice and this permission notice shall be included in
 * all copies or substantial portions of the Software.
 *
 * THE SOFTWARE IS PROVIDED "AS IS", WITHOUT WARRANTY OF ANY KIND, EXPRESS OR
 * IMPLIED, INCLUDING BUT NOT LIMITED TO THE WARRANTIES OF MERCHANTABILITY,
 * FITNESS FOR A PARTICULAR PURPOSE AND NONINFRINGEMENT. IN NO EVENT SHALL THE
 * AUTHORS OR COPYRIGHT HOLDERS BE LIABLE FOR ANY CLAIM, DAMAGES OR OTHER
 * LIABILITY, WHETHER IN AN ACTION OF CONTRACT, TORT OR OTHERWISE, ARISING FROM,
 * OUT OF OR IN CONNECTION WITH THE SOFTWARE OR THE USE OR OTHER DEALINGS IN
 * THE SOFTWARE.
 */
package org.niis.xroad.signer.client;

import ee.ria.xroad.common.crypto.identifier.KeyAlgorithm;
import ee.ria.xroad.common.crypto.identifier.SignMechanism;
import ee.ria.xroad.common.identifier.ClientId;
import ee.ria.xroad.common.identifier.SecurityServerId;

import com.google.protobuf.ByteString;
import io.grpc.ManagedChannel;
import io.opentelemetry.instrumentation.annotations.WithSpan;
import jakarta.annotation.PostConstruct;
import jakarta.annotation.PreDestroy;
import jakarta.enterprise.context.ApplicationScoped;
import lombok.RequiredArgsConstructor;
import lombok.extern.slf4j.Slf4j;
import org.niis.xroad.common.rpc.client.AbstractRpcClient;
import org.niis.xroad.common.rpc.client.RpcChannelFactory;
import org.niis.xroad.common.rpc.mapper.ClientIdMapper;
import org.niis.xroad.common.rpc.mapper.SecurityServerIdMapper;
import org.niis.xroad.rpc.common.Empty;
import org.niis.xroad.signer.api.dto.AuthKeyInfo;
import org.niis.xroad.signer.api.dto.CertificateInfo;
import org.niis.xroad.signer.api.dto.CertificationServiceDiagnostics;
import org.niis.xroad.signer.api.dto.CertificationServiceStatus;
import org.niis.xroad.signer.api.dto.KeyInfo;
import org.niis.xroad.signer.api.dto.OcspResponderStatus;
import org.niis.xroad.signer.api.dto.TokenInfo;
import org.niis.xroad.signer.api.dto.TokenInfoAndKeyId;
import org.niis.xroad.signer.api.exception.SignerException;
import org.niis.xroad.signer.proto.ActivateCertReq;
import org.niis.xroad.signer.proto.ActivateTokenReq;
import org.niis.xroad.signer.proto.AdminServiceGrpc;
import org.niis.xroad.signer.proto.Algorithm;
import org.niis.xroad.signer.proto.CertificateRequestFormat;
import org.niis.xroad.signer.proto.CertificateServiceGrpc;
import org.niis.xroad.signer.proto.CertificationServiceDiagnosticsResp;
import org.niis.xroad.signer.proto.DeleteCertReq;
import org.niis.xroad.signer.proto.DeleteCertRequestReq;
import org.niis.xroad.signer.proto.DeleteKeyReq;
import org.niis.xroad.signer.proto.DeleteTokenReq;
import org.niis.xroad.signer.proto.GenerateCertRequestReq;
import org.niis.xroad.signer.proto.GenerateKeyReq;
import org.niis.xroad.signer.proto.GenerateSelfSignedCertReq;
import org.niis.xroad.signer.proto.GetAuthKeyReq;
import org.niis.xroad.signer.proto.GetCertificateInfoForHashReq;
import org.niis.xroad.signer.proto.GetKeyIdForCertHashReq;
import org.niis.xroad.signer.proto.GetMemberCertsReq;
import org.niis.xroad.signer.proto.GetMemberSigningInfoReq;
import org.niis.xroad.signer.proto.GetOcspResponsesReq;
import org.niis.xroad.signer.proto.GetSignMechanismReq;
import org.niis.xroad.signer.proto.GetTokenBatchSigningEnabledReq;
import org.niis.xroad.signer.proto.GetTokenByCertHashReq;
import org.niis.xroad.signer.proto.GetTokenByCertRequestIdReq;
import org.niis.xroad.signer.proto.GetTokenByIdReq;
import org.niis.xroad.signer.proto.GetTokenByKeyIdReq;
import org.niis.xroad.signer.proto.ImportCertReq;
import org.niis.xroad.signer.proto.InitSoftwareTokenReq;
import org.niis.xroad.signer.proto.KeyServiceGrpc;
import org.niis.xroad.signer.proto.OcspServiceGrpc;
import org.niis.xroad.signer.proto.RegenerateCertRequestReq;
import org.niis.xroad.signer.proto.SetCertStatusReq;
import org.niis.xroad.signer.proto.SetKeyFriendlyNameReq;
import org.niis.xroad.signer.proto.SetNextPlannedRenewalReq;
import org.niis.xroad.signer.proto.SetOcspResponsesReq;
import org.niis.xroad.signer.proto.SetRenewalErrorReq;
import org.niis.xroad.signer.proto.SetRenewedCertHashReq;
import org.niis.xroad.signer.proto.SetTokenFriendlyNameReq;
import org.niis.xroad.signer.proto.TokenServiceGrpc;
import org.niis.xroad.signer.proto.UpdateSoftwareTokenPinReq;
import org.niis.xroad.signer.protocol.dto.KeyUsageInfo;

import java.security.PrivateKey;
import java.security.cert.X509Certificate;
import java.time.Instant;
import java.util.Arrays;
import java.util.Date;
import java.util.List;
import java.util.Map;
import java.util.stream.Collectors;

import static ee.ria.xroad.common.util.CertUtils.isAuthCert;
import static ee.ria.xroad.common.util.CryptoUtils.loadPkcs12KeyStore;
import static ee.ria.xroad.common.util.CryptoUtils.readCertificate;
import static ee.ria.xroad.common.util.SignerProtoUtils.charToByte;
import static java.time.Instant.ofEpochMilli;
import static java.util.Arrays.asList;
import static java.util.Optional.ofNullable;
import static org.niis.xroad.restapi.util.FormatUtils.fromInstantToOffsetDateTime;
import static org.niis.xroad.signer.client.util.SignerRpcUtils.tryToRun;

/**
 * Responsible for managing cryptographic tokens (smartcards, HSMs, etc.) through the signer.
 */
@Slf4j
@RequiredArgsConstructor
@ApplicationScoped
public class SignerRpcClient extends AbstractRpcClient {
    public static final String SSL_TOKEN_ID = "0";

    private final RpcChannelFactory proxyRpcChannelFactory;
    private final SignerRpcChannelProperties rpcChannelProperties;

    private ManagedChannel channel;
    private TokenServiceGrpc.TokenServiceBlockingStub blockingTokenService;
    private CertificateServiceGrpc.CertificateServiceBlockingStub blockingCertificateService;
    private KeyServiceGrpc.KeyServiceBlockingStub blockingKeyService;

    private OcspServiceGrpc.OcspServiceBlockingStub blockingOcspService;
    private AdminServiceGrpc.AdminServiceBlockingStub adminServiceBlockingStub;

    @PostConstruct
    public void init() throws Exception {
        log.info("Initializing {} rpc client to {}:{}", getClass().getSimpleName(), rpcChannelProperties.host(),
                rpcChannelProperties.port());
        channel = proxyRpcChannelFactory.createChannel(rpcChannelProperties);

        blockingTokenService = TokenServiceGrpc.newBlockingStub(channel).withWaitForReady();
        blockingCertificateService = CertificateServiceGrpc.newBlockingStub(channel).withWaitForReady();
        blockingKeyService = KeyServiceGrpc.newBlockingStub(channel).withWaitForReady();
        blockingOcspService = OcspServiceGrpc.newBlockingStub(channel).withWaitForReady();
        adminServiceBlockingStub = AdminServiceGrpc.newBlockingStub(channel).withWaitForReady();
    }

    @Override
    @PreDestroy
    public void close() throws Exception {
        if (channel != null) {
            channel.shutdown();
        }
    }


    /**
     * Initialize the software token with the given password.
     * @param password software token password
     * @throws SignerException if any errors occur
     */
    public void initSoftwareToken(char[] password) throws SignerException {
        log.trace("Initializing software token");
        tryToRun(
                () -> blockingTokenService.initSoftwareToken(InitSoftwareTokenReq.newBuilder()
                        .setPin(ByteString.copyFrom(charToByte(password)))
                        .build())
        );
    }

    /**
     * Gets information about all configured tokens.
     * @return a List of TokenInfo objects
     * @throws SignerException if any errors occur
     */
    public List<TokenInfo> getTokens() throws SignerException {
        return tryToRun(
                () -> blockingTokenService.listTokens(Empty.newBuilder().build())
                        .getTokensList().stream()
                        .map(TokenInfo::new)
                        .toList()
        );
    }

    /**
     * Gets information about the token with the specified token ID.
     * @param tokenId ID of the token
     * @return TokenInfo
     * @throws SignerException if any errors occur
     */
    public TokenInfo getToken(String tokenId) throws SignerException {
        return tryToRun(
                () -> blockingTokenService.getTokenById(GetTokenByIdReq.newBuilder()
                        .setTokenId(tokenId).build()),
                TokenInfo::new
        );
    }

    /**
     * Activates the token with the given ID using the provided password.
     * @param tokenId  ID of the token
     * @param password token password
     * @throws SignerException if any errors occur
     */
    public void activateToken(String tokenId, char[] password) throws SignerException {
        tryToRun(() -> internalActivateToken(tokenId, password));
    }

    private void internalActivateToken(String tokenId, char[] password) throws Exception {
        log.trace("Activating token '{}'", tokenId);

        var activateTokenReq = ActivateTokenReq.newBuilder()
                .setTokenId(tokenId)
                .setActivate(true);
        ofNullable(password).ifPresent(p -> activateTokenReq.setPin(ByteString.copyFrom(charToByte(p))));

        blockingTokenService.activateToken(activateTokenReq.build());
    }

    /**
     * Updates the token pin with the provided new one
     * @param tokenId ID of the token
     * @param oldPin  the old (current) pin of the token
     * @param newPin  the new pin
     * @throws SignerException if any errors occur
     */
    public void updateTokenPin(String tokenId, char[] oldPin, char[] newPin) throws SignerException {
        log.trace("Updating token pin '{}'", tokenId);

        tryToRun(
                () -> blockingTokenService.updateSoftwareTokenPin(UpdateSoftwareTokenPinReq.newBuilder()
                        .setTokenId(tokenId)
                        .setOldPin(ByteString.copyFrom(charToByte(oldPin)))
                        .setNewPin(ByteString.copyFrom(charToByte(newPin)))
                        .build())
        );
    }

    /**
     * Deactivates the token with the given ID.
     * @param tokenId ID of the token
     * @throws SignerException if any errors occur
     */
    public void deactivateToken(String tokenId) throws SignerException {
        log.trace("Deactivating token '{}'", tokenId);

        tryToRun(
                () -> blockingTokenService.activateToken(ActivateTokenReq.newBuilder()
                        .setTokenId(tokenId)
                        .setActivate(false)
                        .build())
        );
    }

    /**
     * Delete the token with the given ID.
     * @param tokenId ID of the token
     * @throws SignerException if any errors occur
     */
    public void deleteToken(String tokenId) throws SignerException {
        log.trace("Delete token '{}'", tokenId);

        tryToRun(
                () -> blockingTokenService
                        .deleteToken(DeleteTokenReq.newBuilder()
                                .setTokenId(tokenId)
                                .build())
        );
    }

    /**
     * Sets the friendly name of the token with the given ID.
     * @param tokenId      ID of the token
     * @param friendlyName new friendly name of the token
     * @throws SignerException if any errors occur
     */
    public void setTokenFriendlyName(String tokenId, String friendlyName) throws SignerException {
        log.trace("Setting friendly name '{}' for token '{}'", friendlyName, tokenId);

        tryToRun(
                () -> blockingTokenService.setTokenFriendlyName(SetTokenFriendlyNameReq.newBuilder()
                        .setTokenId(tokenId)
                        .setFriendlyName(friendlyName)
                        .build())
        );
    }

    /**
     * Sets the friendly name of the key with the given ID.
     * @param keyId        ID of the key
     * @param friendlyName new friendly name of the key
     * @throws SignerException if any errors occur
     */
    public void setKeyFriendlyName(String keyId, String friendlyName) throws SignerException {
        log.trace("Setting friendly name '{}' for key '{}'", friendlyName, keyId);

        tryToRun(
                () -> blockingKeyService.setKeyFriendlyName(SetKeyFriendlyNameReq.newBuilder()
                        .setKeyId(keyId)
                        .setFriendlyName(friendlyName)
                        .build())
        );
    }

    /**
     * Generate a new key for the token with the given ID.
     * @param tokenId   ID of the token
     * @param keyLabel  label of the key
     * @param algorithm algorithm to use, RSA or EC
     * @return generated key KeyInfo object
     * @throws SignerException if any errors occur
     */
    public KeyInfo generateKey(String tokenId, String keyLabel, KeyAlgorithm algorithm) throws SignerException {
        return tryToRun(() -> internalGenerateKey(tokenId, keyLabel, algorithm));
    }

    private KeyInfo internalGenerateKey(String tokenId, String keyLabel, KeyAlgorithm algorithm) throws Exception {
        log.trace("Generating key for token '{}'", tokenId);

        var builder = GenerateKeyReq.newBuilder()
                .setTokenId(tokenId)
                .setKeyLabel(keyLabel);
        if (algorithm != null) {
            builder.setAlgorithm(Algorithm.valueOf(algorithm.name()));
        }

        var response = blockingKeyService.generateKey(builder.build());

        KeyInfo keyInfo = new KeyInfo(response);

        log.trace("Received key with keyId '{}' and public key '{}'", keyInfo.getId(), keyInfo.getPublicKey());

        return keyInfo;
    }

    /**
     * Generate a self-signed certificate for the key with the given ID.
     * @param keyId      ID of the key
     * @param memberId   client ID of the certificate owner
     * @param keyUsage   specifies whether the certificate is for signing or authentication
     * @param commonName common name of the certificate
     * @param notBefore  date the certificate becomes valid
     * @param notAfter   date the certificate becomes invalid
     * @return byte content of the generated certificate
     * @throws SignerException if any errors occur
     */
    public byte[] generateSelfSignedCert(String keyId, ClientId.Conf memberId, KeyUsageInfo keyUsage,
                                         String commonName, Date notBefore, Date notAfter) throws SignerException {
        return tryToRun(() -> internalGenerateSelfSignedCert(keyId, memberId, keyUsage, commonName, notBefore, notAfter));
    }

    private byte[] internalGenerateSelfSignedCert(String keyId, ClientId.Conf memberId, KeyUsageInfo keyUsage,
                                                  String commonName, Date notBefore, Date notAfter) throws Exception {
        log.trace("Generate self-signed cert for key '{}'", keyId);

        var builder = GenerateSelfSignedCertReq.newBuilder()
                .setKeyId(keyId)
                .setCommonName(commonName)
                .setDateNotBefore(notBefore.getTime())
                .setDateNotAfter(notAfter.getTime())
                .setKeyUsage(keyUsage);

        if (memberId != null) {
            builder.setMemberId(ClientIdMapper.toDto(memberId));
        }

        var response = blockingCertificateService.generateSelfSignedCert(builder.build());

        byte[] certificateBytes = response.getCertificateBytes().toByteArray();

        log.trace("Certificate with length of {} bytes generated", certificateBytes.length);

        return certificateBytes;
    }

    /**
     * Imports the given byte array as a new certificate with the provided initial status and owner client ID.
     * @param certBytes     byte content of the new certificate
     * @param initialStatus initial status of the certificate
     * @param clientId      client ID of the certificate owner
     * @return key ID of the new certificate as a String
     * @throws SignerException if any errors occur
     */
    public String importCert(byte[] certBytes, String initialStatus, ClientId.Conf clientId, boolean activate) throws SignerException {
        return tryToRun(() -> internalImportCert(certBytes, initialStatus, clientId, activate));
    }

    private String internalImportCert(byte[] certBytes, String initialStatus, ClientId.Conf clientId, boolean activate)
            throws Exception {
        log.trace("Importing cert from file with length of '{}' bytes", certBytes.length);

        final ImportCertReq.Builder builder = ImportCertReq.newBuilder()
                .setCertData(ByteString.copyFrom(certBytes))
                .setInitialStatus(initialStatus)
                .setActivate(activate);
        ofNullable(clientId).map(ClientIdMapper::toDto).ifPresent(builder::setMemberId);

        var response = blockingCertificateService.importCert(builder.build());

        log.trace("Cert imported successfully, keyId received: {}", response.getKeyId());

        return response.getKeyId();
    }

    public String importCert(byte[] certBytes, String initialStatus, ClientId.Conf clientId) throws SignerException {
        return tryToRun(() -> {
            X509Certificate x509Certificate = readCertificate(certBytes);
            return importCert(certBytes, initialStatus, clientId, !isAuthCert(x509Certificate));
        });
    }

    /**
     * Activates the certificate with the given ID.
     * @param certId ID of the certificate
     * @throws SignerException if any errors occur
     */
    public void activateCert(String certId) throws SignerException {
        log.trace("Activating cert '{}'", certId);

        tryToRun(
                () -> blockingCertificateService.activateCert(ActivateCertReq.newBuilder()
                        .setCertIdOrHash(certId)
                        .setActive(true)
                        .build())
        );
    }

    /**
     * Deactivates the certificate with the given ID.
     * @param certId ID of the certificate
     * @throws SignerException if any errors occur
     */
    public void deactivateCert(String certId) throws SignerException {
        log.trace("Deactivating cert '{}'", certId);

        tryToRun(
                () -> blockingCertificateService.activateCert(ActivateCertReq.newBuilder()
                        .setCertIdOrHash(certId)
                        .setActive(false)
                        .build())
        );
    }

    /**
     * Generates a certificate request for the given key and with provided parameters.
     * @param keyId       ID of the key
     * @param memberId    client ID of the certificate owner
     * @param keyUsage    specifies whether the certificate is for signing or authentication
     * @param subjectName subject name of the certificate
     * @param format      the format of the request
     * @return GeneratedCertRequestInfo containing details and content of the certificate request
     * @throws SignerException if any errors occur
     */
    public GeneratedCertRequestInfo generateCertRequest(String keyId, ClientId.Conf memberId,
                                                        KeyUsageInfo keyUsage, String subjectName,
                                                        CertificateRequestFormat format) throws SignerException {
        return tryToRun(
                () -> generateCertRequest(keyId, memberId, keyUsage, subjectName, null, format, null)
        );
    }

    /**
     * Generates a certificate request for the given key and with provided parameters.
     * @param keyId          ID of the key
     * @param memberId       client ID of the certificate owner
     * @param keyUsage       specifies whether the certificate is for signing or authentication
     * @param subjectName    subject name of the certificate
     * @param subjectAltName subject alternative name of the certificate
     * @param format         the format of the request
     * @return GeneratedCertRequestInfo containing details and content of the certificate request
     * @throws SignerException if any errors occur
     */
    public GeneratedCertRequestInfo generateCertRequest(String keyId, ClientId.Conf memberId,
                                                        KeyUsageInfo keyUsage, String subjectName, String subjectAltName,
                                                        CertificateRequestFormat format, String certificateProfile) throws SignerException {
        return tryToRun(
                () -> internalGenerateCertRequest(keyId, memberId, keyUsage, subjectName, subjectAltName, format, certificateProfile)
        );
    }

    private GeneratedCertRequestInfo internalGenerateCertRequest(String keyId, ClientId.Conf memberId,
                                                                 KeyUsageInfo keyUsage, String subjectName, String subjectAltName,
                                                                 CertificateRequestFormat format, String certificateProfile)
            throws Exception {
        var reqBuilder = GenerateCertRequestReq.newBuilder()
                .setKeyId(keyId)
                .setKeyUsage(keyUsage)
                .setSubjectName(subjectName)
                .setFormat(format);

        if (subjectAltName != null) {
            reqBuilder.setSubjectAltName(subjectAltName);
        }

        if (certificateProfile != null) {
            reqBuilder.setCertificateProfile(certificateProfile);
        }

        ofNullable(memberId)
                .map(ClientIdMapper::toDto)
                .ifPresent(reqBuilder::setMemberId);
        var response = blockingCertificateService.generateCertRequest(reqBuilder.build());
        byte[] certRequestBytes = response.getCertRequest().toByteArray();

        log.trace("Cert request with length of {} bytes generated", certRequestBytes.length);

        return new GeneratedCertRequestInfo(
                response.getCertReqId(),
                certRequestBytes,
                response.getFormat(),
                memberId,
                keyUsage);
    }

    /**
     * Regenerates a certificate request for the given csr id
     * @param certRequestId csr ID
     * @param format        the format of the request
     * @return GeneratedCertRequestInfo containing details and content of the certificate request
     * @throws SignerException if any errors occur
     */
    public GeneratedCertRequestInfo regenerateCertRequest(String certRequestId,
                                                          CertificateRequestFormat format) throws SignerException {
        return tryToRun(() -> internalRegenerateCertRequest(certRequestId, format));
    }

    private GeneratedCertRequestInfo internalRegenerateCertRequest(String certRequestId,
                                                                   CertificateRequestFormat format) throws Exception {
        var response = exec(() -> blockingCertificateService
                .regenerateCertRequest(RegenerateCertRequestReq.newBuilder()
                        .setCertRequestId(certRequestId)
                        .setFormat(format)
                        .build()));

        log.trace("Cert request with length of {} bytes generated", response.getCertRequest().size());

        return new GeneratedCertRequestInfo(
                response.getCertReqId(),
                response.getCertRequest().toByteArray(),
                response.getFormat(),
                response.hasMemberId() ? ClientIdMapper.fromDto(response.getMemberId()) : null,
                response.getKeyUsage());
    }

    /**
     * Delete the certificate request with the given ID.
     * @param certRequestId ID of the certificate request
     * @throws SignerException if any errors occur
     */
    public void deleteCertRequest(String certRequestId) throws SignerException {
        log.trace("Deleting cert request '{}'", certRequestId);
        tryToRun(
                () -> blockingCertificateService.deleteCertRequest(DeleteCertRequestReq.newBuilder()
                        .setCertRequestId(certRequestId)
                        .build())
        );
    }

    /**
     * Delete the certificate with the given ID.
     * @param certId ID of the certificate
     * @throws SignerException if any errors occur
     */
    public void deleteCert(String certId) throws SignerException {
        log.trace("Deleting cert '{}'", certId);
        tryToRun(
                () -> blockingCertificateService.deleteCert(DeleteCertReq.newBuilder()
                        .setCertId(certId)
                        .build())
        );
    }

    /**
     * Delete the key with the given ID from the signer database. Optionally,
     * deletes it from the token as well.
     * @param keyId           ID of the certificate request
     * @param deleteFromToken whether the key should be deleted from the token
     * @throws SignerException if any errors occur
     */
    public void deleteKey(String keyId, boolean deleteFromToken) throws SignerException {
        log.trace("Deleting key '{}', from token = {}", keyId, deleteFromToken);
        tryToRun(
                () -> blockingKeyService.deleteKey(DeleteKeyReq.newBuilder()
                        .setKeyId(keyId)
                        .setDeleteFromDevice(deleteFromToken)
                        .build())
        );
    }

    /**
     * Sets the status of the certificate with the given ID.
     * @param certId ID of the certificate
     * @param status new status of the certificate
     * @throws SignerException if any errors occur
     */
    public void setCertStatus(String certId, String status) throws SignerException {
        log.trace("Setting cert ('{}') status to '{}'", certId, status);
        tryToRun(
                () -> blockingCertificateService.setCertStatus(SetCertStatusReq.newBuilder()
                        .setCertId(certId)
                        .setStatus(status)
                        .build())
        );
    }

    /**
     * Sets the hash of the renewed certificate with the given old cert ID.
     * @param certId ID of the old certificate
     * @param hash   new hash of the renewed certificate
     * @throws SignerException if any errors occur
     */
    public void setRenewedCertHash(String certId, String hash) throws SignerException {
        log.trace("Setting cert ('{}') renewed cert hash to '{}'", certId, hash);
        tryToRun(
                () -> blockingCertificateService.setRenewedCertHash(SetRenewedCertHashReq.newBuilder()
                        .setCertId(certId)
                        .setHash(hash)
                        .build())
        );
    }

    /**
     * Sets the error of the certificate renewal process.
     * @param certId       ID of the certificate to be renewed
     * @param errorMessage message of the error that was thrown when trying to renew the given certificate
     * @throws SignerException if any errors occur
     */
    public void setRenewalError(String certId, String errorMessage) throws SignerException {
        log.trace("Setting cert ('{}') renewal error to '{}'", certId, errorMessage);
        tryToRun(
                () -> blockingCertificateService.setRenewalError(SetRenewalErrorReq.newBuilder()
                        .setCertId(certId)
                        .setErrorMessage(errorMessage)
                        .build())
        );
    }

    /**
     * Sets the error of the certificate renewal process.
     * @param certId          ID of the certificate to be renewed
     * @param nextRenewalTime message of the error that was thrown when trying to renew the given certificate
     * @throws SignerException if any errors occur
     */
    public void setNextPlannedRenewal(String certId, Instant nextRenewalTime) throws SignerException {
        log.trace("Setting cert ('{}') next planned renewal time to '{}'", certId, nextRenewalTime);
        tryToRun(() -> {
            com.google.protobuf.Timestamp nextRenewalTimestamp = com.google.protobuf.Timestamp.newBuilder()
                    .setSeconds(nextRenewalTime.getEpochSecond())
                    .setNanos(nextRenewalTime.getNano())
                    .build();
            blockingCertificateService.setNextPlannedRenewal(SetNextPlannedRenewalReq.newBuilder()
                    .setCertId(certId)
                    .setNextRenewalTime(nextRenewalTimestamp)
                    .build());
        });
    }

    /**
     * Get a cert by it's hash
     * @param hash cert hash. Will be converted to lowercase, which is what signer uses internally
     * @return CertificateInfo
     * @throws SignerException if any error occur
     */
    public CertificateInfo getCertForHash(String hash) throws SignerException {
        return tryToRun(() -> internalGetCertForHash(hash));
    }

    private CertificateInfo internalGetCertForHash(String hash) throws Exception {
        final String finalHash = hash.toLowerCase();
        log.trace("Getting cert by hash '{}'", hash);

        var response = blockingCertificateService.getCertificateInfoForHash(GetCertificateInfoForHashReq.newBuilder()
                .setCertHash(finalHash)
                .build());

        log.trace("Cert with hash '{}' found", finalHash);

        return new CertificateInfo(response.getCertificateInfo());
    }

    /**
     * Get key for a given cert hash
     * @param hash cert hash. Will be converted to lowercase, which is what signer uses internally
     * @return Key id and sign mechanism
     * @throws SignerException
     */
    public KeyIdInfo getKeyIdForCertHash(String hash) throws SignerException {
        return tryToRun(() -> internalGetKeyIdForCertHash(hash));
    }

    private KeyIdInfo internalGetKeyIdForCertHash(String hash) throws Exception {
        final String finalHash = hash.toLowerCase();
        log.trace("Getting cert by hash '{}'", finalHash);

        var response = blockingKeyService.getKeyIdForCertHash(GetKeyIdForCertHashReq.newBuilder()
                .setCertHash(finalHash)
                .build());
        log.trace("Cert with hash '{}' found", finalHash);

        return new KeyIdInfo(response.getKeyId(), SignMechanism.valueOf(response.getSignMechanismName()));
    }

    /**
     * Get TokenInfoAndKeyId for a given cert hash
     * @param hash cert hash. Will be converted to lowercase, which is what signer uses internally
     * @return TokenInfoAndKeyId
     * @throws SignerException
     */
    public TokenInfoAndKeyId getTokenAndKeyIdForCertHash(String hash) throws SignerException {
        return tryToRun(() -> internalGetTokenAndKeyIdForCertHash(hash));
    }

    private TokenInfoAndKeyId internalGetTokenAndKeyIdForCertHash(String hash) throws Exception {
        String hashLowercase = hash.toLowerCase();
        log.trace("Getting token and key id by cert hash '{}'", hashLowercase);

        var response = blockingTokenService.getTokenAndKeyIdByCertHash(GetTokenByCertHashReq.newBuilder()
                .setCertHash(hashLowercase)
                .build());
        log.trace("Token and key id with hash '{}' found", hashLowercase);

        return new TokenInfoAndKeyId(new TokenInfo(response.getTokenInfo()), response.getKeyId());
    }

    /**
     * Get OCSP responses for certs with given hashes. Hashes are converted to lowercase
     * @param certHashes cert hashes to find OCSP responses for
     * @return base64 encoded OCSP responses. Each array item is OCSP response for
     * corresponding cert in {@code certHashes}
     * @throws SignerException if something failed
     */
    @WithSpan("SignerProxy#getOcspResponses")
    public String[] getOcspResponses(String[] certHashes) throws SignerException {
        return tryToRun(() -> internalGetOcspResponses(certHashes));
    }

    private String[] internalGetOcspResponses(String[] certHashes) throws Exception {
        var response = blockingOcspService.getOcspResponses(GetOcspResponsesReq.newBuilder()
                .addAllCertHash(toLowerCase(certHashes))
                .build());

        final Map<String, String> responsesMap = response.getBase64EncodedResponsesMap();
        String[] result = new String[certHashes.length];
        for (int i = 0; i < certHashes.length; i++) {
            if (responsesMap.containsKey(certHashes[i])) {
                result[i] = responsesMap.get(certHashes[i]);
            }
        }
        return result;
    }

    public void setOcspResponses(String[] certHashes, String[] base64EncodedResponses) throws Exception {
        tryToRun(
                () -> blockingOcspService.setOcspResponses(SetOcspResponsesReq.newBuilder()
                        .addAllCertHashes(asList(certHashes))
                        .addAllBase64EncodedResponses(asList(base64EncodedResponses))
                        .build())
        );
    }

    private List<String> toLowerCase(String[] certHashes) {
        return Arrays.stream(certHashes)
                .map(String::toLowerCase)
                .collect(Collectors.toList());
    }

    /**
<<<<<<< HEAD
=======
     * Get Security Server auth key certificate.
     * @param serverId securityServerId
     * @return authKeyInfo
     * @throws Exception
     */
    public AuthKeyCertInfo getAuthKeyCert(SecurityServerId serverId) throws SignerException {
        return tryToRun(
                () -> blockingKeyService.getAuthKeyCert(GetAuthKeyReq.newBuilder()
                        .setSecurityServer(SecurityServerIdMapper.toDto(serverId))
                        .build()),
                response -> {
                    return new AuthKeyCertInfo(response.getAlias(),
                            new CertificateInfo(response.getCert()));
                }
        );
    }


    /**
>>>>>>> fe1bfa18
     * Get Security Server auth key
     * @param serverId securityServerId
     * @return authKeyInfo
     * @throws SignerException
     */
    public AuthKeyInfo getAuthKey(SecurityServerId serverId) throws SignerException {
        return tryToRun(
                () -> internalGetAuthKey(serverId)
        );
    }

    public AuthKeyInfo internalGetAuthKey(SecurityServerId serverId) throws Exception {
        var response = blockingKeyService.getAuthKey(GetAuthKeyReq.newBuilder()
                .setSecurityServer(SecurityServerIdMapper.toDto(serverId))
                .build());

        try (var keystoreStream = response.getKeyStore().newInput()) {
            var password = response.getPassword().toCharArray();
            var ks = loadPkcs12KeyStore(keystoreStream, password);
            var privateKey = (PrivateKey) ks.getKey(response.getAlias(),
                    password);
            return new AuthKeyInfo(response.getAlias(),
                    privateKey,
                    new CertificateInfo(response.getCert()));
        }
    }

    /**
     * Get TokenInfoAndKeyId for a given cert hash
     * @param certRequestId
     * @return TokenInfoAndKeyId
     * @throws SignerException
     */
    public TokenInfoAndKeyId getTokenAndKeyIdForCertRequestId(String certRequestId) throws SignerException {
        log.trace("Getting token and key id by cert request id '{}'", certRequestId);

        return tryToRun(
                () -> blockingTokenService.getTokenAndKeyIdByCertRequestId(GetTokenByCertRequestIdReq.newBuilder()
                        .setCertRequestId(certRequestId)
                        .build()),
                response -> {
                    log.trace("Token and key id with cert request id '{}' found", certRequestId);
                    return new TokenInfoAndKeyId(new TokenInfo(response.getTokenInfo()), response.getKeyId());
                }
        );
    }

    /**
     * Gets information about the token which has the specified key.
     * @param keyId id of the key
     * @return TokenInfo
     * @throws SignerException if any errors occur
     */
    public TokenInfo getTokenForKeyId(String keyId) throws SignerException {
        return tryToRun(
                () -> blockingTokenService.getTokenByKey(GetTokenByKeyIdReq.newBuilder().setKeyId(keyId).build()),
                TokenInfo::new
        );
    }

    public SignMechanism getSignMechanism(String keyId) throws SignerException {
        return tryToRun(
                () -> blockingKeyService.getSignMechanism(GetSignMechanismReq.newBuilder()
                        .setKeyId(keyId)
                        .build()),
                response -> SignMechanism.valueOf(response.getSignMechanismName())
        );
    }


    public Boolean isTokenBatchSigningEnabled(String keyId) throws SignerException {
        return tryToRun(
                () -> blockingTokenService.getTokenBatchSigningEnabled(GetTokenBatchSigningEnabledReq.newBuilder()
                        .setKeyId(keyId)
                        .build()).getBatchingSigningEnabled()
        );
    }

    public MemberSigningInfoDto getMemberSigningInfo(ClientId clientId) throws SignerException {
        return tryToRun(
                () -> blockingTokenService.getMemberSigningInfo(GetMemberSigningInfoReq.newBuilder()
                        .setMemberId(ClientIdMapper.toDto(clientId))
                        .build()),
                response -> new MemberSigningInfoDto(response.getKeyId(),
                        new CertificateInfo(response.getCert()),
                        SignMechanism.valueOf(response.getSignMechanismName()))
        );
    }

    public List<CertificateInfo> getMemberCerts(ClientId memberId) throws SignerException {
        return tryToRun(
                () -> blockingCertificateService.getMemberCerts(GetMemberCertsReq.newBuilder()
                                .setMemberId(ClientIdMapper.toDto(memberId))
                                .build())
                        .getCertsList().stream()
                        .map(CertificateInfo::new)
                        .toList()
        );
    }

    public boolean isHSMOperational() throws SignerException {
        return tryToRun(
                () -> blockingTokenService.getHSMOperationalInfo(Empty.getDefaultInstance())
                        .getOperational()
        );
    }


    /**
     * DTO since we don't want to leak signer message objects out
     * @param certReqId
     * @param certRequest
     * @param format
     * @param memberId
     * @param keyUsage
     */
    public record GeneratedCertRequestInfo(String certReqId, byte[] certRequest, CertificateRequestFormat format, ClientId memberId,
                                           KeyUsageInfo keyUsage) {
    }

    public CertificationServiceDiagnostics getCertificationServiceDiagnostics() throws SignerException {
        return tryToRun(
                () -> adminServiceBlockingStub.getCertificationServiceDiagnostics(Empty.newBuilder().build()),
                response -> CertificationServiceDiagnosticsMapper.fromDto(response)
        );
    }

    public String getKeyConfChecksum() throws SignerException {
        return tryToRun(
                () -> adminServiceBlockingStub.getKeyConfChecksum(Empty.getDefaultInstance()),
                response -> {
                    return response.hasChecksum() ? response.getChecksum() : null;
                }
        );
    }

    private static final class CertificationServiceDiagnosticsMapper {

        public static CertificationServiceDiagnostics fromDto(CertificationServiceDiagnosticsResp dto) {
            Map<String, CertificationServiceStatus> statusMap = dto.getCertificationServiceStatusMapMap()
                    .entrySet().stream()
                    .collect(Collectors.toMap(Map.Entry::getKey,
                            entry -> toDto(entry.getValue())));

            CertificationServiceDiagnostics response = new CertificationServiceDiagnostics();
            response.update(statusMap);
            return response;
        }

        private static CertificationServiceStatus toDto(org.niis.xroad.signer.proto.CertificationServiceStatus status) {
            var response = new CertificationServiceStatus(status.getName());
            status.getOcspResponderStatusMapMap()
                    .forEach((key, value) -> response.getOcspResponderStatusMap().put(key,
                            new OcspResponderStatus(value.getStatus(),
                                    value.getUrl(),
                                    value.hasPrevUpdate() ? fromInstantToOffsetDateTime(ofEpochMilli(value.getPrevUpdate())) : null,
                                    fromInstantToOffsetDateTime(ofEpochMilli(value.getNextUpdate())))
                    ));
            return response;
        }

    }

    public record MemberSigningInfoDto(String keyId, CertificateInfo cert, SignMechanism signMechanismName) {
    }

    public record KeyIdInfo(String keyId, SignMechanism signMechanismName) {
    }

}<|MERGE_RESOLUTION|>--- conflicted
+++ resolved
@@ -767,28 +767,6 @@
     }
 
     /**
-<<<<<<< HEAD
-=======
-     * Get Security Server auth key certificate.
-     * @param serverId securityServerId
-     * @return authKeyInfo
-     * @throws Exception
-     */
-    public AuthKeyCertInfo getAuthKeyCert(SecurityServerId serverId) throws SignerException {
-        return tryToRun(
-                () -> blockingKeyService.getAuthKeyCert(GetAuthKeyReq.newBuilder()
-                        .setSecurityServer(SecurityServerIdMapper.toDto(serverId))
-                        .build()),
-                response -> {
-                    return new AuthKeyCertInfo(response.getAlias(),
-                            new CertificateInfo(response.getCert()));
-                }
-        );
-    }
-
-
-    /**
->>>>>>> fe1bfa18
      * Get Security Server auth key
      * @param serverId securityServerId
      * @return authKeyInfo
