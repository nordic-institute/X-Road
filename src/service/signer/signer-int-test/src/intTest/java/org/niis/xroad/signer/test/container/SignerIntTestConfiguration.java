--- conflicted
+++ resolved
@@ -34,14 +34,7 @@
 public class SignerIntTestConfiguration {
     @Bean
     TestCaFeignInterceptor testCaFeignInterceptor(SignerIntTestSetup envSetup) {
-<<<<<<< HEAD
-        return new TestCaFeignInterceptor(() -> envSetup.getContainerMapping(
-                        SignerIntTestSetup.TESTCA,
-                        SignerIntTestSetup.Port.TEST_CA)
-                .port());
-=======
         return new TestCaFeignInterceptor(() -> envSetup.getContainerMapping(SignerIntTestSetup.TESTCA,
                 SignerIntTestSetup.Port.TEST_CA).port());
->>>>>>> 6f3a6c75
     }
 }