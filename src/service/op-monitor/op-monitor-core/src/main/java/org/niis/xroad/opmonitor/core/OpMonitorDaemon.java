--- conflicted
+++ resolved
@@ -132,12 +132,8 @@
     }
 
     @SneakyThrows
-<<<<<<< HEAD
     @SuppressWarnings("checkstyle:SneakyThrowsCheck") //TODO XRDDEV-2390 will be refactored in the future
-    private static ServerConnector createDaemonSslConnector(Server server) {
-=======
     private ServerConnector createDaemonSslConnector() {
->>>>>>> 8491ab49
         var cf = new SslContextFactory.Server();
         cf.setNeedClientAuth(true);
         cf.setSessionCachingEnabled(true);
