--- conflicted
+++ resolved
@@ -44,11 +44,7 @@
 
 sonarqube {
     properties {
-<<<<<<< HEAD
-        properties["sonar.sources"] += [file('app'), file('lib')]
-=======
         properties["sonar.sources"] += [file('app'), file('lib'), file('public')]
->>>>>>> 29e30ba1
         property "sonar.ruby.rubocop.reportPath", file('build/rubocop-result.json')
     }
 }