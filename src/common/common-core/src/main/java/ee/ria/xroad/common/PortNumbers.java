/*
 * The MIT License
 * Copyright (c) 2019- Nordic Institute for Interoperability Solutions (NIIS)
 * Copyright (c) 2018 Estonian Information System Authority (RIA),
 * Nordic Institute for Interoperability Solutions (NIIS), Population Register Centre (VRK)
 * Copyright (c) 2015-2017 Estonian Information System Authority (RIA), Population Register Centre (VRK)
 *
 * Permission is hereby granted, free of charge, to any person obtaining a copy
 * of this software and associated documentation files (the "Software"), to deal
 * in the Software without restriction, including without limitation the rights
 * to use, copy, modify, merge, publish, distribute, sublicense, and/or sell
 * copies of the Software, and to permit persons to whom the Software is
 * furnished to do so, subject to the following conditions:
 *
 * The above copyright notice and this permission notice shall be included in
 * all copies or substantial portions of the Software.
 *
 * THE SOFTWARE IS PROVIDED "AS IS", WITHOUT WARRANTY OF ANY KIND, EXPRESS OR
 * IMPLIED, INCLUDING BUT NOT LIMITED TO THE WARRANTIES OF MERCHANTABILITY,
 * FITNESS FOR A PARTICULAR PURPOSE AND NONINFRINGEMENT. IN NO EVENT SHALL THE
 * AUTHORS OR COPYRIGHT HOLDERS BE LIABLE FOR ANY CLAIM, DAMAGES OR OTHER
 * LIABILITY, WHETHER IN AN ACTION OF CONTRACT, TORT OR OTHERWISE, ARISING FROM,
 * OUT OF OR IN CONNECTION WITH THE SOFTWARE OR THE USE OR OTHER DEALINGS IN
 * THE SOFTWARE.
 */
package ee.ria.xroad.common;

import lombok.AccessLevel;
import lombok.NoArgsConstructor;

/**
 * This interface contains global constants, such as port numbers
 * and configuration locations.
 */
@NoArgsConstructor(access = AccessLevel.PRIVATE)
public final class PortNumbers {

    /** Port for connection between client and server proxy. */
    public static final int PROXY_PORT = 5500;

    /**
     * Signer grpc service port.
     */
    public static final int SIGNER_GRPC_PORT = 5560;

    /** Port for Distributed Files Client. */
    public static final int CONFIGURATION_CLIENT_PORT = 5665;

<<<<<<< HEAD
=======
    /** Port for Configuration Admin Port. */
    public static final int CONFIGURATION_CLIENT_ADMIN_PORT = 5675;

    /** Port of the operational monitoring daemon. */
    public static final int OP_MONITOR_DAEMON_PORT = 2080;
    public static final int OP_MONITOR_DAEMON_GRPC_PORT = 2081;

    /**
     * Proxy grpc port
     */
    public static final int PROXY_GRPC_PORT = 5567;

>>>>>>> 049c7100
}<|MERGE_RESOLUTION|>--- conflicted
+++ resolved
@@ -45,20 +45,6 @@
 
     /** Port for Distributed Files Client. */
     public static final int CONFIGURATION_CLIENT_PORT = 5665;
-
-<<<<<<< HEAD
-=======
-    /** Port for Configuration Admin Port. */
-    public static final int CONFIGURATION_CLIENT_ADMIN_PORT = 5675;
-
-    /** Port of the operational monitoring daemon. */
-    public static final int OP_MONITOR_DAEMON_PORT = 2080;
     public static final int OP_MONITOR_DAEMON_GRPC_PORT = 2081;
 
-    /**
-     * Proxy grpc port
-     */
-    public static final int PROXY_GRPC_PORT = 5567;
-
->>>>>>> 049c7100
 }