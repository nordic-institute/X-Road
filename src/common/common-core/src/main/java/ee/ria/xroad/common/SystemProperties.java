--- conflicted
+++ resolved
@@ -369,13 +369,9 @@
 
     private static final String DEFAULT_CLIENTPROXY_TIMEOUT = "30000";
 
-<<<<<<< HEAD
     private static final int DEFAULT_CLIENT_PROXY_JETTY_HEADER_SIZE = 16384;
 
-    private static final String DEFAULT_CLIENTPROXY_USE_FASTEST_CONNECTING_SSL_SOCKET_AUTOCLOSE = "true";
-=======
     private static final String DEFAULT_CLIENTPROXY_USE_FASTEST_CONNECTING_SSL_SOCKET_AUTOCLOSE = TRUE;
->>>>>>> 8e6acbca
 
     private static final String DEFAULT_CLIENTPROXY_FASTEST_CONNECTING_SSL_URI_CACHE_PERIOD = "3600";
 
