/*
 * The MIT License
 * Copyright (c) 2019- Nordic Institute for Interoperability Solutions (NIIS)
 * Copyright (c) 2018 Estonian Information System Authority (RIA),
 * Nordic Institute for Interoperability Solutions (NIIS), Population Register Centre (VRK)
 * Copyright (c) 2015-2017 Estonian Information System Authority (RIA), Population Register Centre (VRK)
 *
 * Permission is hereby granted, free of charge, to any person obtaining a copy
 * of this software and associated documentation files (the "Software"), to deal
 * in the Software without restriction, including without limitation the rights
 * to use, copy, modify, merge, publish, distribute, sublicense, and/or sell
 * copies of the Software, and to permit persons to whom the Software is
 * furnished to do so, subject to the following conditions:
 *
 * The above copyright notice and this permission notice shall be included in
 * all copies or substantial portions of the Software.
 *
 * THE SOFTWARE IS PROVIDED "AS IS", WITHOUT WARRANTY OF ANY KIND, EXPRESS OR
 * IMPLIED, INCLUDING BUT NOT LIMITED TO THE WARRANTIES OF MERCHANTABILITY,
 * FITNESS FOR A PARTICULAR PURPOSE AND NONINFRINGEMENT. IN NO EVENT SHALL THE
 * AUTHORS OR COPYRIGHT HOLDERS BE LIABLE FOR ANY CLAIM, DAMAGES OR OTHER
 * LIABILITY, WHETHER IN AN ACTION OF CONTRACT, TORT OR OTHERWISE, ARISING FROM,
 * OUT OF OR IN CONNECTION WITH THE SOFTWARE OR THE USE OR OTHER DEALINGS IN
 * THE SOFTWARE.
 */
package ee.ria.xroad.common;

import ee.ria.xroad.common.crypto.identifier.DigestAlgorithm;

import java.util.Arrays;
import java.util.Optional;

/**
 * Contains system-wide constants for system properties.
 */
@Deprecated(forRemoval = true)
public final class SystemProperties {

    private SystemProperties() {
    }

    /** The prefix for all properties. */
    public static final String PREFIX = "xroad.";
    private static final String SIGNER_PREFIX = PREFIX + "signer.";
    private static final String CENTER_PREFIX = PREFIX + "center.";

    private static final String COMMA_SPLIT = "\\s*,\\s*";

    // Common -----------------------------------------------------------------

    /** Property name of the temporary files path. */
    public static final String TEMP_FILES_PATH =
            PREFIX + "common.temp-files-path";

    /** Property name of the downloaded global configuration directory. */
    public static final String CONFIGURATION_PATH =
            PREFIX + "common.configuration-path";

    /** Current version number of the global configuration **/
    public static final int CURRENT_GLOBAL_CONFIGURATION_VERSION = 5;

    /** Minimum supported version number of the global configuration **/
    public static final int MINIMUM_SUPPORTED_GLOBAL_CONFIGURATION_VERSION = 2;

    /** Default minimum supported global conf version on central server */
    public static final String DEFAULT_MINIMUM_CENTRAL_SERVER_GLOBAL_CONFIGURATION_VERSION = "2";

    /** Default minimum supported global conf version on configuration proxy */
    public static final String DEFAULT_MINIMUM_CONFIGURATION_PROXY_SERVER_GLOBAL_CONFIGURATION_VERSION = "2";

    /** Minimum supported global conf version on central server **/
    private static final String MINIMUM_CENTRAL_SERVER_GLOBAL_CONFIGURATION_VERSION =
            CENTER_PREFIX + "minimum-global-configuration-version";

    /** Minimum supported global conf version on configuration proxy **/
    private static final String MINIMUM_CONFIGURATION_PROXY_SERVER_GLOBAL_CONFIGURATION_VERSION =
            PREFIX + "configuration-proxy.minimum-global-configuration-version";

    // REST API ---------------------------------------------------------------

    /** Property name of the Proxy UI API's ssl configuration file. */
    public static final String PROXY_UI_API_SSL_PROPERTIES =
            PREFIX + "proxy-ui-api.ssl-properties";

    /** Default whitelist for Proxy UI API's key management API (allow only localhost access, ipv4 and ipv6) */
    public static final String DEFAULT_KEY_MANAGEMENT_API_WHITELIST = "127.0.0.0/8, ::1";

    /** Default whitelist for Proxy UI API's regular APIs (allow all) */
    public static final String DEFAULT_REGULAR_API_WHITELIST = "0.0.0.0/0, ::/0";

    /** Property name of the whitelist for Proxy UI API's key management API */
    public static final String PROXY_UI_API_KEY_MANAGEMENT_API_WHITELIST =
            PREFIX + "proxy-ui-api.key-management-api-whitelist";

    /** Property name of the whitelist for Proxy UI API's regular APIs */
    public static final String PROXY_UI_API_REGULAR_API_WHITELIST =
            PREFIX + "proxy-ui-api.regular-api-whitelist";

    /** Property name of the flag for enabling automatic time-stamping service URL updates */
    public static final String PROXY_UI_API_AUTO_UPDATE_TIMESTAMP_SERVICE_URL =
            PREFIX + "proxy-ui-api.auto-update-timestamp-service-url";

    /** property name of the flag to allow generating csr for key with certificates */
    public static final String PROXY_UI_API_ALLOW_CSR_FOR_KEY_WITH_CERTIFICATE =
            PREFIX + "proxy-ui-api.allow-csr-for-key-with-certificate";

    /** property name of the number of attempts to check whether the acme authorizations have completed */
    public static final String PROXY_UI_API_ACME_AUTHORIZATION_WAIT_ATTEMPTS =
            PREFIX + "proxy-ui-api.acme-authorization-wait-attempts";

    /** property name of the amount of seconds to wait between acme authorization completion check attempts */
    public static final String PROXY_UI_API_ACME_AUTHORIZATION_WAIT_INTERVAL =
            PREFIX + "proxy-ui-api.acme-authorization-wait-interval";

    /** property name of the number of attempts to check whether the acme certificate is ready */
    public static final String PROXY_UI_API_ACME_CERTIFICATE_WAIT_ATTEMPTS =
            PREFIX + "proxy-ui-api.acme-certificate-wait-attempts";

    /** property name of the amount of seconds to wait between acme certificate completion check attempts */
    public static final String PROXY_UI_API_ACME_CERTIFICATE_WAIT_INTERVAL =
            PREFIX + "proxy-ui-api.acme-certificate-wait-interval";

    /** property name of the amount of days the ACME server account's self-signed certificate is valid */
    public static final String PROXY_UI_API_ACME_ACCOUNT_KEY_PAIR_EXPIRATION_IN_DAYS =
            PREFIX + "proxy-ui-api.acme-certificate-account-key-pair-expiration";

    /** property name of whether the service should listen on port 80 for incoming acme challenge requests */
    public static final String PROXY_UI_API_ACME_CHALLENGE_PORT_ENABLED =
            PREFIX + "proxy-ui-api.acme-challenge-port-enabled";
    public static final String PROXY_UI_API_ACME_CHALLENGE_PORT_ENABLED_ENV =
            propertyNameToEnvVariable(PROXY_UI_API_ACME_CHALLENGE_PORT_ENABLED);

    public static final String PROXY_UI_API_ACME_RENEWAL_ACTIVE =
            PREFIX + "proxy-ui-api.acme-renewal-active";

    public static final String PROXY_UI_API_ACME_RENEWAL_RETRY_DELAY =
            PREFIX + "proxy-ui-api.acme-renewal-retry-delay";

    public static final String PROXY_UI_API_ACME_RENEWAL_INTERVAL =
            PREFIX + "proxy-ui-api.acme-renewal-interval";

    public static final String PROXY_UI_API_ACME_RENEWAL_TIME_BEFORE_EXPIRATION_DATE =
            PREFIX + "proxy-ui-api.acme-renewal-time-before-expiration-date";

    public static final String PROXY_UI_API_ACME_KEYPAIR_RENEWAL_TIME_BEFORE_EXPIRATION_DATE =
            PREFIX + "proxy-ui-api.acme-keypair-renewal-time-before-expiration-date";

    public static final String PROXY_UI_API_AUTOMATIC_ACTIVATE_AUTH_CERTIFICATE =
            PREFIX + "proxy-ui-api.automatic-activate-auth-certificate";

    public static final String PROXY_UI_API_AUTOMATIC_ACTIVATE_ACME_SIGN_CERTIFICATE =
            PREFIX + "proxy-ui-api.automatic-activate-acme-sign-certificate";

    /** property name of whether notification e-mail is sent in case of automatic certificate renewal job success */
    public static final String PROXY_UI_API_ACME_RENEWAL_SUCCESS_NOTIFICATION_ENABLED =
            PREFIX + "proxy-ui-api.acme-renewal-success-notification-enabled";

    /** property name of whether notification e-mail is sent in case of automatic certificate renewal job failure */
    public static final String PROXY_UI_API_ACME_RENEWAL_FAILURE_NOTIFICATION_ENABLED =
            PREFIX + "proxy-ui-api.acme-renewal-failure-notification-enabled";

    /** property name of whether notification e-mail is sent when authentication certificate has been registered in global conf */
    public static final String PROXY_UI_API_AUTH_CERT_REGISTERED_NOTIFICATION_ENABLED =
            PREFIX + "proxy-ui-api.auth-cert-registered-notification-enabled";

    /** property name of whether notification e-mail is sent when certificate has been automatically activated */
    public static final String PROXY_UI_API_CERT_AUTO_ACTIVATION_NOTIFICATION_ENABLED =
            PREFIX + "proxy-ui-api.cert-auto-activation-notification-enabled";

    /** property name of whether notification e-mail is sent when certificate automatic activation has failed  */
    public static final String PROXY_UI_API_CERT_AUTO_ACTIVATION_FAILURE_NOTIFICATION_ENABLED =
            PREFIX + "proxy-ui-api.cert-auto-activation-failure-notification-enabled";

    /** Locale for mail notifications, which determines the language of the notifications.
     * To add a new locale a corresponding notifications_[locale].properties file needs to be added to the resource bundle  */
    public static final String PROXY_UI_API_MAIL_NOTIFICATION_LOCALE =
            PREFIX + "proxy-ui-api.mail-notification-locale";

    // Proxy ------------------------------------------------------------------

    private static final String PROXY_PREFIX = PREFIX + "proxy.";

    /** Property name of controlling SSL support between Proxies. */
    public static final String PROXY_SSL_SUPPORT =
            PROXY_PREFIX + "ssl-enabled";

    /** Property name of the Proxy's local configuration file. */
    public static final String DATABASE_PROPERTIES =
            PROXY_PREFIX + "database-properties";

    /** Property name of the Client Proxy's timeout (milliseconds). */
    public static final String PROXY_CLIENT_TIMEOUT =
            PROXY_PREFIX + "client-timeout";

    /** Property name of the Server Proxy's port number. */
    public static final String PROXY_SERVER_PORT =
            PROXY_PREFIX + "server-port";

    /** Property name of the flag to turn off proxy client SSL verification. */
    public static final String PROXY_VERIFY_CLIENT_CERT = PROXY_PREFIX + "verify-client-cert";

    /** Property name of the flag to turn on proxy client SSL logging. */
    public static final String PROXY_LOG_CLIENT_CERT = PROXY_PREFIX + "log-client-cert";

    /** Property name of the ClientProxy HTTPS connector and ServerProxy HTTP client supported TLS protocols */
    private static final String PROXY_CLIENT_TLS_PROTOCOLS =
            PROXY_PREFIX + "client-tls-protocols";

    /** Property name of the ClientProxy HTTPS connector and ServerProxy HTTP client supported TLS cipher suites */
    private static final String PROXY_CLIENT_TLS_CIPHERS =
            PROXY_PREFIX + "client-tls-ciphers";

    /** Property name of the ClientProxy HTTPS client and ServerProxy HTTPS connector supported TLS cipher suites */
    private static final String PROXY_XROAD_TLS_CIPHERS = PROXY_PREFIX + "xroad-tls-ciphers";

    private static final String SIGNER_ENFORCE_TOKEN_PIN_POLICY = SIGNER_PREFIX + "enforce-token-pin-policy";

    /** Property name of the idle time that connections to the ServerProxy Connector are allowed, in milliseconds */
    private static final String SERVERPROXY_CONNECTOR_MAX_IDLE_TIME =
            PROXY_PREFIX + "server-connector-max-idle-time";

    /** Property name of the server Connector socket SO_LINGER timer, in seconds, value of -1 means off */
    private static final String SERVERPROXY_CONNECTOR_SO_LINGER =
            PROXY_PREFIX + "server-connector-so-linger";

    /** Property name of the server's minimum supported client version */
    private static final String SERVERPROXY_MIN_SUPPORTED_CLIENT_VERSION =
            PROXY_PREFIX + "server-min-supported-client-version";

    /** Property name of the client connector socket SO_LINGER timer, in seconds, value of -1 means off */
    private static final String CLIENTPROXY_CONNECTOR_SO_LINGER =
            PROXY_PREFIX + "client-connector-so-linger";

    /**
     * Property name for he connection maximum idle time that should be set for client proxy apache HttpClient,
     * in milliseconds, value 0 means infinite timeout, -1 means the system default
     */
    private static final String CLIENTPROXY_HTTPCLIENT_TIMEOUT =
            PROXY_PREFIX + "client-httpclient-timeout";

    private static final String CLIENTPROXY_POOL_REUSE_CONNECTIONS =
            PROXY_PREFIX + "pool-enable-connection-reuse";

    private static final String ENFORCE_CLIENT_IS_CERT_VALIDITY_PERIOD_CHECK =
            PROXY_PREFIX + "enforce-client-is-cert-validity-period-check";

    private static final String PROXY_MESSAGE_SIGN_DIGEST_NAME = PROXY_PREFIX + "message-sign-digest-name";
    public static final String PROXY_MEMORY_USAGE_THRESHOLD = PROXY_PREFIX + "memory-usage-threshold";

    private static final String FALSE = Boolean.FALSE.toString();
    private static final String TRUE = Boolean.TRUE.toString();
    private static final String DEFAULT_HSM_HEALTH_CHECK_ENABLED = FALSE;
    private static final String DEFAULT_PROXY_BACKUP_ENCRYPTED = FALSE;
    private static final String DEFAULT_PROXY_UI_API_ACME_CHALLENGE_PORT_ENABLED = FALSE;
    private static final String DEFAULT_CENTER_TRUSTED_ANCHORS_ALLOWED = FALSE;

    private static final String DEFAULT_CENTER_AUTO_APPROVE_AUTH_CERT_REG_REQUESTS = FALSE;

    private static final String DEFAULT_CENTER_AUTO_APPROVE_CLIENT_REG_REQUESTS = FALSE;

    private static final String DEFAULT_CENTER_AUTO_APPROVE_OWNER_CHANGE_REQUESTS = FALSE;

    private static final String DEFAULT_AUTO_UPDATE_TIMESTAMP_SERVICE_URL = FALSE;

    private static final String DEFAULT_ALLOW_CSR_FOR_KEY_WITH_CERTIFICATE = FALSE;

    private static final String DEFAULT_SERVERPROXY_CONNECTOR_MAX_IDLE_TIME = "0";

    private static final String DEFAULT_SERVERPROXY_CONNECTOR_SO_LINGER = "-1";

    private static final String DEFAULT_CLIENTPROXY_CONNECTOR_SO_LINGER = "-1";

    private static final String DEFAULT_CLIENTPROXY_HTTPCLIENT_TIMEOUT = "0";

    private static final String DEFAULT_CLIENTPROXY_TIMEOUT = "30000";

    private static final String DEFAULT_ENFORCE_CLIENT_IS_CERT_VALIDITY_PERIOD_CHECK = FALSE;

    /**
     * The default value of the on/off switch for a group of settings that affect whether or not pooled connections
     * for the ClientProxy can be actually reused
     **/
    private static final String DEFAULT_CLIENTPROXY_POOL_REUSE_CONNECTIONS = FALSE;

    public static final String DEFAULT_SIGNER_ENFORCE_TOKEN_PIN_POLICY = FALSE;

    private static final String OCSP_VERIFIER_CACHE_PERIOD =
            PROXY_PREFIX + "ocsp-verifier-cache-period";

    private static final int OCSP_VERIFIER_CACHE_PERIOD_MAX = 180;

    // Signer -----------------------------------------------------------------

    /** Property name of the key configuration file. */
    public static final String KEY_CONFIGURATION_FILE = SIGNER_PREFIX + "key-configuration-file";

    /** Property name of the SignerClient's timeout. */
    public static final String SIGNER_CLIENT_TIMEOUT = SIGNER_PREFIX + "client-timeout";

    public static final String SIGNER_KEY_LENGTH = SIGNER_PREFIX + "key-length";
    public static final String SIGNER_KEY_NAMED_CURVE = SIGNER_PREFIX + "key-named-curve";

    public static final String PASSWORD_STORE_IPC_KEY_PATHNAME = SIGNER_PREFIX + "password-store-ipc-key-pathname";

    public static final int MIN_SIGNER_KEY_LENGTH = 2048;
    public static final int DEFAULT_SIGNER_KEY_LENGTH = MIN_SIGNER_KEY_LENGTH;

    public static final String DEFAULT_SIGNER_CLIENT_TIMEOUT = "60000";

    public static final String DEFAULT_SIGNER_KEY_NAMED_CURVE = "secp256r1";
<<<<<<< HEAD
    public static final KeyAlgorithm DEFAULT_SOFT_TOKEN_PIN_KEYSTORE_ALGORITHM = KeyAlgorithm.RSA;

    public static final String DEFAULT_DOWNLOADER_READ_TIMEOUT = "30000";
    public static final String DEFAULT_DOWNLOADER_CONNECT_TIMEOUT = "10000";

    // AntiDos ----------------------------------------------------------------

    /** Property name of the AntiDos on/off switch */
    public static final String ANTIDOS_ENABLED =
            PREFIX + "anti-dos.enabled";

    /** Property name of the maximum number of allowed parallel connections */
    public static final String ANTIDOS_MAX_PARALLEL_CONNECTIONS =
            PREFIX + "anti-dos.max-parallel-connections";

    /** Property name of the maximum allowed cpu load value */
    public static final String ANTIDOS_MAX_CPU_LOAD =
            PREFIX + "anti-dos.max-cpu-load";

    /** Property name of the minimum number of free file handles */
    public static final String ANTIDOS_MIN_FREE_FILEHANDLES =
            PREFIX + "anti-dos.min-free-file-handles";

    /** Property name of the maximum allowed JVM heap usage value */
    public static final String ANTIDOS_MAX_HEAP_USAGE =
            PREFIX + "anti-dos.max-heap-usage";
=======
>>>>>>> 70f8967b

    // Configuration client ---------------------------------------------------

    public static final String CONFIGURATION_CLIENT_PORT =
            PREFIX + "configuration-client.port";

<<<<<<< HEAD
    public static final String CONFIGURATION_CLIENT_ADMIN_PORT =
            PREFIX + "configuration-client.admin-port";

    public static final String CONFIGURATION_CLIENT_UPDATE_INTERVAL_SECONDS =
            PREFIX + "configuration-client.update-interval";

    public static final String CONFIGURATION_CLIENT_PROXY_CONFIGURATION_BACKUP_CRON =
            PREFIX + "configuration-client.proxy-configuration-backup-cron";

    public static final String CONFIGURATION_CLIENT_GLOBAL_CONF_TLS_CERT_VERIFICATION =
            PREFIX + "configuration-client.global-conf-tls-cert-verification";

    public static final String CONFIGURATION_CLIENT_GLOBAL_CONF_HOSTNAME_VERIFICATION =
            PREFIX + "configuration-client.global-conf-hostname-verification";

    public static final String CONFIGURATION_CLIENT_DOWNLOADER_READ_TIMEOUT =
            PREFIX + "configuration-client.downloader-read-timeout";

    public static final String CONFIGURATION_CLIENT_DOWNLOADER_CONNECT_TIMEOUT =
            PREFIX + "configuration-client.downloader-connect-timeout";

=======
>>>>>>> 70f8967b
    public static final String CONFIGURATION_CLIENT_ALLOWED_FEDERATIONS =
            PREFIX + "configuration-client.allowed-federations";

    /**
     * A constant to describe the X-Road instances this security server federates with.
     * {@link #CUSTOM} means a list of named, comma-separated X-Road instances to allow.
     * {@link #ALL} naturally means all and {@link #NONE} means federation is disabled.
     * The configurations for those instances won't be downloaded.
     */
    public enum AllowedFederationMode { ALL, NONE, CUSTOM }

    // Center -----------------------------------------------------------------

    public static final String CENTER_DATABASE_PROPERTIES = CENTER_PREFIX + "database-properties";

    public static final String CENTER_TRUSTED_ANCHORS_ALLOWED = CENTER_PREFIX + "trusted-anchors-allowed";

    public static final String CENTER_INTERNAL_DIRECTORY = CENTER_PREFIX + "internal-directory";

    public static final String CENTER_EXTERNAL_DIRECTORY = CENTER_PREFIX + "external-directory";

    private static final String CENTER_GENERATED_CONF_DIR = CENTER_PREFIX + "generated-conf-dir";

    /** Property name of the path where conf backups are created. */
    public static final String CONF_BACKUP_PATH = CENTER_PREFIX + "conf-backup-path";

    /** Property name of enabling automatic approval of auth cert registration requests. */
    public static final String CENTER_AUTO_APPROVE_AUTH_CERT_REG_REQUESTS = CENTER_PREFIX + "auto-approve-auth-cert-reg-requests";

    /** Property name of enabling automatic approval of client registration requests. */
    public static final String CENTER_AUTO_APPROVE_CLIENT_REG_REQUESTS = CENTER_PREFIX + "auto-approve-client-reg-requests";

    /** Property name of enabling automatic approval of owner change requests. */
    public static final String CENTER_AUTO_APPROVE_OWNER_CHANGE_REQUESTS = CENTER_PREFIX + "auto-approve-owner-change-requests";

    // Misc -------------------------------------------------------------------

    /** Property name of the configuration files path. */
    public static final String CONF_PATH = PREFIX + "conf.path";

    /** Property name of the log folder for Log Reader. */
    public static final String LOG_READER_PATH = PREFIX + "logReader.path";

    /** Property name of the application log file path. */
    public static final String LOG_PATH = PREFIX + "appLog.path";

    /** Property name of the application log level of ee.ria.xroad. */
    public static final String XROAD_LOG_LEVEL = PREFIX + "appLog.xroad.level";

    // Proxy UI ---------------------------------------------------------------

    /** Property name of the WSDL validator command. */
    public static final String WSDL_VALIDATOR_COMMAND =
            PREFIX + "proxy-ui-api.wsdl-validator-command";

    /**
     * Property name of the signature digest algorithm ID used for generating authentication certificate
     * registration request.
     */
    private static final String PROXYUI_AUTH_CERT_REG_SIGNATURE_DIGEST_ALGORITHM_ID =
            PREFIX + "proxy-ui-api.auth-cert-reg-signature-digest-algorithm-id";

    /**
     * Property name of the management request sender client keystore path, used to send management requests from Proxy UI.
     */
    private static final String MANAGEMENT_REQUEST_SENDER_CLIENT_KEYSTORE =
            PREFIX + "proxy-ui-api.management-request-sender-client-keystore";

    /**
     * Property name of the management request sender client keystore password, used to send management requests from Proxy UI.
     */
    private static final String MANAGEMENT_REQUEST_SENDER_CLIENT_KEYSTORE_PASSWORD =
            PREFIX + "proxy-ui-api.management-request-sender-client-keystore-password";
    private static final String MANAGEMENT_REQUEST_SENDER_CLIENT_KEYSTORE_PASSWORD_ENV =
            propertyNameToEnvVariable(MANAGEMENT_REQUEST_SENDER_CLIENT_KEYSTORE_PASSWORD);

    /**
     * Property name of the management request sender client truststore path, used to send management requests from Proxy UI.
     */
    private static final String MANAGEMENT_REQUEST_SENDER_CLIENT_TRUSTSTORE =
            PREFIX + "proxy-ui-api.management-request-sender-client-truststore";

    /**
     * Property name of the management request sender client truststore password, used to send management requests from Proxy UI.
     */
    private static final String MANAGEMENT_REQUEST_SENDER_CLIENT_TRUSTSTORE_PASSWORD =
            PREFIX + "proxy-ui-api.management-request-sender-client-truststore-password";
    private static final String MANAGEMENT_REQUEST_SENDER_CLIENT_TRUSTSTORE_PASSWORD_ENV =
            propertyNameToEnvVariable(MANAGEMENT_REQUEST_SENDER_CLIENT_TRUSTSTORE_PASSWORD);

    // Proxy & Central monitor agent ------------------------------------------


    public static final String NET_STATS_FILE =
            PREFIX + "proxy-monitor-agent.net-stats-file";

    // Configuration proxy ------------------------------------------------- //

    /** Property name of the confproxy download script path. */
    public static final String CONFIGURATION_PROXY_DOWNLOAD_SCRIPT =
            PREFIX + "configuration-proxy.download-script";

    /** Property name of the confproxy configuration path. */
    public static final String CONFIGURATION_PROXY_CONF_PATH =
            PREFIX + "configuration-proxy.configuration-path";

    /** Property name of the confproxy public configuration distribution path. */
    public static final String CONFIGURATION_PROXY_GENERATED_CONF_PATH =
            PREFIX + "configuration-proxy.generated-conf-path";

    /** Property name of the confproxy configuration signature digest algorithm. */
    public static final String CONFIGURATION_PROXY_SIGNATURE_DIGEST_ALGORITHM_ID =
            PREFIX + "configuration-proxy.signature-digest-algorithm-id";

    /** Property name of the confproxy configuration file hashing algorithm. */
    public static final String CONFIGURATION_PROXY_HASH_ALGORITHM_URI =
            PREFIX + "configuration-proxy.hash-algorithm-uri";

    /** Property name of the confproxy webserver address. */
    public static final String CONFIGURATION_PROXY_ADDRESS =
            PREFIX + "configuration-proxy.address";

    // Cluster node configuration ------------------------------------------ //

    /**
     * The type of this server node in the cluster. Default is {@link #STANDALONE} which means this server is not
     * part of a cluster.
     */
    public enum NodeType {
        STANDALONE, MASTER, SLAVE;

        /**
         * Parse an enum (ignoring case) from the given String or return the default {@link #STANDALONE}
         * if the argument is not understood.
         *
         * @param name
         * @return
         */
        public static NodeType fromStringIgnoreCaseOrReturnDefault(String name) {
            return Arrays.stream(NodeType.values())
                    .filter(e -> e.name().equalsIgnoreCase(name))
                    .findAny()
                    .orElse(STANDALONE);
        }
    }

    public static final String NODE_TYPE = PREFIX + "node.type";

    // Configuration file names and section names -------------------------- //

    public static final String CONF_FILE_COMMON =
            getConfPath() + "conf.d/common.ini";

    public static final String CONF_FILE_NODE =
            getConfPath() + "conf.d/node.ini";

    public static final String CONF_FILE_CENTER =
            getConfPath() + "conf.d/center.ini";

    public static final String CONF_FILE_CONFPROXY =
            getConfPath() + "conf.d/confproxy.ini";

    public static final String CONF_FILE_USER_LOCAL =
            getConfPath() + "conf.d/local.ini";

    public static final String CONF_FILE_ADDON_PATH =
            getConfPath() + "conf.d/addons/";

    // --------------------------------------------------------------------- //

    public static final String DEFAULT_CONNECTOR_HOST = "0.0.0.0";

    /**
     * @return path to the directory where configuration files are located, '/etc/xroad/' by default.
     */
    public static String getConfPath() {
        return getProperty(CONF_PATH, DefaultFilepaths.CONF_PATH);
    }

    /**
     * @return path to the directory where application logs are stored, '/var/log/xroad/' by default.
     */
    public static String getLogPath() {
        return getProperty(LOG_PATH, DefaultFilepaths.LOG_PATH);
    }

    /**
     * @return log level of the 'ee.ria.xroad.*' packages, 'DEBUG' by default.
     */
    public static String getXROADLogLevel() {
        return getProperty(XROAD_LOG_LEVEL, "DEBUG");
    }

    /**
     * @return path to the proxy database configuration file, '/etc/xroad/db.properties' by default.
     */
    public static String getDatabasePropertiesFile() {
        return getProperty(DATABASE_PROPERTIES, getConfPath() + DefaultFilepaths.SERVER_DATABASE_PROPERTIES);
    }

    /**
     * @return path to the proxy ssl configuration file, '/etc/xroad/ssl.properties' by default.
     */
    public static String getSslPropertiesFile() {
        return getProperty(PROXY_UI_API_SSL_PROPERTIES,
                getConfPath() + DefaultFilepaths.PROXY_UI_API_SSL_PROPERTIES);
    }

    /**
     * TO DO: not correct, fix
     *
     * @return whitelist for Proxy UI API's key management API, "127.0.0.0/8, ::1" (localhost) by default
     */
    public static String getKeyManagementApiWhitelist() {
        return getProperty(PROXY_UI_API_KEY_MANAGEMENT_API_WHITELIST,
                DEFAULT_KEY_MANAGEMENT_API_WHITELIST);
    }

    /**
     * @return whitelist for Proxy UI API's regular APIs, "0.0.0.0/0, ::/0" (allow all) by default
     */
    public static String getRegularApiWhitelist() {
        return getProperty(PROXY_UI_API_REGULAR_API_WHITELIST,
                DEFAULT_REGULAR_API_WHITELIST);
    }

    /**
     * @return whether automatic update of timestamp service URLs is enabled, 'false' by default.
     */
    public static boolean geUpdateTimestampServiceUrlsAutomatically() {
        return Boolean.parseBoolean(getProperty(PROXY_UI_API_AUTO_UPDATE_TIMESTAMP_SERVICE_URL,
                DEFAULT_AUTO_UPDATE_TIMESTAMP_SERVICE_URL));
    }

    /**
     * @return whether generating CSR is allowed for with existing certificate, 'false' by default
     */
    public static boolean getAllowCsrForKeyWithCertificate() {
        return Boolean.parseBoolean(getProperty(PROXY_UI_API_ALLOW_CSR_FOR_KEY_WITH_CERTIFICATE,
                DEFAULT_ALLOW_CSR_FOR_KEY_WITH_CERTIFICATE));
    }

    public static int getAcmeAuthorizationWaitAttempts() {
        return Integer.parseInt(getProperty(PROXY_UI_API_ACME_AUTHORIZATION_WAIT_ATTEMPTS, "5"));
    }

    public static long getAcmeAuthorizationWaitInterval() {
        return Long.parseLong(getProperty(PROXY_UI_API_ACME_AUTHORIZATION_WAIT_INTERVAL, "5"));
    }

    public static int getAcmeCertificateWaitAttempts() {
        return Integer.parseInt(getProperty(PROXY_UI_API_ACME_CERTIFICATE_WAIT_ATTEMPTS, "5"));
    }

    public static long getAcmeCertificateWaitInterval() {
        return Long.parseLong(getProperty(PROXY_UI_API_ACME_CERTIFICATE_WAIT_INTERVAL, "5"));
    }

    public static long getAcmeAccountKeyPairExpirationInDays() {
        return Long.parseLong(getProperty(PROXY_UI_API_ACME_ACCOUNT_KEY_PAIR_EXPIRATION_IN_DAYS, "365"));
    }

    public static boolean isAcmeChallengePortEnabled() {
        String isAcmeChallengePortEnabled = Optional.ofNullable(System.getenv().get(PROXY_UI_API_ACME_CHALLENGE_PORT_ENABLED_ENV))
                .orElse(getProperty(PROXY_UI_API_ACME_CHALLENGE_PORT_ENABLED, FALSE));
        return TRUE.equalsIgnoreCase(isAcmeChallengePortEnabled);
    }

    /**
     * @return path to the directory where the downloaded global configuration is placed,
     * '/etc/xroad/globalconf/' by default.
     */
    public static String getConfigurationPath() {
        return getProperty(CONFIGURATION_PATH, getConfPath() + DefaultFilepaths.CONFIGURATION_PATH);
    }

    /**
     * @return WSDL validator command string. Defaults to null.
     */
    public static String getWsdlValidatorCommand() {
        return getProperty(WSDL_VALIDATOR_COMMAND, (String) null);
    }

    /**
     * @return signature digest algorithm ID used for generating authentication certificate registration request,
     * SHA-512 by default.
     */
    public static DigestAlgorithm getAuthCertRegSignatureDigestAlgorithmId() {
        return Optional.ofNullable(getProperty(PROXYUI_AUTH_CERT_REG_SIGNATURE_DIGEST_ALGORITHM_ID))
                .map(DigestAlgorithm::ofName)
                .orElse(DigestAlgorithm.SHA512);
    }

    /**
     * @return path to the management request sender client keystore. Uses PKCS#12 format.
     */
    public static String getManagementRequestSenderClientKeystore() {
        return getProperty(MANAGEMENT_REQUEST_SENDER_CLIENT_KEYSTORE);
    }

    /**
     * @return management request sender client keystore password.
     */
    public static char[] getManagementRequestSenderClientKeystorePassword() {
        return Optional.ofNullable(getProperty(MANAGEMENT_REQUEST_SENDER_CLIENT_KEYSTORE_PASSWORD,
                        System.getenv().get(MANAGEMENT_REQUEST_SENDER_CLIENT_KEYSTORE_PASSWORD_ENV)))
                .map(String::toCharArray)
                .orElse(null);
    }

    /**
     * @return path to the management request sender client truststore. Uses PKCS#12 format.
     */
    public static String getManagementRequestSenderClientTruststore() {
        return getProperty(MANAGEMENT_REQUEST_SENDER_CLIENT_TRUSTSTORE);
    }

    /**
     * @return management request sender client truststore password.
     */
    public static char[] getManagementRequestSenderClientTruststorePassword() {
        return Optional.ofNullable(getProperty(MANAGEMENT_REQUEST_SENDER_CLIENT_TRUSTSTORE_PASSWORD,
                        System.getenv().get(MANAGEMENT_REQUEST_SENDER_CLIENT_TRUSTSTORE_PASSWORD_ENV)))
                .map(String::toCharArray)
                .orElse(null);
    }

    /**
     * @return path to the directory where query logs are archived, '/var/lib/xroad/' by default.
     */
    public static String getLogReaderPath() {
        return getProperty(LOG_READER_PATH, DefaultFilepaths.SECURE_LOG_PATH);
    }

    /**
     * @return path to the directory where temporary files are stored, '/var/tmp/xroad/' by default.
     */
    public static String getTempFilesPath() {
        return getProperty(TEMP_FILES_PATH, DefaultFilepaths.TEMP_FILES_PATH);
    }

    /**
     * @return path to the directory where configuration backups are stored, '/var/lib/xroad/backup/' by default.
     */
    public static String getConfBackupPath() {
        return getProperty(CONF_BACKUP_PATH, DefaultFilepaths.CONF_BACKUP_PATH);
    }

    /**
     * @return the client proxy connect timeout in milliseconds, '30000' by default.
     */
    public static int getClientProxyTimeout() {
        return Integer.parseInt(getProperty(PROXY_CLIENT_TIMEOUT, DEFAULT_CLIENTPROXY_TIMEOUT));
    }

    /**
     * @return the HTTP port on which the server proxy listens for messages, '5500' by default.
     */
    public static int getServerProxyPort() {
        return Integer.parseInt(getProperty(PROXY_SERVER_PORT, Integer.toString(PortNumbers.PROXY_PORT)));
    }

    /**
     * @return the signer connection timeout in milliseconds, '60000' by default.
     */
    public static int getSignerClientTimeout() {
        return Integer.parseInt(getProperty(SIGNER_CLIENT_TIMEOUT, DEFAULT_SIGNER_CLIENT_TIMEOUT));
    }

    /**
     * @return authentication and signing key length when RSA is used.
     */
    public static int getSignerKeyLength() {
        return Math.max(MIN_SIGNER_KEY_LENGTH, Integer.getInteger(SIGNER_KEY_LENGTH, DEFAULT_SIGNER_KEY_LENGTH));
    }

    /**
     * @return authentication and signing key named curve when EC is used.
     */
    public static String getSignerKeyNamedCurve() {
        return getProperty(SIGNER_KEY_NAMED_CURVE, DEFAULT_SIGNER_KEY_NAMED_CURVE);
    }

    /**
     * @return the ACME certificate renewal toggle
     */
    public static boolean isAcmeCertificateRenewalActive() {
        return Boolean.parseBoolean(getProperty(PROXY_UI_API_ACME_RENEWAL_ACTIVE, "true"));
    }

    /**
     * @return the ACME certificate renewal retry delay in seconds
     */
    public static int getAcmeCertificateRenewalRetryDelay() {
        return Integer.parseInt(getProperty(PROXY_UI_API_ACME_RENEWAL_RETRY_DELAY, "60"));
    }

    /**
     * @return the ACME certificate renewal job interval in seconds
     */
    public static int getAcmeCertificateRenewalInterval() {
        return Integer.parseInt(getProperty(PROXY_UI_API_ACME_RENEWAL_INTERVAL, "3600"));
    }

    /**
     * @return when to trigger automatic renewal subtracted as days from the expiration date of the certificate.
     * Used when it's not possible to receive the ACME renewal information from the ACME server.
     */
    public static int getAcmeRenewalTimeBeforeExpirationDate() {
        return Integer.parseInt(getProperty(PROXY_UI_API_ACME_RENEWAL_TIME_BEFORE_EXPIRATION_DATE, "14"));
    }

    /**
     * @return when to trigger automatic acme account keypair renewal subtracted as days from the expiration date of the certificate.
     */
    public static int getAcmeKeypairRenewalTimeBeforeExpirationDate() {
        return Integer.parseInt(getProperty(PROXY_UI_API_ACME_KEYPAIR_RENEWAL_TIME_BEFORE_EXPIRATION_DATE, "14"));
    }

    /**
     * @return whether to automatically activate new authentication certificates after they have been registered on the Central Server.
     */
    public static boolean getAutomaticActivateAuthCertificate() {
        return Boolean.parseBoolean(getProperty(PROXY_UI_API_AUTOMATIC_ACTIVATE_AUTH_CERTIFICATE, FALSE));
    }

    /**
     * @return whether to automatically activate new signing certificates after they are ordered with ACME.
     */
    public static boolean getAutomaticActivateAcmeSignCertificate() {
        return Boolean.parseBoolean(getProperty(PROXY_UI_API_AUTOMATIC_ACTIVATE_ACME_SIGN_CERTIFICATE, FALSE));
    }

    /**
     * @return true if ACME automatic renewal job success notifications are enabled
     */
    public static boolean getAcmeRenewalSuccessNotificationEnabled() {
        return Boolean.parseBoolean(getProperty(PROXY_UI_API_ACME_RENEWAL_SUCCESS_NOTIFICATION_ENABLED, TRUE));
    }

    /**
     * @return true if ACME automatic renewal job failure notifications are enabled
     */
    public static boolean getAcmeRenewalFailureNotificationEnabled() {
        return Boolean.parseBoolean(getProperty(PROXY_UI_API_ACME_RENEWAL_FAILURE_NOTIFICATION_ENABLED, TRUE));
    }

    /**
     * @return true if authentication certificate registered notifications are enabled
     */
    public static boolean getAuthCertRegisteredNotificationEnabled() {
        return Boolean.parseBoolean(getProperty(PROXY_UI_API_AUTH_CERT_REGISTERED_NOTIFICATION_ENABLED, TRUE));
    }

    /**
     * @return true if certificate automatic activation success notifications are enabled
     */
    public static boolean getAcmeCertAutomaticallyActivatedNotificationEnabled() {
        return Boolean.parseBoolean(getProperty(PROXY_UI_API_CERT_AUTO_ACTIVATION_NOTIFICATION_ENABLED, TRUE));
    }

    /**
     * @return true if certificate automatic activation failure notifications are enabled
     */
    public static boolean getAcmeCertAutomaticActivationFailureNotificationEnabled() {
        return Boolean.parseBoolean(getProperty(PROXY_UI_API_CERT_AUTO_ACTIVATION_FAILURE_NOTIFICATION_ENABLED, TRUE));
    }

    /**
     * @return Locale for mail notifications.
     * No default value here, notifications' resource bundle already has defaults in notifications.properties
     */
    public static String getMailNotificationLocale() {
        return getProperty(PROXY_UI_API_MAIL_NOTIFICATION_LOCALE);
    }

    /**
     * @return the gRPC port on which the configuration client is listening, '5665' by default.
     */
    public static int getConfigurationClientPort() {
        return Integer.parseInt(getProperty(CONFIGURATION_CLIENT_PORT,
                Integer.toString(PortNumbers.CONFIGURATION_CLIENT_PORT)));
    }

<<<<<<< HEAD
    /**
     * @return the HTTP port on which the configuration client is listening, '5675' by default.
     */
    public static int getConfigurationClientAdminPort() {
        return Integer.parseInt(System.getProperty(CONFIGURATION_CLIENT_ADMIN_PORT,
                Integer.toString(PortNumbers.CONFIGURATION_CLIENT_ADMIN_PORT)));
    }

    /**
     * @return the update interval in seconds at which configuration client
     * downloads the global configuration, '60' by default.
     */
    public static int getConfigurationClientUpdateIntervalSeconds() {
        return Integer.parseInt(System.getProperty(CONFIGURATION_CLIENT_UPDATE_INTERVAL_SECONDS, "60"));
    }

    /**
     * @return the proxy configuration auto backup cron expression.
     * defaults to '0 15 3 * * ?'
     */
    public static String getConfigurationClientProxyConfigurationBackupCron() {
        return System.getProperty(CONFIGURATION_CLIENT_PROXY_CONFIGURATION_BACKUP_CRON, "0 15 3 * * ?");
    }

    public static boolean isConfigurationClientGlobalConfTlsCertVerificationEnabled() {
        return Boolean.parseBoolean(System.getProperty(CONFIGURATION_CLIENT_GLOBAL_CONF_TLS_CERT_VERIFICATION, TRUE));
    }

    public static boolean isConfigurationClientGlobalConfHostnameVerificationEnabled() {
        return Boolean.parseBoolean(System.getProperty(CONFIGURATION_CLIENT_GLOBAL_CONF_HOSTNAME_VERIFICATION, TRUE));
    }

    public static int getConfigurationClientDownloaderReadTimeout() {
        return Integer.parseInt(System.getProperty(CONFIGURATION_CLIENT_DOWNLOADER_READ_TIMEOUT, DEFAULT_DOWNLOADER_READ_TIMEOUT));
    }

    public static int getConfigurationClientDownloaderConnectTimeout() {
        return Integer.parseInt(System.getProperty(CONFIGURATION_CLIENT_DOWNLOADER_CONNECT_TIMEOUT, DEFAULT_DOWNLOADER_CONNECT_TIMEOUT));
    }

=======
>>>>>>> 70f8967b
    public static String getConfigurationClientAllowedFederations() {
        return getProperty(CONFIGURATION_CLIENT_ALLOWED_FEDERATIONS, AllowedFederationMode.NONE.name());
    }

    /**
     * @return whether SSL should be used between client and server proxies, 'true' by default.
     */
    public static boolean isSslEnabled() {
        return Boolean.parseBoolean(getProperty(PROXY_SSL_SUPPORT, TRUE));
    }

    /**
     * @return path to the central server database configuration file, '/etc/xroad/db.properties' by default.
     */
    public static String getCenterDatabasePropertiesFile() {
        return getProperty(CENTER_DATABASE_PROPERTIES,
                getConfPath() + DefaultFilepaths.SERVER_DATABASE_PROPERTIES);
    }

    /**
     * @return whether configuration of trusted anchors is enabled in the central server UI, 'true' by default.
     */
    public static boolean getCenterTrustedAnchorsAllowed() {
        return Boolean.parseBoolean(getProperty(CENTER_TRUSTED_ANCHORS_ALLOWED,
                DEFAULT_CENTER_TRUSTED_ANCHORS_ALLOWED));
    }

    /**
     * @return the name of the signed internal configuration directory
     * that will be distributed to security servers inside the instance, internalconf' by default.
     */
    public static String getCenterInternalDirectory() {
        return getProperty(CENTER_INTERNAL_DIRECTORY, "internalconf");
    }

    /**
     * @return the name of the signed external configuration directory
     * that will be distributed to security servers inside the federation, 'externalconf' by default.
     */
    public static String getCenterExternalDirectory() {
        return getProperty(CENTER_EXTERNAL_DIRECTORY, "externalconf");
    }

    /**
     * @return path to the directory on the central server where both private
     * and shared parameter files are created for distribution, '/var/lib/xroad/public' by default.
     */
    public static String getCenterGeneratedConfDir() {
        return getProperty(CENTER_GENERATED_CONF_DIR, DefaultFilepaths.DISTRIBUTED_GLOBALCONF_PATH);
    }

    /**
     * @return whether automatic approval of auth cert registration requests is enabled, 'false' by default.
     */
    public static boolean getCenterAutoApproveAuthCertRegRequests() {
        return Boolean.parseBoolean(getProperty(CENTER_AUTO_APPROVE_AUTH_CERT_REG_REQUESTS,
                DEFAULT_CENTER_AUTO_APPROVE_AUTH_CERT_REG_REQUESTS));
    }

    /**
     * @return whether automatic approval of client registration requests is enabled, 'false' by default.
     */
    public static boolean getCenterAutoApproveClientRegRequests() {
        return Boolean.parseBoolean(getProperty(CENTER_AUTO_APPROVE_CLIENT_REG_REQUESTS,
                DEFAULT_CENTER_AUTO_APPROVE_CLIENT_REG_REQUESTS));
    }

    /**
     * @return whether automatic approval of owner change requests is enabled, 'false' by default.
     */
    public static boolean getCenterAutoApproveOwnerChangeRequests() {
        return Boolean.parseBoolean(getProperty(CENTER_AUTO_APPROVE_OWNER_CHANGE_REQUESTS,
                DEFAULT_CENTER_AUTO_APPROVE_OWNER_CHANGE_REQUESTS));
    }

    /**
     * @return path to the directory containing configuration proxy configuration files,
     * '/etc/xroad/confproxy' by default.
     */
    public static String getConfigurationProxyConfPath() {
        return getProperty(CONFIGURATION_PROXY_CONF_PATH, getConfPath() + "confproxy/");
    }

    /**
     * @return path to the global configuration download script,
     * '/usr/share/xroad/scripts/download_instance_configuration.sh' by default.
     */
    public static String getConfigurationProxyDownloadScript() {
        return getProperty(CONFIGURATION_PROXY_DOWNLOAD_SCRIPT,
                "/usr/share/xroad/scripts/download_instance_configuration.sh");
    }

    /**
     * @return path to the directory on the configuration proxy where global
     * configuration files are generated for distribution, '/var/lib/xroad/public' by default.
     */
    public static String getConfigurationProxyGeneratedConfPath() {
        return getProperty(CONFIGURATION_PROXY_GENERATED_CONF_PATH,
                DefaultFilepaths.DISTRIBUTED_GLOBALCONF_PATH);
    }

    /**
     * @return ID of the signing digest algorithm the configuration proxy uses when
     * signing generated global configuration directories, 'SHA-512' by default.
     */
    public static DigestAlgorithm getConfigurationProxySignatureDigestAlgorithmId() {
        return Optional.ofNullable(getProperty(CONFIGURATION_PROXY_SIGNATURE_DIGEST_ALGORITHM_ID))
                .map(DigestAlgorithm::ofName)
                .orElse(DigestAlgorithm.SHA512);
    }

    /**
     * @return URI of the hashing algorithm the configuration proxy uses when
     * calculating hashes of files in the global configuratoin directory,
     * 'http://www.w3.org/2001/04/xmlenc#sha512' by default.
     */
    public static DigestAlgorithm getConfigurationProxyHashAlgorithmUri() {
        return Optional.ofNullable(getProperty(CONFIGURATION_PROXY_HASH_ALGORITHM_URI))
                .map(DigestAlgorithm::ofUri)
                .orElse(DigestAlgorithm.SHA512);
    }

    /**
     * @return the host address on which the configuration proxy listens for
     * global configuration download requests, '0.0.0.0' by default.
     */
    public static String getConfigurationProxyAddress() {
        return getProperty(CONFIGURATION_PROXY_ADDRESS, DEFAULT_CONNECTOR_HOST);
    }

    /**
     * @return path to the file containing network statistics,
     * '/proc/net/dev' by default.
     */
    public static String getNetStatsFile() {
        return getProperty(NET_STATS_FILE, "/proc/net/dev");
    }

    /**
     * This parameter may be set to false for cases where an external
     * component has already verified the certificate before sending the
     * request to client proxy.
     *
     * @return whether the client proxy should verify client's SSL certificate,
     * 'true' by default.
     */
    public static boolean shouldVerifyClientCert() {
        return Boolean.parseBoolean(getProperty(PROXY_VERIFY_CLIENT_CERT, TRUE));
    }

    /**
     * This parameter may be set to true for cases where there is a need to log client's SSL certificate.
     *
     * @return whether the client proxy should log client's SSL certificate,
     * 'false' by default.
     */
    public static boolean shouldLogClientCert() {
        return Boolean.parseBoolean(getProperty(PROXY_LOG_CLIENT_CERT, FALSE));
    }

    /**
     * Get proxy client's TLS protocols.
     *
     * @return protocols.
     */
    public static String[] getProxyClientTLSProtocols() {
        return getProperty(PROXY_CLIENT_TLS_PROTOCOLS, "TLSv1.2").trim().split(COMMA_SPLIT);
    }

    private static final String DEFAULT_CLIENT_SSL_CIPHER_SUITES = "TLS_ECDHE_RSA_WITH_AES_128_GCM_SHA256,"
            + "TLS_ECDHE_RSA_WITH_AES_128_CBC_SHA256,"
            + "TLS_ECDHE_RSA_WITH_AES_256_GCM_SHA384,"
            + "TLS_ECDHE_RSA_WITH_AES_256_CBC_SHA384,"
            + "TLS_DHE_RSA_WITH_AES_128_GCM_SHA256,"
            + "TLS_DHE_RSA_WITH_AES_128_CBC_SHA256,"
            + "TLS_DHE_RSA_WITH_AES_256_CBC_SHA256,"
            + "TLS_DHE_RSA_WITH_AES_256_GCM_SHA384";

    /**
     * Get proxy client's accepted TLS cipher suites (between is and ss).
     *
     * @return cipher suites.
     */
    public static String[] getProxyClientTLSCipherSuites() {
        return getProperty(PROXY_CLIENT_TLS_CIPHERS, DEFAULT_CLIENT_SSL_CIPHER_SUITES).trim().split(COMMA_SPLIT);
    }

    private static final String DEFAULT_XROAD_SSL_CIPHER_SUITES = "TLS_ECDHE_RSA_WITH_AES_256_CBC_SHA384,"
            + "TLS_DHE_RSA_WITH_AES_256_CBC_SHA256,"
            + "TLS_ECDHE_ECDSA_WITH_AES_256_CBC_SHA384";

    /**
     * Get X-Road accepted TLS cipher suites (between ss and ss).
     *
     * @return cipher suites.
     */
    public static String[] getXroadTLSCipherSuites() {
        return getProperty(PROXY_XROAD_TLS_CIPHERS, DEFAULT_XROAD_SSL_CIPHER_SUITES).trim().split(COMMA_SPLIT);
    }

    /**
     * Tell whether token PIN policy should be enforced.
     *
     * @return true if PIN policy should be enforced.
     */
    public static boolean shouldEnforceTokenPinPolicy() {
        return Boolean.parseBoolean(getProperty(SIGNER_ENFORCE_TOKEN_PIN_POLICY,
                DEFAULT_SIGNER_ENFORCE_TOKEN_PIN_POLICY));
    }

    /**
     * @return the interval in seconds at which verifier caches results.
     * Max value is 180 seconds and cannot be exceeded in configuration.
     * Default is 60 s.
     */
    public static int getOcspVerifierCachePeriod() {
        int period = Integer.parseInt(getProperty(OCSP_VERIFIER_CACHE_PERIOD, "60"));
        return period < OCSP_VERIFIER_CACHE_PERIOD_MAX ? period : OCSP_VERIFIER_CACHE_PERIOD_MAX;
    }

    /**
     * @return the connection maximum idle time that should be set for server proxy connector
     */
    public static int getServerProxyConnectorMaxIdleTime() {
        return Integer.parseInt(getProperty(SERVERPROXY_CONNECTOR_MAX_IDLE_TIME,
                DEFAULT_SERVERPROXY_CONNECTOR_MAX_IDLE_TIME));
    }

    /**
     * @return the so_linger value in milliseconds that should be set for server proxy connector, -1 (disabled) by
     * default
     */
    @SuppressWarnings("checkstyle:magicnumber")
    public static int getServerProxyConnectorSoLinger() {
        final int linger = Integer.parseInt(getProperty(SERVERPROXY_CONNECTOR_SO_LINGER,
                DEFAULT_SERVERPROXY_CONNECTOR_SO_LINGER));
        if (linger >= 0) return linger * 1000;
        return -1;
    }

    public static String getServerProxyMinSupportedClientVersion() {
        return getProperty(SERVERPROXY_MIN_SUPPORTED_CLIENT_VERSION);
    }

    /**
     * @return the connection maximum idle time that should be set for client proxy apache HttpClient
     */
    public static int getClientProxyHttpClientTimeout() {
        return Integer.parseInt(getProperty(CLIENTPROXY_HTTPCLIENT_TIMEOUT,
                DEFAULT_CLIENTPROXY_HTTPCLIENT_TIMEOUT));

    }

    /**
     * @return the so_linger value in seconds that should be set for client proxy connector, 0 by default
     */
    public static int getClientProxyConnectorSoLinger() {
        return Integer.parseInt(getProperty(CLIENTPROXY_CONNECTOR_SO_LINGER,
                DEFAULT_CLIENTPROXY_CONNECTOR_SO_LINGER));
    }

    public static boolean isEnableClientProxyPooledConnectionReuse() {
        return Boolean.parseBoolean(getProperty(CLIENTPROXY_POOL_REUSE_CONNECTIONS,
                DEFAULT_CLIENTPROXY_POOL_REUSE_CONNECTIONS));
    }

    /**
     * @return the {@link #NODE_TYPE} in a cluster for this Server.
     */
    public static NodeType getServerNodeType() {
        return NodeType.fromStringIgnoreCaseOrReturnDefault(getProperty(NODE_TYPE));
    }

    /**
     * @return minimum central server global configuration version or default
     */
    public static int getMinimumCentralServerGlobalConfigurationVersion() {
        // read the setting
        int minVersion = Integer.parseInt(getProperty(MINIMUM_CENTRAL_SERVER_GLOBAL_CONFIGURATION_VERSION,
                DEFAULT_MINIMUM_CENTRAL_SERVER_GLOBAL_CONFIGURATION_VERSION));
        // check that it is a valid looking version number
        checkVersionValidity(minVersion, CURRENT_GLOBAL_CONFIGURATION_VERSION,
                DEFAULT_MINIMUM_CENTRAL_SERVER_GLOBAL_CONFIGURATION_VERSION);
        // ignore the versions that are no longer supported
        if (minVersion < MINIMUM_SUPPORTED_GLOBAL_CONFIGURATION_VERSION) {
            minVersion = MINIMUM_SUPPORTED_GLOBAL_CONFIGURATION_VERSION;
        }
        return minVersion;
    }

    /**
     * @return minimum configuration proxy global configuration version or default
     */
    public static int getMinimumConfigurationProxyGlobalConfigurationVersion() {
        // read the setting
        int minVersion = Integer.parseInt(getProperty(
                MINIMUM_CONFIGURATION_PROXY_SERVER_GLOBAL_CONFIGURATION_VERSION,
                DEFAULT_MINIMUM_CONFIGURATION_PROXY_SERVER_GLOBAL_CONFIGURATION_VERSION));
        // check that it is a valid looking version number
        checkVersionValidity(minVersion, CURRENT_GLOBAL_CONFIGURATION_VERSION,
                DEFAULT_MINIMUM_CONFIGURATION_PROXY_SERVER_GLOBAL_CONFIGURATION_VERSION);
        // ignore the versions that are no longer supported
        if (minVersion < MINIMUM_SUPPORTED_GLOBAL_CONFIGURATION_VERSION) {
            minVersion = MINIMUM_SUPPORTED_GLOBAL_CONFIGURATION_VERSION;
        }
        return minVersion;
    }

    private static void checkVersionValidity(int min, int current, String defaultVersion) {
        if (min > current || min < 1) {
            throw new IllegalArgumentException("Illegal minimum global configuration version in system parameters");
        }
    }

    /**
     * @return Whether to throw an exception about expired or not yet valid certificates, 'false' by default..
     */
    public static boolean isClientIsCertValidityPeriodCheckEnforced() {
        return Boolean.parseBoolean(getProperty(ENFORCE_CLIENT_IS_CERT_VALIDITY_PERIOD_CHECK,
                DEFAULT_ENFORCE_CLIENT_IS_CERT_VALIDITY_PERIOD_CHECK));
    }

    /**
     * @return Digest name used for signing proxy messages
     * 'SHA-512' by default
     */
    public static DigestAlgorithm getProxyMessageSignDigestName() {
        return Optional.ofNullable(getProperty(PROXY_MESSAGE_SIGN_DIGEST_NAME))
                .map(DigestAlgorithm::ofName)
                .orElse(DigestAlgorithm.SHA512);
    }

    public static Long getProxyMemoryUsageThreshold() {
        return Optional.ofNullable(System.getProperty(PROXY_MEMORY_USAGE_THRESHOLD))
                .map(Long::parseLong)
                .orElse(null);
    }

    private static String propertyNameToEnvVariable(String propName) {
        return propName.toUpperCase().replaceAll("[.-]", "_");
    }

    private static String getProperty(String key) {
        return SystemPropertySource.getPropertyResolver().getProperty(key);
    }

    private static String getProperty(String key, String defaultValue) {
        return SystemPropertySource.getPropertyResolver().getProperty(key, defaultValue);
    }

}<|MERGE_RESOLUTION|>--- conflicted
+++ resolved
@@ -308,65 +308,12 @@
     public static final String DEFAULT_SIGNER_CLIENT_TIMEOUT = "60000";
 
     public static final String DEFAULT_SIGNER_KEY_NAMED_CURVE = "secp256r1";
-<<<<<<< HEAD
-    public static final KeyAlgorithm DEFAULT_SOFT_TOKEN_PIN_KEYSTORE_ALGORITHM = KeyAlgorithm.RSA;
-
-    public static final String DEFAULT_DOWNLOADER_READ_TIMEOUT = "30000";
-    public static final String DEFAULT_DOWNLOADER_CONNECT_TIMEOUT = "10000";
-
-    // AntiDos ----------------------------------------------------------------
-
-    /** Property name of the AntiDos on/off switch */
-    public static final String ANTIDOS_ENABLED =
-            PREFIX + "anti-dos.enabled";
-
-    /** Property name of the maximum number of allowed parallel connections */
-    public static final String ANTIDOS_MAX_PARALLEL_CONNECTIONS =
-            PREFIX + "anti-dos.max-parallel-connections";
-
-    /** Property name of the maximum allowed cpu load value */
-    public static final String ANTIDOS_MAX_CPU_LOAD =
-            PREFIX + "anti-dos.max-cpu-load";
-
-    /** Property name of the minimum number of free file handles */
-    public static final String ANTIDOS_MIN_FREE_FILEHANDLES =
-            PREFIX + "anti-dos.min-free-file-handles";
-
-    /** Property name of the maximum allowed JVM heap usage value */
-    public static final String ANTIDOS_MAX_HEAP_USAGE =
-            PREFIX + "anti-dos.max-heap-usage";
-=======
->>>>>>> 70f8967b
 
     // Configuration client ---------------------------------------------------
 
     public static final String CONFIGURATION_CLIENT_PORT =
             PREFIX + "configuration-client.port";
 
-<<<<<<< HEAD
-    public static final String CONFIGURATION_CLIENT_ADMIN_PORT =
-            PREFIX + "configuration-client.admin-port";
-
-    public static final String CONFIGURATION_CLIENT_UPDATE_INTERVAL_SECONDS =
-            PREFIX + "configuration-client.update-interval";
-
-    public static final String CONFIGURATION_CLIENT_PROXY_CONFIGURATION_BACKUP_CRON =
-            PREFIX + "configuration-client.proxy-configuration-backup-cron";
-
-    public static final String CONFIGURATION_CLIENT_GLOBAL_CONF_TLS_CERT_VERIFICATION =
-            PREFIX + "configuration-client.global-conf-tls-cert-verification";
-
-    public static final String CONFIGURATION_CLIENT_GLOBAL_CONF_HOSTNAME_VERIFICATION =
-            PREFIX + "configuration-client.global-conf-hostname-verification";
-
-    public static final String CONFIGURATION_CLIENT_DOWNLOADER_READ_TIMEOUT =
-            PREFIX + "configuration-client.downloader-read-timeout";
-
-    public static final String CONFIGURATION_CLIENT_DOWNLOADER_CONNECT_TIMEOUT =
-            PREFIX + "configuration-client.downloader-connect-timeout";
-
-=======
->>>>>>> 70f8967b
     public static final String CONFIGURATION_CLIENT_ALLOWED_FEDERATIONS =
             PREFIX + "configuration-client.allowed-federations";
 
@@ -851,49 +798,6 @@
                 Integer.toString(PortNumbers.CONFIGURATION_CLIENT_PORT)));
     }
 
-<<<<<<< HEAD
-    /**
-     * @return the HTTP port on which the configuration client is listening, '5675' by default.
-     */
-    public static int getConfigurationClientAdminPort() {
-        return Integer.parseInt(System.getProperty(CONFIGURATION_CLIENT_ADMIN_PORT,
-                Integer.toString(PortNumbers.CONFIGURATION_CLIENT_ADMIN_PORT)));
-    }
-
-    /**
-     * @return the update interval in seconds at which configuration client
-     * downloads the global configuration, '60' by default.
-     */
-    public static int getConfigurationClientUpdateIntervalSeconds() {
-        return Integer.parseInt(System.getProperty(CONFIGURATION_CLIENT_UPDATE_INTERVAL_SECONDS, "60"));
-    }
-
-    /**
-     * @return the proxy configuration auto backup cron expression.
-     * defaults to '0 15 3 * * ?'
-     */
-    public static String getConfigurationClientProxyConfigurationBackupCron() {
-        return System.getProperty(CONFIGURATION_CLIENT_PROXY_CONFIGURATION_BACKUP_CRON, "0 15 3 * * ?");
-    }
-
-    public static boolean isConfigurationClientGlobalConfTlsCertVerificationEnabled() {
-        return Boolean.parseBoolean(System.getProperty(CONFIGURATION_CLIENT_GLOBAL_CONF_TLS_CERT_VERIFICATION, TRUE));
-    }
-
-    public static boolean isConfigurationClientGlobalConfHostnameVerificationEnabled() {
-        return Boolean.parseBoolean(System.getProperty(CONFIGURATION_CLIENT_GLOBAL_CONF_HOSTNAME_VERIFICATION, TRUE));
-    }
-
-    public static int getConfigurationClientDownloaderReadTimeout() {
-        return Integer.parseInt(System.getProperty(CONFIGURATION_CLIENT_DOWNLOADER_READ_TIMEOUT, DEFAULT_DOWNLOADER_READ_TIMEOUT));
-    }
-
-    public static int getConfigurationClientDownloaderConnectTimeout() {
-        return Integer.parseInt(System.getProperty(CONFIGURATION_CLIENT_DOWNLOADER_CONNECT_TIMEOUT, DEFAULT_DOWNLOADER_CONNECT_TIMEOUT));
-    }
-
-=======
->>>>>>> 70f8967b
     public static String getConfigurationClientAllowedFederations() {
         return getProperty(CONFIGURATION_CLIENT_ALLOWED_FEDERATIONS, AllowedFederationMode.NONE.name());
     }
