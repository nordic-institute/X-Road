--- conflicted
+++ resolved
@@ -727,34 +727,6 @@
     }
 
     /**
-<<<<<<< HEAD
-=======
-     * @return path to the client proxy jetty server configuration file, '/etc/xroad/jetty/clientproxy.xml' by default.
-     */
-    public static String getJettyClientProxyConfFile() {
-        return getProperty(JETTY_CLIENTPROXY_CONFIGURATION_FILE,
-                getConfPath() + DefaultFilepaths.JETTY_CLIENTPROXY_CONFIGURATION_FILE);
-    }
-
-    /**
-     * @return path to the server proxy jetty server configuration file, '/etc/xroad/jetty/serverproxy.xml' by default.
-     */
-    public static String getJettyServerProxyConfFile() {
-        return getProperty(JETTY_SERVERPROXY_CONFIGURATION_FILE,
-                getConfPath() + DefaultFilepaths.JETTY_SERVERPROXY_CONFIGURATION_FILE);
-    }
-
-    /**
-     * @return path to the cert hash based OCSP responder jetty server configuration file,
-     * '/etc/xroad/jetty/ocsp-responder.xml' by default.
-     */
-    public static String getJettyOcspResponderConfFile() {
-        return getProperty(JETTY_OCSP_RESPONDER_CONFIGURATION_FILE,
-                getConfPath() + DefaultFilepaths.JETTY_OCSP_RESPONDER_CONFIGURATION_FILE);
-    }
-
-    /**
->>>>>>> 09711626
      * @return WSDL validator command string. Defaults to null.
      */
     public static String getWsdlValidatorCommand() {
@@ -878,24 +850,10 @@
     }
 
     /**
-<<<<<<< HEAD
      * @return the port on which the signer admin listens for requests
      */
     public static int getSignerAdminPort() {
         return Integer.parseInt(System.getProperty(SIGNER_ADMIN_PORT, Integer.toString(PortNumbers.SIGNER_ADMIN_PORT)));
-=======
-     * @return the HTTP port on which the server proxy listens for messages, '5500' by default.
-     */
-    public static int getServerProxyListenPort() {
-        return Integer.parseInt(getProperty(PROXY_SERVER_LISTEN_PORT, Integer.toString(PortNumbers.PROXY_PORT)));
-    }
-
-    /**
-     * @return the host address on which the server proxy listens for messages, '0.0.0.0' by default.
-     */
-    public static String getServerProxyListenAddress() {
-        return getProperty(PROXY_SERVER_LISTEN_ADDRESS, DEFAULT_CONNECTOR_HOST);
->>>>>>> 09711626
     }
 
     /**
@@ -1063,38 +1021,6 @@
     }
 
     /**
-<<<<<<< HEAD
-=======
-     * @return the HTTP port on which the server proxy OCSP responder is listening, '5577' by default.
-     */
-    public static int getOcspResponderPort() {
-        return Integer.parseInt(getProperty(OCSP_RESPONDER_PORT, Integer.toString(PortNumbers.PROXY_OCSP_PORT)));
-    }
-
-    /**
-     * @return the host address on which the server proxy OCSP responder is listening, '0.0.0.0' by default.
-     */
-    public static String getOcspResponderListenAddress() {
-        return getProperty(OCSP_RESPONDER_LISTEN_ADDRESS, DEFAULT_CONNECTOR_HOST);
-    }
-
-    /**
-     * @return the OCSP Responder Client connect timeout in milliseconds, '20000' by default.
-     */
-    public static int getOcspResponderClientConnectTimeout() {
-        return Integer.parseInt(getProperty(OCSP_RESPONDER_CLIENT_CONNECT_TIMEOUT, "20000"));
-    }
-
-    /**
-     * @return the OCSP Responder Client read timeout in milliseconds, '30000' by default.
-     */
-    public static int getOcspResponderClientReadTimeout() {
-        return Integer.parseInt(getProperty(OCSP_RESPONDER_CLIENT_READ_TIMEOUT,
-                DEFAULT_OCSP_RESPONDER_CLIENT_READ_TIMEOUT));
-    }
-
-    /**
->>>>>>> 09711626
      * @return whether SSL should be used between client and server proxies, 'true' by default.
      */
     public static boolean isSslEnabled() {
@@ -1258,50 +1184,6 @@
     }
 
     /**
-<<<<<<< HEAD
-=======
-     * @return the maximum number of allowed parallel connections that
-     * Anti-Dos will let through to be processed, '5000' by default.
-     */
-    public static int getAntiDosMaxParallelConnections() {
-        return Integer.parseInt(getProperty(ANTIDOS_MAX_PARALLEL_CONNECTIONS, "5000"));
-    }
-
-    /**
-     * @return the maximum allowed CPU load value after which Anti-Dos will
-     * start rejecting incoming connections (ignored if > 1.0),
-     * '1.1' by default.
-     */
-    public static double getAntiDosMaxCpuLoad() {
-        return Double.parseDouble(getProperty(ANTIDOS_MAX_CPU_LOAD, "1.1"));
-    }
-
-    /**
-     * @return the minimum number of free file handles after which Anti-Dos will
-     * start rejecting incoming connections, '100' by default.
-     */
-    public static int getAntiDosMinFreeFileHandles() {
-        return Integer.parseInt(getProperty(ANTIDOS_MIN_FREE_FILEHANDLES, "100"));
-    }
-
-    /**
-     * @return the maximum allowed JVM heap usage value after which Anti-Dos
-     * will start rejecting incoming connections (ignored if > 1.0),
-     * '1.1' by default.
-     */
-    public static double getAntiDosMaxHeapUsage() {
-        return Double.parseDouble(getProperty(ANTIDOS_MAX_HEAP_USAGE, "1.1"));
-    }
-
-    /**
-     * @return whether Anti-Dos should be used, 'true' by default.
-     */
-    public static boolean isAntiDosEnabled() {
-        return Boolean.parseBoolean(getProperty(ANTIDOS_ENABLED, TRUE));
-    }
-
-    /**
->>>>>>> 09711626
      * Get proxy client's TLS protocols.
      *
      * @return protocols.
@@ -1369,17 +1251,6 @@
     }
 
     /**
-<<<<<<< HEAD
-=======
-     * @return serverproxy initial idle time (used until the request processing starts)
-     */
-    public static long getServerProxyConnectorInitialIdleTime() {
-        return Integer.parseInt(getProperty(SERVERPROXY_CONNECTOR_INITIAL_IDLE_TIME,
-                DEFAULT_PROXY_CONNECTOR_INITIAL_IDLE_TIME));
-    }
-
-    /**
->>>>>>> 09711626
      * @return the connection maximum idle time that should be set for server proxy connector
      */
     public static int getServerProxyConnectorMaxIdleTime() {
@@ -1428,73 +1299,11 @@
                 DEFAULT_CLIENTPROXY_CONNECTOR_SO_LINGER));
     }
 
-<<<<<<< HEAD
-=======
-    /**
-     * @return clientproxy initial idle time (used until the request processing starts)
-     */
-    public static long getClientProxyConnectorInitialIdleTime() {
-        return Integer.parseInt(getProperty(CLIENTPROXY_CONNECTOR_INITIAL_IDLE_TIME,
-                DEFAULT_PROXY_CONNECTOR_INITIAL_IDLE_TIME));
-    }
-
-    /**
-     * @return the connection maximum idle time that should be set for client proxy connector
-     */
-    public static int getClientProxyConnectorMaxIdleTime() {
-        return Integer.parseInt(getProperty(CLIENTPROXY_CONNECTOR_MAX_IDLE_TIME,
-                DEFAULT_CLIENTPROXY_CONNECTOR_MAX_IDLE_TIME));
-
-    }
-
-    /**
-     * @return true if the idle connection monitor thread should be used for client proxy
-     */
-    public static boolean isClientUseIdleConnectionMonitor() {
-        return Boolean.parseBoolean(getProperty(CLIENTPROXY_POOL_USE_IDLE_CONNECTION_MONITOR,
-                DEFAULT_CLIENTPROXY_POOL_USE_IDLE_CONNECTION_MONITOR));
-    }
-
-    /**
-     * @return the interval at which pooled idle connections should be cleaned up by the connection monitor
-     */
-    public static int getClientProxyIdleConnectionMonitorInterval() {
-        return Integer.parseInt(getProperty(CLIENTPROXY_POOL_IDLE_MONITOR_INTERVAL,
-                DEFAULT_CLIENTPROXY_POOL_IDLE_MONITOR_INTERVAL));
-    }
-
-    /**
-     * @return the idle time after which pooled connections should be discarded
-     */
-    public static int getClientProxyIdleConnectionMonitorIdleTime() {
-        return Integer.parseInt(getProperty(CLIENTPROXY_POOL_IDLE_MONITOR_IDLE_TIME,
-                DEFAULT_CLIENTPROXY_POOL_IDLE_MONITOR_IDLE_TIME));
-    }
-
->>>>>>> 09711626
     public static boolean isEnableClientProxyPooledConnectionReuse() {
         return Boolean.parseBoolean(getProperty(CLIENTPROXY_POOL_REUSE_CONNECTIONS,
                 DEFAULT_CLIENTPROXY_POOL_REUSE_CONNECTIONS));
     }
 
-<<<<<<< HEAD
-=======
-    public static boolean isServerProxySupportClientsPooledConnections() {
-        return Boolean.parseBoolean(getProperty(SERVERPROXY_SUPPORT_CLIENTS_POOLED_CONNECTIONS,
-                DEFAULT_SERVERPROXY_SUPPORT_CLIENTS_POOLED_CONNECTIONS));
-    }
-
-    public static int getClientProxyPoolTotalMaxConnections() {
-        return Integer.parseInt(getProperty(CLIENTPROXY_POOL_TOTAL_MAX_CONNECTIONS,
-                DEFAULT_CLIENTPROXY_POOL_TOTAL_MAX_CONNECTIONS));
-    }
-
-    public static int getClientProxyPoolDefaultMaxConnectionsPerRoute() {
-        return Integer.parseInt(getProperty(CLIENTPROXY_POOL_DEFAULT_MAX_CONN_PER_ROUTE,
-                DEFAULT_CLIENTPROXY_POOL_DEFAULT_MAX_CONN_PER_ROUTE));
-    }
-
->>>>>>> 09711626
     /**
      * @return true if SSL sockets should close the underlying socket layer when the SSL socket is closed
      */
@@ -1512,41 +1321,12 @@
     }
 
     /**
-<<<<<<< HEAD
-=======
-     * @return the time in milliseconds, after which connections in a pool should be check for validity, ie.
-     * after this time, check if pooled connections are still alive, don't just assume they are.
-     * Non-positive value disables connection validation. '2000' by default.
-     */
-    public static int getClientProxyValidatePoolConnectionsAfterInactivityMs() {
-        return Integer.parseInt(getProperty(CLIENTPROXY_POOL_VALIDATE_CONNECTIONS_AFTER_INACTIVITY_OF_MS,
-                DEFAULT_CLIENTPROXY_POOL_VALIDATE_CONNECTIONS_AFTER_INACTIVITY_OF_MS));
-    }
-
-    /**
->>>>>>> 09711626
      * @return the {@link #NODE_TYPE} in a cluster for this Server.
      */
     public static NodeType getServerNodeType() {
         return NodeType.fromStringIgnoreCaseOrReturnDefault(getProperty(NODE_TYPE));
     }
 
-<<<<<<< HEAD
-=======
-    public static boolean isHealthCheckEnabled() {
-        return getHealthCheckPort() > 0;
-    }
-
-    public static String getHealthCheckInterface() {
-        return getProperty(PROXY_HEALTH_CHECK_INTERFACE, DEFAULT_PROXY_HEALTH_CHECK_INTERFACE);
-    }
-
-    public static int getHealthCheckPort() {
-        return Integer.parseInt(getProperty(PROXY_HEALTH_CHECK_PORT,
-                DEFAULT_PROXY_HEALTH_CHECK_PORT));
-    }
-
->>>>>>> 09711626
     /**
      * @return minimum central server global configuration version or default
      */
@@ -1625,33 +1405,6 @@
     }
 
     /**
-<<<<<<< HEAD
-=======
-     * @return Whether encryption to security server backup files using server's OpenPGP key is enabled,
-     * 'false' by default.
-     */
-    public static boolean isBackupEncryptionEnabled() {
-        return Boolean.parseBoolean(getProperty(PROXY_BACKUP_ENCRYPTION_ENABLED,
-                DEFAULT_PROXY_BACKUP_ENCRYPTED));
-    }
-
-    /**
-     * @return Comma-separated list of additional recipient OpenPGP key identifiers
-     */
-    public static String getBackupEncryptionKeyIds() {
-        return getProperty(PROXY_BACKUP_ENCRYPTION_KEY_IDS, "");
-    }
-
-    /**
-     * @return Whether Hardware Security Modules Healthcheck is enabled
-     * 'false' by default
-     */
-    public static boolean isHSMHealthCheckEnabled() {
-        return Boolean.parseBoolean(getProperty(HSM_HEALTH_CHECK_ENABLED, DEFAULT_HSM_HEALTH_CHECK_ENABLED));
-    }
-
-    /**
->>>>>>> 09711626
      * @return Digest name used for signing proxy messages
      * 'SHA-512' by default
      */
