--- conflicted
+++ resolved
@@ -252,7 +252,6 @@
      */
     public static final String OCSP_CACHE_PATH = SIGNER_PREFIX + "ocsp-cache-path";
 
-<<<<<<< HEAD
     /**
      * Property name of the flag to turn off proxy client SSL verification.
      */
@@ -270,38 +269,6 @@
      */
     public static final String JETTY_OCSP_RESPONDER_CONFIGURATION_FILE =
             PROXY_PREFIX + "jetty-ocsp-responder-configuration-file";
-=======
-    /** Property name of the Ocsp Responder port. */
-    public static final String OCSP_RESPONDER_PORT =
-            PROXY_PREFIX + "ocsp-responder-port";
-
-    /** Property name of the Ocsp Responder listen address. */
-    public static final String OCSP_RESPONDER_LISTEN_ADDRESS =
-            PROXY_PREFIX + "ocsp-responder-listen-address";
-
-    /** Property name of the Ocsp Responder Client connect timeout. */
-    public static final String OCSP_RESPONDER_CLIENT_CONNECT_TIMEOUT =
-            PROXY_PREFIX + "ocsp-responder-client-connect-timeout";
-
-    /** Property name of the Ocsp Responder Client read timeout. */
-    public static final String OCSP_RESPONDER_CLIENT_READ_TIMEOUT =
-            PROXY_PREFIX + "ocsp-responder-client-read-timeout";
-
-    /** Property name of the flag to turn off proxy client SSL verification. */
-    public static final String PROXY_VERIFY_CLIENT_CERT = PROXY_PREFIX + "verify-client-cert";
-
-    /** Property name of the flag to turn on proxy client SSL logging. */
-    public static final String PROXY_LOG_CLIENT_CERT = PROXY_PREFIX + "log-client-cert";
-
-    /** Property name of the ClientProxy Jetty server configuration file. */
-    public static final String JETTY_CLIENTPROXY_CONFIGURATION_FILE = PROXY_PREFIX + "jetty-clientproxy-configuration-file";
-
-    /** Property name of the ServerProxy Jetty server configuration file. */
-    public static final String JETTY_SERVERPROXY_CONFIGURATION_FILE = PROXY_PREFIX + "jetty-serverproxy-configuration-file";
-
-    /** Property name of the CertHashBasedOcspResponder Jetty server configuration file. */
-    public static final String JETTY_OCSP_RESPONDER_CONFIGURATION_FILE = PROXY_PREFIX + "jetty-ocsp-responder-configuration-file";
->>>>>>> bf48f38a
 
     /**
      * Property name of the ClientProxy HTTPS connector and ServerProxy HTTP client supported TLS protocols
@@ -486,30 +453,29 @@
 
     private static final String CENTER_GENERATED_CONF_DIR = CENTER_PREFIX + "generated-conf-dir";
 
-<<<<<<< HEAD
     /**
      * Property name of the path where conf backups are created.
      */
     public static final String CONF_BACKUP_PATH =
-            PREFIX + "center.conf-backup-path";
+            CENTER_PREFIX + "conf-backup-path";
 
     /**
      * Property name of enabling automatic approval of auth cert registration requests.
      */
     public static final String CENTER_AUTO_APPROVE_AUTH_CERT_REG_REQUESTS =
-            PREFIX + "center.auto-approve-auth-cert-reg-requests";
+            CENTER_PREFIX + "auto-approve-auth-cert-reg-requests";
 
     /**
      * Property name of enabling automatic approval of client registration requests.
      */
     public static final String CENTER_AUTO_APPROVE_CLIENT_REG_REQUESTS =
-            PREFIX + "center.auto-approve-client-reg-requests";
+            CENTER_PREFIX + "auto-approve-client-reg-requests";
 
     /**
      * Property name of enabling automatic approval of owner change requests.
      */
     public static final String CENTER_AUTO_APPROVE_OWNER_CHANGE_REQUESTS =
-            PREFIX + "center.auto-approve-owner-change-requests";
+            CENTER_PREFIX + "auto-approve-owner-change-requests";
 
     // Misc -------------------------------------------------------------------
 
@@ -536,33 +502,6 @@
      */
     public static final String XROAD_LOG_LEVEL =
             PREFIX + "appLog.xroad.level";
-=======
-    /** Property name of the path where conf backups are created. */
-    public static final String CONF_BACKUP_PATH = CENTER_PREFIX + "conf-backup-path";
-
-    /** Property name of enabling automatic approval of auth cert registration requests. */
-    public static final String CENTER_AUTO_APPROVE_AUTH_CERT_REG_REQUESTS = CENTER_PREFIX + "auto-approve-auth-cert-reg-requests";
-
-    /** Property name of enabling automatic approval of client registration requests. */
-    public static final String CENTER_AUTO_APPROVE_CLIENT_REG_REQUESTS = CENTER_PREFIX + "auto-approve-client-reg-requests";
-
-    /** Property name of enabling automatic approval of owner change requests. */
-    public static final String CENTER_AUTO_APPROVE_OWNER_CHANGE_REQUESTS = CENTER_PREFIX + "auto-approve-owner-change-requests";
-
-    // Misc -------------------------------------------------------------------
-
-    /** Property name of the configuration files path. */
-    public static final String CONF_PATH = PREFIX + "conf.path";
-
-    /** Property name of the log folder for Log Reader. */
-    public static final String LOG_READER_PATH = PREFIX + "logReader.path";
-
-    /** Property name of the application log file path. */
-    public static final String LOG_PATH = PREFIX + "appLog.path";
-
-    /** Property name of the application log level of ee.ria.xroad. */
-    public static final String XROAD_LOG_LEVEL = PREFIX + "appLog.xroad.level";
->>>>>>> bf48f38a
 
     // Proxy UI ---------------------------------------------------------------
 
@@ -1025,7 +964,7 @@
      * @return software token signing mechanism type, CKM_RSA_PKCS by default
      */
     public static SignMechanism getSoftTokenRsaSignMechanism() {
-        return Optional.ofNullable(System.getProperty(SOFT_TOKEN_RSA_SIGN_MECHANISM))
+        return Optional.ofNullable(SystemPropertySource.getProperty(SOFT_TOKEN_RSA_SIGN_MECHANISM))
                 .map(SignMechanism::valueOf)
                 .orElse(SignMechanism.CKM_RSA_PKCS);
     }
@@ -1034,7 +973,7 @@
      * @return software token signing mechanism type for EC keys, CKM_ECDSA by default
      */
     public static SignMechanism getSofTokenEcSignMechanism() {
-        return Optional.ofNullable(System.getProperty(SOFT_TOKEN_EC_SIGN_MECHANISM))
+        return Optional.ofNullable(SystemPropertySource.getProperty(SOFT_TOKEN_EC_SIGN_MECHANISM))
                 .map(SignMechanism::valueOf)
                 .orElse(SignMechanism.CKM_ECDSA);
     }
@@ -1043,7 +982,7 @@
      * @return software token keystore PIN file algorithm, RSA by default
      */
     public static KeyAlgorithm getSofTokenPinKeystoreAlgorithm() {
-        return Optional.ofNullable(System.getProperty(SOFT_TOKEN_PIN_KEYSTORE_ALGORITHM))
+        return Optional.ofNullable(SystemPropertySource.getProperty(SOFT_TOKEN_PIN_KEYSTORE_ALGORITHM))
                 .map(KeyAlgorithm::valueOf)
                 .orElse(DEFAULT_SOFT_TOKEN_PIN_KEYSTORE_ALGORITHM);
     }
@@ -1052,7 +991,7 @@
      * @return software token keystore PIN file algorithm, RSA by default
      */
     public static DigestAlgorithm getSelfSignedCertDigestAlgorithm() {
-        return Optional.ofNullable(System.getProperty(SIGNER_SELF_SIGNED_CERT_DIGEST_ALGORITHM))
+        return Optional.ofNullable(SystemPropertySource.getProperty(SIGNER_SELF_SIGNED_CERT_DIGEST_ALGORITHM))
                 .map(DigestAlgorithm::ofName)
                 .orElse(DigestAlgorithm.SHA512);
     }
@@ -1325,13 +1264,8 @@
     }
 
     private static final String DEFAULT_XROAD_SSL_CIPHER_SUITES = "TLS_ECDHE_RSA_WITH_AES_256_CBC_SHA384,"
-<<<<<<< HEAD
-            + "TLS_AES_128_GCM_SHA256,"
-            + "TLS_DHE_RSA_WITH_AES_256_CBC_SHA256";
-=======
             + "TLS_DHE_RSA_WITH_AES_256_CBC_SHA256,"
             + "TLS_ECDHE_ECDSA_WITH_AES_256_CBC_SHA384";
->>>>>>> bf48f38a
 
     /**
      * Get X-Road accepted TLS cipher suites (between ss and ss).
