/*
 * The MIT License
 * Copyright (c) 2019- Nordic Institute for Interoperability Solutions (NIIS)
 * Copyright (c) 2018 Estonian Information System Authority (RIA),
 * Nordic Institute for Interoperability Solutions (NIIS), Population Register Centre (VRK)
 * Copyright (c) 2015-2017 Estonian Information System Authority (RIA), Population Register Centre (VRK)
 *
 * Permission is hereby granted, free of charge, to any person obtaining a copy
 * of this software and associated documentation files (the "Software"), to deal
 * in the Software without restriction, including without limitation the rights
 * to use, copy, modify, merge, publish, distribute, sublicense, and/or sell
 * copies of the Software, and to permit persons to whom the Software is
 * furnished to do so, subject to the following conditions:
 *
 * The above copyright notice and this permission notice shall be included in
 * all copies or substantial portions of the Software.
 *
 * THE SOFTWARE IS PROVIDED "AS IS", WITHOUT WARRANTY OF ANY KIND, EXPRESS OR
 * IMPLIED, INCLUDING BUT NOT LIMITED TO THE WARRANTIES OF MERCHANTABILITY,
 * FITNESS FOR A PARTICULAR PURPOSE AND NONINFRINGEMENT. IN NO EVENT SHALL THE
 * AUTHORS OR COPYRIGHT HOLDERS BE LIABLE FOR ANY CLAIM, DAMAGES OR OTHER
 * LIABILITY, WHETHER IN AN ACTION OF CONTRACT, TORT OR OTHERWISE, ARISING FROM,
 * OUT OF OR IN CONNECTION WITH THE SOFTWARE OR THE USE OR OTHER DEALINGS IN
 * THE SOFTWARE.
 */
package ee.ria.xroad.common;

import ee.ria.xroad.common.util.CryptoUtils;

import java.util.Arrays;
import java.util.Optional;

/**
 * Contains system-wide constants for system properties.
 */
public final class SystemProperties {

    private SystemProperties() {
    }

    /** The prefix for all properties. */
    public static final String PREFIX = "xroad.";

    private static final String COMMA_SPLIT = "\\s*,\\s*";

    // Common -----------------------------------------------------------------

    /** Property name of the temporary files path. */
    public static final String TEMP_FILES_PATH =
            PREFIX + "common.temp-files-path";

    /** Property name of the downloaded global configuration directory. */
    public static final String CONFIGURATION_PATH =
            PREFIX + "common.configuration-path";

    /** Current version number of the global configuration **/
    public static final int CURRENT_GLOBAL_CONFIGURATION_VERSION = 4;

    /** Minimum supported version number of the global configuration **/
    public static final int MINIMUM_SUPPORTED_GLOBAL_CONFIGURATION_VERSION = 2;

    /** Default minimum supported global conf version on central server */
    public static final String DEFAULT_MINIMUM_CENTRAL_SERVER_GLOBAL_CONFIGURATION_VERSION = "2";

    /** Default minimum supported global conf version on configuration proxy */
    public static final String DEFAULT_MINIMUM_CONFIGURATION_PROXY_SERVER_GLOBAL_CONFIGURATION_VERSION = "2";

    /** Minimum supported global conf version on central server **/
    private static final String MINIMUM_CENTRAL_SERVER_GLOBAL_CONFIGURATION_VERSION =
            PREFIX + "center.minimum-global-configuration-version";

    /** Minimum supported global conf version on configuration proxy **/
    private static final String MINIMUM_CONFIGURATION_PROXY_SERVER_GLOBAL_CONFIGURATION_VERSION =
            PREFIX + "configuration-proxy.minimum-global-configuration-version";

    // REST API ---------------------------------------------------------------

    /** Property name of the Proxy UI API's ssl configuration file. */
    public static final String PROXY_UI_API_SSL_PROPERTIES =
            PREFIX + "proxy-ui-api.ssl-properties";

    /** Default whitelist for Proxy UI API's key management API (allow only localhost access, ipv4 and ipv6) */
    public static final String DEFAULT_KEY_MANAGEMENT_API_WHITELIST = "127.0.0.0/8, ::1";

    /** Default whitelist for Proxy UI API's regular APIs (allow all) */
    public static final String DEFAULT_REGULAR_API_WHITELIST = "0.0.0.0/0, ::/0";

    /** Property name of the whitelist for Proxy UI API's key management API */
    public static final String PROXY_UI_API_KEY_MANAGEMENT_API_WHITELIST =
            PREFIX + "proxy-ui-api.key-management-api-whitelist";

    /** Property name of the whitelist for Proxy UI API's regular APIs */
    public static final String PROXY_UI_API_REGULAR_API_WHITELIST =
            PREFIX + "proxy-ui-api.regular-api-whitelist";

    /** Property name of the flag for enabling automatic time-stamping service URL updates */
    public static final String PROXY_UI_API_AUTO_UPDATE_TIMESTAMP_SERVICE_URL =
            PREFIX + "proxy-ui-api.auto-update-timestamp-service-url";

    /** property name of the flag to allow generating csr for key with certificates */
    public static final String PROXY_UI_API_ALLOW_CSR_FOR_KEY_WITH_CERTIFICATE =
            PREFIX + "proxy-ui-api.allow-csr-for-key-with-certificate";

    /** property name of the number of attempts to check whether the acme authorizations have completed */
    public static final String PROXY_UI_API_ACME_AUTHORIZATION_WAIT_ATTEMPTS =
            PREFIX + "proxy-ui-api.acme-authorization-wait-attempts";

    /** property name of the amount of time to wait between acme authorization completion check attempts */
    public static final String PROXY_UI_API_ACME_AUTHORIZATION_WAIT_INTERVAL =
            PREFIX + "proxy-ui-api.acme-authorization-wait-interval";

    /** property name of the number of attempts to check whether the acme certificate is ready */
    public static final String PROXY_UI_API_ACME_CERTIFICATE_WAIT_ATTEMPTS =
            PREFIX + "proxy-ui-api.acme-certificate-wait-attempts";

    /** property name of the amount of time to wait between acme certificate completion check attempts */
    public static final String PROXY_UI_API_ACME_CERTIFICATE_WAIT_INTERVAL =
            PREFIX + "proxy-ui-api.acme-certificate-wait-interval";

    /** property name of the amount of days the ACME server account's self-signed certificate is valid */
    public static final String PROXY_UI_API_ACME_ACCOUNT_KEY_PAIR_EXPIRATION_IN_DAYS =
            PREFIX + "proxy-ui-api.acme-certificate-account-key-pair-expiration";

    /** property name of whether the service should listen on port 80 for incoming acme challenge requests */
    public static final String PROXY_UI_API_ACME_CHALLENGE_PORT_ENABLED =
            PREFIX + "proxy-ui-api.acme-challenge-port-enabled";

    // Proxy ------------------------------------------------------------------

    private static final String PROXY_PREFIX = PREFIX + "proxy.";

    /** Property name of controlling SSL support between Proxies. */
    public static final String PROXY_SSL_SUPPORT =
            PROXY_PREFIX + "ssl-enabled";

    /** Property name of the configuration anchor file. */
    public static final String CONFIGURATION_ANCHOR_FILE =
            PROXY_PREFIX + "configuration-anchor-file";

    /** Property name of the Proxy's local configuration file. */
    public static final String DATABASE_PROPERTIES =
            PROXY_PREFIX + "database-properties";

    /** Property name of the Proxy's connector host name. */
    public static final String PROXY_CONNECTOR_HOST =
            PROXY_PREFIX + "connector-host";

    /** Property name of the Client Proxy's port number. */
    public static final String PROXY_CLIENT_HTTP_PORT =
            PROXY_PREFIX + "client-http-port";

    /** Property name of the Client Proxy's port number. */
    public static final String PROXY_CLIENT_HTTPS_PORT =
            PROXY_PREFIX + "client-https-port";

    /** Property name of the Client Proxy's timeout (milliseconds). */
    public static final String PROXY_CLIENT_TIMEOUT =
            PROXY_PREFIX + "client-timeout";

    /** Property name of the Server Proxy's port number. */
    public static final String PROXY_SERVER_PORT =
            PROXY_PREFIX + "server-port";

    /** Property name of the Server Proxy's listen address. */
    public static final String PROXY_SERVER_LISTEN_ADDRESS =
            PROXY_PREFIX + "server-listen-address";

    /** Property name of the Server Proxy's listen port number. */
    public static final String PROXY_SERVER_LISTEN_PORT =
            PROXY_PREFIX + "server-listen-port";

    /** Property name of the cached OCSP response path for signer operation. */
    public static final String OCSP_CACHE_PATH =
            PREFIX + "signer.ocsp-cache-path";

    /** Property name of the Ocsp Responder port. */
    public static final String OCSP_RESPONDER_PORT =
            PROXY_PREFIX + "ocsp-responder-port";

    /** Property name of the Ocsp Responder listen address. */
    public static final String OCSP_RESPONDER_LISTEN_ADDRESS =
            PROXY_PREFIX + "ocsp-responder-listen-address";

    /** Property name of the Ocsp Responder Client connect timeout. */
    public static final String OCSP_RESPONDER_CLIENT_CONNECT_TIMEOUT =
            PROXY_PREFIX + "ocsp-responder-client-connect-timeout";

    /** Property name of the Ocsp Responder Client read timeout. */
    public static final String OCSP_RESPONDER_CLIENT_READ_TIMEOUT =
            PROXY_PREFIX + "ocsp-responder-client-read-timeout";

    /** Property name of the flag to turn off proxy client SSL verification. */
    public static final String PROXY_VERIFY_CLIENT_CERT =
            PROXY_PREFIX + "verify-client-cert";

    /** Property name of the flag to turn on proxy client SSL logging. */
    public static final String PROXY_LOG_CLIENT_CERT =
            PROXY_PREFIX + "log-client-cert";

    /** Property name of the ClientProxy Jetty server configuration file. */
    public static final String JETTY_CLIENTPROXY_CONFIGURATION_FILE =
            PROXY_PREFIX + "jetty-clientproxy-configuration-file";

    public static final String JETTY_CLIENTPROXY_MAX_HEADER_SIZE =
            PREFIX + "proxy.jetty-max-header-size";

    /** Property name of the ServerProxy Jetty server configuration file. */
    public static final String JETTY_SERVERPROXY_CONFIGURATION_FILE =
            PROXY_PREFIX + "jetty-serverproxy-configuration-file";

    /** Property name of the CertHashBasedOcspResponder Jetty server configuration file. */
    public static final String JETTY_OCSP_RESPONDER_CONFIGURATION_FILE =
            PROXY_PREFIX + "jetty-ocsp-responder-configuration-file";

    /** Property name of the ClientProxy HTTPS connector and ServerProxy HTTP client supported TLS protocols */
    private static final String PROXY_CLIENT_TLS_PROTOCOLS =
            PROXY_PREFIX + "client-tls-protocols";

    /** Property name of the ClientProxy HTTPS connector and ServerProxy HTTP client supported TLS cipher suites */
    private static final String PROXY_CLIENT_TLS_CIPHERS =
            PROXY_PREFIX + "client-tls-ciphers";

    /** Property name of the ClientProxy HTTPS client and ServerProxy HTTPS connector supported TLS cipher suites */
    private static final String PROXY_XROAD_TLS_CIPHERS = PROXY_PREFIX + "xroad-tls-ciphers";

    private static final String SIGNER_ENFORCE_TOKEN_PIN_POLICY =
            PREFIX + "signer.enforce-token-pin-policy";

    public static final String SERVER_CONF_CACHE_PERIOD =
            PROXY_PREFIX + "server-conf-cache-period";

    public static final String SERVER_CONF_CLIENT_CACHE_SIZE = PROXY_PREFIX + "server-conf-client-cache-size";

    public static final String SERVER_CONF_SERVICE_CACHE_SIZE = PROXY_PREFIX + "server-conf-service-cache-size";

    public static final String SERVER_CONF_ACL_CACHE_SIZE = PROXY_PREFIX + "server-conf-acl-cache-size";


    /** Property name of the idle time that connections to the ServerProxy Connector are allowed, in milliseconds */
    private static final String SERVERPROXY_CONNECTOR_MAX_IDLE_TIME =
            PROXY_PREFIX + "server-connector-max-idle-time";

    /**
     * Property name of the idle time that connections to the serverproxy connector are initially allowed,
     * in milliseconds
     */
    private static final String SERVERPROXY_CONNECTOR_INITIAL_IDLE_TIME =
            PROXY_PREFIX + "server-connector-initial-idle-time";

    /** Property name of the server Connector socket SO_LINGER timer, in seconds, value of -1 means off */
    private static final String SERVERPROXY_CONNECTOR_SO_LINGER =
            PROXY_PREFIX + "server-connector-so-linger";

    /** Property name of the server's minimum supported client version */
    private static final String SERVERPROXY_MIN_SUPPORTED_CLIENT_VERSION =
            PROXY_PREFIX + "server-min-supported-client-version";

    private static final String SERVERPROXY_SUPPORT_CLIENTS_POOLED_CONNECTIONS =
            PROXY_PREFIX + "server-support-clients-pooled-connections";

    /**
     * Property name of the idle time that connections to the clientproxy connector are initially allowed,
     * in milliseconds
     */
    private static final String CLIENTPROXY_CONNECTOR_INITIAL_IDLE_TIME =
            PROXY_PREFIX + "client-connector-initial-idle-time";

    /** Property name of the idle time that ClientProxy connections are allowed, in milliseconds */
    private static final String CLIENTPROXY_CONNECTOR_MAX_IDLE_TIME =
            PROXY_PREFIX + "client-connector-max-idle-time";

    /** Property name of the client connector socket SO_LINGER timer, in seconds, value of -1 means off */
    private static final String CLIENTPROXY_CONNECTOR_SO_LINGER =
            PROXY_PREFIX + "client-connector-so-linger";

    /**
     * Property name for he connection maximum idle time that should be set for client proxy apache HttpClient,
     * in milliseconds, value 0 means infinite timeout, -1 means the system default
     */
    private static final String CLIENTPROXY_HTTPCLIENT_TIMEOUT =
            PROXY_PREFIX + "client-httpclient-timeout";

    /** Property name for the so_linger value that should be set for client proxy apache HttpClient */
    private static final String CLIENTPROXY_HTTPCLIENT_SO_LINGER =
            PROXY_PREFIX + "client-httpclient-so-linger";

    private static final String CLIENTPROXY_POOL_IDLE_MONITOR_INTERVAL =
            PROXY_PREFIX + "client-idle-connection-monitor-interval";

    private static final String CLIENTPROXY_POOL_IDLE_MONITOR_IDLE_TIME =
            PROXY_PREFIX + "client-idle-connection-monitor-timeout";

    private static final String CLIENTPROXY_POOL_USE_IDLE_CONNECTION_MONITOR =
            PROXY_PREFIX + "client-use-idle-connection-monitor";

    private static final String CLIENTPROXY_POOL_TOTAL_MAX_CONNECTIONS =
            PROXY_PREFIX + "pool-total-max-connections";

    private static final String CLIENTPROXY_POOL_DEFAULT_MAX_CONN_PER_ROUTE =
            PROXY_PREFIX + "pool-total-default-max-connections-per-route";

    private static final String CLIENTPROXY_USE_FASTEST_CONNECTING_SSL_SOCKET_AUTOCLOSE =
            PROXY_PREFIX + "client-use-fastest-connecting-ssl-socket-autoclose";

    public static final String CLIENTPROXY_FASTEST_CONNECTING_SSL_URI_CACHE_PERIOD =
            PROXY_PREFIX + "client-fastest-connecting-ssl-uri-cache-period";

    private static final String CLIENTPROXY_POOL_VALIDATE_CONNECTIONS_AFTER_INACTIVITY_OF_MS =
            PROXY_PREFIX + "pool-validate-connections-after-inactivity-of-millis";

    private static final String CLIENTPROXY_POOL_REUSE_CONNECTIONS =
            PROXY_PREFIX + "pool-enable-connection-reuse";

    private static final String PROXY_HEALTH_CHECK_INTERFACE = PROXY_PREFIX + "health-check-interface";

    public static final String PROXY_HEALTH_CHECK_PORT = PROXY_PREFIX + "health-check-port";

    private static final String ENFORCE_CLIENT_IS_CERT_VALIDITY_PERIOD_CHECK =
            PROXY_PREFIX + "enforce-client-is-cert-validity-period-check";

    private static final String PROXY_BACKUP_ENCRYPTION_ENABLED = PROXY_PREFIX + "backup-encryption-enabled";

    private static final String PROXY_BACKUP_ENCRYPTION_KEY_IDS = PROXY_PREFIX + "backup-encryption-keyids";

    private static final String HSM_HEALTH_CHECK_ENABLED = PROXY_PREFIX + "hsm-health-check-enabled";

    private static final String FALSE = Boolean.FALSE.toString();
    private static final String TRUE = Boolean.TRUE.toString();
    private static final String DEFAULT_HSM_HEALTH_CHECK_ENABLED = FALSE;
    private static final String DEFAULT_PROXY_UI_API_ACME_CHALLENGE_PORT_ENABLED = FALSE;
    private static final String DEFAULT_PROXY_BACKUP_ENCRYPTED = FALSE;
    private static final String DEFAULT_CENTER_TRUSTED_ANCHORS_ALLOWED = FALSE;

    private static final String DEFAULT_CENTER_AUTO_APPROVE_AUTH_CERT_REG_REQUESTS = FALSE;

    private static final String DEFAULT_CENTER_AUTO_APPROVE_CLIENT_REG_REQUESTS = FALSE;

    private static final String DEFAULT_CENTER_AUTO_APPROVE_OWNER_CHANGE_REQUESTS = FALSE;

    private static final String DEFAULT_AUTO_UPDATE_TIMESTAMP_SERVICE_URL = FALSE;

    private static final String DEFAULT_ALLOW_CSR_FOR_KEY_WITH_CERTIFICATE = FALSE;

    private static final String DEFAULT_SERVERPROXY_CONNECTOR_MAX_IDLE_TIME = "0";

    private static final String DEFAULT_PROXY_CONNECTOR_INITIAL_IDLE_TIME = "30000";

    private static final String DEFAULT_SERVERPROXY_CONNECTOR_SO_LINGER = "-1";

    private static final String DEFAULT_SERVERPROXY_SUPPORT_CLIENTS_POOLED_CONNECTIONS = FALSE;

    private static final String DEFAULT_CLIENTPROXY_CONNECTOR_MAX_IDLE_TIME = "0";

    private static final String DEFAULT_CLIENTPROXY_CONNECTOR_SO_LINGER = "-1";

    private static final String DEFAULT_CLIENTPROXY_HTTPCLIENT_TIMEOUT = "0";

    private static final String DEFAULT_CLIENTPROXY_HTTPCLIENT_SO_LINGER = "-1";

    public static final String DEFAULT_OCSP_RESPONDER_CLIENT_READ_TIMEOUT = "30000";

    private static final String DEFAULT_CLIENTPROXY_POOL_IDLE_MONITOR_INTERVAL = "30000";

    private static final String DEFAULT_CLIENTPROXY_POOL_IDLE_MONITOR_IDLE_TIME = "60000";

    private static final String DEFAULT_CLIENTPROXY_POOL_USE_IDLE_CONNECTION_MONITOR = TRUE;

    private static final String DEFAULT_CLIENTPROXY_POOL_TOTAL_MAX_CONNECTIONS = "10000";

    private static final String DEFAULT_CLIENTPROXY_POOL_DEFAULT_MAX_CONN_PER_ROUTE = "2500";

    private static final String DEFAULT_CLIENTPROXY_TIMEOUT = "30000";

    private static final int DEFAULT_CLIENT_PROXY_JETTY_HEADER_SIZE = 16384;

    private static final String DEFAULT_CLIENTPROXY_USE_FASTEST_CONNECTING_SSL_SOCKET_AUTOCLOSE = TRUE;

    private static final String DEFAULT_CLIENTPROXY_FASTEST_CONNECTING_SSL_URI_CACHE_PERIOD = "3600";

    private static final String DEFAULT_ENV_MONITOR_LIMIT_REMOTE_DATA_SET = FALSE;

    private static final String DEFAULT_CLIENTPROXY_POOL_VALIDATE_CONNECTIONS_AFTER_INACTIVITY_OF_MS = "2000";

    private static final String DEFAULT_ENFORCE_CLIENT_IS_CERT_VALIDITY_PERIOD_CHECK = FALSE;

    /**
     * The default value of the on/off switch for a group of settings that affect whether or not pooled connections
     * for the ClientProxy can be actually reused
     **/
    private static final String DEFAULT_CLIENTPROXY_POOL_REUSE_CONNECTIONS = FALSE;

    private static final String DEFAULT_PROXY_HEALTH_CHECK_INTERFACE = "0.0.0.0";

    private static final String DEFAULT_PROXY_HEALTH_CHECK_PORT = "0";

    public static final String DEFAULT_SIGNER_ENFORCE_TOKEN_PIN_POLICY = FALSE;

    private static final String OCSP_VERIFIER_CACHE_PERIOD =
            PROXY_PREFIX + "ocsp-verifier-cache-period";

    private static final int OCSP_VERIFIER_CACHE_PERIOD_MAX = 180;

    // Signer -----------------------------------------------------------------

    /** Property name of the key configuration file. */
    public static final String KEY_CONFIGURATION_FILE =
            PREFIX + "signer.key-configuration-file";

    /** Property name of the device configuration file. */
    public static final String DEVICE_CONFIGURATION_FILE =
            PREFIX + "signer.device-configuration-file";

    /** Property name of the SignerClient's timeout. */
    public static final String SIGNER_CLIENT_TIMEOUT =
            PREFIX + "signer.client-timeout";

    public static final String SIGNER_MODULE_INSTANCE_PROVIDER =
            PREFIX + "signer.module-instance-provider";

    public static final String SIGNER_KEY_LENGTH =
            PREFIX + "signer.key-length";

    public static final String PASSWORD_STORE_IPC_KEY_PATHNAME =
            PREFIX + "signer.password-store-ipc-key-pathname";

    public static final int MIN_SIGNER_KEY_LENGTH = 2048;
    public static final int DEFAULT_SIGNER_KEY_LENGTH = MIN_SIGNER_KEY_LENGTH;

    public static final String DEFAULT_SIGNER_CLIENT_TIMEOUT = "60000";

    public static final String SIGNER_CSR_SIGNATURE_DIGEST_ALGORITHM =
            PREFIX + "signer.csr-signature-digest-algorithm";

    public static final String OCSP_RESPONSE_RETRIEVAL_ACTIVE =
            PREFIX + "signer.ocsp-response-retrieval-active";

    public static final String SIGNER_OCSP_RETRY_DELAY =
            PREFIX + "signer.ocsp-retry-delay";

    private static final String DEFAULT_SIGNER_OCSP_RETRY_DELAY = "60";

    public static final String SIGNER_MODULE_MANAGER_UPDATE_INTERVAL =
            PREFIX + "signer.module-manager-update-interval";

    public static final String DEFAULT_SIGNER_MODULE_MANAGER_UPDATE_INTERVAL = "60";

    // AntiDos ----------------------------------------------------------------

    /** Property name of the AntiDos on/off switch */
    public static final String ANTIDOS_ENABLED =
            PREFIX + "anti-dos.enabled";

    /** Property name of the maximum number of allowed parallel connections */
    public static final String ANTIDOS_MAX_PARALLEL_CONNECTIONS =
            PREFIX + "anti-dos.max-parallel-connections";

    /** Property name of the maximum allowed cpu load value */
    public static final String ANTIDOS_MAX_CPU_LOAD =
            PREFIX + "anti-dos.max-cpu-load";

    /** Property name of the minimum number of free file handles */
    public static final String ANTIDOS_MIN_FREE_FILEHANDLES =
            PREFIX + "anti-dos.min-free-file-handles";

    /** Property name of the maximum allowed JVM heap usage value */
    public static final String ANTIDOS_MAX_HEAP_USAGE =
            PREFIX + "anti-dos.max-heap-usage";

    // Configuration client ---------------------------------------------------

    public static final String CONFIGURATION_CLIENT_PORT =
            PREFIX + "configuration-client.port";

    public static final String CONFIGURATION_CLIENT_UPDATE_INTERVAL_SECONDS =
            PREFIX + "configuration-client.update-interval";

    public static final String CONFIGURATION_CLIENT_PROXY_CONFIGURATION_BACKUP_CRON =
            PREFIX + "configuration-client.proxy-configuration-backup-cron";

    public static final String CONFIGURATION_CLIENT_GLOBAL_CONF_TLS_CERT_VERIFICATION =
            PREFIX + "configuration-client.global_conf_tls_cert_verification";

    public static final String CONFIGURATION_CLIENT_GLOBAL_CONF_HOSTNAME_VERIFICATION =
            PREFIX + "configuration-client.global_conf_hostname_verification";

    public static final String CONFIGURATION_CLIENT_ALLOWED_FEDERATIONS =
            PREFIX + "configuration-client.allowed-federations";

    /**
     * A constant to describe the X-Road instances this security server federates with.
     * {@link #CUSTOM} means a list of named, comma-separated X-Road instances to allow.
     * {@link #ALL} naturally means all and {@link #NONE} means federation is disabled.
     * The configurations for those instances won't be downloaded.
     */
    public enum AllowedFederationMode { ALL, NONE, CUSTOM }

    // Center -----------------------------------------------------------------

    public static final String CENTER_DATABASE_PROPERTIES =
            PREFIX + "center.database-properties";

    public static final String CENTER_TRUSTED_ANCHORS_ALLOWED =
            PREFIX + "center.trusted-anchors-allowed";

    public static final String CENTER_INTERNAL_DIRECTORY =
            PREFIX + "center.internal-directory";

    public static final String CENTER_EXTERNAL_DIRECTORY =
            PREFIX + "center.external-directory";

    private static final String CENTER_GENERATED_CONF_DIR =
            PREFIX + "center.generated-conf-dir";

    /** Property name of the path where conf backups are created. */
    public static final String CONF_BACKUP_PATH =
            PREFIX + "center.conf-backup-path";

    /** Property name of enabling automatic approval of auth cert registration requests. */
    public static final String CENTER_AUTO_APPROVE_AUTH_CERT_REG_REQUESTS =
            PREFIX + "center.auto-approve-auth-cert-reg-requests";

    /** Property name of enabling automatic approval of client registration requests. */
    public static final String CENTER_AUTO_APPROVE_CLIENT_REG_REQUESTS =
            PREFIX + "center.auto-approve-client-reg-requests";

    /** Property name of enabling automatic approval of owner change requests. */
    public static final String CENTER_AUTO_APPROVE_OWNER_CHANGE_REQUESTS =
            PREFIX + "center.auto-approve-owner-change-requests";

    // Misc -------------------------------------------------------------------

    /** Property name of the configuration files path. */
    public static final String CONF_PATH =
            PREFIX + "conf.path";

    /** Property name of the log folder for Log Reader. */
    public static final String LOG_READER_PATH =
            PREFIX + "logReader.path";

    /** Property name of the application log file path. */
    public static final String LOG_PATH =
            PREFIX + "appLog.path";

    /** Property name of the application log level of ee.ria.xroad. */
    public static final String XROAD_LOG_LEVEL =
            PREFIX + "appLog.xroad.level";

    // Proxy UI ---------------------------------------------------------------

    /** Property name of the WSDL validator command. */
    public static final String WSDL_VALIDATOR_COMMAND =
            PREFIX + "proxy-ui-api.wsdl-validator-command";

    /**
     * Property name of the signature digest algorithm ID used for generating authentication certificate
     * registration request.
     */
    private static final String PROXYUI_AUTH_CERT_REG_SIGNATURE_DIGEST_ALGORITHM_ID =
            PREFIX + "proxy-ui-api.auth-cert-reg-signature-digest-algorithm-id";

    /**
     * Property name of the Security Server url, used to send management requests from Proxy UI.
     */
    private static final String PROXYUI_SECURITY_SERVER_URL = PREFIX + "proxy-ui-api.security-server-url";

    /**
     * Property name of the management request sender client keystore path, used to send management requests from Proxy UI.
     */
    private static final String MANAGEMENT_REQUEST_SENDER_CLIENT_KEYSTORE =
            PREFIX + "proxy-ui-api.management-request-sender-client-keystore";

    /**
     * Property name of the management request sender client keystore password, used to send management requests from Proxy UI.
     */
    private static final String MANAGEMENT_REQUEST_SENDER_CLIENT_KEYSTORE_PASSWORD =
            PREFIX + "proxy-ui-api.management-request-sender-client-keystore-password";
    private static final String MANAGEMENT_REQUEST_SENDER_CLIENT_KEYSTORE_PASSWORD_ENV =
            propertyNameToEnvVariable(MANAGEMENT_REQUEST_SENDER_CLIENT_KEYSTORE_PASSWORD);

    /**
     * Property name of the management request sender client truststore path, used to send management requests from Proxy UI.
     */
    private static final String MANAGEMENT_REQUEST_SENDER_CLIENT_TRUSTSTORE =
            PREFIX + "proxy-ui-api.management-request-sender-client-truststore";

    /**
     * Property name of the management request sender client truststore password, used to send management requests from Proxy UI.
     */
    private static final String MANAGEMENT_REQUEST_SENDER_CLIENT_TRUSTSTORE_PASSWORD =
            PREFIX + "proxy-ui-api.management-request-sender-client-truststore-password";
    private static final String MANAGEMENT_REQUEST_SENDER_CLIENT_TRUSTSTORE_PASSWORD_ENV =
            propertyNameToEnvVariable(MANAGEMENT_REQUEST_SENDER_CLIENT_TRUSTSTORE_PASSWORD);

    // Proxy & Central monitor agent ------------------------------------------

    /** Property name of the proxy monitor info collection interval. */
    public static final String PROXY_PARAMS_COLLECTING_INTERVAL =
            PREFIX + "proxy-monitor-agent.params-collecting-interval";

    public static final String NET_STATS_FILE =
            PREFIX + "proxy-monitor-agent.net-stats-file";

    // Configuration proxy ------------------------------------------------- //

    /** Property name of the confproxy download script path. */
    public static final String CONFIGURATION_PROXY_DOWNLOAD_SCRIPT =
            PREFIX + "configuration-proxy.download-script";

    /** Property name of the confproxy configuration path. */
    public static final String CONFIGURATION_PROXY_CONF_PATH =
            PREFIX + "configuration-proxy.configuration-path";

    /** Property name of the confproxy public configuration distribution path. */
    public static final String CONFIGURATION_PROXY_GENERATED_CONF_PATH =
            PREFIX + "configuration-proxy.generated-conf-path";

    /** Property name of the confproxy configuration signature digest algorithm. */
    public static final String CONFIGURATION_PROXY_SIGNATURE_DIGEST_ALGORITHM_ID =
            PREFIX + "configuration-proxy.signature-digest-algorithm-id";

    /** Property name of the confproxy configuration file hashing algorithm. */
    public static final String CONFIGURATION_PROXY_HASH_ALGORITHM_URI =
            PREFIX + "configuration-proxy.hash-algorithm-uri";

    /** Property name of the confproxy webserver address. */
    public static final String CONFIGURATION_PROXY_ADDRESS =
            PREFIX + "configuration-proxy.address";

    // Environmental Monitoring  -------------------------- //

    /** Property name of environmental monitor port. */
    public static final String ENV_MONITOR_PORT =
            PREFIX + "env-monitor.port";

    /** Property name of environmental monitor limiting remote data set. */
    public static final String ENV_MONITOR_LIMIT_REMOTE_DATA_SET =
            PREFIX + "env-monitor.limit-remote-data-set";

    /** Property name of system metrics sensor interval. */
    public static final String ENV_MONITOR_SYSTEM_METRICS_SENSOR_INTERVAL =
            PREFIX + "env-monitor.system-metrics-sensor-interval";

    /** Property name of disk space sensor interval. */
    public static final String ENV_MONITOR_DISK_SPACE_SENSOR_INTERVAL =
            PREFIX + "env-monitor.disk-space-sensor-interval";

    /** Property name of system metrics sensor interval. */
    public static final String ENV_MONITOR_EXEC_LISTING_SENSOR_INTERVAL =
            PREFIX + "env-monitor.exec-listing-sensor-interval";

    /** Property name of certificate info sensor refresh interval. */
    public static final String ENV_MONITOR_CERTIFICATE_INFO_SENSOR_INTERVAL =
            PREFIX + "env-monitor.certificate-info-sensor-interval";

    public static final String ONE_DAY_AS_SECONDS = String.valueOf(24 * 60 * 60);

    // gRPC internal cross-component transport configuration  -------------------------- //

    /**
     * Property name for gRPC host.
     */
    public static final String GRPC_INTERNAL_HOST =
            PREFIX + "common.grpc-internal-host";

    /**
     * Property name for gRPC host.
     */
    public static final String GRPC_INTERNAL_TLS_ENABLED =
            PREFIX + "common.grpc-internal-tls-enabled";

    /**
     * Property name for gRPC signer port.
     */
    public static final String GRPC_SIGNER_PORT = PREFIX + "signer.grpc-port";

    /**
     * Property name for gRPC proxy port.
     */
    public static final String PROXY_GRPC_PORT = PROXY_PREFIX + "grpc-port";

    /**
     * Property name for gRPC internal keystore location.
     */
    public static final String GRPC_INTERNAL_KEYSTORE =
            PREFIX + "common.grpc-internal-keystore";

    /**
     * Property name for gRPC internal keystore password.
     */
    public static final String GRPC_INTERNAL_KEYSTORE_PASSWORD =
            PREFIX + "common.grpc-internal-keystore-password";
    public static final String GRPC_INTERNAL_KEYSTORE_PASSWORD_ENV =
            propertyNameToEnvVariable(GRPC_INTERNAL_KEYSTORE_PASSWORD);

    /**
     * Property name for gRPC internal truststore location.
     */
    public static final String GRPC_INTERNAL_TRUSTSTORE =
            PREFIX + "common.grpc-internal-truststore";

    /**
     * Property name for gRPC internal truststore password.
     */
    public static final String GRPC_INTERNAL_TRUSTSTORE_PASSWORD =
            PREFIX + "common.grpc-internal-truststore-password";
    public static final String GRPC_INTERNAL_TRUSTSTORE_PASSWORD_ENV =
            propertyNameToEnvVariable(GRPC_INTERNAL_TRUSTSTORE_PASSWORD);

<<<<<<< HEAD
    public static final String DATASPACES_ENABLED = PREFIX + "dataspaces.enabled";
    public static final String DATASPACES_CONTROL_PORT = PREFIX + "dataspaces.control.port";
    public static final String DATASPACES_PUBLIC_PORT = PREFIX + "dataspaces.public.port";
    public static final String DATASPACES_PROTOCOL_PORT = PREFIX + "dataspaces.protocol.port";
    public static final String DATASPACES_MANAGEMENT_PORT = PREFIX + "dataspaces.management.port";
=======
    /**
     * Property name for global configuration refresh rate in seconds.
     */
    public static final String GLOBAL_CONF_REFRESH_RATE_SECONDS = PREFIX + "common.global-conf-refresh-rate-seconds";

>>>>>>> b1d3b06b
    // Cluster node configuration ------------------------------------------ //

    /**
     * The type of this server node in the cluster. Default is {@link #STANDALONE} which means this server is not
     * part of a cluster.
     */
    public enum NodeType {
        STANDALONE, MASTER, SLAVE;

        /**
         * Parse an enum (ignoring case) from the given String or return the default {@link #STANDALONE}
         * if the argument is not understood.
         *
         * @param name
         * @return
         */
        public static NodeType fromStringIgnoreCaseOrReturnDefault(String name) {
            return Arrays.stream(NodeType.values())
                    .filter(e -> e.name().equalsIgnoreCase(name))
                    .findAny()
                    .orElse(STANDALONE);
        }
    }

    public static final String NODE_TYPE = PREFIX + "node.type";

    // Configuration file names and section names -------------------------- //

    public static final String CONF_FILE_COMMON =
            getConfPath() + "conf.d/common.ini";

    public static final String CONF_FILE_PROXY =
            getConfPath() + "conf.d/proxy.ini";

    public static final String CONF_FILE_NODE =
            getConfPath() + "conf.d/node.ini";

    public static final String CONF_FILE_PROXY_UI_API =
            getConfPath() + "conf.d/proxy-ui-api.ini";

    public static final String CONF_FILE_SIGNER =
            getConfPath() + "conf.d/signer.ini";

    public static final String CONF_FILE_CENTER =
            getConfPath() + "conf.d/center.ini";

    public static final String CONF_FILE_CONFPROXY =
            getConfPath() + "conf.d/confproxy.ini";

    public static final String CONF_FILE_OP_MONITOR =
            getConfPath() + "conf.d/op-monitor.ini";

    public static final String CONF_FILE_ENV_MONITOR =
            getConfPath() + "conf.d/addons/monitor.ini";

    public static final String CONF_FILE_USER_LOCAL =
            getConfPath() + "conf.d/local.ini";

    public static final String CONF_FILE_ADDON_PATH =
            getConfPath() + "conf.d/addons/";

    public static final String CONF_FILE_MESSAGE_LOG = CONF_FILE_ADDON_PATH + "message-log.ini";

    // --------------------------------------------------------------------- //

    // For testing purpose only!
    public static final boolean USE_DUMMY_SIGNATURE = false;

    // For testing purpose only!
    public static final boolean IGNORE_SIGNATURE_VERIFICATION = false;

    // --------------------------------------------------------------------- //

    public static final String DEFAULT_CONNECTOR_HOST = "0.0.0.0";

    /**
     * @return path to the directory where configuration files are located, '/etc/xroad/' by default.
     */
    public static String getConfPath() {
        return System.getProperty(CONF_PATH, DefaultFilepaths.CONF_PATH);
    }

    /**
     * @return path to the directory where application logs are stored, '/var/log/xroad/' by default.
     */
    public static String getLogPath() {
        return System.getProperty(LOG_PATH, DefaultFilepaths.LOG_PATH);
    }

    /**
     * @return log level of the 'ee.ria.xroad.*' packages, 'DEBUG' by default.
     */
    public static String getXROADLogLevel() {
        return System.getProperty(XROAD_LOG_LEVEL, "DEBUG");
    }

    /**
     * @return path to the proxy database configuration file, '/etc/xroad/db.properties' by default.
     */
    public static String getDatabasePropertiesFile() {
        return System.getProperty(DATABASE_PROPERTIES, getConfPath() + DefaultFilepaths.SERVER_DATABASE_PROPERTIES);
    }

    /**
     * @return path to the proxy ssl configuration file, '/etc/xroad/ssl.properties' by default.
     */
    public static String getSslPropertiesFile() {
        return System.getProperty(PROXY_UI_API_SSL_PROPERTIES,
                getConfPath() + DefaultFilepaths.PROXY_UI_API_SSL_PROPERTIES);
    }

    /**
     * TO DO: not correct, fix
     *
     * @return whitelist for Proxy UI API's key management API, "127.0.0.0/8, ::1" (localhost) by default
     */
    public static String getKeyManagementApiWhitelist() {
        return System.getProperty(PROXY_UI_API_KEY_MANAGEMENT_API_WHITELIST,
                DEFAULT_KEY_MANAGEMENT_API_WHITELIST);
    }

    /**
     * @return whitelist for Proxy UI API's regular APIs, "0.0.0.0/0, ::/0" (allow all) by default
     */
    public static String getRegularApiWhitelist() {
        return System.getProperty(PROXY_UI_API_REGULAR_API_WHITELIST,
                DEFAULT_REGULAR_API_WHITELIST);
    }

    /**
     * @return whether automatic update of timestamp service URLs is enabled, 'false' by default.
     */
    public static boolean geUpdateTimestampServiceUrlsAutomatically() {
        return Boolean.parseBoolean(System.getProperty(PROXY_UI_API_AUTO_UPDATE_TIMESTAMP_SERVICE_URL,
                DEFAULT_AUTO_UPDATE_TIMESTAMP_SERVICE_URL));
    }

    /**
     * @return whether generating CSR is allowed for with existing certificate, 'false' by default
     */
    public static boolean getAllowCsrForKeyWithCertificate() {
        return Boolean.parseBoolean(System.getProperty(PROXY_UI_API_ALLOW_CSR_FOR_KEY_WITH_CERTIFICATE,
                DEFAULT_ALLOW_CSR_FOR_KEY_WITH_CERTIFICATE));
    }

    public static int getAcmeAuthorizationWaitAttempts() {
        return Integer.parseInt(System.getProperty(PROXY_UI_API_ACME_AUTHORIZATION_WAIT_ATTEMPTS, "5"));
    }

    public static long getAcmeAuthorizationWaitInterval() {
        return Long.parseLong(System.getProperty(PROXY_UI_API_ACME_AUTHORIZATION_WAIT_INTERVAL, "5000"));
    }

    public static int getAcmeCertificateWaitAttempts() {
        return Integer.parseInt(System.getProperty(PROXY_UI_API_ACME_CERTIFICATE_WAIT_ATTEMPTS, "5"));
    }

    public static long getAcmeCertificateWaitInterval() {
        return Long.parseLong(System.getProperty(PROXY_UI_API_ACME_CERTIFICATE_WAIT_INTERVAL, "5000"));
    }

    public static long getAcmeAccountKeyPairExpirationInDays() {
        return Long.parseLong(System.getProperty(PROXY_UI_API_ACME_ACCOUNT_KEY_PAIR_EXPIRATION_IN_DAYS, "365"));
    }

    public static boolean isAcmeChallengePortEnabled() {
        return "true".equalsIgnoreCase(System.getProperty(PROXY_UI_API_ACME_CHALLENGE_PORT_ENABLED,
                DEFAULT_PROXY_UI_API_ACME_CHALLENGE_PORT_ENABLED));
    }

    /**
     * @return path to the configuration anchor file, '/etc/xroad/configuration-anchor.xml' by default.
     */
    public static String getConfigurationAnchorFile() {
        return System.getProperty(CONFIGURATION_ANCHOR_FILE,
                getConfPath() + DefaultFilepaths.CONFIGURATION_ANCHOR_FILE);
    }

    /**
     * @return path to the directory where the downloaded global configuration is placed,
     * '/etc/xroad/globalconf/' by default.
     */
    public static String getConfigurationPath() {
        return System.getProperty(CONFIGURATION_PATH, getConfPath() + DefaultFilepaths.CONFIGURATION_PATH);
    }

    /**
     * @return path to the signing key configuration file, '/etc/xroad/signer/keyconf.xml' by default.
     */
    public static String getKeyConfFile() {
        return System.getProperty(KEY_CONFIGURATION_FILE, getConfPath() + DefaultFilepaths.KEY_CONFIGURATION_FILE);
    }

    /**
     * @return path to the signing key device configuration file, '/etc/xroad/signer/devices.ini' by default.
     */
    public static String getDeviceConfFile() {
        return System.getProperty(DEVICE_CONFIGURATION_FILE,
                getConfPath() + DefaultFilepaths.DEVICE_CONFIGURATION_FILE);
    }

    /**
     * @return path to the client proxy jetty server configuration file, '/etc/xroad/jetty/clientproxy.xml' by default.
     */
    public static String getJettyClientProxyConfFile() {
        return System.getProperty(JETTY_CLIENTPROXY_CONFIGURATION_FILE,
                getConfPath() + DefaultFilepaths.JETTY_CLIENTPROXY_CONFIGURATION_FILE);
    }

    /**
     * @return path to the server proxy jetty server configuration file, '/etc/xroad/jetty/serverproxy.xml' by default.
     */
    public static String getJettyServerProxyConfFile() {
        return System.getProperty(JETTY_SERVERPROXY_CONFIGURATION_FILE,
                getConfPath() + DefaultFilepaths.JETTY_SERVERPROXY_CONFIGURATION_FILE);
    }

    /**
     * @return path to the cert hash based OCSP responder jetty server configuration file,
     * '/etc/xroad/jetty/ocsp-responder.xml' by default.
     */
    public static String getJettyOcspResponderConfFile() {
        return System.getProperty(JETTY_OCSP_RESPONDER_CONFIGURATION_FILE,
                getConfPath() + DefaultFilepaths.JETTY_OCSP_RESPONDER_CONFIGURATION_FILE);
    }

    /**
     * @return WSDL validator command string. Defaults to null.
     */
    public static String getWsdlValidatorCommand() {
        return System.getProperty(WSDL_VALIDATOR_COMMAND, null);
    }

    /**
     * @return signature digest algorithm ID used for generating authentication certificate registration request,
     * SHA-512 by default.
     */
    public static String getAuthCertRegSignatureDigestAlgorithmId() {
        return System.getProperty(PROXYUI_AUTH_CERT_REG_SIGNATURE_DIGEST_ALGORITHM_ID, CryptoUtils.SHA512_ID);
    }

    /**
     * @return Security Server url, used to send management requests from Proxy UI. Defaults to 'https://localhost:8443'.
     */
    public static String getProxyUiSecurityServerUrl() {
        return System.getProperty(PROXYUI_SECURITY_SERVER_URL, "https://localhost:" + getClientProxyHttpsPort());
    }

    /**
     * @return path to the management request sender client keystore. Uses PKCS#12 format.
     */
    public static String getManagementRequestSenderClientKeystore() {
        return System.getProperty(MANAGEMENT_REQUEST_SENDER_CLIENT_KEYSTORE);
    }

    /**
     * @return management request sender client keystore password.
     */
    public static char[] getManagementRequestSenderClientKeystorePassword() {
        return Optional.ofNullable(System.getProperty(MANAGEMENT_REQUEST_SENDER_CLIENT_KEYSTORE_PASSWORD,
                        System.getenv().get(MANAGEMENT_REQUEST_SENDER_CLIENT_KEYSTORE_PASSWORD_ENV)))
                .map(String::toCharArray)
                .orElse(null);
    }

    /**
     * @return path to the management request sender client truststore. Uses PKCS#12 format.
     */
    public static String getManagementRequestSenderClientTruststore() {
        return System.getProperty(MANAGEMENT_REQUEST_SENDER_CLIENT_TRUSTSTORE);
    }

    /**
     * @return management request sender client truststore password.
     */
    public static char[] getManagementRequestSenderClientTruststorePassword() {
        return Optional.ofNullable(System.getProperty(MANAGEMENT_REQUEST_SENDER_CLIENT_TRUSTSTORE_PASSWORD,
                        System.getenv().get(MANAGEMENT_REQUEST_SENDER_CLIENT_TRUSTSTORE_PASSWORD_ENV)))
                .map(String::toCharArray)
                .orElse(null);
    }

    /**
     * @return path to the directory where query logs are archived, '/var/lib/xroad/' by default.
     */
    public static String getLogReaderPath() {
        return System.getProperty(LOG_READER_PATH, DefaultFilepaths.SECURE_LOG_PATH);
    }

    /**
     * @return path to the directory where temporary files are stored, '/var/tmp/xroad/' by default.
     */
    public static String getTempFilesPath() {
        return System.getProperty(TEMP_FILES_PATH, DefaultFilepaths.TEMP_FILES_PATH);
    }

    /**
     * @return path to the directory where OCSP responses are stored, '/var/cache/xroad/' by default.
     */
    public static String getOcspCachePath() {
        return System.getProperty(OCSP_CACHE_PATH, DefaultFilepaths.OCSP_CACHE_PATH);
    }

    /**
     * @return path to the directory where configuration backups are stored, '/var/lib/xroad/backup/' by default.
     */
    public static String getConfBackupPath() {
        return System.getProperty(CONF_BACKUP_PATH, DefaultFilepaths.CONF_BACKUP_PATH);
    }

    /**
     * @return the host address on which the client proxy is listening, '0.0.0.0' by default.
     */
    public static String getConnectorHost() {
        return System.getProperty(PROXY_CONNECTOR_HOST, DEFAULT_CONNECTOR_HOST);
    }

    /**
     * @return the HTTP port on which the client proxy is listening, '8080' by default.
     */
    public static int getClientProxyHttpPort() {
        return Integer.parseInt(System.getProperty(PROXY_CLIENT_HTTP_PORT,
                Integer.toString(PortNumbers.CLIENT_HTTP_PORT)));
    }

    public static int getClientProxyJettyMaxHeaderSize() {
        return Integer.parseInt(System.getProperty(JETTY_CLIENTPROXY_MAX_HEADER_SIZE,
                Integer.toString(DEFAULT_CLIENT_PROXY_JETTY_HEADER_SIZE)));
    }

    /**
     * @return the HTTPS port on which the client proxy is listening, '8443' by default.
     */
    public static int getClientProxyHttpsPort() {
        return Integer.parseInt(System.getProperty(PROXY_CLIENT_HTTPS_PORT,
                Integer.toString(PortNumbers.CLIENT_HTTPS_PORT)));
    }

    /**
     * @return the client proxy connect timeout in milliseconds, '30000' by default.
     */
    public static int getClientProxyTimeout() {
        return Integer.parseInt(System.getProperty(PROXY_CLIENT_TIMEOUT, DEFAULT_CLIENTPROXY_TIMEOUT));
    }

    /**
     * @return the HTTP port on which the server proxy listens for messages, '5500' by default.
     */
    public static int getServerProxyPort() {
        return Integer.parseInt(System.getProperty(PROXY_SERVER_PORT, Integer.toString(PortNumbers.PROXY_PORT)));
    }

    /**
     * @return the HTTP port on which the server proxy listens for messages, '5500' by default.
     */
    public static int getServerProxyListenPort() {
        return Integer.parseInt(System.getProperty(PROXY_SERVER_LISTEN_PORT, Integer.toString(PortNumbers.PROXY_PORT)));
    }

    /**
     * @return the host address on which the server proxy listens for messages, '0.0.0.0' by default.
     */
    public static String getServerProxyListenAddress() {
        return System.getProperty(PROXY_SERVER_LISTEN_ADDRESS, DEFAULT_CONNECTOR_HOST);
    }

    /**
     * @return the signer connection timeout in milliseconds, '60000' by default.
     */
    public static int getSignerClientTimeout() {
        return Integer.parseInt(System.getProperty(SIGNER_CLIENT_TIMEOUT, DEFAULT_SIGNER_CLIENT_TIMEOUT));
    }

    /**
     * @return authentication and signing key length.
     */
    public static int getSignerKeyLength() {
        return Math.max(MIN_SIGNER_KEY_LENGTH, Integer.getInteger(SIGNER_KEY_LENGTH, DEFAULT_SIGNER_KEY_LENGTH));
    }

    /**
     * Get the pathname for password store IPC key generation (used as an input for ftok kernel function).
     *
     * @return path
     */
    public static String getSignerPasswordStoreIPCKeyPathname() {
        return System.getProperty(PASSWORD_STORE_IPC_KEY_PATHNAME, "/");
    }

    /**
     * Get CSR signature digest algorithm, SHA-256 by default.
     *
     * @return algorithm
     */
    public static String getSignerCsrSignatureDigestAlgorithm() {
        return System.getProperty(SIGNER_CSR_SIGNATURE_DIGEST_ALGORITHM, CryptoUtils.SHA256_ID);
    }

    /**
     * @return whether OCSP-response retrieval loop should be activated
     */
    public static boolean isOcspResponseRetrievalActive() {
        return Boolean.parseBoolean(System.getProperty(OCSP_RESPONSE_RETRIEVAL_ACTIVE, TRUE));
    }

    /**
     * @return the OCSP-response retry delay in seconds that should be set for signer, 60 by default
     */
    public static int getOcspResponseRetryDelay() {
        return Integer.parseInt(System.getProperty(SIGNER_OCSP_RETRY_DELAY,
                DEFAULT_SIGNER_OCSP_RETRY_DELAY));
    }

    /**
     * @return the module manager update interval in seconds that should be set for signer, 60 by default
     */
    public static int getModuleManagerUpdateInterval() {
        return Integer.parseInt(System.getProperty(SIGNER_MODULE_MANAGER_UPDATE_INTERVAL,
                DEFAULT_SIGNER_MODULE_MANAGER_UPDATE_INTERVAL));
    }

    /**
     * @return the gRPC port on which the configuration client is listening, '5665' by default.
     */
    public static int getConfigurationClientPort() {
        return Integer.parseInt(System.getProperty(CONFIGURATION_CLIENT_PORT,
                Integer.toString(PortNumbers.CONFIGURATION_CLIENT_PORT)));
    }

    /**
     * @return the update interval in seconds at which configuration client
     * downloads the global configuration, '60' by default.
     */
    public static int getConfigurationClientUpdateIntervalSeconds() {
        return Integer.parseInt(System.getProperty(CONFIGURATION_CLIENT_UPDATE_INTERVAL_SECONDS, "60"));
    }

    /**
     * @return the proxy configuration auto backup cron expression.
     * defaults to '0 15 3 * * ?'
     */
    public static String getConfigurationClientProxyConfigurationBackupCron() {
        return System.getProperty(CONFIGURATION_CLIENT_PROXY_CONFIGURATION_BACKUP_CRON, "0 15 3 * * ?");
    }

    public static boolean isConfigurationClientGlobalConfTlsCertVerificationEnabled() {
        return Boolean.parseBoolean(System.getProperty(CONFIGURATION_CLIENT_GLOBAL_CONF_TLS_CERT_VERIFICATION, TRUE));
    }

    public static boolean isConfigurationClientGlobalConfHostnameVerificationEnabled() {
        return Boolean.parseBoolean(System.getProperty(CONFIGURATION_CLIENT_GLOBAL_CONF_HOSTNAME_VERIFICATION, TRUE));
    }

    public static String getConfigurationClientAllowedFederations() {
        return System.getProperty(CONFIGURATION_CLIENT_ALLOWED_FEDERATIONS, AllowedFederationMode.NONE.name());
    }

    /**
     * @return the HTTP port on which the server proxy OCSP responder is listening, '5577' by default.
     */
    public static int getOcspResponderPort() {
        return Integer.parseInt(System.getProperty(OCSP_RESPONDER_PORT, Integer.toString(PortNumbers.PROXY_OCSP_PORT)));
    }

    /**
     * @return the host address on which the server proxy OCSP responder is listening, '0.0.0.0' by default.
     */
    public static String getOcspResponderListenAddress() {
        return System.getProperty(OCSP_RESPONDER_LISTEN_ADDRESS, DEFAULT_CONNECTOR_HOST);
    }

    /**
     * @return the OCSP Responder Client connect timeout in milliseconds, '20000' by default.
     */
    public static int getOcspResponderClientConnectTimeout() {
        return Integer.parseInt(System.getProperty(OCSP_RESPONDER_CLIENT_CONNECT_TIMEOUT, "20000"));
    }

    /**
     * @return the OCSP Responder Client read timeout in milliseconds, '30000' by default.
     */
    public static int getOcspResponderClientReadTimeout() {
        return Integer.parseInt(System.getProperty(OCSP_RESPONDER_CLIENT_READ_TIMEOUT,
                DEFAULT_OCSP_RESPONDER_CLIENT_READ_TIMEOUT));
    }

    /**
     * @return whether SSL should be used between client and server proxies, 'true' by default.
     */
    public static boolean isSslEnabled() {
        return Boolean.parseBoolean(System.getProperty(PROXY_SSL_SUPPORT, TRUE));
    }

    /**
     * @return path to the central server database configuration file, '/etc/xroad/db.properties' by default.
     */
    public static String getCenterDatabasePropertiesFile() {
        return System.getProperty(CENTER_DATABASE_PROPERTIES,
                getConfPath() + DefaultFilepaths.SERVER_DATABASE_PROPERTIES);
    }

    /**
     * @return whether configuration of trusted anchors is enabled in the central server UI, 'true' by default.
     */
    public static boolean getCenterTrustedAnchorsAllowed() {
        return Boolean.parseBoolean(System.getProperty(CENTER_TRUSTED_ANCHORS_ALLOWED,
                DEFAULT_CENTER_TRUSTED_ANCHORS_ALLOWED));
    }

    /**
     * @return the name of the signed internal configuration directory
     * that will be distributed to security servers inside the instance, internalconf' by default.
     */
    public static String getCenterInternalDirectory() {
        return System.getProperty(CENTER_INTERNAL_DIRECTORY, "internalconf");
    }

    /**
     * @return the name of the signed external configuration directory
     * that will be distributed to security servers inside the federation, 'externalconf' by default.
     */
    public static String getCenterExternalDirectory() {
        return System.getProperty(CENTER_EXTERNAL_DIRECTORY, "externalconf");
    }

    /**
     * @return path to the directory on the central server where both private
     * and shared parameter files are created for distribution, '/var/lib/xroad/public' by default.
     */
    public static String getCenterGeneratedConfDir() {
        return System.getProperty(CENTER_GENERATED_CONF_DIR, DefaultFilepaths.DISTRIBUTED_GLOBALCONF_PATH);
    }

    /**
     * @return whether automatic approval of auth cert registration requests is enabled, 'false' by default.
     */
    public static boolean getCenterAutoApproveAuthCertRegRequests() {
        return Boolean.parseBoolean(System.getProperty(CENTER_AUTO_APPROVE_AUTH_CERT_REG_REQUESTS,
                DEFAULT_CENTER_AUTO_APPROVE_AUTH_CERT_REG_REQUESTS));
    }

    /**
     * @return whether automatic approval of client registration requests is enabled, 'false' by default.
     */
    public static boolean getCenterAutoApproveClientRegRequests() {
        return Boolean.parseBoolean(System.getProperty(CENTER_AUTO_APPROVE_CLIENT_REG_REQUESTS,
                DEFAULT_CENTER_AUTO_APPROVE_CLIENT_REG_REQUESTS));
    }

    /**
     * @return whether automatic approval of owner change requests is enabled, 'false' by default.
     */
    public static boolean getCenterAutoApproveOwnerChangeRequests() {
        return Boolean.parseBoolean(System.getProperty(CENTER_AUTO_APPROVE_OWNER_CHANGE_REQUESTS,
                DEFAULT_CENTER_AUTO_APPROVE_OWNER_CHANGE_REQUESTS));
    }

    /**
     * @return path to the directory containing configuration proxy configuration files,
     * '/etc/xroad/confproxy' by default.
     */
    public static String getConfigurationProxyConfPath() {
        return System.getProperty(CONFIGURATION_PROXY_CONF_PATH, getConfPath() + "confproxy/");
    }

    /**
     * @return path to the global configuration download script,
     * '/usr/share/xroad/scripts/download_instance_configuration.sh' by default.
     */
    public static String getConfigurationProxyDownloadScript() {
        return System.getProperty(CONFIGURATION_PROXY_DOWNLOAD_SCRIPT,
                "/usr/share/xroad/scripts/download_instance_configuration.sh");
    }

    /**
     * @return path to the directory on the configuration proxy where global
     * configuration files are generated for distribution, '/var/lib/xroad/public' by default.
     */
    public static String getConfigurationProxyGeneratedConfPath() {
        return System.getProperty(CONFIGURATION_PROXY_GENERATED_CONF_PATH,
                DefaultFilepaths.DISTRIBUTED_GLOBALCONF_PATH);
    }

    /**
     * @return ID of the signing digest algorithm the configuration proxy uses when
     * signing generated global configuration directories, 'SHA-512' by default.
     */
    public static String getConfigurationProxySignatureDigestAlgorithmId() {
        return System.getProperty(CONFIGURATION_PROXY_SIGNATURE_DIGEST_ALGORITHM_ID, CryptoUtils.SHA512_ID);
    }

    /**
     * @return URI of the hashing algorithm the configuration proxy uses when
     * calculating hashes of files in the global configuratoin directory,
     * 'http://www.w3.org/2001/04/xmlenc#sha512' by default.
     */
    public static String getConfigurationProxyHashAlgorithmUri() {
        return System.getProperty(CONFIGURATION_PROXY_HASH_ALGORITHM_URI, CryptoUtils.DEFAULT_DIGEST_ALGORITHM_URI);
    }

    /**
     * @return the host address on which the configuration proxy listens for
     * global configuration download requests, '0.0.0.0' by default.
     */
    public static String getConfigurationProxyAddress() {
        return System.getProperty(CONFIGURATION_PROXY_ADDRESS, DEFAULT_CONNECTOR_HOST);
    }

    /**
     * @return the interval in seconds at which proxy monitor agent collects monitoring data, '60' by default.
     */
    public static int getProxyParamsCollectingInterval() {
        return Integer.parseInt(System.getProperty(PROXY_PARAMS_COLLECTING_INTERVAL, "60"));
    }

    /**
     * @return proxy grpc port, {@link PortNumbers#PROXY_GRPC_PORT} by default.
     */
    public static int getProxyGrpcPort() {
        return Integer.getInteger(PROXY_GRPC_PORT, PortNumbers.PROXY_GRPC_PORT);
    }

    /**
     * @return environmental monitoring port, '2552' by default.
     */
    public static int getEnvMonitorPort() {
        return Integer.parseInt(System.getProperty(ENV_MONITOR_PORT, "2552"));
    }

    /**
     * @return enviroonmental monitoring limiting remote return data set, 'false' by default.
     */
    public static boolean getEnvMonitorLimitRemoteDataSet() {
        return Boolean.parseBoolean(System.getProperty(ENV_MONITOR_LIMIT_REMOTE_DATA_SET,
                DEFAULT_ENV_MONITOR_LIMIT_REMOTE_DATA_SET));
    }

    /**
     * @return system metrics sensor interval in seconds,'5' by default.
     */
    public static int getEnvMonitorSystemMetricsSensorInterval() {
        return Integer.parseInt(System.getProperty(ENV_MONITOR_SYSTEM_METRICS_SENSOR_INTERVAL, "5"));
    }

    /**
     * @return disk space sensor interval in seconds, '60' by default.
     */
    public static int getEnvMonitorDiskSpaceSensorInterval() {
        return Integer.parseInt(System.getProperty(ENV_MONITOR_DISK_SPACE_SENSOR_INTERVAL, "60"));
    }

    /**
     * @return exec listing sensor interval in seconds, '60' by default.
     */
    public static int getEnvMonitorExecListingSensorInterval() {
        return Integer.parseInt(System.getProperty(ENV_MONITOR_EXEC_LISTING_SENSOR_INTERVAL, "60"));
    }

    /**
     * @return exec listing sensor interval in seconds, 1 day by default.
     */
    public static int getEnvMonitorCertificateInfoSensorInterval() {
        return Integer.parseInt(System.getProperty(ENV_MONITOR_CERTIFICATE_INFO_SENSOR_INTERVAL, ONE_DAY_AS_SECONDS));
    }

    /**
     * @return path to the file containing network statistics,
     * '/proc/net/dev' by default.
     */
    public static String getNetStatsFile() {
        return System.getProperty(NET_STATS_FILE, "/proc/net/dev");
    }

    /**
     * This parameter may be set to false for cases where an external
     * component has already verified the certificate before sending the
     * request to client proxy.
     *
     * @return whether the client proxy should verify client's SSL certificate,
     * 'true' by default.
     */
    public static boolean shouldVerifyClientCert() {
        return Boolean.parseBoolean(System.getProperty(PROXY_VERIFY_CLIENT_CERT, TRUE));
    }

    /**
     * This parameter may be set to true for cases where there is a need to log client's SSL certificate.
     *
     * @return whether the client proxy should log client's SSL certificate,
     * 'false' by default.
     */
    public static boolean shouldLogClientCert() {
        return Boolean.parseBoolean(System.getProperty(PROXY_LOG_CLIENT_CERT, FALSE));
    }

    /**
     * @return the maximum number of allowed parallel connections that
     * Anti-Dos will let through to be processed, '5000' by default.
     */
    public static int getAntiDosMaxParallelConnections() {
        return Integer.parseInt(System.getProperty(ANTIDOS_MAX_PARALLEL_CONNECTIONS, "5000"));
    }

    /**
     * @return the maximum allowed CPU load value after which Anti-Dos will
     * start rejecting incoming connections (ignored if > 1.0),
     * '1.1' by default.
     */
    public static double getAntiDosMaxCpuLoad() {
        return Double.parseDouble(System.getProperty(ANTIDOS_MAX_CPU_LOAD, "1.1"));
    }

    /**
     * @return the minimum number of free file handles after which Anti-Dos will
     * start rejecting incoming connections, '100' by default.
     */
    public static int getAntiDosMinFreeFileHandles() {
        return Integer.parseInt(System.getProperty(ANTIDOS_MIN_FREE_FILEHANDLES, "100"));
    }

    /**
     * @return the maximum allowed JVM heap usage value after which Anti-Dos
     * will start rejecting incoming connections (ignored if > 1.0),
     * '1.1' by default.
     */
    public static double getAntiDosMaxHeapUsage() {
        return Double.parseDouble(System.getProperty(ANTIDOS_MAX_HEAP_USAGE, "1.1"));
    }

    /**
     * @return whether Anti-Dos should be used, 'true' by default.
     */
    public static boolean isAntiDosEnabled() {
        return Boolean.parseBoolean(System.getProperty(ANTIDOS_ENABLED, TRUE));
    }

    /**
     * Get proxy client's TLS protocols.
     *
     * @return protocols.
     */
    public static String[] getProxyClientTLSProtocols() {
        return System.getProperty(PROXY_CLIENT_TLS_PROTOCOLS, "TLSv1.2").trim().split(COMMA_SPLIT);
    }

    private static final String DEFAULT_CLIENT_SSL_CIPHER_SUITES = "TLS_ECDHE_RSA_WITH_AES_128_GCM_SHA256,"
            + "TLS_ECDHE_RSA_WITH_AES_128_CBC_SHA256,"
            + "TLS_ECDHE_RSA_WITH_AES_256_GCM_SHA384,"
            + "TLS_ECDHE_RSA_WITH_AES_256_CBC_SHA384,"
            + "TLS_DHE_RSA_WITH_AES_128_GCM_SHA256,"
            + "TLS_DHE_RSA_WITH_AES_128_CBC_SHA256,"
            + "TLS_DHE_RSA_WITH_AES_256_CBC_SHA256,"
            + "TLS_DHE_RSA_WITH_AES_256_GCM_SHA384";

    /**
     * Get proxy client's accepted TLS cipher suites (between is and ss).
     *
     * @return cipher suites.
     */
    public static String[] getProxyClientTLSCipherSuites() {
        return System.getProperty(PROXY_CLIENT_TLS_CIPHERS, DEFAULT_CLIENT_SSL_CIPHER_SUITES).trim().split(COMMA_SPLIT);
    }

    private static final String DEFAULT_XROAD_SSL_CIPHER_SUITES = "TLS_ECDHE_RSA_WITH_AES_256_CBC_SHA384,"
            + "TLS_AES_128_GCM_SHA256,"
            + "TLS_DHE_RSA_WITH_AES_256_CBC_SHA256";

    /**
     * Get X-Road accepted TLS cipher suites (between ss and ss).
     *
     * @return cipher suites.
     */
    public static String[] getXroadTLSCipherSuites() {
        return System.getProperty(PROXY_XROAD_TLS_CIPHERS, DEFAULT_XROAD_SSL_CIPHER_SUITES).trim().split(COMMA_SPLIT);
    }

    /**
     * Tell whether token PIN policy should be enforced.
     *
     * @return true if PIN policy should be enforced.
     */
    public static boolean shouldEnforceTokenPinPolicy() {
        return Boolean.parseBoolean(System.getProperty(SIGNER_ENFORCE_TOKEN_PIN_POLICY,
                DEFAULT_SIGNER_ENFORCE_TOKEN_PIN_POLICY));
    }

    /**
     * @return the update interval in seconds at which server conf in cached, '60' by default
     */
    public static int getServerConfCachePeriod() {
        return Integer.parseInt(System.getProperty(SERVER_CONF_CACHE_PERIOD, "60"));
    }

    /**
     * @return the interval in seconds at which verifier caches results.
     * Max value is 180 seconds and cannot be exceeded in configuration.
     * Default is 60 s.
     */
    public static int getOcspVerifierCachePeriod() {
        int period = Integer.parseInt(System.getProperty(OCSP_VERIFIER_CACHE_PERIOD, "60"));
        return period < OCSP_VERIFIER_CACHE_PERIOD_MAX ? period : OCSP_VERIFIER_CACHE_PERIOD_MAX;
    }

    /**
     * @return serverproxy initial idle time (used until the request processing starts)
     */
    public static long getServerProxyConnectorInitialIdleTime() {
        return Integer.parseInt(System.getProperty(SERVERPROXY_CONNECTOR_INITIAL_IDLE_TIME,
                DEFAULT_PROXY_CONNECTOR_INITIAL_IDLE_TIME));
    }

    /**
     * @return the connection maximum idle time that should be set for server proxy connector
     */
    public static int getServerProxyConnectorMaxIdleTime() {
        return Integer.parseInt(System.getProperty(SERVERPROXY_CONNECTOR_MAX_IDLE_TIME,
                DEFAULT_SERVERPROXY_CONNECTOR_MAX_IDLE_TIME));
    }

    /**
     * @return the so_linger value in milliseconds that should be set for server proxy connector, -1 (disabled) by
     * default
     */
    @SuppressWarnings("checkstyle:magicnumber")
    public static int getServerProxyConnectorSoLinger() {
        final int linger = Integer.parseInt(System.getProperty(SERVERPROXY_CONNECTOR_SO_LINGER,
                DEFAULT_SERVERPROXY_CONNECTOR_SO_LINGER));
        if (linger >= 0) return linger * 1000;
        return -1;
    }

    public static String getServerProxyMinSupportedClientVersion() {
        return System.getProperty(SERVERPROXY_MIN_SUPPORTED_CLIENT_VERSION);
    }

    /**
     * @return the connection maximum idle time that should be set for client proxy apache HttpClient
     */
    public static int getClientProxyHttpClientTimeout() {
        return Integer.parseInt(System.getProperty(CLIENTPROXY_HTTPCLIENT_TIMEOUT,
                DEFAULT_CLIENTPROXY_HTTPCLIENT_TIMEOUT));

    }

    /**
     * @return the so_linger value in seconds that should be set for client proxy apache HttpClient, -1 by default
     */
    public static int getClientProxyHttpClientSoLinger() {
        return Integer.parseInt(System.getProperty(CLIENTPROXY_HTTPCLIENT_SO_LINGER,
                DEFAULT_CLIENTPROXY_HTTPCLIENT_SO_LINGER));
    }

    /**
     * @return the so_linger value in seconds that should be set for client proxy connector, 0 by default
     */
    public static int getClientProxyConnectorSoLinger() {
        return Integer.parseInt(System.getProperty(CLIENTPROXY_CONNECTOR_SO_LINGER,
                DEFAULT_CLIENTPROXY_CONNECTOR_SO_LINGER));
    }

    /**
     * @return clientproxy initial idle time (used until the request processing starts)
     */
    public static long getClientProxyConnectorInitialIdleTime() {
        return Integer.parseInt(System.getProperty(CLIENTPROXY_CONNECTOR_INITIAL_IDLE_TIME,
                DEFAULT_PROXY_CONNECTOR_INITIAL_IDLE_TIME));
    }

    /**
     * @return the connection maximum idle time that should be set for client proxy connector
     */
    public static int getClientProxyConnectorMaxIdleTime() {
        return Integer.parseInt(System.getProperty(CLIENTPROXY_CONNECTOR_MAX_IDLE_TIME,
                DEFAULT_CLIENTPROXY_CONNECTOR_MAX_IDLE_TIME));

    }

    /**
     * @return true if the idle connection monitor thread should be used for client proxy
     */
    public static boolean isClientUseIdleConnectionMonitor() {
        return Boolean.parseBoolean(System.getProperty(CLIENTPROXY_POOL_USE_IDLE_CONNECTION_MONITOR,
                DEFAULT_CLIENTPROXY_POOL_USE_IDLE_CONNECTION_MONITOR));
    }

    /**
     * @return the interval at which pooled idle connections should be cleaned up by the connection monitor
     */
    public static int getClientProxyIdleConnectionMonitorInterval() {
        return Integer.parseInt(System.getProperty(CLIENTPROXY_POOL_IDLE_MONITOR_INTERVAL,
                DEFAULT_CLIENTPROXY_POOL_IDLE_MONITOR_INTERVAL));
    }

    /**
     * @return the idle time after which pooled connections should be discarded
     */
    public static int getClientProxyIdleConnectionMonitorIdleTime() {
        return Integer.parseInt(System.getProperty(CLIENTPROXY_POOL_IDLE_MONITOR_IDLE_TIME,
                DEFAULT_CLIENTPROXY_POOL_IDLE_MONITOR_IDLE_TIME));
    }

    public static boolean isEnableClientProxyPooledConnectionReuse() {
        return Boolean.parseBoolean(System.getProperty(CLIENTPROXY_POOL_REUSE_CONNECTIONS,
                DEFAULT_CLIENTPROXY_POOL_REUSE_CONNECTIONS));
    }

    public static boolean isServerProxySupportClientsPooledConnections() {
        return Boolean.parseBoolean(System.getProperty(SERVERPROXY_SUPPORT_CLIENTS_POOLED_CONNECTIONS,
                DEFAULT_SERVERPROXY_SUPPORT_CLIENTS_POOLED_CONNECTIONS));
    }

    public static int getClientProxyPoolTotalMaxConnections() {
        return Integer.parseInt(System.getProperty(CLIENTPROXY_POOL_TOTAL_MAX_CONNECTIONS,
                DEFAULT_CLIENTPROXY_POOL_TOTAL_MAX_CONNECTIONS));
    }

    public static int getClientProxyPoolDefaultMaxConnectionsPerRoute() {
        return Integer.parseInt(System.getProperty(CLIENTPROXY_POOL_DEFAULT_MAX_CONN_PER_ROUTE,
                DEFAULT_CLIENTPROXY_POOL_DEFAULT_MAX_CONN_PER_ROUTE));
    }

    /**
     * @return true if SSL sockets should close the underlying socket layer when the SSL socket is closed
     */
    public static boolean isUseSslSocketAutoClose() {
        return Boolean.parseBoolean(System.getProperty(CLIENTPROXY_USE_FASTEST_CONNECTING_SSL_SOCKET_AUTOCLOSE,
                DEFAULT_CLIENTPROXY_USE_FASTEST_CONNECTING_SSL_SOCKET_AUTOCLOSE));
    }

    /**
     * @return period in seconds the fastest provider uri should be cached, or 0 to disable
     */
    public static int getClientProxyFastestConnectingSslUriCachePeriod() {
        return Integer.parseInt(System.getProperty(CLIENTPROXY_FASTEST_CONNECTING_SSL_URI_CACHE_PERIOD,
                DEFAULT_CLIENTPROXY_FASTEST_CONNECTING_SSL_URI_CACHE_PERIOD));
    }

    /**
     * @return the time in milliseconds, after which connections in a pool should be check for validity, ie.
     * after this time, check if pooled connections are still alive, don't just assume they are.
     * Non-positive value disables connection validation. '2000' by default.
     */
    public static int getClientProxyValidatePoolConnectionsAfterInactivityMs() {
        return Integer.parseInt(System.getProperty(CLIENTPROXY_POOL_VALIDATE_CONNECTIONS_AFTER_INACTIVITY_OF_MS,
                DEFAULT_CLIENTPROXY_POOL_VALIDATE_CONNECTIONS_AFTER_INACTIVITY_OF_MS));
    }

    /**
     * @return the {@link #NODE_TYPE} in a cluster for this Server.
     */
    public static NodeType getServerNodeType() {
        return NodeType.fromStringIgnoreCaseOrReturnDefault(System.getProperty(NODE_TYPE));
    }

    public static boolean isHealthCheckEnabled() {
        return getHealthCheckPort() > 0;
    }

    public static String getHealthCheckInterface() {
        return System.getProperty(PROXY_HEALTH_CHECK_INTERFACE, DEFAULT_PROXY_HEALTH_CHECK_INTERFACE);
    }

    public static int getHealthCheckPort() {
        return Integer.parseInt(System.getProperty(PROXY_HEALTH_CHECK_PORT,
                DEFAULT_PROXY_HEALTH_CHECK_PORT));
    }

    /**
     * @return minimum central server global configuration version or default
     */
    public static int getMinimumCentralServerGlobalConfigurationVersion() {
        // read the setting
        int minVersion = Integer.parseInt(System.getProperty(MINIMUM_CENTRAL_SERVER_GLOBAL_CONFIGURATION_VERSION,
                DEFAULT_MINIMUM_CENTRAL_SERVER_GLOBAL_CONFIGURATION_VERSION));
        // check that it is a valid looking version number
        checkVersionValidity(minVersion, CURRENT_GLOBAL_CONFIGURATION_VERSION,
                DEFAULT_MINIMUM_CENTRAL_SERVER_GLOBAL_CONFIGURATION_VERSION);
        // ignore the versions that are no longer supported
        if (minVersion < MINIMUM_SUPPORTED_GLOBAL_CONFIGURATION_VERSION) {
            minVersion = MINIMUM_SUPPORTED_GLOBAL_CONFIGURATION_VERSION;
        }
        return minVersion;
    }

    /**
     * @return minimum configuration proxy global configuration version or default
     */
    public static int getMinimumConfigurationProxyGlobalConfigurationVersion() {
        // read the setting
        int minVersion = Integer.parseInt(System.getProperty(
                MINIMUM_CONFIGURATION_PROXY_SERVER_GLOBAL_CONFIGURATION_VERSION,
                DEFAULT_MINIMUM_CONFIGURATION_PROXY_SERVER_GLOBAL_CONFIGURATION_VERSION));
        // check that it is a valid looking version number
        checkVersionValidity(minVersion, CURRENT_GLOBAL_CONFIGURATION_VERSION,
                DEFAULT_MINIMUM_CONFIGURATION_PROXY_SERVER_GLOBAL_CONFIGURATION_VERSION);
        // ignore the versions that are no longer supported
        if (minVersion < MINIMUM_SUPPORTED_GLOBAL_CONFIGURATION_VERSION) {
            minVersion = MINIMUM_SUPPORTED_GLOBAL_CONFIGURATION_VERSION;
        }
        return minVersion;
    }

    /**
     * @return Serverconf client cache size
     */
    public static long getServerConfClientCacheSize() {
        return Long.getLong(SERVER_CONF_CLIENT_CACHE_SIZE, 100);
    }

    /**
     * @return Serverconf service cache size
     */
    @SuppressWarnings("checkstyle:MagicNumber")
    public static long getServerConfServiceCacheSize() {
        return Long.getLong(SERVER_CONF_SERVICE_CACHE_SIZE, 1000);
    }

    /**
     * @return Serverconf access right cache size
     */
    @SuppressWarnings("checkstyle:MagicNumber")
    public static long getServerConfAclCacheSize() {
        return Long.getLong(SERVER_CONF_ACL_CACHE_SIZE, 100_000);
    }

    private static void checkVersionValidity(int min, int current, String defaultVersion) {
        if (min > current || min < 1) {
            throw new IllegalArgumentException("Illegal minimum global configuration version in system parameters");
        }
    }

    /**
     * @return Whether to throw an exception about expired or not yet valid certificates, 'false' by default..
     */
    public static boolean isClientIsCertValidityPeriodCheckEnforced() {
        return Boolean.parseBoolean(System.getProperty(ENFORCE_CLIENT_IS_CERT_VALIDITY_PERIOD_CHECK,
                DEFAULT_ENFORCE_CLIENT_IS_CERT_VALIDITY_PERIOD_CHECK));
    }

    /**
     * @return Whether encryption to security server backup files using server's OpenPGP key is enabled,
     * 'false' by default.
     */
    public static boolean isBackupEncryptionEnabled() {
        return Boolean.parseBoolean(System.getProperty(PROXY_BACKUP_ENCRYPTION_ENABLED,
                DEFAULT_PROXY_BACKUP_ENCRYPTED));
    }

    /**
     * @return Comma-separated list of additional recipient OpenPGP key identifiers
     */
    public static String getBackupEncryptionKeyIds() {
        return System.getProperty(PROXY_BACKUP_ENCRYPTION_KEY_IDS, "");
    }

    /**
     * @return Whether Hardware Security Modules Healthcheck is enabled
     * 'false' by default
     */
    public static boolean isHSMHealthCheckEnabled() {
        return Boolean.parseBoolean(System.getProperty(HSM_HEALTH_CHECK_ENABLED, DEFAULT_HSM_HEALTH_CHECK_ENABLED));
    }

    /**
     * @return gRPC signer host.
     */
    public static String getGrpcInternalHost() {
        return System.getProperty(GRPC_INTERNAL_HOST, "127.0.0.1");
    }

    /**
     * @return whether gRPC Tls is enabled.
     */
    public static boolean isGrpcInternalTlsEnabled() {
        return Boolean.parseBoolean(System.getProperty(GRPC_INTERNAL_TLS_ENABLED, Boolean.TRUE.toString()));
    }

    /**
     * @return gRPC signer port.
     */
    public static int getGrpcSignerPort() {
        return Integer.parseInt(System.getProperty(GRPC_SIGNER_PORT, String.valueOf(PortNumbers.SIGNER_GRPC_PORT)));
    }

    /**
     * @return gRPC internal key store path. Uses JKS format.
     */
    public static String getGrpcInternalKeyStore() {
        return System.getProperty(GRPC_INTERNAL_KEYSTORE, "/var/run/xroad/xroad-grpc-internal-keystore.p12");
    }

    /**
     * @return gRPC internal key store password.
     */
    public static String getGrpcInternalKeyStorePassword() {
        return System.getProperty(GRPC_INTERNAL_KEYSTORE_PASSWORD, System.getenv().get(GRPC_INTERNAL_KEYSTORE_PASSWORD_ENV));
    }

    /**
     * @return gRPC internal trust store path. Uses JKS format.
     */
    public static String getGrpcInternalTrustStore() {
        return System.getProperty(GRPC_INTERNAL_TRUSTSTORE, "/var/run/xroad/xroad-grpc-internal-keystore.p12");
    }

    /**
     * @return gRPC internal trust store path password.
     */
    public static String getGrpcInternalTruststorePassword() {
        return System.getProperty(GRPC_INTERNAL_TRUSTSTORE_PASSWORD, System.getenv().get(GRPC_INTERNAL_TRUSTSTORE_PASSWORD_ENV));
    }

    /**
<<<<<<< HEAD
     * @return whether dataspaces connector is enabled, 'false' by default.
     */
    public static boolean isDataspacesEnabled() {
        return Boolean.parseBoolean(System.getProperty(DATASPACES_ENABLED, Boolean.FALSE.toString()));
    }

    public static String dataspacesListenAddress() {
        return "localhost";
    }

    public static String dataspacesManagementListenPort() {
        return System.getProperty(DATASPACES_MANAGEMENT_PORT, "9193");
    }

    public static String dataspacesControlListenPort() {
        return System.getProperty(DATASPACES_CONTROL_PORT, "9192");
    }

    public static String dataspacesPublicListenPort() {
        return System.getProperty(DATASPACES_PUBLIC_PORT, "9293");
    }

    public static String dataspacesProtocolPort() {
        return System.getProperty(DATASPACES_PROTOCOL_PORT, "9194");
    }

    public static boolean isBatchMessageSigningEnabled() {
        return false;
=======
     * @return GlobalConf scheduled refresh rate in seconds
     */
    public static String getGlobalConfRefreshRateSeconds() {
        return System.getProperty(GLOBAL_CONF_REFRESH_RATE_SECONDS, "60");
>>>>>>> b1d3b06b
    }

    private static String propertyNameToEnvVariable(String propName) {
        return propName.toUpperCase().replaceAll("[.-]", "_");
    }
}<|MERGE_RESOLUTION|>--- conflicted
+++ resolved
@@ -706,19 +706,17 @@
     public static final String GRPC_INTERNAL_TRUSTSTORE_PASSWORD_ENV =
             propertyNameToEnvVariable(GRPC_INTERNAL_TRUSTSTORE_PASSWORD);
 
-<<<<<<< HEAD
     public static final String DATASPACES_ENABLED = PREFIX + "dataspaces.enabled";
     public static final String DATASPACES_CONTROL_PORT = PREFIX + "dataspaces.control.port";
     public static final String DATASPACES_PUBLIC_PORT = PREFIX + "dataspaces.public.port";
     public static final String DATASPACES_PROTOCOL_PORT = PREFIX + "dataspaces.protocol.port";
     public static final String DATASPACES_MANAGEMENT_PORT = PREFIX + "dataspaces.management.port";
-=======
+
     /**
      * Property name for global configuration refresh rate in seconds.
      */
     public static final String GLOBAL_CONF_REFRESH_RATE_SECONDS = PREFIX + "common.global-conf-refresh-rate-seconds";
 
->>>>>>> b1d3b06b
     // Cluster node configuration ------------------------------------------ //
 
     /**
@@ -1832,7 +1830,13 @@
     }
 
     /**
-<<<<<<< HEAD
+     * @return GlobalConf scheduled refresh rate in seconds
+     */
+    public static String getGlobalConfRefreshRateSeconds() {
+        return System.getProperty(GLOBAL_CONF_REFRESH_RATE_SECONDS, "60");
+    }
+
+    /**
      * @return whether dataspaces connector is enabled, 'false' by default.
      */
     public static boolean isDataspacesEnabled() {
@@ -1861,12 +1865,6 @@
 
     public static boolean isBatchMessageSigningEnabled() {
         return false;
-=======
-     * @return GlobalConf scheduled refresh rate in seconds
-     */
-    public static String getGlobalConfRefreshRateSeconds() {
-        return System.getProperty(GLOBAL_CONF_REFRESH_RATE_SECONDS, "60");
->>>>>>> b1d3b06b
     }
 
     private static String propertyNameToEnvVariable(String propName) {
