/*
 * The MIT License
 * Copyright (c) 2019- Nordic Institute for Interoperability Solutions (NIIS)
 * Copyright (c) 2018 Estonian Information System Authority (RIA),
 * Nordic Institute for Interoperability Solutions (NIIS), Population Register Centre (VRK)
 * Copyright (c) 2015-2017 Estonian Information System Authority (RIA), Population Register Centre (VRK)
 *
 * Permission is hereby granted, free of charge, to any person obtaining a copy
 * of this software and associated documentation files (the "Software"), to deal
 * in the Software without restriction, including without limitation the rights
 * to use, copy, modify, merge, publish, distribute, sublicense, and/or sell
 * copies of the Software, and to permit persons to whom the Software is
 * furnished to do so, subject to the following conditions:
 *
 * The above copyright notice and this permission notice shall be included in
 * all copies or substantial portions of the Software.
 *
 * THE SOFTWARE IS PROVIDED "AS IS", WITHOUT WARRANTY OF ANY KIND, EXPRESS OR
 * IMPLIED, INCLUDING BUT NOT LIMITED TO THE WARRANTIES OF MERCHANTABILITY,
 * FITNESS FOR A PARTICULAR PURPOSE AND NONINFRINGEMENT. IN NO EVENT SHALL THE
 * AUTHORS OR COPYRIGHT HOLDERS BE LIABLE FOR ANY CLAIM, DAMAGES OR OTHER
 * LIABILITY, WHETHER IN AN ACTION OF CONTRACT, TORT OR OTHERWISE, ARISING FROM,
 * OUT OF OR IN CONNECTION WITH THE SOFTWARE OR THE USE OR OTHER DEALINGS IN
 * THE SOFTWARE.
 */
package ee.ria.xroad.common;

import ee.ria.xroad.common.util.CryptoUtils;

import java.util.Arrays;
import java.util.Optional;

/**
 * Contains system-wide constants for system properties.
 */
public final class SystemProperties {

    private SystemProperties() {
    }

    /** The prefix for all properties. */
    public static final String PREFIX = "xroad.";

    private static final String COMMA_SPLIT = "\\s*,\\s*";

    // Common -----------------------------------------------------------------

    /** Property name of the temporary files path. */
    public static final String TEMP_FILES_PATH =
            PREFIX + "common.temp-files-path";

    /** Property name of the downloaded global configuration directory. */
    public static final String CONFIGURATION_PATH =
            PREFIX + "common.configuration-path";

    /** Current version number of the global configuration **/
    public static final int CURRENT_GLOBAL_CONFIGURATION_VERSION = 4;

    /** Minimum supported version number of the global configuration **/
    public static final int MINIMUM_SUPPORTED_GLOBAL_CONFIGURATION_VERSION = 2;

    /** Default minimum supported global conf version on central server */
    public static final String DEFAULT_MINIMUM_CENTRAL_SERVER_GLOBAL_CONFIGURATION_VERSION = "2";

    /** Default minimum supported global conf version on configuration proxy */
    public static final String DEFAULT_MINIMUM_CONFIGURATION_PROXY_SERVER_GLOBAL_CONFIGURATION_VERSION = "2";

    /** Minimum supported global conf version on central server **/
    private static final String MINIMUM_CENTRAL_SERVER_GLOBAL_CONFIGURATION_VERSION =
            PREFIX + "center.minimum-global-configuration-version";

    /** Minimum supported global conf version on configuration proxy **/
    private static final String MINIMUM_CONFIGURATION_PROXY_SERVER_GLOBAL_CONFIGURATION_VERSION =
            PREFIX + "configuration-proxy.minimum-global-configuration-version";

    // REST API ---------------------------------------------------------------

    /** Property name of the Proxy UI API's ssl configuration file. */
    public static final String PROXY_UI_API_SSL_PROPERTIES =
            PREFIX + "proxy-ui-api.ssl-properties";

    /** Default whitelist for Proxy UI API's key management API (allow only localhost access, ipv4 and ipv6) */
    public static final String DEFAULT_KEY_MANAGEMENT_API_WHITELIST = "127.0.0.0/8, ::1";

    /** Default whitelist for Proxy UI API's regular APIs (allow all) */
    public static final String DEFAULT_REGULAR_API_WHITELIST = "0.0.0.0/0, ::/0";

    /** Property name of the whitelist for Proxy UI API's key management API */
    public static final String PROXY_UI_API_KEY_MANAGEMENT_API_WHITELIST =
            PREFIX + "proxy-ui-api.key-management-api-whitelist";

    /** Property name of the whitelist for Proxy UI API's regular APIs */
    public static final String PROXY_UI_API_REGULAR_API_WHITELIST =
            PREFIX + "proxy-ui-api.regular-api-whitelist";

    /** Property name of the flag for enabling automatic time-stamping service URL updates */
    public static final String PROXY_UI_API_AUTO_UPDATE_TIMESTAMP_SERVICE_URL =
            PREFIX + "proxy-ui-api.auto-update-timestamp-service-url";

    /** property name of the flag to allow generating csr for key with certificates */
    public static final String PROXY_UI_API_ALLOW_CSR_FOR_KEY_WITH_CERTIFICATE =
            PREFIX + "proxy-ui-api.allow-csr-for-key-with-certificate";

    /** property name of the number of attempts to check whether the acme authorizations have completed */
    public static final String PROXY_UI_API_ACME_AUTHORIZATION_WAIT_ATTEMPTS =
            PREFIX + "proxy-ui-api.acme-authorization-wait-attempts";

    /** property name of the amount of time to wait between acme authorization completion check attempts */
    public static final String PROXY_UI_API_ACME_AUTHORIZATION_WAIT_INTERVAL =
            PREFIX + "proxy-ui-api.acme-authorization-wait-interval";

    /** property name of the number of attempts to check whether the acme certificate is ready */
    public static final String PROXY_UI_API_ACME_CERTIFICATE_WAIT_ATTEMPTS =
            PREFIX + "proxy-ui-api.acme-certificate-wait-attempts";

    /** property name of the amount of time to wait between acme certificate completion check attempts */
    public static final String PROXY_UI_API_ACME_CERTIFICATE_WAIT_INTERVAL =
            PREFIX + "proxy-ui-api.acme-certificate-wait-interval";

    /** property name of the amount of days the ACME server account's self-signed certificate is valid */
    public static final String PROXY_UI_API_ACME_ACCOUNT_KEY_PAIR_EXPIRATION_IN_DAYS =
            PREFIX + "proxy-ui-api.acme-certificate-account-key-pair-expiration";

    /** property name of whether the service should listen on port 80 for incoming acme challenge requests */
    public static final String PROXY_UI_API_ACME_CHALLENGE_PORT_ENABLED =
            PREFIX + "proxy-ui-api.acme-challenge-port-enabled";

    // Proxy ------------------------------------------------------------------

    private static final String PROXY_PREFIX = PREFIX + "proxy.";

    /** Property name of controlling SSL support between Proxies. */
    public static final String PROXY_SSL_SUPPORT =
            PROXY_PREFIX + "ssl-enabled";

    /** Property name of the configuration anchor file. */
    public static final String CONFIGURATION_ANCHOR_FILE =
            PROXY_PREFIX + "configuration-anchor-file";

    /** Property name of the Proxy's local configuration file. */
    public static final String DATABASE_PROPERTIES =
            PROXY_PREFIX + "database-properties";

    /** Property name of the Proxy's connector host name. */
    public static final String PROXY_CONNECTOR_HOST =
            PROXY_PREFIX + "connector-host";

    /** Property name of the Client Proxy's port number. */
    public static final String PROXY_CLIENT_HTTP_PORT =
            PROXY_PREFIX + "client-http-port";

    /** Property name of the Client Proxy's port number. */
    public static final String PROXY_CLIENT_HTTPS_PORT =
            PROXY_PREFIX + "client-https-port";

    /** Property name of the Client Proxy's timeout (milliseconds). */
    public static final String PROXY_CLIENT_TIMEOUT =
            PROXY_PREFIX + "client-timeout";

    /** Property name of the Server Proxy's port number. */
    public static final String PROXY_SERVER_PORT =
            PROXY_PREFIX + "server-port";

    /** Property name of the Server Proxy's listen address. */
    public static final String PROXY_SERVER_LISTEN_ADDRESS =
            PROXY_PREFIX + "server-listen-address";

    /** Property name of the Server Proxy's listen port number. */
    public static final String PROXY_SERVER_LISTEN_PORT =
            PROXY_PREFIX + "server-listen-port";

    /** Property name of the cached OCSP response path for signer operation. */
    public static final String OCSP_CACHE_PATH =
            PREFIX + "signer.ocsp-cache-path";

    /** Property name of the Ocsp Responder port. */
    public static final String OCSP_RESPONDER_PORT =
            PROXY_PREFIX + "ocsp-responder-port";

    /** Property name of the Ocsp Responder listen address. */
    public static final String OCSP_RESPONDER_LISTEN_ADDRESS =
            PROXY_PREFIX + "ocsp-responder-listen-address";

    /** Property name of the Ocsp Responder Client connect timeout. */
    public static final String OCSP_RESPONDER_CLIENT_CONNECT_TIMEOUT =
            PROXY_PREFIX + "ocsp-responder-client-connect-timeout";

    /** Property name of the Ocsp Responder Client read timeout. */
    public static final String OCSP_RESPONDER_CLIENT_READ_TIMEOUT =
            PROXY_PREFIX + "ocsp-responder-client-read-timeout";

    /** Property name of the flag to turn off proxy client SSL verification. */
    public static final String PROXY_VERIFY_CLIENT_CERT =
            PROXY_PREFIX + "verify-client-cert";

    /** Property name of the flag to turn on proxy client SSL logging. */
    public static final String PROXY_LOG_CLIENT_CERT =
            PROXY_PREFIX + "log-client-cert";

    /** Property name of the ClientProxy Jetty server configuration file. */
    public static final String JETTY_CLIENTPROXY_CONFIGURATION_FILE =
            PROXY_PREFIX + "jetty-clientproxy-configuration-file";

    public static final String JETTY_CLIENTPROXY_MAX_HEADER_SIZE =
            PREFIX + "proxy.jetty-max-header-size";

    /** Property name of the ServerProxy Jetty server configuration file. */
    public static final String JETTY_SERVERPROXY_CONFIGURATION_FILE =
            PROXY_PREFIX + "jetty-serverproxy-configuration-file";

    /** Property name of the CertHashBasedOcspResponder Jetty server configuration file. */
    public static final String JETTY_OCSP_RESPONDER_CONFIGURATION_FILE =
            PROXY_PREFIX + "jetty-ocsp-responder-configuration-file";

    /** Property name of the ClientProxy HTTPS connector and ServerProxy HTTP client supported TLS protocols */
    private static final String PROXY_CLIENT_TLS_PROTOCOLS =
            PROXY_PREFIX + "client-tls-protocols";

    /** Property name of the ClientProxy HTTPS connector and ServerProxy HTTP client supported TLS cipher suites */
    private static final String PROXY_CLIENT_TLS_CIPHERS =
            PROXY_PREFIX + "client-tls-ciphers";

    /** Property name of the ClientProxy HTTPS client and ServerProxy HTTPS connector supported TLS cipher suites */
    private static final String PROXY_XROAD_TLS_CIPHERS = PROXY_PREFIX + "xroad-tls-ciphers";

    private static final String SIGNER_ENFORCE_TOKEN_PIN_POLICY =
            PREFIX + "signer.enforce-token-pin-policy";

    public static final String SERVER_CONF_CACHE_PERIOD =
            PROXY_PREFIX + "server-conf-cache-period";

    public static final String SERVER_CONF_CLIENT_CACHE_SIZE = PROXY_PREFIX + "server-conf-client-cache-size";

    public static final String SERVER_CONF_SERVICE_CACHE_SIZE = PROXY_PREFIX + "server-conf-service-cache-size";

    public static final String SERVER_CONF_ACL_CACHE_SIZE = PROXY_PREFIX + "server-conf-acl-cache-size";


    /** Property name of the idle time that connections to the ServerProxy Connector are allowed, in milliseconds */
    private static final String SERVERPROXY_CONNECTOR_MAX_IDLE_TIME =
            PROXY_PREFIX + "server-connector-max-idle-time";

    /**
     * Property name of the idle time that connections to the serverproxy connector are initially allowed,
     * in milliseconds
     */
    private static final String SERVERPROXY_CONNECTOR_INITIAL_IDLE_TIME =
            PROXY_PREFIX + "server-connector-initial-idle-time";

    /** Property name of the server Connector socket SO_LINGER timer, in seconds, value of -1 means off */
    private static final String SERVERPROXY_CONNECTOR_SO_LINGER =
            PROXY_PREFIX + "server-connector-so-linger";

    /** Property name of the server's minimum supported client version */
    private static final String SERVERPROXY_MIN_SUPPORTED_CLIENT_VERSION =
            PROXY_PREFIX + "server-min-supported-client-version";

    private static final String SERVERPROXY_SUPPORT_CLIENTS_POOLED_CONNECTIONS =
            PROXY_PREFIX + "server-support-clients-pooled-connections";

    /**
     * Property name of the idle time that connections to the clientproxy connector are initially allowed,
     * in milliseconds
     */
    private static final String CLIENTPROXY_CONNECTOR_INITIAL_IDLE_TIME =
            PROXY_PREFIX + "client-connector-initial-idle-time";

    /** Property name of the idle time that ClientProxy connections are allowed, in milliseconds */
    private static final String CLIENTPROXY_CONNECTOR_MAX_IDLE_TIME =
            PROXY_PREFIX + "client-connector-max-idle-time";

    /** Property name of the client connector socket SO_LINGER timer, in seconds, value of -1 means off */
    private static final String CLIENTPROXY_CONNECTOR_SO_LINGER =
            PROXY_PREFIX + "client-connector-so-linger";

    /**
     * Property name for he connection maximum idle time that should be set for client proxy apache HttpClient,
     * in milliseconds, value 0 means infinite timeout, -1 means the system default
     */
    private static final String CLIENTPROXY_HTTPCLIENT_TIMEOUT =
            PROXY_PREFIX + "client-httpclient-timeout";

    /** Property name for the so_linger value that should be set for client proxy apache HttpClient */
    private static final String CLIENTPROXY_HTTPCLIENT_SO_LINGER =
            PROXY_PREFIX + "client-httpclient-so-linger";

    private static final String CLIENTPROXY_POOL_IDLE_MONITOR_INTERVAL =
            PROXY_PREFIX + "client-idle-connection-monitor-interval";

    private static final String CLIENTPROXY_POOL_IDLE_MONITOR_IDLE_TIME =
            PROXY_PREFIX + "client-idle-connection-monitor-timeout";

    private static final String CLIENTPROXY_POOL_USE_IDLE_CONNECTION_MONITOR =
            PROXY_PREFIX + "client-use-idle-connection-monitor";

    private static final String CLIENTPROXY_POOL_TOTAL_MAX_CONNECTIONS =
            PROXY_PREFIX + "pool-total-max-connections";

    private static final String CLIENTPROXY_POOL_DEFAULT_MAX_CONN_PER_ROUTE =
            PROXY_PREFIX + "pool-total-default-max-connections-per-route";

    private static final String CLIENTPROXY_USE_FASTEST_CONNECTING_SSL_SOCKET_AUTOCLOSE =
            PROXY_PREFIX + "client-use-fastest-connecting-ssl-socket-autoclose";

    public static final String CLIENTPROXY_FASTEST_CONNECTING_SSL_URI_CACHE_PERIOD =
            PROXY_PREFIX + "client-fastest-connecting-ssl-uri-cache-period";

    private static final String CLIENTPROXY_POOL_VALIDATE_CONNECTIONS_AFTER_INACTIVITY_OF_MS =
            PROXY_PREFIX + "pool-validate-connections-after-inactivity-of-millis";

    private static final String CLIENTPROXY_POOL_REUSE_CONNECTIONS =
            PROXY_PREFIX + "pool-enable-connection-reuse";

    private static final String PROXY_HEALTH_CHECK_INTERFACE = PROXY_PREFIX + "health-check-interface";

    public static final String PROXY_HEALTH_CHECK_PORT = PROXY_PREFIX + "health-check-port";

    private static final String ENFORCE_CLIENT_IS_CERT_VALIDITY_PERIOD_CHECK =
            PROXY_PREFIX + "enforce-client-is-cert-validity-period-check";

    private static final String PROXY_BACKUP_ENCRYPTION_ENABLED = PROXY_PREFIX + "backup-encryption-enabled";

    private static final String PROXY_BACKUP_ENCRYPTION_KEY_IDS = PROXY_PREFIX + "backup-encryption-keyids";

    private static final String HSM_HEALTH_CHECK_ENABLED = PROXY_PREFIX + "hsm-health-check-enabled";

    private static final String FALSE = Boolean.FALSE.toString();
    private static final String TRUE = Boolean.TRUE.toString();
    private static final String DEFAULT_HSM_HEALTH_CHECK_ENABLED = FALSE;
    private static final String DEFAULT_PROXY_UI_API_ACME_CHALLENGE_PORT_ENABLED = FALSE;
    private static final String DEFAULT_PROXY_BACKUP_ENCRYPTED = FALSE;
    private static final String DEFAULT_CENTER_TRUSTED_ANCHORS_ALLOWED = FALSE;

    private static final String DEFAULT_CENTER_AUTO_APPROVE_AUTH_CERT_REG_REQUESTS = FALSE;

    private static final String DEFAULT_CENTER_AUTO_APPROVE_CLIENT_REG_REQUESTS = FALSE;

    private static final String DEFAULT_CENTER_AUTO_APPROVE_OWNER_CHANGE_REQUESTS = FALSE;

    private static final String DEFAULT_AUTO_UPDATE_TIMESTAMP_SERVICE_URL = FALSE;

    private static final String DEFAULT_ALLOW_CSR_FOR_KEY_WITH_CERTIFICATE = FALSE;

    private static final String DEFAULT_SERVERPROXY_CONNECTOR_MAX_IDLE_TIME = "0";

    private static final String DEFAULT_PROXY_CONNECTOR_INITIAL_IDLE_TIME = "30000";

    private static final String DEFAULT_SERVERPROXY_CONNECTOR_SO_LINGER = "-1";

    private static final String DEFAULT_SERVERPROXY_SUPPORT_CLIENTS_POOLED_CONNECTIONS = FALSE;

    private static final String DEFAULT_CLIENTPROXY_CONNECTOR_MAX_IDLE_TIME = "0";

    private static final String DEFAULT_CLIENTPROXY_CONNECTOR_SO_LINGER = "-1";

    private static final String DEFAULT_CLIENTPROXY_HTTPCLIENT_TIMEOUT = "0";

    private static final String DEFAULT_CLIENTPROXY_HTTPCLIENT_SO_LINGER = "-1";

    public static final String DEFAULT_OCSP_RESPONDER_CLIENT_READ_TIMEOUT = "30000";

    private static final String DEFAULT_CLIENTPROXY_POOL_IDLE_MONITOR_INTERVAL = "30000";

    private static final String DEFAULT_CLIENTPROXY_POOL_IDLE_MONITOR_IDLE_TIME = "60000";

    private static final String DEFAULT_CLIENTPROXY_POOL_USE_IDLE_CONNECTION_MONITOR = TRUE;

    private static final String DEFAULT_CLIENTPROXY_POOL_TOTAL_MAX_CONNECTIONS = "10000";

    private static final String DEFAULT_CLIENTPROXY_POOL_DEFAULT_MAX_CONN_PER_ROUTE = "2500";

    private static final String DEFAULT_CLIENTPROXY_TIMEOUT = "30000";

    private static final int DEFAULT_CLIENT_PROXY_JETTY_HEADER_SIZE = 16384;

    private static final String DEFAULT_CLIENTPROXY_USE_FASTEST_CONNECTING_SSL_SOCKET_AUTOCLOSE = TRUE;

    private static final String DEFAULT_CLIENTPROXY_FASTEST_CONNECTING_SSL_URI_CACHE_PERIOD = "3600";

    private static final String DEFAULT_ENV_MONITOR_LIMIT_REMOTE_DATA_SET = FALSE;

    private static final String DEFAULT_CLIENTPROXY_POOL_VALIDATE_CONNECTIONS_AFTER_INACTIVITY_OF_MS = "2000";

    private static final String DEFAULT_ENFORCE_CLIENT_IS_CERT_VALIDITY_PERIOD_CHECK = FALSE;

    /**
     * The default value of the on/off switch for a group of settings that affect whether or not pooled connections
     * for the ClientProxy can be actually reused
     **/
    private static final String DEFAULT_CLIENTPROXY_POOL_REUSE_CONNECTIONS = FALSE;

    private static final String DEFAULT_PROXY_HEALTH_CHECK_INTERFACE = "0.0.0.0";

    private static final String DEFAULT_PROXY_HEALTH_CHECK_PORT = "0";

    public static final String DEFAULT_SIGNER_ENFORCE_TOKEN_PIN_POLICY = FALSE;

    private static final String OCSP_VERIFIER_CACHE_PERIOD =
            PROXY_PREFIX + "ocsp-verifier-cache-period";

    private static final int OCSP_VERIFIER_CACHE_PERIOD_MAX = 180;

    // Signer -----------------------------------------------------------------

    /** Property name of the key configuration file. */
    public static final String KEY_CONFIGURATION_FILE =
            PREFIX + "signer.key-configuration-file";

    /** Property name of the device configuration file. */
    public static final String DEVICE_CONFIGURATION_FILE =
            PREFIX + "signer.device-configuration-file";

    /** Property name of the SignerClient's timeout. */
    public static final String SIGNER_CLIENT_TIMEOUT =
            PREFIX + "signer.client-timeout";

    public static final String SIGNER_MODULE_INSTANCE_PROVIDER =
            PREFIX + "signer.module-instance-provider";

    public static final String SIGNER_KEY_LENGTH =
            PREFIX + "signer.key-length";

    public static final String PASSWORD_STORE_IPC_KEY_PATHNAME =
            PREFIX + "signer.password-store-ipc-key-pathname";

    public static final int MIN_SIGNER_KEY_LENGTH = 2048;
    public static final int DEFAULT_SIGNER_KEY_LENGTH = MIN_SIGNER_KEY_LENGTH;

    public static final String DEFAULT_SIGNER_CLIENT_TIMEOUT = "60000";

    public static final String SIGNER_CSR_SIGNATURE_DIGEST_ALGORITHM =
            PREFIX + "signer.csr-signature-digest-algorithm";

    public static final String OCSP_RESPONSE_RETRIEVAL_ACTIVE =
            PREFIX + "signer.ocsp-response-retrieval-active";

    public static final String SIGNER_OCSP_RETRY_DELAY =
            PREFIX + "signer.ocsp-retry-delay";

    private static final String DEFAULT_SIGNER_OCSP_RETRY_DELAY = "60";

    public static final String SIGNER_MODULE_MANAGER_UPDATE_INTERVAL =
            PREFIX + "signer.module-manager-update-interval";

    public static final String DEFAULT_SIGNER_MODULE_MANAGER_UPDATE_INTERVAL = "60";

    // AntiDos ----------------------------------------------------------------

    /** Property name of the AntiDos on/off switch */
    public static final String ANTIDOS_ENABLED =
            PREFIX + "anti-dos.enabled";

    /** Property name of the maximum number of allowed parallel connections */
    public static final String ANTIDOS_MAX_PARALLEL_CONNECTIONS =
            PREFIX + "anti-dos.max-parallel-connections";

    /** Property name of the maximum allowed cpu load value */
    public static final String ANTIDOS_MAX_CPU_LOAD =
            PREFIX + "anti-dos.max-cpu-load";

    /** Property name of the minimum number of free file handles */
    public static final String ANTIDOS_MIN_FREE_FILEHANDLES =
            PREFIX + "anti-dos.min-free-file-handles";

    /** Property name of the maximum allowed JVM heap usage value */
    public static final String ANTIDOS_MAX_HEAP_USAGE =
            PREFIX + "anti-dos.max-heap-usage";

    // Configuration client ---------------------------------------------------

    public static final String CONFIGURATION_CLIENT_PORT =
            PREFIX + "configuration-client.port";

    public static final String CONFIGURATION_CLIENT_UPDATE_INTERVAL_SECONDS =
            PREFIX + "configuration-client.update-interval";

    public static final String CONFIGURATION_CLIENT_PROXY_CONFIGURATION_BACKUP_CRON =
            PREFIX + "configuration-client.proxy-configuration-backup-cron";

    public static final String CONFIGURATION_CLIENT_GLOBAL_CONF_TLS_CERT_VERIFICATION =
            PREFIX + "configuration-client.global_conf_tls_cert_verification";

    public static final String CONFIGURATION_CLIENT_GLOBAL_CONF_HOSTNAME_VERIFICATION =
            PREFIX + "configuration-client.global_conf_hostname_verification";

    public static final String CONFIGURATION_CLIENT_ALLOWED_FEDERATIONS =
            PREFIX + "configuration-client.allowed-federations";

    /**
     * A constant to describe the X-Road instances this security server federates with.
     * {@link #CUSTOM} means a list of named, comma-separated X-Road instances to allow.
     * {@link #ALL} naturally means all and {@link #NONE} means federation is disabled.
     * The configurations for those instances won't be downloaded.
     */
    public enum AllowedFederationMode { ALL, NONE, CUSTOM }

    // Center -----------------------------------------------------------------

    public static final String CENTER_DATABASE_PROPERTIES =
            PREFIX + "center.database-properties";

    public static final String CENTER_TRUSTED_ANCHORS_ALLOWED =
            PREFIX + "center.trusted-anchors-allowed";

    public static final String CENTER_INTERNAL_DIRECTORY =
            PREFIX + "center.internal-directory";

    public static final String CENTER_EXTERNAL_DIRECTORY =
            PREFIX + "center.external-directory";

    private static final String CENTER_GENERATED_CONF_DIR =
            PREFIX + "center.generated-conf-dir";

    /** Property name of the path where conf backups are created. */
    public static final String CONF_BACKUP_PATH =
            PREFIX + "center.conf-backup-path";

    /** Property name of enabling automatic approval of auth cert registration requests. */
    public static final String CENTER_AUTO_APPROVE_AUTH_CERT_REG_REQUESTS =
            PREFIX + "center.auto-approve-auth-cert-reg-requests";

    /** Property name of enabling automatic approval of client registration requests. */
    public static final String CENTER_AUTO_APPROVE_CLIENT_REG_REQUESTS =
            PREFIX + "center.auto-approve-client-reg-requests";

    /** Property name of enabling automatic approval of owner change requests. */
    public static final String CENTER_AUTO_APPROVE_OWNER_CHANGE_REQUESTS =
            PREFIX + "center.auto-approve-owner-change-requests";

    // Misc -------------------------------------------------------------------

    /** Property name of the configuration files path. */
    public static final String CONF_PATH =
            PREFIX + "conf.path";

    /** Property name of the log folder for Log Reader. */
    public static final String LOG_READER_PATH =
            PREFIX + "logReader.path";

    /** Property name of the application log file path. */
    public static final String LOG_PATH =
            PREFIX + "appLog.path";

    /** Property name of the application log level of ee.ria.xroad. */
    public static final String XROAD_LOG_LEVEL =
            PREFIX + "appLog.xroad.level";

    // Proxy UI ---------------------------------------------------------------

    /** Property name of the WSDL validator command. */
    public static final String WSDL_VALIDATOR_COMMAND =
            PREFIX + "proxy-ui-api.wsdl-validator-command";

    /**
     * Property name of the signature digest algorithm ID used for generating authentication certificate
     * registration request.
     */
    private static final String PROXYUI_AUTH_CERT_REG_SIGNATURE_DIGEST_ALGORITHM_ID =
            PREFIX + "proxy-ui-api.auth-cert-reg-signature-digest-algorithm-id";

    /**
     * Property name of the Security Server url, used to send management requests from Proxy UI.
     */
    private static final String PROXYUI_SECURITY_SERVER_URL = PREFIX + "proxy-ui-api.security-server-url";

    /**
     * Property name of the management request sender client keystore path, used to send management requests from Proxy UI.
     */
    private static final String MANAGEMENT_REQUEST_SENDER_CLIENT_KEYSTORE =
            PREFIX + "proxy-ui-api.management-request-sender-client-keystore";

    /**
     * Property name of the management request sender client keystore password, used to send management requests from Proxy UI.
     */
    private static final String MANAGEMENT_REQUEST_SENDER_CLIENT_KEYSTORE_PASSWORD =
            PREFIX + "proxy-ui-api.management-request-sender-client-keystore-password";
    private static final String MANAGEMENT_REQUEST_SENDER_CLIENT_KEYSTORE_PASSWORD_ENV =
            propertyNameToEnvVariable(MANAGEMENT_REQUEST_SENDER_CLIENT_KEYSTORE_PASSWORD);

    /**
     * Property name of the management request sender client truststore path, used to send management requests from Proxy UI.
     */
    private static final String MANAGEMENT_REQUEST_SENDER_CLIENT_TRUSTSTORE =
            PREFIX + "proxy-ui-api.management-request-sender-client-truststore";

    /**
     * Property name of the management request sender client truststore password, used to send management requests from Proxy UI.
     */
    private static final String MANAGEMENT_REQUEST_SENDER_CLIENT_TRUSTSTORE_PASSWORD =
            PREFIX + "proxy-ui-api.management-request-sender-client-truststore-password";
    private static final String MANAGEMENT_REQUEST_SENDER_CLIENT_TRUSTSTORE_PASSWORD_ENV =
            propertyNameToEnvVariable(MANAGEMENT_REQUEST_SENDER_CLIENT_TRUSTSTORE_PASSWORD);

    // Proxy & Central monitor agent ------------------------------------------

    /** Property name of the proxy monitor info collection interval. */
    public static final String PROXY_PARAMS_COLLECTING_INTERVAL =
            PREFIX + "proxy-monitor-agent.params-collecting-interval";

    public static final String NET_STATS_FILE =
            PREFIX + "proxy-monitor-agent.net-stats-file";

    // Configuration proxy ------------------------------------------------- //

    /** Property name of the confproxy download script path. */
    public static final String CONFIGURATION_PROXY_DOWNLOAD_SCRIPT =
            PREFIX + "configuration-proxy.download-script";

    /** Property name of the confproxy configuration path. */
    public static final String CONFIGURATION_PROXY_CONF_PATH =
            PREFIX + "configuration-proxy.configuration-path";

    /** Property name of the confproxy public configuration distribution path. */
    public static final String CONFIGURATION_PROXY_GENERATED_CONF_PATH =
            PREFIX + "configuration-proxy.generated-conf-path";

    /** Property name of the confproxy configuration signature digest algorithm. */
    public static final String CONFIGURATION_PROXY_SIGNATURE_DIGEST_ALGORITHM_ID =
            PREFIX + "configuration-proxy.signature-digest-algorithm-id";

    /** Property name of the confproxy configuration file hashing algorithm. */
    public static final String CONFIGURATION_PROXY_HASH_ALGORITHM_URI =
            PREFIX + "configuration-proxy.hash-algorithm-uri";

    /** Property name of the confproxy webserver address. */
    public static final String CONFIGURATION_PROXY_ADDRESS =
            PREFIX + "configuration-proxy.address";

    // Environmental Monitoring  -------------------------- //

    /** Property name of environmental monitor port. */
    public static final String ENV_MONITOR_PORT =
            PREFIX + "env-monitor.port";

    /** Property name of environmental monitor limiting remote data set. */
    public static final String ENV_MONITOR_LIMIT_REMOTE_DATA_SET =
            PREFIX + "env-monitor.limit-remote-data-set";

    /** Property name of system metrics sensor interval. */
    public static final String ENV_MONITOR_SYSTEM_METRICS_SENSOR_INTERVAL =
            PREFIX + "env-monitor.system-metrics-sensor-interval";

    /** Property name of disk space sensor interval. */
    public static final String ENV_MONITOR_DISK_SPACE_SENSOR_INTERVAL =
            PREFIX + "env-monitor.disk-space-sensor-interval";

    /** Property name of system metrics sensor interval. */
    public static final String ENV_MONITOR_EXEC_LISTING_SENSOR_INTERVAL =
            PREFIX + "env-monitor.exec-listing-sensor-interval";

    /** Property name of certificate info sensor refresh interval. */
    public static final String ENV_MONITOR_CERTIFICATE_INFO_SENSOR_INTERVAL =
            PREFIX + "env-monitor.certificate-info-sensor-interval";

    public static final String ONE_DAY_AS_SECONDS = String.valueOf(24 * 60 * 60);

    // gRPC internal cross-component transport configuration  -------------------------- //

    /**
     * Property name for gRPC host.
     */
    public static final String GRPC_INTERNAL_HOST =
            PREFIX + "common.grpc-internal-host";

    /**
     * Property name for gRPC host.
     */
    public static final String GRPC_INTERNAL_TLS_ENABLED =
            PREFIX + "common.grpc-internal-tls-enabled";

    /**
     * Property name for gRPC signer port.
     */
    public static final String GRPC_SIGNER_PORT = PREFIX + "signer.grpc-port";

    /**
     * Property name for gRPC proxy port.
     */
    public static final String PROXY_GRPC_PORT = PROXY_PREFIX + "grpc-port";

    /**
     * Property name for gRPC internal keystore location.
     */
    public static final String GRPC_INTERNAL_KEYSTORE =
            PREFIX + "common.grpc-internal-keystore";

    /**
     * Property name for gRPC internal keystore password.
     */
    public static final String GRPC_INTERNAL_KEYSTORE_PASSWORD =
            PREFIX + "common.grpc-internal-keystore-password";
    public static final String GRPC_INTERNAL_KEYSTORE_PASSWORD_ENV =
            propertyNameToEnvVariable(GRPC_INTERNAL_KEYSTORE_PASSWORD);

    /**
     * Property name for gRPC internal truststore location.
     */
    public static final String GRPC_INTERNAL_TRUSTSTORE =
            PREFIX + "common.grpc-internal-truststore";

    /**
     * Property name for gRPC internal truststore password.
     */
    public static final String GRPC_INTERNAL_TRUSTSTORE_PASSWORD =
            PREFIX + "common.grpc-internal-truststore-password";
    public static final String GRPC_INTERNAL_TRUSTSTORE_PASSWORD_ENV =
            propertyNameToEnvVariable(GRPC_INTERNAL_TRUSTSTORE_PASSWORD);

    public static final String DATASPACES_ENABLED = PREFIX + "dataspaces.enabled";
<<<<<<< HEAD
    public static final String DATASPACES_CONTROL_PORT = PREFIX + "dataspaces.control.port";
    public static final String DATASPACES_PUBLIC_PORT = PREFIX + "dataspaces.public.port";
    public static final String DATASPACES_PROTOCOL_PORT = PREFIX + "dataspaces.protocol.port";
    public static final String DATASPACES_MANAGEMENT_PORT = PREFIX + "dataspaces.management.port";

    /**
     * Property name for global configuration refresh rate in seconds.
     */
    public static final String GLOBAL_CONF_REFRESH_RATE_SECONDS = PREFIX + "common.global-conf-refresh-rate-seconds";

=======
    public static final String DATASPACES_CONTROL_PLANE_CONTROL_PORT = PREFIX + "dataspaces.controlplane.control.port";
    public static final String DATASPACES_CONTROL_PLANE_PROTOCOL_PORT = PREFIX + "dataspaces.controlplane.protocol.port";
    public static final String DATASPACES_CONTROL_PLANE_MANAGEMENT_PORT = PREFIX + "dataspaces.controlplane.management.port";
    public static final String DATASPACES_DATA_PLANE_CONTROL_PORT = PREFIX + "dataspaces.dataplane.control.port";

    public static final String DATASPACES_DATA_PLANE_PUBLIC_PORT = PREFIX + "dataspaces.dataplane.public.port";
>>>>>>> 7c18b0eb
    // Cluster node configuration ------------------------------------------ //

    /**
     * The type of this server node in the cluster. Default is {@link #STANDALONE} which means this server is not
     * part of a cluster.
     */
    public enum NodeType {
        STANDALONE, MASTER, SLAVE;

        /**
         * Parse an enum (ignoring case) from the given String or return the default {@link #STANDALONE}
         * if the argument is not understood.
         *
         * @param name
         * @return
         */
        public static NodeType fromStringIgnoreCaseOrReturnDefault(String name) {
            return Arrays.stream(NodeType.values())
                    .filter(e -> e.name().equalsIgnoreCase(name))
                    .findAny()
                    .orElse(STANDALONE);
        }
    }

    public static final String NODE_TYPE = PREFIX + "node.type";

    // Configuration file names and section names -------------------------- //

    public static final String CONF_FILE_COMMON =
            getConfPath() + "conf.d/common.ini";

    public static final String CONF_FILE_PROXY =
            getConfPath() + "conf.d/proxy.ini";

    public static final String CONF_FILE_NODE =
            getConfPath() + "conf.d/node.ini";

    public static final String CONF_FILE_PROXY_UI_API =
            getConfPath() + "conf.d/proxy-ui-api.ini";

    public static final String CONF_FILE_SIGNER =
            getConfPath() + "conf.d/signer.ini";

    public static final String CONF_FILE_CENTER =
            getConfPath() + "conf.d/center.ini";

    public static final String CONF_FILE_CONFPROXY =
            getConfPath() + "conf.d/confproxy.ini";

    public static final String CONF_FILE_OP_MONITOR =
            getConfPath() + "conf.d/op-monitor.ini";

    public static final String CONF_FILE_ENV_MONITOR =
            getConfPath() + "conf.d/addons/monitor.ini";

    public static final String CONF_FILE_USER_LOCAL =
            getConfPath() + "conf.d/local.ini";

    public static final String CONF_FILE_ADDON_PATH =
            getConfPath() + "conf.d/addons/";

    public static final String CONF_FILE_MESSAGE_LOG = CONF_FILE_ADDON_PATH + "message-log.ini";

    // --------------------------------------------------------------------- //

    // For testing purpose only!
    public static final boolean USE_DUMMY_SIGNATURE = false;

    // For testing purpose only!
    public static final boolean IGNORE_SIGNATURE_VERIFICATION = false;

    // --------------------------------------------------------------------- //

    public static final String DEFAULT_CONNECTOR_HOST = "0.0.0.0";

    /**
     * @return path to the directory where configuration files are located, '/etc/xroad/' by default.
     */
    public static String getConfPath() {
        return System.getProperty(CONF_PATH, DefaultFilepaths.CONF_PATH);
    }

    /**
     * @return path to the directory where application logs are stored, '/var/log/xroad/' by default.
     */
    public static String getLogPath() {
        return System.getProperty(LOG_PATH, DefaultFilepaths.LOG_PATH);
    }

    /**
     * @return log level of the 'ee.ria.xroad.*' packages, 'DEBUG' by default.
     */
    public static String getXROADLogLevel() {
        return System.getProperty(XROAD_LOG_LEVEL, "DEBUG");
    }

    /**
     * @return path to the proxy database configuration file, '/etc/xroad/db.properties' by default.
     */
    public static String getDatabasePropertiesFile() {
        return System.getProperty(DATABASE_PROPERTIES, getConfPath() + DefaultFilepaths.SERVER_DATABASE_PROPERTIES);
    }

    /**
     * @return path to the proxy ssl configuration file, '/etc/xroad/ssl.properties' by default.
     */
    public static String getSslPropertiesFile() {
        return System.getProperty(PROXY_UI_API_SSL_PROPERTIES,
                getConfPath() + DefaultFilepaths.PROXY_UI_API_SSL_PROPERTIES);
    }

    /**
     * TO DO: not correct, fix
     *
     * @return whitelist for Proxy UI API's key management API, "127.0.0.0/8, ::1" (localhost) by default
     */
    public static String getKeyManagementApiWhitelist() {
        return System.getProperty(PROXY_UI_API_KEY_MANAGEMENT_API_WHITELIST,
                DEFAULT_KEY_MANAGEMENT_API_WHITELIST);
    }

    /**
     * @return whitelist for Proxy UI API's regular APIs, "0.0.0.0/0, ::/0" (allow all) by default
     */
    public static String getRegularApiWhitelist() {
        return System.getProperty(PROXY_UI_API_REGULAR_API_WHITELIST,
                DEFAULT_REGULAR_API_WHITELIST);
    }

    /**
     * @return whether automatic update of timestamp service URLs is enabled, 'false' by default.
     */
    public static boolean geUpdateTimestampServiceUrlsAutomatically() {
        return Boolean.parseBoolean(System.getProperty(PROXY_UI_API_AUTO_UPDATE_TIMESTAMP_SERVICE_URL,
                DEFAULT_AUTO_UPDATE_TIMESTAMP_SERVICE_URL));
    }

    /**
     * @return whether generating CSR is allowed for with existing certificate, 'false' by default
     */
    public static boolean getAllowCsrForKeyWithCertificate() {
        return Boolean.parseBoolean(System.getProperty(PROXY_UI_API_ALLOW_CSR_FOR_KEY_WITH_CERTIFICATE,
                DEFAULT_ALLOW_CSR_FOR_KEY_WITH_CERTIFICATE));
    }

    public static int getAcmeAuthorizationWaitAttempts() {
        return Integer.parseInt(System.getProperty(PROXY_UI_API_ACME_AUTHORIZATION_WAIT_ATTEMPTS, "5"));
    }

    public static long getAcmeAuthorizationWaitInterval() {
        return Long.parseLong(System.getProperty(PROXY_UI_API_ACME_AUTHORIZATION_WAIT_INTERVAL, "5000"));
    }

    public static int getAcmeCertificateWaitAttempts() {
        return Integer.parseInt(System.getProperty(PROXY_UI_API_ACME_CERTIFICATE_WAIT_ATTEMPTS, "5"));
    }

    public static long getAcmeCertificateWaitInterval() {
        return Long.parseLong(System.getProperty(PROXY_UI_API_ACME_CERTIFICATE_WAIT_INTERVAL, "5000"));
    }

    public static long getAcmeAccountKeyPairExpirationInDays() {
        return Long.parseLong(System.getProperty(PROXY_UI_API_ACME_ACCOUNT_KEY_PAIR_EXPIRATION_IN_DAYS, "365"));
    }

    public static boolean isAcmeChallengePortEnabled() {
        return "true".equalsIgnoreCase(System.getProperty(PROXY_UI_API_ACME_CHALLENGE_PORT_ENABLED,
                DEFAULT_PROXY_UI_API_ACME_CHALLENGE_PORT_ENABLED));
    }

    /**
     * @return path to the configuration anchor file, '/etc/xroad/configuration-anchor.xml' by default.
     */
    public static String getConfigurationAnchorFile() {
        return System.getProperty(CONFIGURATION_ANCHOR_FILE,
                getConfPath() + DefaultFilepaths.CONFIGURATION_ANCHOR_FILE);
    }

    /**
     * @return path to the directory where the downloaded global configuration is placed,
     * '/etc/xroad/globalconf/' by default.
     */
    public static String getConfigurationPath() {
        return System.getProperty(CONFIGURATION_PATH, getConfPath() + DefaultFilepaths.CONFIGURATION_PATH);
    }

    /**
     * @return path to the signing key configuration file, '/etc/xroad/signer/keyconf.xml' by default.
     */
    public static String getKeyConfFile() {
        return System.getProperty(KEY_CONFIGURATION_FILE, getConfPath() + DefaultFilepaths.KEY_CONFIGURATION_FILE);
    }

    /**
     * @return path to the signing key device configuration file, '/etc/xroad/signer/devices.ini' by default.
     */
    public static String getDeviceConfFile() {
        return System.getProperty(DEVICE_CONFIGURATION_FILE,
                getConfPath() + DefaultFilepaths.DEVICE_CONFIGURATION_FILE);
    }

    /**
     * @return path to the client proxy jetty server configuration file, '/etc/xroad/jetty/clientproxy.xml' by default.
     */
    public static String getJettyClientProxyConfFile() {
        return System.getProperty(JETTY_CLIENTPROXY_CONFIGURATION_FILE,
                getConfPath() + DefaultFilepaths.JETTY_CLIENTPROXY_CONFIGURATION_FILE);
    }

    /**
     * @return path to the server proxy jetty server configuration file, '/etc/xroad/jetty/serverproxy.xml' by default.
     */
    public static String getJettyServerProxyConfFile() {
        return System.getProperty(JETTY_SERVERPROXY_CONFIGURATION_FILE,
                getConfPath() + DefaultFilepaths.JETTY_SERVERPROXY_CONFIGURATION_FILE);
    }

    /**
     * @return path to the cert hash based OCSP responder jetty server configuration file,
     * '/etc/xroad/jetty/ocsp-responder.xml' by default.
     */
    public static String getJettyOcspResponderConfFile() {
        return System.getProperty(JETTY_OCSP_RESPONDER_CONFIGURATION_FILE,
                getConfPath() + DefaultFilepaths.JETTY_OCSP_RESPONDER_CONFIGURATION_FILE);
    }

    /**
     * @return WSDL validator command string. Defaults to null.
     */
    public static String getWsdlValidatorCommand() {
        return System.getProperty(WSDL_VALIDATOR_COMMAND, null);
    }

    /**
     * @return signature digest algorithm ID used for generating authentication certificate registration request,
     * SHA-512 by default.
     */
    public static String getAuthCertRegSignatureDigestAlgorithmId() {
        return System.getProperty(PROXYUI_AUTH_CERT_REG_SIGNATURE_DIGEST_ALGORITHM_ID, CryptoUtils.SHA512_ID);
    }

    /**
     * @return Security Server url, used to send management requests from Proxy UI. Defaults to 'https://localhost:8443'.
     */
    public static String getProxyUiSecurityServerUrl() {
        return System.getProperty(PROXYUI_SECURITY_SERVER_URL, "https://localhost:" + getClientProxyHttpsPort());
    }

    /**
     * @return path to the management request sender client keystore. Uses PKCS#12 format.
     */
    public static String getManagementRequestSenderClientKeystore() {
        return System.getProperty(MANAGEMENT_REQUEST_SENDER_CLIENT_KEYSTORE);
    }

    /**
     * @return management request sender client keystore password.
     */
    public static char[] getManagementRequestSenderClientKeystorePassword() {
        return Optional.ofNullable(System.getProperty(MANAGEMENT_REQUEST_SENDER_CLIENT_KEYSTORE_PASSWORD,
                        System.getenv().get(MANAGEMENT_REQUEST_SENDER_CLIENT_KEYSTORE_PASSWORD_ENV)))
                .map(String::toCharArray)
                .orElse(null);
    }

    /**
     * @return path to the management request sender client truststore. Uses PKCS#12 format.
     */
    public static String getManagementRequestSenderClientTruststore() {
        return System.getProperty(MANAGEMENT_REQUEST_SENDER_CLIENT_TRUSTSTORE);
    }

    /**
     * @return management request sender client truststore password.
     */
    public static char[] getManagementRequestSenderClientTruststorePassword() {
        return Optional.ofNullable(System.getProperty(MANAGEMENT_REQUEST_SENDER_CLIENT_TRUSTSTORE_PASSWORD,
                        System.getenv().get(MANAGEMENT_REQUEST_SENDER_CLIENT_TRUSTSTORE_PASSWORD_ENV)))
                .map(String::toCharArray)
                .orElse(null);
    }

    /**
     * @return path to the directory where query logs are archived, '/var/lib/xroad/' by default.
     */
    public static String getLogReaderPath() {
        return System.getProperty(LOG_READER_PATH, DefaultFilepaths.SECURE_LOG_PATH);
    }

    /**
     * @return path to the directory where temporary files are stored, '/var/tmp/xroad/' by default.
     */
    public static String getTempFilesPath() {
        return System.getProperty(TEMP_FILES_PATH, DefaultFilepaths.TEMP_FILES_PATH);
    }

    /**
     * @return path to the directory where OCSP responses are stored, '/var/cache/xroad/' by default.
     */
    public static String getOcspCachePath() {
        return System.getProperty(OCSP_CACHE_PATH, DefaultFilepaths.OCSP_CACHE_PATH);
    }

    /**
     * @return path to the directory where configuration backups are stored, '/var/lib/xroad/backup/' by default.
     */
    public static String getConfBackupPath() {
        return System.getProperty(CONF_BACKUP_PATH, DefaultFilepaths.CONF_BACKUP_PATH);
    }

    /**
     * @return the host address on which the client proxy is listening, '0.0.0.0' by default.
     */
    public static String getConnectorHost() {
        return System.getProperty(PROXY_CONNECTOR_HOST, DEFAULT_CONNECTOR_HOST);
    }

    /**
     * @return the HTTP port on which the client proxy is listening, '8080' by default.
     */
    public static int getClientProxyHttpPort() {
        return Integer.parseInt(System.getProperty(PROXY_CLIENT_HTTP_PORT,
                Integer.toString(PortNumbers.CLIENT_HTTP_PORT)));
    }

    public static int getClientProxyJettyMaxHeaderSize() {
        return Integer.parseInt(System.getProperty(JETTY_CLIENTPROXY_MAX_HEADER_SIZE,
                Integer.toString(DEFAULT_CLIENT_PROXY_JETTY_HEADER_SIZE)));
    }

    /**
     * @return the HTTPS port on which the client proxy is listening, '8443' by default.
     */
    public static int getClientProxyHttpsPort() {
        return Integer.parseInt(System.getProperty(PROXY_CLIENT_HTTPS_PORT,
                Integer.toString(PortNumbers.CLIENT_HTTPS_PORT)));
    }

    /**
     * @return the client proxy connect timeout in milliseconds, '30000' by default.
     */
    public static int getClientProxyTimeout() {
        return Integer.parseInt(System.getProperty(PROXY_CLIENT_TIMEOUT, DEFAULT_CLIENTPROXY_TIMEOUT));
    }

    /**
     * @return the HTTP port on which the server proxy listens for messages, '5500' by default.
     */
    public static int getServerProxyPort() {
        return Integer.parseInt(System.getProperty(PROXY_SERVER_PORT, Integer.toString(PortNumbers.PROXY_PORT)));
    }

    /**
     * @return the HTTP port on which the server proxy listens for messages, '5500' by default.
     */
    public static int getServerProxyListenPort() {
        return Integer.parseInt(System.getProperty(PROXY_SERVER_LISTEN_PORT, Integer.toString(PortNumbers.PROXY_PORT)));
    }

    /**
     * @return the host address on which the server proxy listens for messages, '0.0.0.0' by default.
     */
    public static String getServerProxyListenAddress() {
        return System.getProperty(PROXY_SERVER_LISTEN_ADDRESS, DEFAULT_CONNECTOR_HOST);
    }

    /**
     * @return the signer connection timeout in milliseconds, '60000' by default.
     */
    public static int getSignerClientTimeout() {
        return Integer.parseInt(System.getProperty(SIGNER_CLIENT_TIMEOUT, DEFAULT_SIGNER_CLIENT_TIMEOUT));
    }

    /**
     * @return authentication and signing key length.
     */
    public static int getSignerKeyLength() {
        return Math.max(MIN_SIGNER_KEY_LENGTH, Integer.getInteger(SIGNER_KEY_LENGTH, DEFAULT_SIGNER_KEY_LENGTH));
    }

    /**
     * Get the pathname for password store IPC key generation (used as an input for ftok kernel function).
     *
     * @return path
     */
    public static String getSignerPasswordStoreIPCKeyPathname() {
        return System.getProperty(PASSWORD_STORE_IPC_KEY_PATHNAME, "/");
    }

    /**
     * Get CSR signature digest algorithm, SHA-256 by default.
     *
     * @return algorithm
     */
    public static String getSignerCsrSignatureDigestAlgorithm() {
        return System.getProperty(SIGNER_CSR_SIGNATURE_DIGEST_ALGORITHM, CryptoUtils.SHA256_ID);
    }

    /**
     * @return whether OCSP-response retrieval loop should be activated
     */
    public static boolean isOcspResponseRetrievalActive() {
        return Boolean.parseBoolean(System.getProperty(OCSP_RESPONSE_RETRIEVAL_ACTIVE, TRUE));
    }

    /**
     * @return the OCSP-response retry delay in seconds that should be set for signer, 60 by default
     */
    public static int getOcspResponseRetryDelay() {
        return Integer.parseInt(System.getProperty(SIGNER_OCSP_RETRY_DELAY,
                DEFAULT_SIGNER_OCSP_RETRY_DELAY));
    }

    /**
     * @return the module manager update interval in seconds that should be set for signer, 60 by default
     */
    public static int getModuleManagerUpdateInterval() {
        return Integer.parseInt(System.getProperty(SIGNER_MODULE_MANAGER_UPDATE_INTERVAL,
                DEFAULT_SIGNER_MODULE_MANAGER_UPDATE_INTERVAL));
    }

    /**
     * @return the gRPC port on which the configuration client is listening, '5665' by default.
     */
    public static int getConfigurationClientPort() {
        return Integer.parseInt(System.getProperty(CONFIGURATION_CLIENT_PORT,
                Integer.toString(PortNumbers.CONFIGURATION_CLIENT_PORT)));
    }

    /**
     * @return the update interval in seconds at which configuration client
     * downloads the global configuration, '60' by default.
     */
    public static int getConfigurationClientUpdateIntervalSeconds() {
        return Integer.parseInt(System.getProperty(CONFIGURATION_CLIENT_UPDATE_INTERVAL_SECONDS, "60"));
    }

    /**
     * @return the proxy configuration auto backup cron expression.
     * defaults to '0 15 3 * * ?'
     */
    public static String getConfigurationClientProxyConfigurationBackupCron() {
        return System.getProperty(CONFIGURATION_CLIENT_PROXY_CONFIGURATION_BACKUP_CRON, "0 15 3 * * ?");
    }

    public static boolean isConfigurationClientGlobalConfTlsCertVerificationEnabled() {
        return Boolean.parseBoolean(System.getProperty(CONFIGURATION_CLIENT_GLOBAL_CONF_TLS_CERT_VERIFICATION, TRUE));
    }

    public static boolean isConfigurationClientGlobalConfHostnameVerificationEnabled() {
        return Boolean.parseBoolean(System.getProperty(CONFIGURATION_CLIENT_GLOBAL_CONF_HOSTNAME_VERIFICATION, TRUE));
    }

    public static String getConfigurationClientAllowedFederations() {
        return System.getProperty(CONFIGURATION_CLIENT_ALLOWED_FEDERATIONS, AllowedFederationMode.NONE.name());
    }

    /**
     * @return the HTTP port on which the server proxy OCSP responder is listening, '5577' by default.
     */
    public static int getOcspResponderPort() {
        return Integer.parseInt(System.getProperty(OCSP_RESPONDER_PORT, Integer.toString(PortNumbers.PROXY_OCSP_PORT)));
    }

    /**
     * @return the host address on which the server proxy OCSP responder is listening, '0.0.0.0' by default.
     */
    public static String getOcspResponderListenAddress() {
        return System.getProperty(OCSP_RESPONDER_LISTEN_ADDRESS, DEFAULT_CONNECTOR_HOST);
    }

    /**
     * @return the OCSP Responder Client connect timeout in milliseconds, '20000' by default.
     */
    public static int getOcspResponderClientConnectTimeout() {
        return Integer.parseInt(System.getProperty(OCSP_RESPONDER_CLIENT_CONNECT_TIMEOUT, "20000"));
    }

    /**
     * @return the OCSP Responder Client read timeout in milliseconds, '30000' by default.
     */
    public static int getOcspResponderClientReadTimeout() {
        return Integer.parseInt(System.getProperty(OCSP_RESPONDER_CLIENT_READ_TIMEOUT,
                DEFAULT_OCSP_RESPONDER_CLIENT_READ_TIMEOUT));
    }

    /**
     * @return whether SSL should be used between client and server proxies, 'true' by default.
     */
    public static boolean isSslEnabled() {
        return Boolean.parseBoolean(System.getProperty(PROXY_SSL_SUPPORT, TRUE));
    }

    /**
     * @return path to the central server database configuration file, '/etc/xroad/db.properties' by default.
     */
    public static String getCenterDatabasePropertiesFile() {
        return System.getProperty(CENTER_DATABASE_PROPERTIES,
                getConfPath() + DefaultFilepaths.SERVER_DATABASE_PROPERTIES);
    }

    /**
     * @return whether configuration of trusted anchors is enabled in the central server UI, 'true' by default.
     */
    public static boolean getCenterTrustedAnchorsAllowed() {
        return Boolean.parseBoolean(System.getProperty(CENTER_TRUSTED_ANCHORS_ALLOWED,
                DEFAULT_CENTER_TRUSTED_ANCHORS_ALLOWED));
    }

    /**
     * @return the name of the signed internal configuration directory
     * that will be distributed to security servers inside the instance, internalconf' by default.
     */
    public static String getCenterInternalDirectory() {
        return System.getProperty(CENTER_INTERNAL_DIRECTORY, "internalconf");
    }

    /**
     * @return the name of the signed external configuration directory
     * that will be distributed to security servers inside the federation, 'externalconf' by default.
     */
    public static String getCenterExternalDirectory() {
        return System.getProperty(CENTER_EXTERNAL_DIRECTORY, "externalconf");
    }

    /**
     * @return path to the directory on the central server where both private
     * and shared parameter files are created for distribution, '/var/lib/xroad/public' by default.
     */
    public static String getCenterGeneratedConfDir() {
        return System.getProperty(CENTER_GENERATED_CONF_DIR, DefaultFilepaths.DISTRIBUTED_GLOBALCONF_PATH);
    }

    /**
     * @return whether automatic approval of auth cert registration requests is enabled, 'false' by default.
     */
    public static boolean getCenterAutoApproveAuthCertRegRequests() {
        return Boolean.parseBoolean(System.getProperty(CENTER_AUTO_APPROVE_AUTH_CERT_REG_REQUESTS,
                DEFAULT_CENTER_AUTO_APPROVE_AUTH_CERT_REG_REQUESTS));
    }

    /**
     * @return whether automatic approval of client registration requests is enabled, 'false' by default.
     */
    public static boolean getCenterAutoApproveClientRegRequests() {
        return Boolean.parseBoolean(System.getProperty(CENTER_AUTO_APPROVE_CLIENT_REG_REQUESTS,
                DEFAULT_CENTER_AUTO_APPROVE_CLIENT_REG_REQUESTS));
    }

    /**
     * @return whether automatic approval of owner change requests is enabled, 'false' by default.
     */
    public static boolean getCenterAutoApproveOwnerChangeRequests() {
        return Boolean.parseBoolean(System.getProperty(CENTER_AUTO_APPROVE_OWNER_CHANGE_REQUESTS,
                DEFAULT_CENTER_AUTO_APPROVE_OWNER_CHANGE_REQUESTS));
    }

    /**
     * @return path to the directory containing configuration proxy configuration files,
     * '/etc/xroad/confproxy' by default.
     */
    public static String getConfigurationProxyConfPath() {
        return System.getProperty(CONFIGURATION_PROXY_CONF_PATH, getConfPath() + "confproxy/");
    }

    /**
     * @return path to the global configuration download script,
     * '/usr/share/xroad/scripts/download_instance_configuration.sh' by default.
     */
    public static String getConfigurationProxyDownloadScript() {
        return System.getProperty(CONFIGURATION_PROXY_DOWNLOAD_SCRIPT,
                "/usr/share/xroad/scripts/download_instance_configuration.sh");
    }

    /**
     * @return path to the directory on the configuration proxy where global
     * configuration files are generated for distribution, '/var/lib/xroad/public' by default.
     */
    public static String getConfigurationProxyGeneratedConfPath() {
        return System.getProperty(CONFIGURATION_PROXY_GENERATED_CONF_PATH,
                DefaultFilepaths.DISTRIBUTED_GLOBALCONF_PATH);
    }

    /**
     * @return ID of the signing digest algorithm the configuration proxy uses when
     * signing generated global configuration directories, 'SHA-512' by default.
     */
    public static String getConfigurationProxySignatureDigestAlgorithmId() {
        return System.getProperty(CONFIGURATION_PROXY_SIGNATURE_DIGEST_ALGORITHM_ID, CryptoUtils.SHA512_ID);
    }

    /**
     * @return URI of the hashing algorithm the configuration proxy uses when
     * calculating hashes of files in the global configuratoin directory,
     * 'http://www.w3.org/2001/04/xmlenc#sha512' by default.
     */
    public static String getConfigurationProxyHashAlgorithmUri() {
        return System.getProperty(CONFIGURATION_PROXY_HASH_ALGORITHM_URI, CryptoUtils.DEFAULT_DIGEST_ALGORITHM_URI);
    }

    /**
     * @return the host address on which the configuration proxy listens for
     * global configuration download requests, '0.0.0.0' by default.
     */
    public static String getConfigurationProxyAddress() {
        return System.getProperty(CONFIGURATION_PROXY_ADDRESS, DEFAULT_CONNECTOR_HOST);
    }

    /**
     * @return the interval in seconds at which proxy monitor agent collects monitoring data, '60' by default.
     */
    public static int getProxyParamsCollectingInterval() {
        return Integer.parseInt(System.getProperty(PROXY_PARAMS_COLLECTING_INTERVAL, "60"));
    }

    /**
     * @return proxy grpc port, {@link PortNumbers#PROXY_GRPC_PORT} by default.
     */
    public static int getProxyGrpcPort() {
        return Integer.getInteger(PROXY_GRPC_PORT, PortNumbers.PROXY_GRPC_PORT);
    }

    /**
     * @return environmental monitoring port, '2552' by default.
     */
    public static int getEnvMonitorPort() {
        return Integer.parseInt(System.getProperty(ENV_MONITOR_PORT, "2552"));
    }

    /**
     * @return enviroonmental monitoring limiting remote return data set, 'false' by default.
     */
    public static boolean getEnvMonitorLimitRemoteDataSet() {
        return Boolean.parseBoolean(System.getProperty(ENV_MONITOR_LIMIT_REMOTE_DATA_SET,
                DEFAULT_ENV_MONITOR_LIMIT_REMOTE_DATA_SET));
    }

    /**
     * @return system metrics sensor interval in seconds,'5' by default.
     */
    public static int getEnvMonitorSystemMetricsSensorInterval() {
        return Integer.parseInt(System.getProperty(ENV_MONITOR_SYSTEM_METRICS_SENSOR_INTERVAL, "5"));
    }

    /**
     * @return disk space sensor interval in seconds, '60' by default.
     */
    public static int getEnvMonitorDiskSpaceSensorInterval() {
        return Integer.parseInt(System.getProperty(ENV_MONITOR_DISK_SPACE_SENSOR_INTERVAL, "60"));
    }

    /**
     * @return exec listing sensor interval in seconds, '60' by default.
     */
    public static int getEnvMonitorExecListingSensorInterval() {
        return Integer.parseInt(System.getProperty(ENV_MONITOR_EXEC_LISTING_SENSOR_INTERVAL, "60"));
    }

    /**
     * @return exec listing sensor interval in seconds, 1 day by default.
     */
    public static int getEnvMonitorCertificateInfoSensorInterval() {
        return Integer.parseInt(System.getProperty(ENV_MONITOR_CERTIFICATE_INFO_SENSOR_INTERVAL, ONE_DAY_AS_SECONDS));
    }

    /**
     * @return path to the file containing network statistics,
     * '/proc/net/dev' by default.
     */
    public static String getNetStatsFile() {
        return System.getProperty(NET_STATS_FILE, "/proc/net/dev");
    }

    /**
     * This parameter may be set to false for cases where an external
     * component has already verified the certificate before sending the
     * request to client proxy.
     *
     * @return whether the client proxy should verify client's SSL certificate,
     * 'true' by default.
     */
    public static boolean shouldVerifyClientCert() {
        return Boolean.parseBoolean(System.getProperty(PROXY_VERIFY_CLIENT_CERT, TRUE));
    }

    /**
     * This parameter may be set to true for cases where there is a need to log client's SSL certificate.
     *
     * @return whether the client proxy should log client's SSL certificate,
     * 'false' by default.
     */
    public static boolean shouldLogClientCert() {
        return Boolean.parseBoolean(System.getProperty(PROXY_LOG_CLIENT_CERT, FALSE));
    }

    /**
     * @return the maximum number of allowed parallel connections that
     * Anti-Dos will let through to be processed, '5000' by default.
     */
    public static int getAntiDosMaxParallelConnections() {
        return Integer.parseInt(System.getProperty(ANTIDOS_MAX_PARALLEL_CONNECTIONS, "5000"));
    }

    /**
     * @return the maximum allowed CPU load value after which Anti-Dos will
     * start rejecting incoming connections (ignored if > 1.0),
     * '1.1' by default.
     */
    public static double getAntiDosMaxCpuLoad() {
        return Double.parseDouble(System.getProperty(ANTIDOS_MAX_CPU_LOAD, "1.1"));
    }

    /**
     * @return the minimum number of free file handles after which Anti-Dos will
     * start rejecting incoming connections, '100' by default.
     */
    public static int getAntiDosMinFreeFileHandles() {
        return Integer.parseInt(System.getProperty(ANTIDOS_MIN_FREE_FILEHANDLES, "100"));
    }

    /**
     * @return the maximum allowed JVM heap usage value after which Anti-Dos
     * will start rejecting incoming connections (ignored if > 1.0),
     * '1.1' by default.
     */
    public static double getAntiDosMaxHeapUsage() {
        return Double.parseDouble(System.getProperty(ANTIDOS_MAX_HEAP_USAGE, "1.1"));
    }

    /**
     * @return whether Anti-Dos should be used, 'true' by default.
     */
    public static boolean isAntiDosEnabled() {
        return Boolean.parseBoolean(System.getProperty(ANTIDOS_ENABLED, TRUE));
    }

    /**
     * Get proxy client's TLS protocols.
     *
     * @return protocols.
     */
    public static String[] getProxyClientTLSProtocols() {
        return System.getProperty(PROXY_CLIENT_TLS_PROTOCOLS, "TLSv1.2").trim().split(COMMA_SPLIT);
    }

    private static final String DEFAULT_CLIENT_SSL_CIPHER_SUITES = "TLS_ECDHE_RSA_WITH_AES_128_GCM_SHA256,"
            + "TLS_ECDHE_RSA_WITH_AES_128_CBC_SHA256,"
            + "TLS_ECDHE_RSA_WITH_AES_256_GCM_SHA384,"
            + "TLS_ECDHE_RSA_WITH_AES_256_CBC_SHA384,"
            + "TLS_DHE_RSA_WITH_AES_128_GCM_SHA256,"
            + "TLS_DHE_RSA_WITH_AES_128_CBC_SHA256,"
            + "TLS_DHE_RSA_WITH_AES_256_CBC_SHA256,"
            + "TLS_DHE_RSA_WITH_AES_256_GCM_SHA384";

    /**
     * Get proxy client's accepted TLS cipher suites (between is and ss).
     *
     * @return cipher suites.
     */
    public static String[] getProxyClientTLSCipherSuites() {
        return System.getProperty(PROXY_CLIENT_TLS_CIPHERS, DEFAULT_CLIENT_SSL_CIPHER_SUITES).trim().split(COMMA_SPLIT);
    }

    private static final String DEFAULT_XROAD_SSL_CIPHER_SUITES = "TLS_ECDHE_RSA_WITH_AES_256_CBC_SHA384,"
            + "TLS_AES_128_GCM_SHA256,"
            + "TLS_DHE_RSA_WITH_AES_256_CBC_SHA256";

    /**
     * Get X-Road accepted TLS cipher suites (between ss and ss).
     *
     * @return cipher suites.
     */
    public static String[] getXroadTLSCipherSuites() {
        return System.getProperty(PROXY_XROAD_TLS_CIPHERS, DEFAULT_XROAD_SSL_CIPHER_SUITES).trim().split(COMMA_SPLIT);
    }

    /**
     * Tell whether token PIN policy should be enforced.
     *
     * @return true if PIN policy should be enforced.
     */
    public static boolean shouldEnforceTokenPinPolicy() {
        return Boolean.parseBoolean(System.getProperty(SIGNER_ENFORCE_TOKEN_PIN_POLICY,
                DEFAULT_SIGNER_ENFORCE_TOKEN_PIN_POLICY));
    }

    /**
     * @return the update interval in seconds at which server conf in cached, '60' by default
     */
    public static int getServerConfCachePeriod() {
        return Integer.parseInt(System.getProperty(SERVER_CONF_CACHE_PERIOD, "60"));
    }

    /**
     * @return the interval in seconds at which verifier caches results.
     * Max value is 180 seconds and cannot be exceeded in configuration.
     * Default is 60 s.
     */
    public static int getOcspVerifierCachePeriod() {
        int period = Integer.parseInt(System.getProperty(OCSP_VERIFIER_CACHE_PERIOD, "60"));
        return period < OCSP_VERIFIER_CACHE_PERIOD_MAX ? period : OCSP_VERIFIER_CACHE_PERIOD_MAX;
    }

    /**
     * @return serverproxy initial idle time (used until the request processing starts)
     */
    public static long getServerProxyConnectorInitialIdleTime() {
        return Integer.parseInt(System.getProperty(SERVERPROXY_CONNECTOR_INITIAL_IDLE_TIME,
                DEFAULT_PROXY_CONNECTOR_INITIAL_IDLE_TIME));
    }

    /**
     * @return the connection maximum idle time that should be set for server proxy connector
     */
    public static int getServerProxyConnectorMaxIdleTime() {
        return Integer.parseInt(System.getProperty(SERVERPROXY_CONNECTOR_MAX_IDLE_TIME,
                DEFAULT_SERVERPROXY_CONNECTOR_MAX_IDLE_TIME));
    }

    /**
     * @return the so_linger value in milliseconds that should be set for server proxy connector, -1 (disabled) by
     * default
     */
    @SuppressWarnings("checkstyle:magicnumber")
    public static int getServerProxyConnectorSoLinger() {
        final int linger = Integer.parseInt(System.getProperty(SERVERPROXY_CONNECTOR_SO_LINGER,
                DEFAULT_SERVERPROXY_CONNECTOR_SO_LINGER));
        if (linger >= 0) return linger * 1000;
        return -1;
    }

    public static String getServerProxyMinSupportedClientVersion() {
        return System.getProperty(SERVERPROXY_MIN_SUPPORTED_CLIENT_VERSION);
    }

    /**
     * @return the connection maximum idle time that should be set for client proxy apache HttpClient
     */
    public static int getClientProxyHttpClientTimeout() {
        return Integer.parseInt(System.getProperty(CLIENTPROXY_HTTPCLIENT_TIMEOUT,
                DEFAULT_CLIENTPROXY_HTTPCLIENT_TIMEOUT));

    }

    /**
     * @return the so_linger value in seconds that should be set for client proxy apache HttpClient, -1 by default
     */
    public static int getClientProxyHttpClientSoLinger() {
        return Integer.parseInt(System.getProperty(CLIENTPROXY_HTTPCLIENT_SO_LINGER,
                DEFAULT_CLIENTPROXY_HTTPCLIENT_SO_LINGER));
    }

    /**
     * @return the so_linger value in seconds that should be set for client proxy connector, 0 by default
     */
    public static int getClientProxyConnectorSoLinger() {
        return Integer.parseInt(System.getProperty(CLIENTPROXY_CONNECTOR_SO_LINGER,
                DEFAULT_CLIENTPROXY_CONNECTOR_SO_LINGER));
    }

    /**
     * @return clientproxy initial idle time (used until the request processing starts)
     */
    public static long getClientProxyConnectorInitialIdleTime() {
        return Integer.parseInt(System.getProperty(CLIENTPROXY_CONNECTOR_INITIAL_IDLE_TIME,
                DEFAULT_PROXY_CONNECTOR_INITIAL_IDLE_TIME));
    }

    /**
     * @return the connection maximum idle time that should be set for client proxy connector
     */
    public static int getClientProxyConnectorMaxIdleTime() {
        return Integer.parseInt(System.getProperty(CLIENTPROXY_CONNECTOR_MAX_IDLE_TIME,
                DEFAULT_CLIENTPROXY_CONNECTOR_MAX_IDLE_TIME));

    }

    /**
     * @return true if the idle connection monitor thread should be used for client proxy
     */
    public static boolean isClientUseIdleConnectionMonitor() {
        return Boolean.parseBoolean(System.getProperty(CLIENTPROXY_POOL_USE_IDLE_CONNECTION_MONITOR,
                DEFAULT_CLIENTPROXY_POOL_USE_IDLE_CONNECTION_MONITOR));
    }

    /**
     * @return the interval at which pooled idle connections should be cleaned up by the connection monitor
     */
    public static int getClientProxyIdleConnectionMonitorInterval() {
        return Integer.parseInt(System.getProperty(CLIENTPROXY_POOL_IDLE_MONITOR_INTERVAL,
                DEFAULT_CLIENTPROXY_POOL_IDLE_MONITOR_INTERVAL));
    }

    /**
     * @return the idle time after which pooled connections should be discarded
     */
    public static int getClientProxyIdleConnectionMonitorIdleTime() {
        return Integer.parseInt(System.getProperty(CLIENTPROXY_POOL_IDLE_MONITOR_IDLE_TIME,
                DEFAULT_CLIENTPROXY_POOL_IDLE_MONITOR_IDLE_TIME));
    }

    public static boolean isEnableClientProxyPooledConnectionReuse() {
        return Boolean.parseBoolean(System.getProperty(CLIENTPROXY_POOL_REUSE_CONNECTIONS,
                DEFAULT_CLIENTPROXY_POOL_REUSE_CONNECTIONS));
    }

    public static boolean isServerProxySupportClientsPooledConnections() {
        return Boolean.parseBoolean(System.getProperty(SERVERPROXY_SUPPORT_CLIENTS_POOLED_CONNECTIONS,
                DEFAULT_SERVERPROXY_SUPPORT_CLIENTS_POOLED_CONNECTIONS));
    }

    public static int getClientProxyPoolTotalMaxConnections() {
        return Integer.parseInt(System.getProperty(CLIENTPROXY_POOL_TOTAL_MAX_CONNECTIONS,
                DEFAULT_CLIENTPROXY_POOL_TOTAL_MAX_CONNECTIONS));
    }

    public static int getClientProxyPoolDefaultMaxConnectionsPerRoute() {
        return Integer.parseInt(System.getProperty(CLIENTPROXY_POOL_DEFAULT_MAX_CONN_PER_ROUTE,
                DEFAULT_CLIENTPROXY_POOL_DEFAULT_MAX_CONN_PER_ROUTE));
    }

    /**
     * @return true if SSL sockets should close the underlying socket layer when the SSL socket is closed
     */
    public static boolean isUseSslSocketAutoClose() {
        return Boolean.parseBoolean(System.getProperty(CLIENTPROXY_USE_FASTEST_CONNECTING_SSL_SOCKET_AUTOCLOSE,
                DEFAULT_CLIENTPROXY_USE_FASTEST_CONNECTING_SSL_SOCKET_AUTOCLOSE));
    }

    /**
     * @return period in seconds the fastest provider uri should be cached, or 0 to disable
     */
    public static int getClientProxyFastestConnectingSslUriCachePeriod() {
        return Integer.parseInt(System.getProperty(CLIENTPROXY_FASTEST_CONNECTING_SSL_URI_CACHE_PERIOD,
                DEFAULT_CLIENTPROXY_FASTEST_CONNECTING_SSL_URI_CACHE_PERIOD));
    }

    /**
     * @return the time in milliseconds, after which connections in a pool should be check for validity, ie.
     * after this time, check if pooled connections are still alive, don't just assume they are.
     * Non-positive value disables connection validation. '2000' by default.
     */
    public static int getClientProxyValidatePoolConnectionsAfterInactivityMs() {
        return Integer.parseInt(System.getProperty(CLIENTPROXY_POOL_VALIDATE_CONNECTIONS_AFTER_INACTIVITY_OF_MS,
                DEFAULT_CLIENTPROXY_POOL_VALIDATE_CONNECTIONS_AFTER_INACTIVITY_OF_MS));
    }

    /**
     * @return the {@link #NODE_TYPE} in a cluster for this Server.
     */
    public static NodeType getServerNodeType() {
        return NodeType.fromStringIgnoreCaseOrReturnDefault(System.getProperty(NODE_TYPE));
    }

    public static boolean isHealthCheckEnabled() {
        return getHealthCheckPort() > 0;
    }

    public static String getHealthCheckInterface() {
        return System.getProperty(PROXY_HEALTH_CHECK_INTERFACE, DEFAULT_PROXY_HEALTH_CHECK_INTERFACE);
    }

    public static int getHealthCheckPort() {
        return Integer.parseInt(System.getProperty(PROXY_HEALTH_CHECK_PORT,
                DEFAULT_PROXY_HEALTH_CHECK_PORT));
    }

    /**
     * @return minimum central server global configuration version or default
     */
    public static int getMinimumCentralServerGlobalConfigurationVersion() {
        // read the setting
        int minVersion = Integer.parseInt(System.getProperty(MINIMUM_CENTRAL_SERVER_GLOBAL_CONFIGURATION_VERSION,
                DEFAULT_MINIMUM_CENTRAL_SERVER_GLOBAL_CONFIGURATION_VERSION));
        // check that it is a valid looking version number
        checkVersionValidity(minVersion, CURRENT_GLOBAL_CONFIGURATION_VERSION,
                DEFAULT_MINIMUM_CENTRAL_SERVER_GLOBAL_CONFIGURATION_VERSION);
        // ignore the versions that are no longer supported
        if (minVersion < MINIMUM_SUPPORTED_GLOBAL_CONFIGURATION_VERSION) {
            minVersion = MINIMUM_SUPPORTED_GLOBAL_CONFIGURATION_VERSION;
        }
        return minVersion;
    }

    /**
     * @return minimum configuration proxy global configuration version or default
     */
    public static int getMinimumConfigurationProxyGlobalConfigurationVersion() {
        // read the setting
        int minVersion = Integer.parseInt(System.getProperty(
                MINIMUM_CONFIGURATION_PROXY_SERVER_GLOBAL_CONFIGURATION_VERSION,
                DEFAULT_MINIMUM_CONFIGURATION_PROXY_SERVER_GLOBAL_CONFIGURATION_VERSION));
        // check that it is a valid looking version number
        checkVersionValidity(minVersion, CURRENT_GLOBAL_CONFIGURATION_VERSION,
                DEFAULT_MINIMUM_CONFIGURATION_PROXY_SERVER_GLOBAL_CONFIGURATION_VERSION);
        // ignore the versions that are no longer supported
        if (minVersion < MINIMUM_SUPPORTED_GLOBAL_CONFIGURATION_VERSION) {
            minVersion = MINIMUM_SUPPORTED_GLOBAL_CONFIGURATION_VERSION;
        }
        return minVersion;
    }

    /**
     * @return Serverconf client cache size
     */
    public static long getServerConfClientCacheSize() {
        return Long.getLong(SERVER_CONF_CLIENT_CACHE_SIZE, 100);
    }

    /**
     * @return Serverconf service cache size
     */
    @SuppressWarnings("checkstyle:MagicNumber")
    public static long getServerConfServiceCacheSize() {
        return Long.getLong(SERVER_CONF_SERVICE_CACHE_SIZE, 1000);
    }

    /**
     * @return Serverconf access right cache size
     */
    @SuppressWarnings("checkstyle:MagicNumber")
    public static long getServerConfAclCacheSize() {
        return Long.getLong(SERVER_CONF_ACL_CACHE_SIZE, 100_000);
    }

    private static void checkVersionValidity(int min, int current, String defaultVersion) {
        if (min > current || min < 1) {
            throw new IllegalArgumentException("Illegal minimum global configuration version in system parameters");
        }
    }

    /**
     * @return Whether to throw an exception about expired or not yet valid certificates, 'false' by default..
     */
    public static boolean isClientIsCertValidityPeriodCheckEnforced() {
        return Boolean.parseBoolean(System.getProperty(ENFORCE_CLIENT_IS_CERT_VALIDITY_PERIOD_CHECK,
                DEFAULT_ENFORCE_CLIENT_IS_CERT_VALIDITY_PERIOD_CHECK));
    }

    /**
     * @return Whether encryption to security server backup files using server's OpenPGP key is enabled,
     * 'false' by default.
     */
    public static boolean isBackupEncryptionEnabled() {
        return Boolean.parseBoolean(System.getProperty(PROXY_BACKUP_ENCRYPTION_ENABLED,
                DEFAULT_PROXY_BACKUP_ENCRYPTED));
    }

    /**
     * @return Comma-separated list of additional recipient OpenPGP key identifiers
     */
    public static String getBackupEncryptionKeyIds() {
        return System.getProperty(PROXY_BACKUP_ENCRYPTION_KEY_IDS, "");
    }

    /**
     * @return Whether Hardware Security Modules Healthcheck is enabled
     * 'false' by default
     */
    public static boolean isHSMHealthCheckEnabled() {
        return Boolean.parseBoolean(System.getProperty(HSM_HEALTH_CHECK_ENABLED, DEFAULT_HSM_HEALTH_CHECK_ENABLED));
    }

    /**
     * @return gRPC signer host.
     */
    public static String getGrpcInternalHost() {
        return System.getProperty(GRPC_INTERNAL_HOST, "127.0.0.1");
    }

    /**
     * @return whether gRPC Tls is enabled.
     */
    public static boolean isGrpcInternalTlsEnabled() {
        return Boolean.parseBoolean(System.getProperty(GRPC_INTERNAL_TLS_ENABLED, Boolean.TRUE.toString()));
    }

    /**
     * @return gRPC signer port.
     */
    public static int getGrpcSignerPort() {
        return Integer.parseInt(System.getProperty(GRPC_SIGNER_PORT, String.valueOf(PortNumbers.SIGNER_GRPC_PORT)));
    }

    /**
     * @return gRPC internal key store path. Uses JKS format.
     */
    public static String getGrpcInternalKeyStore() {
        return System.getProperty(GRPC_INTERNAL_KEYSTORE, "/var/run/xroad/xroad-grpc-internal-keystore.p12");
    }

    /**
     * @return gRPC internal key store password.
     */
    public static String getGrpcInternalKeyStorePassword() {
        return System.getProperty(GRPC_INTERNAL_KEYSTORE_PASSWORD, System.getenv().get(GRPC_INTERNAL_KEYSTORE_PASSWORD_ENV));
    }

    /**
     * @return gRPC internal trust store path. Uses JKS format.
     */
    public static String getGrpcInternalTrustStore() {
        return System.getProperty(GRPC_INTERNAL_TRUSTSTORE, "/var/run/xroad/xroad-grpc-internal-keystore.p12");
    }

    /**
     * @return gRPC internal trust store path password.
     */
    public static String getGrpcInternalTruststorePassword() {
        return System.getProperty(GRPC_INTERNAL_TRUSTSTORE_PASSWORD, System.getenv().get(GRPC_INTERNAL_TRUSTSTORE_PASSWORD_ENV));
    }

    /**
     * @return GlobalConf scheduled refresh rate in seconds
     */
    public static String getGlobalConfRefreshRateSeconds() {
        return System.getProperty(GLOBAL_CONF_REFRESH_RATE_SECONDS, "60");
    }

    /**
     * @return whether dataspaces connector is enabled, 'false' by default.
     */
    public static boolean isDataspacesEnabled() {
        return Boolean.parseBoolean(System.getProperty(DATASPACES_ENABLED, Boolean.FALSE.toString()));
    }

    public static String dataspacesListenAddress() {
        return "localhost";
    }

    public static String dataspacesControlPlaneManagementListenPort() {
        return System.getProperty(DATASPACES_CONTROL_PLANE_MANAGEMENT_PORT, "9193");
    }

    public static String dataspacesControlPlaneControlListenPort() {
        return System.getProperty(DATASPACES_CONTROL_PLANE_CONTROL_PORT, "9192");
    }

    public static String dataspacesDataPlaneControlListenPort() {
        return System.getProperty(DATASPACES_DATA_PLANE_CONTROL_PORT, "9292");
    }

    public static String dataspacesDataPlanePublicListenPort() {
        return System.getProperty(DATASPACES_DATA_PLANE_PUBLIC_PORT, "9294");
    }

    public static String dataspacesProtocolPort() {
        return System.getProperty(DATASPACES_CONTROL_PLANE_PROTOCOL_PORT, "9194");
    }

    public static boolean isBatchMessageSigningEnabled() {
        return false;
    }

    private static String propertyNameToEnvVariable(String propName) {
        return propName.toUpperCase().replaceAll("[.-]", "_");
    }
}<|MERGE_RESOLUTION|>--- conflicted
+++ resolved
@@ -707,7 +707,12 @@
             propertyNameToEnvVariable(GRPC_INTERNAL_TRUSTSTORE_PASSWORD);
 
     public static final String DATASPACES_ENABLED = PREFIX + "dataspaces.enabled";
-<<<<<<< HEAD
+    public static final String DATASPACES_CONTROL_PLANE_CONTROL_PORT = PREFIX + "dataspaces.controlplane.control.port";
+    public static final String DATASPACES_CONTROL_PLANE_PROTOCOL_PORT = PREFIX + "dataspaces.controlplane.protocol.port";
+    public static final String DATASPACES_CONTROL_PLANE_MANAGEMENT_PORT = PREFIX + "dataspaces.controlplane.management.port";
+    public static final String DATASPACES_DATA_PLANE_CONTROL_PORT = PREFIX + "dataspaces.dataplane.control.port";
+
+    public static final String DATASPACES_DATA_PLANE_PUBLIC_PORT = PREFIX + "dataspaces.dataplane.public.port";
     public static final String DATASPACES_CONTROL_PORT = PREFIX + "dataspaces.control.port";
     public static final String DATASPACES_PUBLIC_PORT = PREFIX + "dataspaces.public.port";
     public static final String DATASPACES_PROTOCOL_PORT = PREFIX + "dataspaces.protocol.port";
@@ -718,14 +723,6 @@
      */
     public static final String GLOBAL_CONF_REFRESH_RATE_SECONDS = PREFIX + "common.global-conf-refresh-rate-seconds";
 
-=======
-    public static final String DATASPACES_CONTROL_PLANE_CONTROL_PORT = PREFIX + "dataspaces.controlplane.control.port";
-    public static final String DATASPACES_CONTROL_PLANE_PROTOCOL_PORT = PREFIX + "dataspaces.controlplane.protocol.port";
-    public static final String DATASPACES_CONTROL_PLANE_MANAGEMENT_PORT = PREFIX + "dataspaces.controlplane.management.port";
-    public static final String DATASPACES_DATA_PLANE_CONTROL_PORT = PREFIX + "dataspaces.dataplane.control.port";
-
-    public static final String DATASPACES_DATA_PLANE_PUBLIC_PORT = PREFIX + "dataspaces.dataplane.public.port";
->>>>>>> 7c18b0eb
     // Cluster node configuration ------------------------------------------ //
 
     /**
