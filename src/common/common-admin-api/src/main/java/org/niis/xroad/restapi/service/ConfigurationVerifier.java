--- conflicted
+++ resolved
@@ -89,23 +89,7 @@
             case EXIT_STATUS_OTHER:
                 throw new InternalServerErrorException(CONF_VERIFICATION_OTHER.build());
             default:
-<<<<<<< HEAD
-                throw new RuntimeException("Configuration verifier exited with an unknown code: " + returnCode);
-        }
-    }
-
-    /**
-     * Thrown when the configuration verification script fails
-     */
-    public static class ConfigurationVerificationException extends ServiceException {
-        /**
-         * @param errorCode i18n key for an error code string
-         */
-        public ConfigurationVerificationException(DeviationProvider errorCode) {
-            super(errorCode);
-=======
-                throw new InternalServerErrorException("Configuration verifier exited with an unknown code: " + exitCode);
->>>>>>> b3173be4
+                throw new InternalServerErrorException("Configuration verifier exited with an unknown code: " + returnCode);
         }
     }
 }