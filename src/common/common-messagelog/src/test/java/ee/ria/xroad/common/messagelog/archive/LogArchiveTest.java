--- conflicted
+++ resolved
@@ -200,18 +200,11 @@
     private MessageRecord nextMessageRecord() {
         recordNo++;
 
-<<<<<<< HEAD
         MessageRecord record = new MessageRecord("qid" + recordNo, "msg" + recordNo,
                 "<asic:XAdESSignatures xmlns:asic=\"http://uri.etsi.org/02918/v1.1.1#\" xmlns:ds=\"http://www.w3.org/2000/09/xmldsig#\">"
                         + "<ds:Signature/></asic:XAdESSignatures>",
-                false, ClientId.Conf.create(GlobalConf.getInstanceIdentifier(), "memberClass", "memberCode", "subsystemCode"),
+                false, ClientId.Conf.create(globalConfProvider.getInstanceIdentifier(), "memberClass", "memberCode", "subsystemCode"),
                 "92060130-3ba8-4e35-89e2-41b90aac074b", "test");
-=======
-        MessageRecord record = new MessageRecord("qid" + recordNo,
-                "msg" + recordNo, "sig" + recordNo, false,
-                ClientId.Conf.create(globalConfProvider.getInstanceIdentifier(), "memberClass", "memberCode", "subsystemCode"),
-                "92060130-3ba8-4e35-89e2-41b90aac074b");
->>>>>>> b1d3b06b
         record.setId(recordNo);
         record.setTime((long) (Math.random() * 100000L));
 
