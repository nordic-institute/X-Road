--- conflicted
+++ resolved
@@ -60,10 +60,6 @@
         throw new RuntimeException("Must be implemented by subclass");
     }
 
-<<<<<<< HEAD
-    public abstract void destroy() ;
-=======
     public abstract void destroy();
->>>>>>> 780f3ad4
 
 }