/*
 * The MIT License
 * Copyright (c) 2019- Nordic Institute for Interoperability Solutions (NIIS)
 * Copyright (c) 2018 Estonian Information System Authority (RIA),
 * Nordic Institute for Interoperability Solutions (NIIS), Population Register Centre (VRK)
 * Copyright (c) 2015-2017 Estonian Information System Authority (RIA), Population Register Centre (VRK)
 *
 * Permission is hereby granted, free of charge, to any person obtaining a copy
 * of this software and associated documentation files (the "Software"), to deal
 * in the Software without restriction, including without limitation the rights
 * to use, copy, modify, merge, publish, distribute, sublicense, and/or sell
 * copies of the Software, and to permit persons to whom the Software is
 * furnished to do so, subject to the following conditions:
 *
 * The above copyright notice and this permission notice shall be included in
 * all copies or substantial portions of the Software.
 *
 * THE SOFTWARE IS PROVIDED "AS IS", WITHOUT WARRANTY OF ANY KIND, EXPRESS OR
 * IMPLIED, INCLUDING BUT NOT LIMITED TO THE WARRANTIES OF MERCHANTABILITY,
 * FITNESS FOR A PARTICULAR PURPOSE AND NONINFRINGEMENT. IN NO EVENT SHALL THE
 * AUTHORS OR COPYRIGHT HOLDERS BE LIABLE FOR ANY CLAIM, DAMAGES OR OTHER
 * LIABILITY, WHETHER IN AN ACTION OF CONTRACT, TORT OR OTHERWISE, ARISING FROM,
 * OUT OF OR IN CONNECTION WITH THE SOFTWARE OR THE USE OR OTHER DEALINGS IN
 * THE SOFTWARE.
 */
package ee.ria.xroad.common.messagelog;

import ee.ria.xroad.common.DiagnosticsStatus;
<<<<<<< HEAD
=======
import ee.ria.xroad.common.conf.globalconf.GlobalConfProvider;
import ee.ria.xroad.common.conf.serverconf.ServerConfProvider;
import ee.ria.xroad.common.util.JobManager;
>>>>>>> b1d3b06b

import lombok.extern.slf4j.Slf4j;

import java.util.Map;
import java.util.concurrent.ConcurrentHashMap;

/**
 * Base class for log manager actors.
 */
@Slf4j
public abstract class AbstractLogManager {
    protected static Map<String, DiagnosticsStatus> statusMap = new ConcurrentHashMap<>();

<<<<<<< HEAD
    protected AbstractLogManager(String origin) {
=======
    protected AbstractLogManager(JobManager jobManager, GlobalConfProvider globalConfProvider, ServerConfProvider serverConfProvider) {
        if (globalConfProvider == null) {
            throw new IllegalArgumentException("globalConfProvider cannot be null");
        }
        if (jobManager == null) {
            throw new IllegalArgumentException("jobManager cannot be null");
        }
        if (serverConfProvider == null) {
            throw new IllegalArgumentException("serverConfProvider cannot be null");
        }
>>>>>>> b1d3b06b
    }

    public abstract void log(LogMessage message) throws Exception;

    public abstract TimestampRecord timestamp(Long messageRecordId) throws Exception;

    public Map<String, DiagnosticsStatus> getDiagnosticStatus() {
        throw new RuntimeException("Must be implemented by subclass");
    }

    public void shutdown() {
        // NO-OP
    }

}<|MERGE_RESOLUTION|>--- conflicted
+++ resolved
@@ -26,12 +26,8 @@
 package ee.ria.xroad.common.messagelog;
 
 import ee.ria.xroad.common.DiagnosticsStatus;
-<<<<<<< HEAD
-=======
 import ee.ria.xroad.common.conf.globalconf.GlobalConfProvider;
 import ee.ria.xroad.common.conf.serverconf.ServerConfProvider;
-import ee.ria.xroad.common.util.JobManager;
->>>>>>> b1d3b06b
 
 import lombok.extern.slf4j.Slf4j;
 
@@ -45,20 +41,13 @@
 public abstract class AbstractLogManager {
     protected static Map<String, DiagnosticsStatus> statusMap = new ConcurrentHashMap<>();
 
-<<<<<<< HEAD
-    protected AbstractLogManager(String origin) {
-=======
-    protected AbstractLogManager(JobManager jobManager, GlobalConfProvider globalConfProvider, ServerConfProvider serverConfProvider) {
+    protected AbstractLogManager(String origin, GlobalConfProvider globalConfProvider, ServerConfProvider serverConfProvider) {
         if (globalConfProvider == null) {
             throw new IllegalArgumentException("globalConfProvider cannot be null");
-        }
-        if (jobManager == null) {
-            throw new IllegalArgumentException("jobManager cannot be null");
         }
         if (serverConfProvider == null) {
             throw new IllegalArgumentException("serverConfProvider cannot be null");
         }
->>>>>>> b1d3b06b
     }
 
     public abstract void log(LogMessage message) throws Exception;
