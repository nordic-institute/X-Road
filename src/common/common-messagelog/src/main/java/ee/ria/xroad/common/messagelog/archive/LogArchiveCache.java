--- conflicted
+++ resolved
@@ -194,11 +194,7 @@
         entry.setLastModifiedTime(FileTime.from(record.getTime(), TimeUnit.MILLISECONDS));
         archiveTmp.putNextEntry(entry);
         try (CountingOutputStream cos = new CountingOutputStream(new DigestOutputStream(new EntryStream(archiveTmp), digest));
-<<<<<<< HEAD
-             OutputStream bos = new BufferedOutputStream(cos)) {
-=======
                 OutputStream bos = new BufferedOutputStream(cos)) {
->>>>>>> 69ed895c
             // ZipOutputStream writing directly to a DigestOutputStream is extremely inefficient, hence the additional
             // buffering. Digesting a stream instead of an in-memory buffer because the archive can be
             // large (over 1GiB)
