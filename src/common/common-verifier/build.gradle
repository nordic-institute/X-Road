plugins {
    id 'java-library'
<<<<<<< HEAD
}

project.ext.schemaTargetDir = layout.buildDirectory.dir("generated-sources").get().asFile
testJar.enabled = true

sourceSets {
    main {
        java.srcDirs = ["src/main/java", schemaTargetDir]
        resources.srcDirs = ['src/main/resources']
    }
=======
>>>>>>> 11935850
}

testJar.enabled = true

dependencies {
<<<<<<< HEAD
    api project(':common:common-message')
    api project(':common:common-globalconf')
    api project(':common:common-scheduler')

    testImplementation project(':common:common-test')
    xjc libs.bundles.jaxb
}
=======
    implementation project(':common:common-message')
    implementation project(':common:common-scheduler')
    api project(':common:common-globalconf')
>>>>>>> 11935850

    testImplementation project(':common:common-test')
}<|MERGE_RESOLUTION|>--- conflicted
+++ resolved
@@ -1,36 +1,12 @@
 plugins {
     id 'java-library'
-<<<<<<< HEAD
-}
-
-project.ext.schemaTargetDir = layout.buildDirectory.dir("generated-sources").get().asFile
-testJar.enabled = true
-
-sourceSets {
-    main {
-        java.srcDirs = ["src/main/java", schemaTargetDir]
-        resources.srcDirs = ['src/main/resources']
-    }
-=======
->>>>>>> 11935850
 }
 
 testJar.enabled = true
 
 dependencies {
-<<<<<<< HEAD
     api project(':common:common-message')
+    api project(':common:common-scheduler')
     api project(':common:common-globalconf')
-    api project(':common:common-scheduler')
-
-    testImplementation project(':common:common-test')
-    xjc libs.bundles.jaxb
-}
-=======
-    implementation project(':common:common-message')
-    implementation project(':common:common-scheduler')
-    api project(':common:common-globalconf')
->>>>>>> 11935850
-
     testImplementation project(':common:common-test')
 }