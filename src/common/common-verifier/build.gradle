plugins {
    id 'java-library'
}

testJar.enabled = true

dependencies {
<<<<<<< HEAD
    api project(':common:common-message')
    api project(':common:common-scheduler')
=======
    implementation(platform(libs.springBoot.bom))

    implementation project(':common:common-message')
    implementation project(':common:common-scheduler')
>>>>>>> 1f669373
    api project(':common:common-globalconf')
    api(project(':common:common-properties'))

    implementation('org.springframework:spring-context-support')

    testImplementation project(':common:common-test')
    testImplementation(libs.julOverSlf4j)
}<|MERGE_RESOLUTION|>--- conflicted
+++ resolved
@@ -5,15 +5,10 @@
 testJar.enabled = true
 
 dependencies {
-<<<<<<< HEAD
-    api project(':common:common-message')
-    api project(':common:common-scheduler')
-=======
     implementation(platform(libs.springBoot.bom))
 
     implementation project(':common:common-message')
     implementation project(':common:common-scheduler')
->>>>>>> 1f669373
     api project(':common:common-globalconf')
     api(project(':common:common-properties'))
 
