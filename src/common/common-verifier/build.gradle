plugins {
    id 'java-library'
}

testJar.enabled = true

dependencies {
    implementation project(':common:common-message')
    implementation project(':common:common-scheduler')
<<<<<<< HEAD

    testImplementation project(':common:common-test')
    testImplementation(libs.julOverSlf4j)
    xjc libs.bundles.jaxb
}
=======
    api project(':common:common-globalconf')
>>>>>>> 96bbec00

    testImplementation project(':common:common-test')
}<|MERGE_RESOLUTION|>--- conflicted
+++ resolved
@@ -7,15 +7,8 @@
 dependencies {
     implementation project(':common:common-message')
     implementation project(':common:common-scheduler')
-<<<<<<< HEAD
+    api project(':common:common-globalconf')
 
     testImplementation project(':common:common-test')
     testImplementation(libs.julOverSlf4j)
-    xjc libs.bundles.jaxb
-}
-=======
-    api project(':common:common-globalconf')
->>>>>>> 96bbec00
-
-    testImplementation project(':common:common-test')
 }