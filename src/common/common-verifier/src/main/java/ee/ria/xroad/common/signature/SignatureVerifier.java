/*
 * The MIT License
 * Copyright (c) 2019- Nordic Institute for Interoperability Solutions (NIIS)
 * Copyright (c) 2018 Estonian Information System Authority (RIA),
 * Nordic Institute for Interoperability Solutions (NIIS), Population Register Centre (VRK)
 * Copyright (c) 2015-2017 Estonian Information System Authority (RIA), Population Register Centre (VRK)
 *
 * Permission is hereby granted, free of charge, to any person obtaining a copy
 * of this software and associated documentation files (the "Software"), to deal
 * in the Software without restriction, including without limitation the rights
 * to use, copy, modify, merge, publish, distribute, sublicense, and/or sell
 * copies of the Software, and to permit persons to whom the Software is
 * furnished to do so, subject to the following conditions:
 *
 * The above copyright notice and this permission notice shall be included in
 * all copies or substantial portions of the Software.
 *
 * THE SOFTWARE IS PROVIDED "AS IS", WITHOUT WARRANTY OF ANY KIND, EXPRESS OR
 * IMPLIED, INCLUDING BUT NOT LIMITED TO THE WARRANTIES OF MERCHANTABILITY,
 * FITNESS FOR A PARTICULAR PURPOSE AND NONINFRINGEMENT. IN NO EVENT SHALL THE
 * AUTHORS OR COPYRIGHT HOLDERS BE LIABLE FOR ANY CLAIM, DAMAGES OR OTHER
 * LIABILITY, WHETHER IN AN ACTION OF CONTRACT, TORT OR OTHERWISE, ARISING FROM,
 * OUT OF OR IN CONNECTION WITH THE SOFTWARE OR THE USE OR OTHER DEALINGS IN
 * THE SOFTWARE.
 */
package ee.ria.xroad.common.signature;

import ee.ria.xroad.common.CodedException;
import ee.ria.xroad.common.cert.CertChain;
import ee.ria.xroad.common.cert.CertChainFactory;
import ee.ria.xroad.common.cert.CertChainVerifier;
import ee.ria.xroad.common.cert.CertHelper;
import ee.ria.xroad.common.certificateprofile.impl.SignCertificateProfileInfoParameters;
import ee.ria.xroad.common.conf.globalconf.GlobalConfProvider;
import ee.ria.xroad.common.hashchain.DigestValue;
import ee.ria.xroad.common.hashchain.HashChainReferenceResolver;
import ee.ria.xroad.common.hashchain.HashChainVerifier;
import ee.ria.xroad.common.identifier.ClientId;
import ee.ria.xroad.common.util.CertUtils;
import ee.ria.xroad.common.util.MessageFileNames;

import lombok.extern.slf4j.Slf4j;
import org.apache.xml.security.signature.Manifest;
import org.apache.xml.security.signature.MissingResourceFailureException;
import org.apache.xml.security.signature.XMLSignature;
<<<<<<< HEAD
=======
import org.apache.xml.security.signature.XMLSignatureByteInput;
import org.apache.xml.security.signature.XMLSignatureDigestInput;
import org.apache.xml.security.signature.XMLSignatureInput;
import org.apache.xml.security.signature.XMLSignatureStreamInput;
import org.apache.xml.security.utils.resolver.ResourceResolverContext;
>>>>>>> 69ed895c
import org.apache.xml.security.utils.resolver.ResourceResolverSpi;
import org.bouncycastle.cert.ocsp.OCSPResp;
import org.w3c.dom.Node;

import javax.xml.transform.dom.DOMSource;

import java.io.ByteArrayInputStream;
import java.io.InputStream;
import java.nio.charset.StandardCharsets;
import java.security.cert.X509Certificate;
import java.util.ArrayList;
import java.util.Base64;
import java.util.Date;
import java.util.HashMap;
import java.util.List;
import java.util.Map;

import static ee.ria.xroad.common.ErrorCodes.X_INCORRECT_CERTIFICATE;
import static ee.ria.xroad.common.ErrorCodes.X_INVALID_REFERENCE;
import static ee.ria.xroad.common.ErrorCodes.X_INVALID_SIGNATURE_VALUE;
import static ee.ria.xroad.common.ErrorCodes.X_MALFORMED_SIGNATURE;
import static ee.ria.xroad.common.ErrorCodes.translateException;
import static ee.ria.xroad.common.util.MessageFileNames.SIG_HASH_CHAIN_RESULT;
import static ee.ria.xroad.common.util.MessageFileNames.isAttachment;

/**
 * Encapsulates the AsiC XAdES signature profile. This class verifies the
 * signature used in signing messages.
 */
@Slf4j
public class SignatureVerifier {

    private final GlobalConfProvider globalConfProvider;
    private final CertChainFactory certChainFactory;

    /**
     * The signature object.
     */
    private final Signature signature;

    /**
     * The parts to be verified.
     */
    private final List<MessagePart> parts = new ArrayList<>();

    /**
     * The hash chain result.
     */
    private final String hashChainResult;

    /**
     * The hash chain.
     */
    private final String hashChain;

    /**
     * The instance of Asic resource resolver to use
     * during manifest verification.
     */
    private ResourceResolverSpi resourceResolver;

    /**
     * The instance of hash chain reference resolver.
     */
    private HashChainReferenceResolver hashChainReferenceResolver;

    /**
     * Indicates whether to verify against Xades schema or not.
     */
    private boolean verifySchema = true;

    /**
     * Constructs a new signature verifier using the specified string
     * containing the signature xml.
     *
     * @param globalConfProvider global conf provider
     * @param signatureData      the signature data
     */
    public SignatureVerifier(GlobalConfProvider globalConfProvider, SignatureData signatureData) {
        this(globalConfProvider, new Signature(signatureData.getSignatureXml()),
                signatureData.getHashChainResult(),
                signatureData.getHashChain());
    }

    /**
     * Constructs a new signature verifier for the specified signature.
     *
     * @param globalConfProvider global conf provider
     * @param signature          the signature
     */
    public SignatureVerifier(GlobalConfProvider globalConfProvider, Signature signature) {
        this(globalConfProvider, signature, null, null);
    }

    /**
     * Constructs a new signature verifier for the specified signature.
     *
     * @param globalConfProvider global conf provider
     * @param signature          the signature
     * @param hashChainResult    the hash chain result
     * @param hashChain          the hash chain
     */
    public SignatureVerifier(GlobalConfProvider globalConfProvider, Signature signature, String hashChainResult,
                             String hashChain) {
        this.globalConfProvider = globalConfProvider;
        this.signature = signature;
        this.hashChainResult = hashChainResult;
        this.hashChain = hashChain;
        this.certChainFactory = new CertChainFactory(globalConfProvider);
    }

    /**
     * @return the signature object.
     */
    public Signature getSignature() {
        return signature;
    }

    /**
     * Adds parts to be signed or verifier.
     *
     * @param messageParts the parts to add
     */
    public void addParts(List<MessagePart> messageParts) {
        this.parts.addAll(messageParts);
    }

    /**
     * Adds part to be signed or verified.
     *
     * @param part the part to add
     */
    public void addPart(MessagePart part) {
        this.parts.add(part);
    }

    /**
     * Sets whether to use AsicResourceResolver when verifying signature.
     *
     * @param resolver the resource resolver
     */
    public void setSignatureResourceResolver(ResourceResolverSpi resolver) {
        this.resourceResolver = resolver;
    }

    /**
     * Sets the hash chain resource resolver to be used when verifying
     * hash chain.
     *
     * @param resolver the resource resolver
     */
    public void setHashChainResourceResolver(
            HashChainReferenceResolver resolver) {
        this.hashChainReferenceResolver = resolver;
    }

    /**
     * Sets whether to verify the signature XML against the Xades schema.
     *
     * @param shouldVerifySchema if true, the signature XML will be verified
     *                           against the schema
     */
    public void setVerifySchema(boolean shouldVerifySchema) {
        this.verifySchema = shouldVerifySchema;
    }

    /**
     * @return the signing certificate
     * @throws Exception if an error occurs
     */
    public X509Certificate getSigningCertificate() throws Exception {
        X509Certificate cert = signature.getSigningCertificate();
        if (cert == null) {
            throw new CodedException(X_MALFORMED_SIGNATURE,
                    "Signature does not contain signing certificate");
        }

        if (!CertUtils.isSigningCert(cert)) {
            throw new CodedException(X_MALFORMED_SIGNATURE,
                    "Certificate %s is not a signing certificate",
                    cert.getSubjectX500Principal().getName());
        }

        return cert;
    }

    /**
     * Returns the OCSP response for the signing certificate
     *
     * @param instanceIdentifier the instance identifier
     * @return the OCSP response of the signing certificate
     * @throws Exception if an error occurs
     */
    public OCSPResp getSigningOcspResponse(String instanceIdentifier)
            throws Exception {
        X509Certificate cert = signature.getSigningCertificate();
        List<OCSPResp> responses = signature.getOcspResponses();
        X509Certificate issuer = globalConfProvider.getCaCert(instanceIdentifier, cert);

        return CertHelper.getOcspResponseForCert(cert, issuer, responses);
    }

    /**
     * Verifies the signature. The verification process is as follows:
     * <ol>
     * <li>Verify schema, if schema verification
     * is enabled.</li>
     * <li>If the signature contains hash chain, then the hash
     * chain is verified.</li>
     * <li>The signing certificate is retrieved from the signature and
     * signer name is verified -- that the name in certificate matches the
     * name in message.</li>
     * <li>The signature value is verified.</li>
     * <li>Verify timestamp manifests, if the message contains any.</li>
     * <li>Verify the certificate chain using the signer certificate, OCSP
     * responses and any extra certificates.</li>
     * </ol>
     * This method is not reentrant.
     *
     * @param signer names the subject that claims to have been signed
     *               the message.
     * @param atDate Date that is used to check validity of the certificates.
     * @throws Exception if verification fails
     */
    public void verify(ClientId signer, Date atDate) throws Exception {
        // first, validate the signature against the Xades schema
        // our asic:XadesSignatures element contains only one Xades signature
        if (verifySchema) {
            verifySchema();
        }

        // if this is a batch signature, verify the hash chain
        if (hashChainResult != null
                && signature.references(SIG_HASH_CHAIN_RESULT)) {
            verifyHashChain();
        }

        // proceed with verifying the signature
        X509Certificate signingCert = getSigningCertificate();
        verifySignerName(signer, signingCert);

        verifySignatureValue(signingCert);
        verifyTimestampManifests();
        verifyCertificateChain(atDate, signer, signingCert);
    }

    private void verifySchema() throws Exception {
        Node signatureNode =
                signature.getDocument().getDocumentElement().getFirstChild();
        SignatureSchemaValidator.validate(new DOMSource(signatureNode));
    }

    private void verifyHashChain() throws Exception {
        HashChainReferenceResolver resolver = hashChainReferenceResolver;
        if (resolver == null) {
            resolver = new HashChainReferenceResolverImpl();
        }

        try {
            HashChainVerifier.verify(is(hashChainResult), resolver,
                    getHashChainInputs());
        } catch (Exception e) {
            throw translateException(e).withPrefix(X_MALFORMED_SIGNATURE);
        }
    }

    private void verifySignerName(ClientId signer,
                                  X509Certificate signingCert) throws Exception {
        ClientId cn = globalConfProvider.getSubjectName(
                new SignCertificateProfileInfoParameters(
                        signer, signer.getMemberCode()
                ),
                signingCert);
        if (!signer.memberEquals(cn)) {
            throw new CodedException(X_INCORRECT_CERTIFICATE,
                    "Name in certificate (%s) does not match "
                            + "name in message (%s)", cn, signer);
        }
    }

    private void verifySignatureValue(X509Certificate signingCert)
            throws Exception {
        XMLSignature s = signature.getXmlSignature();

        s.addResourceResolver(new IdResolver(signature.getDocument()));

        if (resourceResolver == null) {
            s.addResourceResolver(new SignatureResourceResolver(parts, hashChainResult));
        } else {
            s.addResourceResolver(resourceResolver);
        }

        if (!s.checkSignatureValue(signingCert)) {
            throw new CodedException(X_INVALID_SIGNATURE_VALUE, "Signature is not valid");
        }
    }

    private void verifyTimestampManifests() throws Exception {
        // Get the ts-root-manifest, and then iterate over its references
        // to find any existing ts-manifests and verify their digests.
        List<Manifest> tsManifests = signature.getTimestampManifests();
        for (Manifest manifest : tsManifests) {
            manifest.addResourceResolver(
                    new IdResolver(signature.getDocument()));
            try {
                if (!manifest.verifyReferences()) {
                    throw new CodedException(X_INVALID_REFERENCE,
                            "Timestamp manifest verification failed for "
                                    + manifest.getId());
                }
            } catch (MissingResourceFailureException e) {
                throw new CodedException(X_INVALID_REFERENCE,
                        "Could not find " + e.getReference().getURI());
            }
        }
    }

    private void verifyCertificateChain(Date atDate, ClientId signer, X509Certificate signingCert) {
        CertChain certChain =
                certChainFactory.create(signer.getXRoadInstance(), signingCert,
                        signature.getExtraCertificates());
        new CertChainVerifier(globalConfProvider, certChain).verify(signature.getOcspResponses(),
                atDate);
    }

    private Map<String, DigestValue> getHashChainInputs() throws Exception {
        Map<String, DigestValue> inputs = new HashMap<>();
        for (MessagePart part : parts) {
            inputs.put(part.getName(), getDigestValue(part));
        }

        return inputs;
    }

    private static DigestValue getDigestValue(MessagePart part)
            throws Exception {
        if (part.getData() != null) {
            return new DigestValue(part.getHashAlgoId(), part.getData());
        }

        return null;
    }

<<<<<<< HEAD
=======
    private final class SignatureResourceResolverImpl extends ResourceResolverSpi {

        @Override
        public boolean engineCanResolveURI(ResourceResolverContext context) {
            return switch (context.attr.getValue()) {
                case MessageFileNames.MESSAGE, MessageFileNames.SIG_HASH_CHAIN_RESULT -> true;
                default -> isAttachment(context.attr.getValue()); // only attachments can be resolved
            };
        }

        @Override
        public XMLSignatureInput engineResolveURI(ResourceResolverContext context) {
            if (MessageFileNames.MESSAGE.equals(context.attr.getValue())) {
                MessagePart part = getPart(MessageFileNames.MESSAGE);

                if (part != null && part.getMessage() != null) {
                    return new XMLSignatureByteInput(part.getMessage());
                }
            } else if (MessageFileNames.SIG_HASH_CHAIN_RESULT.equals(context.attr.getValue())) {
                return new XMLSignatureStreamInput(is(hashChainResult));
            } else if (isAttachment(context.attr.getValue())) {
                MessagePart part = getPart(context.attr.getValue());

                if (part != null && part.getData() != null) {
                    return new XMLSignatureDigestInput(Base64.getEncoder().encodeToString(part.getData()));
                }
            }

            return null;
        }
    }

>>>>>>> 69ed895c
    private final class HashChainReferenceResolverImpl
            implements HashChainReferenceResolver {

        @Override
        public InputStream resolve(String uri) {
            if (uri.equals(MessageFileNames.SIG_HASH_CHAIN) && (hashChain != null)) {
                return is(hashChain);
            }
            return null;
        }

        @Override
        public boolean shouldResolve(String uri, byte[] digestValue) {
            return true;
        }
    }

    private static InputStream is(String str) {
        return new ByteArrayInputStream(str.getBytes(StandardCharsets.UTF_8));
    }

}<|MERGE_RESOLUTION|>--- conflicted
+++ resolved
@@ -43,14 +43,11 @@
 import org.apache.xml.security.signature.Manifest;
 import org.apache.xml.security.signature.MissingResourceFailureException;
 import org.apache.xml.security.signature.XMLSignature;
-<<<<<<< HEAD
-=======
 import org.apache.xml.security.signature.XMLSignatureByteInput;
 import org.apache.xml.security.signature.XMLSignatureDigestInput;
 import org.apache.xml.security.signature.XMLSignatureInput;
 import org.apache.xml.security.signature.XMLSignatureStreamInput;
 import org.apache.xml.security.utils.resolver.ResourceResolverContext;
->>>>>>> 69ed895c
 import org.apache.xml.security.utils.resolver.ResourceResolverSpi;
 import org.bouncycastle.cert.ocsp.OCSPResp;
 import org.w3c.dom.Node;
@@ -394,8 +391,6 @@
         return null;
     }
 
-<<<<<<< HEAD
-=======
     private final class SignatureResourceResolverImpl extends ResourceResolverSpi {
 
         @Override
@@ -428,7 +423,6 @@
         }
     }
 
->>>>>>> 69ed895c
     private final class HashChainReferenceResolverImpl
             implements HashChainReferenceResolver {
 
