/*
 * The MIT License
 * Copyright (c) 2019- Nordic Institute for Interoperability Solutions (NIIS)
 * Copyright (c) 2018 Estonian Information System Authority (RIA),
 * Nordic Institute for Interoperability Solutions (NIIS), Population Register Centre (VRK)
 * Copyright (c) 2015-2017 Estonian Information System Authority (RIA), Population Register Centre (VRK)
 *
 * Permission is hereby granted, free of charge, to any person obtaining a copy
 * of this software and associated documentation files (the "Software"), to deal
 * in the Software without restriction, including without limitation the rights
 * to use, copy, modify, merge, publish, distribute, sublicense, and/or sell
 * copies of the Software, and to permit persons to whom the Software is
 * furnished to do so, subject to the following conditions:
 *
 * The above copyright notice and this permission notice shall be included in
 * all copies or substantial portions of the Software.
 *
 * THE SOFTWARE IS PROVIDED "AS IS", WITHOUT WARRANTY OF ANY KIND, EXPRESS OR
 * IMPLIED, INCLUDING BUT NOT LIMITED TO THE WARRANTIES OF MERCHANTABILITY,
 * FITNESS FOR A PARTICULAR PURPOSE AND NONINFRINGEMENT. IN NO EVENT SHALL THE
 * AUTHORS OR COPYRIGHT HOLDERS BE LIABLE FOR ANY CLAIM, DAMAGES OR OTHER
 * LIABILITY, WHETHER IN AN ACTION OF CONTRACT, TORT OR OTHERWISE, ARISING FROM,
 * OUT OF OR IN CONNECTION WITH THE SOFTWARE OR THE USE OR OTHER DEALINGS IN
 * THE SOFTWARE.
 */
package ee.ria.xroad.common.signature;

import ee.ria.xroad.common.ErrorCodes;
import ee.ria.xroad.common.ExpectedCodedException;
import ee.ria.xroad.common.SystemProperties;
import ee.ria.xroad.common.TestSecurityUtil;
<<<<<<< HEAD
import ee.ria.xroad.common.conf.globalconf.GlobalConf;
=======
import ee.ria.xroad.common.conf.globalconf.GlobalConfProvider;
>>>>>>> 96bbec00
import ee.ria.xroad.common.conf.globalconf.TestGlobalConfImpl;

import org.apache.commons.io.IOUtils;
import org.bouncycastle.asn1.ASN1Primitive;
import org.bouncycastle.asn1.cms.ContentInfo;
import org.bouncycastle.tsp.TimeStampToken;
import org.junit.BeforeClass;
import org.junit.Rule;
import org.junit.Test;

import java.io.File;
import java.io.FileInputStream;
import java.security.cert.X509Certificate;
import java.util.List;

import static org.junit.Assert.assertNotNull;

/**
 * Tests timestamp verifier.
 */
public class TimestampVerifierTest {

    @Rule
    public ExpectedCodedException thrown = ExpectedCodedException.none();

    private static GlobalConfProvider globalConfProvider;

    /**
     * Sets up test data
     */
    @BeforeClass
    public static void setUpBeforeClass() {
        TestSecurityUtil.initSecurity();

        System.setProperty(SystemProperties.CONFIGURATION_PATH,
                "../common-globalconf/src/test/resources/globalconf_good_v2");
        System.setProperty(SystemProperties.CONFIGURATION_ANCHOR_FILE,
                "../common-globalconf/src/test/resources/configuration-anchor1.xml");
<<<<<<< HEAD
        GlobalConf.reload(new TestGlobalConfImpl());
=======
        globalConfProvider = new TestGlobalConfImpl();
>>>>>>> 96bbec00
    }

    /**
     * Tests valid timestamp.
     *
     * @throws Exception if an error occurs
     */
    @Test
    public void validTimestamp() throws Exception {
        TimeStampToken token = getTimestampFromFile("valid");
        byte[] stampedData = getBytesFromFile("stamped-data");
        List<X509Certificate> tspCerts = globalConfProvider.getTspCertificates();
        TimestampVerifier.verify(token, stampedData, tspCerts);
    }

    /**
     * Tests that verification fails if timestamp hashes mismatch.
     *
     * @throws Exception if an error occurs
     */
    @Test
    public void hashMismatch() throws Exception {
        thrown.expectError(ErrorCodes.X_MALFORMED_SIGNATURE);
        TimeStampToken token = getTimestampFromFile("valid");
        byte[] stampedData = getBytesFromFile("stamped-data");
        stampedData[42] = 0x01; // change a byte
        TimestampVerifier.verify(token, stampedData, null);
    }

    /**
     * Tests that verification fails if wrong certificate is used.
     *
     * @throws Exception if an error occurs
     */
    @Test
    public void wrongCertificate() throws Exception {
        thrown.expectError(ErrorCodes.X_INTERNAL_ERROR);
        TimeStampToken token = getTimestampFromFile("valid");
        byte[] stampedData = getBytesFromFile("stamped-data");
        List<X509Certificate> tspCerts =
                globalConfProvider.getOcspResponderCertificates(); // use ocsp certs
        TimestampVerifier.verify(token, stampedData, tspCerts);
    }

    /**
     * Tests that verification fails if timestamp signature is invalid.
     *
     * @throws Exception if an error occurs
     */
    @Test
    public void invalidSignature() throws Exception {
        thrown.expectError(ErrorCodes.X_TIMESTAMP_VALIDATION);
        TimeStampToken token = getTimestampFromFile("invalid-signature");
        byte[] stampedData = getBytesFromFile("stamped-data");
        List<X509Certificate> tspCerts = globalConfProvider.getTspCertificates();
        TimestampVerifier.verify(token, stampedData, tspCerts);
    }

    private static TimeStampToken getTimestampFromFile(String fileName)
            throws Exception {
        byte[] data = getBytesFromFile(fileName);
        TimeStampToken token = new TimeStampToken(ContentInfo.getInstance(
                ASN1Primitive.fromByteArray(data)));
        assertNotNull(token);
        return token;
    }

    private static byte[] getBytesFromFile(String fileName) throws Exception {
        File file = new File("src/test/timestamps/" + fileName);
        try (FileInputStream in = new FileInputStream(file)) {
            return IOUtils.toByteArray(in);
        }
    }
}<|MERGE_RESOLUTION|>--- conflicted
+++ resolved
@@ -29,11 +29,8 @@
 import ee.ria.xroad.common.ExpectedCodedException;
 import ee.ria.xroad.common.SystemProperties;
 import ee.ria.xroad.common.TestSecurityUtil;
-<<<<<<< HEAD
-import ee.ria.xroad.common.conf.globalconf.GlobalConf;
-=======
 import ee.ria.xroad.common.conf.globalconf.GlobalConfProvider;
->>>>>>> 96bbec00
+import ee.ria.xroad.common.conf.globalconf.TestGlobalConfImpl;
 import ee.ria.xroad.common.conf.globalconf.TestGlobalConfImpl;
 
 import org.apache.commons.io.IOUtils;
@@ -72,11 +69,7 @@
                 "../common-globalconf/src/test/resources/globalconf_good_v2");
         System.setProperty(SystemProperties.CONFIGURATION_ANCHOR_FILE,
                 "../common-globalconf/src/test/resources/configuration-anchor1.xml");
-<<<<<<< HEAD
-        GlobalConf.reload(new TestGlobalConfImpl());
-=======
         globalConfProvider = new TestGlobalConfImpl();
->>>>>>> 96bbec00
     }
 
     /**
