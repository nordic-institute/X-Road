/*
 * The MIT License
 *
 * Copyright (c) 2019- Nordic Institute for Interoperability Solutions (NIIS)
 * Copyright (c) 2018 Estonian Information System Authority (RIA),
 * Nordic Institute for Interoperability Solutions (NIIS), Population Register Centre (VRK)
 * Copyright (c) 2015-2017 Estonian Information System Authority (RIA), Population Register Centre (VRK)
 *
 * Permission is hereby granted, free of charge, to any person obtaining a copy
 * of this software and associated documentation files (the "Software"), to deal
 * in the Software without restriction, including without limitation the rights
 * to use, copy, modify, merge, publish, distribute, sublicense, and/or sell
 * copies of the Software, and to permit persons to whom the Software is
 * furnished to do so, subject to the following conditions:
 *
 * The above copyright notice and this permission notice shall be included in
 * all copies or substantial portions of the Software.
 *
 * THE SOFTWARE IS PROVIDED "AS IS", WITHOUT WARRANTY OF ANY KIND, EXPRESS OR
 * IMPLIED, INCLUDING BUT NOT LIMITED TO THE WARRANTIES OF MERCHANTABILITY,
 * FITNESS FOR A PARTICULAR PURPOSE AND NONINFRINGEMENT. IN NO EVENT SHALL THE
 * AUTHORS OR COPYRIGHT HOLDERS BE LIABLE FOR ANY CLAIM, DAMAGES OR OTHER
 * LIABILITY, WHETHER IN AN ACTION OF CONTRACT, TORT OR OTHERWISE, ARISING FROM,
 * OUT OF OR IN CONNECTION WITH THE SOFTWARE OR THE USE OR OTHER DEALINGS IN
 * THE SOFTWARE.
 */
package ee.ria.xroad.common.conf.globalconf;

import ee.ria.xroad.common.conf.globalconf.sharedparameters.v4.DataspaceSettingsType;
import ee.ria.xroad.common.conf.globalconf.sharedparameters.v4.ObjectFactory;
import ee.ria.xroad.common.conf.globalconf.sharedparameters.v4.SharedParametersTypeV4;
import ee.ria.xroad.common.identifier.ClientId;
import ee.ria.xroad.common.identifier.SecurityServerId;

import jakarta.xml.bind.JAXBContext;
import jakarta.xml.bind.JAXBElement;
import jakarta.xml.bind.JAXBException;
import jakarta.xml.bind.Marshaller;
import lombok.extern.slf4j.Slf4j;
import org.assertj.core.api.recursive.comparison.ComparingNormalizedFields;
import org.assertj.core.api.recursive.comparison.RecursiveComparisonConfiguration;
import org.bouncycastle.operator.OperatorCreationException;
import org.junit.jupiter.api.Test;

import java.io.IOException;
import java.io.StringWriter;
import java.math.BigInteger;
import java.util.List;
import java.util.Map;
import java.util.Objects;

import static ee.ria.xroad.common.crypto.identifier.DigestAlgorithm.SHA256;
import static java.nio.charset.StandardCharsets.UTF_8;
import static java.util.Map.entry;
import static org.assertj.core.api.Assertions.assertThat;
import static org.assertj.core.api.Assertions.assertThatNoException;

@Slf4j
class SharedParametersV4ToXmlConverterTest {

    private static final Map<String, String> FIELD_NAME_MAP = Map.ofEntries(
            entry("securityServer", "securityServers"),
            entry("source", "sources"),
            entry("internalVerificationCert", "internalVerificationCerts"),
            entry("externalVerificationCert", "externalVerificationCerts"),
            entry("approvedCA", "approvedCAs"),
            entry("approvedTSA", "approvedTSAs"),
            entry("member", "members"),
            entry("globalGroup", "globalGroups"),
            entry("intermediateCA", "intermediateCas"),
            entry("subsystem", "subsystems"),
            entry("client", "clients"),
            entry("memberClass", "memberClasses"),
            entry("authCertHash", "authCerts"),
            entry("groupMember", "groupMembers"),
            entry("serverAddress", "address")
    );

    @Test
    void shouldConvertAllFields() throws IOException, OperatorCreationException {
        var sharedParameters = getSharedParameters();
        var xmlType = SharedParametersV4ToXmlConverter.INSTANCE.convert(sharedParameters);

        var conf = RecursiveComparisonConfiguration.builder()
                .withIntrospectionStrategy(compareRenamedFields())
                .withIgnoredFields("securityServers.owner",
                        "securityServers.clients",
                        "securityServers.authCerts",
                        "members.id",
                        "members.subsystems.id",
                        "centralService",
                        "dataspacesSettings"
                )
                .withEqualsForFields((a, b) -> new BigInteger(a.toString()).compareTo(new BigInteger(b.toString())) == 0,
                        "globalSettings.ocspFreshnessSeconds")
                .withEqualsForFields((a, b) -> b instanceof SharedParameters.ServerAddress addr && addr.address().equals(a),
                        "securityServers.address")
                .build();

        assertThat(xmlType)
                .hasNoNullFieldsOrPropertiesExcept("centralService")
                .hasFieldOrProperty("dataspacesSettings")
                .usingRecursiveComparison(conf)
                .isEqualTo(sharedParameters);

        assertThat(xmlType)
                .usingRecursiveAssertion()
                .ignoringFields("globalGroup.groupMember.id")
                .allFieldsSatisfy(Objects::nonNull);

        assertIdReferences(xmlType);
        assertThat(xmlType.getSecurityServer().get(0).getAuthCertHash().get(0))
<<<<<<< HEAD
                .isEqualTo(sharedParameters.getSecurityServers().get(0).getAuthCertHashes().get(0).getHash(SHA256_ID));

        List<DataspaceSettingsType.SecurityServers.SecurityServer> dsSupportedServers =
                sharedParameters.getSecurityServers().stream()
                        .filter(s -> s.getServerAddress().isDsSupported())
                        .map(s -> {
                            var ss = new DataspaceSettingsType.SecurityServers.SecurityServer();
                            ss.setServerId(SecurityServerId.Conf.create(s.getOwner(), s.getServerCode()).asEncodedId());
                            ss.setProtocolUrl(s.getServerAddress().dsProtocolUrl());
                            return ss;
                        })
                        .toList();

        assertThat(xmlType.getDataspacesSettings().getSecurityServers().getSecurityServer())
                .usingRecursiveFieldByFieldElementComparator()
                .containsExactlyInAnyOrderElementsOf(dsSupportedServers);
=======
                .isEqualTo(sharedParameters.getSecurityServers().get(0).getAuthCertHashes().get(0).getHash(SHA256));
>>>>>>> 11935850
    }

    @Test
    void shouldBeAbleToMarshall() throws JAXBException {
        var xmlType = SharedParametersV4ToXmlConverter.INSTANCE.convert(getSharedParameters());

        JAXBContext jaxbContext = JAXBContext.newInstance(ObjectFactory.class);
        var writer = new StringWriter();
        var marshaller = jaxbContext.createMarshaller();
        marshaller.setProperty(Marshaller.JAXB_FORMATTED_OUTPUT, Boolean.TRUE);
        var conf = new ObjectFactory().createConf(xmlType);

        assertThatNoException().isThrownBy(() -> marshaller.marshal(conf, writer));

        log.info(writer.toString());
    }

    @Test
    void shouldReturnNullWhenInputIsNull() {
        assertThat(SharedParametersV4ToXmlConverter.INSTANCE.convert((SharedParameters) null)).isNull();
    }

    private static void assertIdReferences(SharedParametersTypeV4 xmlType) {
        var ownerMember = xmlType.getMember().get(0);
        var client = ownerMember.getSubsystem().get(0);

        assertThat(ownerMember).isNotNull();
        assertThat(client).isNotNull();

        assertThat(xmlType.getSecurityServer()).singleElement()
                .satisfies(ss -> {
                    assertThat(ss.getOwner()).isSameAs(ownerMember);
                    assertThat(ss.getClient())
                            .map(JAXBElement::getValue)
                            .singleElement().isSameAs(client);
                });
    }

    private static ComparingNormalizedFields compareRenamedFields() {
        return new ComparingNormalizedFields() {
            @Override
            protected String normalizeFieldName(String fieldName) {
                return FIELD_NAME_MAP.getOrDefault(fieldName, fieldName);
            }
        };
    }

    private static SharedParameters getSharedParameters() {
        return new SharedParameters("INSTANCE", getConfigurationSources(), List.of(getApprovedCA()),
                List.of(new SharedParameters.ApprovedTSA("tsa-name", "tsa-url", "tsa cert".getBytes(UTF_8))),
                getMembers(), List.of(getSecurityServer()), List.of(new SharedParameters.GlobalGroup("group-code",
                "group-description", List.of(subsystemId(memberId(), "SUB1")))),
                new SharedParameters.GlobalSettings(List.of(getMemberClass()), 333));
    }

    private static List<SharedParameters.ConfigurationSource> getConfigurationSources() {
        var configurationSource = new SharedParameters.ConfigurationSource();
        configurationSource.setAddress("cs");
        configurationSource.setInternalVerificationCerts(List.of("internal-conf-singing-cert".getBytes(UTF_8)));
        configurationSource.setExternalVerificationCerts(List.of("external-conf-singing-cert".getBytes(UTF_8)));
        return List.of(configurationSource);
    }

    private static SharedParameters.ApprovedCA getApprovedCA() {
        var approvedCA = new SharedParameters.ApprovedCA();
        approvedCA.setName("approved ca name");
        approvedCA.setAuthenticationOnly(true);
        approvedCA.setTopCA(getCaInfo());
        approvedCA.setCertificateProfileInfo("certificateProfileInfo");
        approvedCA.setIntermediateCas(List.of(getCaInfo()));
        approvedCA.setAcmeServer(new SharedParameters.AcmeServer("http://testca.com/acme", "192.99.88.7", "1", "2"));
        return approvedCA;
    }

    private static SharedParameters.CaInfo getCaInfo() {
        return new SharedParameters.CaInfo("ca-cert".getBytes(UTF_8), List.of(
                new SharedParameters.OcspInfo("ocsp:url", "ocsp-cert".getBytes(UTF_8))));
    }

    private static List<SharedParameters.Member> getMembers() {
        SharedParameters.Member member = new SharedParameters.Member();
        member.setMemberCode("M1");
        member.setMemberClass(getMemberClass());
        member.setName("Member1");
        var clientId = memberId();
        member.setId(clientId);
        member.setSubsystems(List.of(subsystem(clientId, "SUB1")));
        member.setDid("did:web:" + member.getMemberCode());
        return List.of(member);
    }

    private static ClientId.Conf memberId() {
        return ClientId.Conf.create("INSTANCE", "CLASS1", "M1");
    }

    private static SharedParameters.SecurityServer getSecurityServer() {
        var securityServer = new SharedParameters.SecurityServer(new SharedParameters.ServerAddress(
                "security-server-address",
                "ds-protocol-url"));
        securityServer.setOwner(memberId());
        securityServer.setOwnerDid("dsId");

        securityServer.setServerCode("security-server-code");
        securityServer.setClients(List.of(subsystemId(memberId(), "SUB1")));
        securityServer.setAuthCertHashes(List.of(new CertHash("ss-auth-cert".getBytes(UTF_8))));

        return securityServer;
    }

    private static SharedParameters.MemberClass getMemberClass() {
        return new SharedParameters.MemberClass("CLASS1", "member class description");
    }

    private static SharedParameters.Subsystem subsystem(ClientId.Conf clientId, String subsystemCode) {
        return new SharedParameters.Subsystem(subsystemCode, subsystemId(clientId, subsystemCode));
    }

    private static ClientId.Conf subsystemId(ClientId.Conf clientId, String subsystemCode) {
        return ClientId.Conf.create(clientId.getXRoadInstance(),
                clientId.getXRoadInstance(),
                clientId.getMemberCode(),
                subsystemCode);
    }

}<|MERGE_RESOLUTION|>--- conflicted
+++ resolved
@@ -110,8 +110,7 @@
 
         assertIdReferences(xmlType);
         assertThat(xmlType.getSecurityServer().get(0).getAuthCertHash().get(0))
-<<<<<<< HEAD
-                .isEqualTo(sharedParameters.getSecurityServers().get(0).getAuthCertHashes().get(0).getHash(SHA256_ID));
+                .isEqualTo(sharedParameters.getSecurityServers().get(0).getAuthCertHashes().get(0).getHash(SHA256));
 
         List<DataspaceSettingsType.SecurityServers.SecurityServer> dsSupportedServers =
                 sharedParameters.getSecurityServers().stream()
@@ -127,9 +126,6 @@
         assertThat(xmlType.getDataspacesSettings().getSecurityServers().getSecurityServer())
                 .usingRecursiveFieldByFieldElementComparator()
                 .containsExactlyInAnyOrderElementsOf(dsSupportedServers);
-=======
-                .isEqualTo(sharedParameters.getSecurityServers().get(0).getAuthCertHashes().get(0).getHash(SHA256));
->>>>>>> 11935850
     }
 
     @Test
