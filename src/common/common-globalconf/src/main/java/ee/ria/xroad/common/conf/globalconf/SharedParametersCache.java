/*
 * The MIT License
 *
 * Copyright (c) 2019- Nordic Institute for Interoperability Solutions (NIIS)
 * Copyright (c) 2018 Estonian Information System Authority (RIA),
 * Nordic Institute for Interoperability Solutions (NIIS), Population Register Centre (VRK)
 * Copyright (c) 2015-2017 Estonian Information System Authority (RIA), Population Register Centre (VRK)
 *
 * Permission is hereby granted, free of charge, to any person obtaining a copy
 * of this software and associated documentation files (the "Software"), to deal
 * in the Software without restriction, including without limitation the rights
 * to use, copy, modify, merge, publish, distribute, sublicense, and/or sell
 * copies of the Software, and to permit persons to whom the Software is
 * furnished to do so, subject to the following conditions:
 *
 * The above copyright notice and this permission notice shall be included in
 * all copies or substantial portions of the Software.
 *
 * THE SOFTWARE IS PROVIDED "AS IS", WITHOUT WARRANTY OF ANY KIND, EXPRESS OR
 * IMPLIED, INCLUDING BUT NOT LIMITED TO THE WARRANTIES OF MERCHANTABILITY,
 * FITNESS FOR A PARTICULAR PURPOSE AND NONINFRINGEMENT. IN NO EVENT SHALL THE
 * AUTHORS OR COPYRIGHT HOLDERS BE LIABLE FOR ANY CLAIM, DAMAGES OR OTHER
 * LIABILITY, WHETHER IN AN ACTION OF CONTRACT, TORT OR OTHERWISE, ARISING FROM,
 * OUT OF OR IN CONNECTION WITH THE SOFTWARE OR THE USE OR OTHER DEALINGS IN
 * THE SOFTWARE.
 */
package ee.ria.xroad.common.conf.globalconf;

import ee.ria.xroad.common.identifier.ClientId;
import ee.ria.xroad.common.identifier.SecurityServerId;
import ee.ria.xroad.common.util.CryptoUtils;

import lombok.Getter;
import lombok.NonNull;
import lombok.SneakyThrows;
import org.apache.commons.lang3.StringUtils;
import org.bouncycastle.asn1.x500.X500Name;
import org.bouncycastle.cert.X509CertificateHolder;

import java.io.IOException;
import java.security.cert.CertificateEncodingException;
import java.security.cert.X509Certificate;
import java.util.ArrayList;
import java.util.HashMap;
import java.util.HashSet;
import java.util.List;
import java.util.Map;
import java.util.Objects;
import java.util.Set;

<<<<<<< HEAD
import static ee.ria.xroad.common.util.CryptoUtils.encodeBase64;
import static ee.ria.xroad.common.util.CryptoUtils.readCertificate;
=======
import static ee.ria.xroad.common.util.EncoderUtils.encodeBase64;
import static org.apache.commons.lang3.StringUtils.isNotBlank;
>>>>>>> 11935850

@Getter
public class SharedParametersCache {
    private final SharedParameters sharedParameters;

    // Utility maps of existing data to speed up searches, filled at conf initialization
    private final Map<X500Name, X509Certificate> subjectsAndCaCerts = new HashMap<>();
    private final Map<X509Certificate, String> caCertsAndCertProfiles = new HashMap<>();
    private final Map<X509Certificate, SharedParameters.ApprovedCA> caCertsAndApprovedCAData = new HashMap<>();
    private final Map<X509Certificate, List<SharedParameters.OcspInfo>> caCertsAndOcspData = new HashMap<>();
    private final List<X509Certificate> verificationCaCerts = new ArrayList<>();
    private final Map<ClientId, Set<byte[]>> memberAuthCerts = new HashMap<>();
    private final Map<String, SharedParameters.SecurityServer> serverByAuthCert = new HashMap<>();
    private final Map<SecurityServerId, Set<ClientId>> securityServerClients = new HashMap<>();
    private final Set<String> knownAddresses = new HashSet<>();
    private final Map<SecurityServerId, SharedParameters.SecurityServer> securityServersById = new HashMap<>();
    private final Map<ClientId, Set<SharedParameters.SecurityServer>> securityServersByClientId = new HashMap<>();

    public String getInstanceIdentifier() {
        return sharedParameters.getInstanceIdentifier();
    }

    @SneakyThrows
    SharedParametersCache(@NonNull SharedParameters sharedParameters) {
        this.sharedParameters = sharedParameters;

        cacheCaCerts();
        cacheKnownAddresses();
        cacheSecurityServers();
    }


    private void cacheCaCerts() throws CertificateEncodingException, IOException {
        List<X509Certificate> allCaCerts = new ArrayList<>();

        for (SharedParameters.ApprovedCA ca : sharedParameters.getApprovedCAs()) {
            List<SharedParameters.CaInfo> topCAs = List.of(ca.getTopCA());
            List<SharedParameters.CaInfo> intermediateCAs = ca.getIntermediateCas();

            cacheOcspData(topCAs);
            cacheOcspData(intermediateCAs);

            List<X509Certificate> pkiCaCerts = new ArrayList<>();

            pkiCaCerts.addAll(getTopOrIntermediateCaCerts(topCAs));
            pkiCaCerts.addAll(getTopOrIntermediateCaCerts(intermediateCAs));

            Boolean authenticationOnly = ca.getAuthenticationOnly();
            if (authenticationOnly == null || !authenticationOnly) {
                verificationCaCerts.addAll(pkiCaCerts);
            }

            for (X509Certificate pkiCaCert : pkiCaCerts) {
                caCertsAndCertProfiles.put(pkiCaCert, ca.getCertificateProfileInfo());
                caCertsAndApprovedCAData.put(pkiCaCert, ca);
            }
            allCaCerts.addAll(pkiCaCerts);

            for (X509Certificate cert : allCaCerts) {
                X509CertificateHolder certHolder =
                        new X509CertificateHolder(cert.getEncoded());
                subjectsAndCaCerts.put(certHolder.getSubject(), cert);
            }
        }
    }

    private void cacheOcspData(List<SharedParameters.CaInfo> typesUnderCA) {
        for (SharedParameters.CaInfo caInfo : typesUnderCA) {
            X509Certificate cert = CryptoUtils.readCertificate(caInfo.getCert());
            List<SharedParameters.OcspInfo> caOcspTypes = caInfo.getOcsp();
            caCertsAndOcspData.put(cert, caOcspTypes);
        }
    }

    private static List<X509Certificate> getTopOrIntermediateCaCerts(List<SharedParameters.CaInfo> typesUnderCA) {
        return typesUnderCA.stream()
<<<<<<< HEAD
                .map(c -> readCertificate(c.getCert()))
=======
                .map(c -> CryptoUtils.readCertificate(c.getCert()))
>>>>>>> 11935850
                .toList();
    }

    private void cacheKnownAddresses() {
        sharedParameters.getSecurityServers().stream()
                .map(SharedParameters.SecurityServer::getServerAddress)
                .filter(Objects::nonNull)
                .map(SharedParameters.ServerAddress::address)
                .filter(StringUtils::isNotBlank)
                .forEach(knownAddresses::add);
    }

    private void cacheSecurityServers() {
        for (SharedParameters.SecurityServer securityServer : sharedParameters.getSecurityServers()) {
            for (CertHash certHash : securityServer.getAuthCertHashes()) {
                serverByAuthCert.put(encodeBase64(certHash.getHash()), securityServer);
            }

            // Add owner of the security server
            addServerClient(securityServer.getOwner(), securityServer);

            // cache security server information by serverId
            SecurityServerId securityServerId = SecurityServerId.Conf.create(
                    sharedParameters.getInstanceIdentifier(), securityServer.getOwner().getMemberClass(),
                    securityServer.getOwner().getMemberCode(), securityServer.getServerCode()
            );
            securityServersById.put(securityServerId, securityServer);

            securityServer.getClients().forEach(client -> addServerClient(client, securityServer));
        }
    }

    private void addServerClient(ClientId client, SharedParameters.SecurityServer server) {
        // Add the mapping from client to security server address.
        addToMap(securityServersByClientId, client, server);

        // Add the mapping from client to authentication certificate.
        for (CertHash authCert : server.getAuthCertHashes()) {
            addToMap(memberAuthCerts, client, authCert.getHash());
        }

        SecurityServerId securityServerId = SecurityServerId.Conf.create(
                sharedParameters.getInstanceIdentifier(), server.getOwner().getMemberClass(),
                server.getOwner().getMemberCode(), server.getServerCode()
        );

        addToMap(securityServerClients, securityServerId, client);
    }

    private static <K, V> void addToMap(Map<K, Set<V>> map, K key, V value) {
        Set<V> coll = map.computeIfAbsent(key, k -> new HashSet<>());
        coll.add(value);
    }
}<|MERGE_RESOLUTION|>--- conflicted
+++ resolved
@@ -48,13 +48,7 @@
 import java.util.Objects;
 import java.util.Set;
 
-<<<<<<< HEAD
 import static ee.ria.xroad.common.util.CryptoUtils.encodeBase64;
-import static ee.ria.xroad.common.util.CryptoUtils.readCertificate;
-=======
-import static ee.ria.xroad.common.util.EncoderUtils.encodeBase64;
-import static org.apache.commons.lang3.StringUtils.isNotBlank;
->>>>>>> 11935850
 
 @Getter
 public class SharedParametersCache {
@@ -131,11 +125,7 @@
 
     private static List<X509Certificate> getTopOrIntermediateCaCerts(List<SharedParameters.CaInfo> typesUnderCA) {
         return typesUnderCA.stream()
-<<<<<<< HEAD
-                .map(c -> readCertificate(c.getCert()))
-=======
                 .map(c -> CryptoUtils.readCertificate(c.getCert()))
->>>>>>> 11935850
                 .toList();
     }
 
