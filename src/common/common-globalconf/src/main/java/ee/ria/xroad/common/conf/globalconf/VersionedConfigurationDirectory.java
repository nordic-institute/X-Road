/*
 * The MIT License
 * Copyright (c) 2019- Nordic Institute for Interoperability Solutions (NIIS)
 * Copyright (c) 2018 Estonian Information System Authority (RIA),
 * Nordic Institute for Interoperability Solutions (NIIS), Population Register Centre (VRK)
 * Copyright (c) 2015-2017 Estonian Information System Authority (RIA), Population Register Centre (VRK)
 *
 * Permission is hereby granted, free of charge, to any person obtaining a copy
 * of this software and associated documentation files (the "Software"), to deal
 * in the Software without restriction, including without limitation the rights
 * to use, copy, modify, merge, publish, distribute, sublicense, and/or sell
 * copies of the Software, and to permit persons to whom the Software is
 * furnished to do so, subject to the following conditions:
 *
 * The above copyright notice and this permission notice shall be included in
 * all copies or substantial portions of the Software.
 *
 * THE SOFTWARE IS PROVIDED "AS IS", WITHOUT WARRANTY OF ANY KIND, EXPRESS OR
 * IMPLIED, INCLUDING BUT NOT LIMITED TO THE WARRANTIES OF MERCHANTABILITY,
 * FITNESS FOR A PARTICULAR PURPOSE AND NONINFRINGEMENT. IN NO EVENT SHALL THE
 * AUTHORS OR COPYRIGHT HOLDERS BE LIABLE FOR ANY CLAIM, DAMAGES OR OTHER
 * LIABILITY, WHETHER IN AN ACTION OF CONTRACT, TORT OR OTHERWISE, ARISING FROM,
 * OUT OF OR IN CONNECTION WITH THE SOFTWARE OR THE USE OR OTHER DEALINGS IN
 * THE SOFTWARE.
 */
package ee.ria.xroad.common.conf.globalconf;

import ee.ria.xroad.common.CodedException;
import ee.ria.xroad.common.util.TimeUtils;

import lombok.Getter;
import lombok.extern.slf4j.Slf4j;
import org.apache.commons.io.FileUtils;

import javax.annotation.concurrent.Immutable;

import java.io.File;
import java.io.FileInputStream;
import java.io.IOException;
import java.io.InputStream;
import java.nio.charset.StandardCharsets;
import java.nio.file.DirectoryStream;
import java.nio.file.Files;
import java.nio.file.Path;
import java.nio.file.Paths;
import java.time.OffsetDateTime;
import java.util.HashMap;
import java.util.List;
import java.util.Map;
import java.util.Optional;
import java.util.concurrent.ConcurrentHashMap;
import java.util.function.Consumer;
import java.util.function.Predicate;
import java.util.stream.Stream;

import static ee.ria.xroad.common.ErrorCodes.X_INTERNAL_ERROR;
import static ee.ria.xroad.common.SystemProperties.CURRENT_GLOBAL_CONFIGURATION_VERSION;
import static ee.ria.xroad.common.conf.globalconf.ConfigurationUtils.escapeInstanceIdentifier;

/**
 * Class for reading global configuration directory. The directory must have subdirectory per instance identifier.
 * Each subdirectory must contain private and/or shared parameters.
 * <br/> When querying the parameters from this class, the parameters XML is checked for modifications and if the XML has
 * been modified, the parameters are reloaded from the XML.
 *
 */
@Slf4j
@Immutable
public class VersionedConfigurationDirectory implements ConfigurationDirectory {

    @Getter
    private final Path path;

    @Getter
    private final String instanceIdentifier;

    protected final Map<String, PrivateParametersProvider> privateParameters;
    protected final Map<String, SharedParametersProvider> sharedParameters;

    private final ConcurrentHashMap<String, SharedParametersCache> sharedParametersCacheMap = new ConcurrentHashMap<>();

    // ------------------------------------------------------------------------

    /**
     * Constructs new directory from the given path.
     * @param directoryPath the path to the directory.
     * @throws IOException if loading configuration fails
     */
    public VersionedConfigurationDirectory(String directoryPath) throws IOException {
        this.path = Paths.get(directoryPath);

        instanceIdentifier = loadInstanceIdentifier();

        // empty maps as placeholders
        privateParameters = Map.copyOf(loadPrivateParameters(new HashMap<>()));
        sharedParameters = Map.copyOf(loadSharedParameters(new HashMap<>()));
    }

    /**
     * Constructs new directory from the given path using parts from provided base that have not changed.
     * @param directoryPath the path to the directory.
     * @param base existing configuration directory to look for reusable parameter objects
     * @throws IOException if loading configuration fails
     */
    public VersionedConfigurationDirectory(String directoryPath, VersionedConfigurationDirectory base) throws IOException {
        this.path = Paths.get(directoryPath);

        instanceIdentifier = loadInstanceIdentifier();

        privateParameters = Map.copyOf(loadPrivateParameters(base.privateParameters));
        sharedParameters = Map.copyOf(loadSharedParameters(base.sharedParameters));
    }

    /**
     * Reloads private parameters. Only files that are new or have changed, are actually loaded.
     * @throws IOException if an error occurs during reload
     */
    private Map<String, PrivateParametersProvider> loadPrivateParameters(Map<String, PrivateParametersProvider> basePrivateParams)
            throws IOException {
        log.trace("Loading PrivateParameters from {}", path);

        Map<String, PrivateParametersProvider> privateParams = new HashMap<>(basePrivateParams);
        try (DirectoryStream<Path> stream = Files.newDirectoryStream(path, Files::isDirectory)) {
            for (Path instanceDir : stream) {
                log.trace("LoadingPrivateParameters from {}", instanceDir);
                loadPrivateParameters(instanceDir, privateParams);
            }
        }
        return privateParams;
    }

    @SuppressWarnings("checkstyle:MagicNumber")
    private void loadPrivateParameters(Path instanceDir, Map<String, PrivateParametersProvider> basePrivateParams) {
        String instanceId = instanceDir.getFileName().toString();
        Path privateParametersPath = Paths.get(instanceDir.toString(), ConfigurationConstants.FILE_NAME_PRIVATE_PARAMETERS);
        if (Files.exists(privateParametersPath)) {
            try {
                PrivateParametersProvider existingParameters = basePrivateParams.get(instanceId);
                OffsetDateTime fileExpiresOn = getFileExpiresOn(privateParametersPath);
                PrivateParametersProvider parametersToUse;
                if (existingParameters != null && !existingParameters.hasChanged()) {
                    log.trace("PrivateParameters from {} have not changed, reusing", privateParametersPath);
                    parametersToUse = existingParameters.refresh(fileExpiresOn);
                } else {
                    log.trace("Reloading PrivateParameters from {} ", privateParametersPath);
<<<<<<< HEAD
                    parametersToUse = isCurrentVersion(privateParametersPath) || isVersion(privateParametersPath, 3)
                            ? new PrivateParametersV3(privateParametersPath, fileExpiresOn)
                            : new PrivateParametersV2(privateParametersPath, fileExpiresOn);
=======
                    parametersToUse = ParametersProviderFactory.forGlobalConfVersion(getVersion(privateParametersPath))
                            .privateParametersProvider(privateParametersPath, fileExpiresOn);
>>>>>>> adf0c4de
                }
                basePrivateParams.put(instanceId, parametersToUse);
            } catch (Exception e) {
                log.error("Unable to load PrivateParameters from {}", instanceDir, e);
            }
        } else {
            log.trace("Not loading PrivateParameters from {}, file does not exist", privateParametersPath);
        }
    }

    /**
     * Reloads shared parameters. Only files that are new or have changed, are actually loaded.
     * @throws IOException if an error occurs during reload
     */
    private Map<String, SharedParametersProvider> loadSharedParameters(Map<String, SharedParametersProvider> baseSharedParams)
            throws IOException {
        log.trace("Loading SharedParameters from {}", path);

        Map<String, SharedParametersProvider> sharedParams = new HashMap<>(baseSharedParams);
        try (DirectoryStream<Path> stream = Files.newDirectoryStream(path, Files::isDirectory)) {
            for (Path instanceDir : stream) {
                log.trace("Loading SharedParameters from {}", instanceDir);
                loadSharedParameters(instanceDir, sharedParams);
            }
        }
        return sharedParams;
    }

    @SuppressWarnings("checkstyle:MagicNumber")
    private void loadSharedParameters(Path instanceDir, Map<String, SharedParametersProvider> baseSharedParams) {
        String instanceId = instanceDir.getFileName().toString();
        Path sharedParametersPath = Paths.get(instanceDir.toString(),
                ConfigurationConstants.FILE_NAME_SHARED_PARAMETERS);
        if (Files.exists(sharedParametersPath)) {
            try {
                SharedParametersProvider existingParameters = baseSharedParams.get(instanceId);
                OffsetDateTime fileExpiresOn = getFileExpiresOn(sharedParametersPath);
                SharedParametersProvider parametersToUse;
                if (existingParameters != null && !existingParameters.hasChanged()) {
                    log.trace("SharedParameters from {} have not changed, reusing", sharedParametersPath);
                    parametersToUse = existingParameters.refresh(fileExpiresOn);
                } else {
                    log.trace("Reloading SharedParameters from {} ", sharedParametersPath);
<<<<<<< HEAD
                    if (isCurrentVersion(sharedParametersPath)) {
                        parametersToUse = new SharedParametersV4(sharedParametersPath, fileExpiresOn);
                    } else if (isVersion(sharedParametersPath, 3)) {
                        parametersToUse = new SharedParametersV3(sharedParametersPath, fileExpiresOn);
                    } else {
                        parametersToUse = new SharedParametersV2(sharedParametersPath, fileExpiresOn);
                    }
=======
                    parametersToUse = ParametersProviderFactory.forGlobalConfVersion(getVersion(sharedParametersPath))
                            .sharedParametersProvider(sharedParametersPath, fileExpiresOn);
>>>>>>> adf0c4de
                }
                baseSharedParams.put(instanceId, parametersToUse);
            } catch (Exception e) {
                log.error("Unable to load SharedParameters from {}", instanceDir, e);
            }
        } else {
            log.trace("Not loading SharedParameters from {}, file does not exist", sharedParametersPath);
        }
    }

    /**
     * Returns private parameters for a given instance identifier.
     * @param instanceId the instance identifier
     * @return optional of private parameters or {@link Optional#empty()} if no private parameters exist for given instance identifier
     */
    public Optional<PrivateParameters> findPrivate(String instanceId) {
        String safeInstanceId = escapeInstanceIdentifier(instanceId);

        log.trace("findPrivate(instance = {}, directory = {})", instanceId, safeInstanceId);

        PrivateParametersProvider provider = privateParameters.get(safeInstanceId);
        return Optional.ofNullable(provider)
                .map(PrivateParametersProvider::getPrivateParameters);
    }

    /**
     * Returns shared parameters for a given instance identifier.
     * @param instanceId the instance identifier
     * @return optional of shared parameters or {@link Optional#empty()} if no shared parameters exist for given instance identifier
     */
    public Optional<SharedParameters> findShared(String instanceId) {
        String safeInstanceId = escapeInstanceIdentifier(instanceId);

        log.trace("findShared(instance = {}, directory = {})", instanceId, safeInstanceId);

        Predicate<SharedParametersProvider> isMainInstance = params ->
                params.getSharedParameters() != null && instanceIdentifier.equals(params.getSharedParameters().getInstanceIdentifier());
        Predicate<SharedParametersProvider> notExpired = params ->
                params.getExpiresOn().isAfter(TimeUtils.offsetDateTimeNow());

        SharedParametersProvider provider = sharedParameters.get(safeInstanceId);
        return Optional.ofNullable(provider)
                .filter(isMainInstance.or(notExpired))
                .map(SharedParametersProvider::getSharedParameters);
    }

    /**
     * @return all known shared parameters
     */
    public List<SharedParameters> getShared() {
        OffsetDateTime now = TimeUtils.offsetDateTimeNow();
        return sharedParameters.values()
                .stream()
                .filter(p -> p.getSharedParameters() != null
                        && p.getSharedParameters().getInstanceIdentifier().equals(instanceIdentifier) || p.getExpiresOn().isAfter(now)
                )
                .map(SharedParametersProvider::getSharedParameters)
                .toList();
    }

    public boolean isExpired() {
        OffsetDateTime now = TimeUtils.offsetDateTimeNow();
        String safeInstanceId = escapeInstanceIdentifier(instanceIdentifier);

        OffsetDateTime privateExpiresOn = privateParameters.get(safeInstanceId).getExpiresOn();
        if (now.isAfter(privateExpiresOn)) {
            log.warn("Main privateParameters expired at {}", privateExpiresOn);
            return true;
        }
        OffsetDateTime sharedExpiresOn = sharedParameters.get(safeInstanceId).getExpiresOn();
        if (now.isAfter(sharedExpiresOn)) {
            log.warn("Main sharedParameters expired at {}", sharedExpiresOn);
            return true;
        }
        return false;
    }

    public Optional<SharedParametersCache> findSharedParametersCache(String instanceId) {
        return findShared(instanceId).map(this::getSharedParametersCache);
    }

    public List<SharedParametersCache> getSharedParametersCaches() {
        return getShared().stream()
                .map(this::getSharedParametersCache)
                .toList();
    }

    private SharedParametersCache getSharedParametersCache(SharedParameters sharedParams) {
        return sharedParametersCacheMap.computeIfAbsent(sharedParams.getInstanceIdentifier(),
                k -> new SharedParametersCache(sharedParams));
    }

    /**
     * Applies the given function to all files belonging to the configuration directory.
     * @param consumer the function instance that should be applied to
     * @throws IOException if an error occurs
     */
    private synchronized void eachFile(final Consumer<Path> consumer) throws IOException {
        getConfigurationFiles().forEach(consumer);
    }

    protected List<Path> getConfigurationFiles() throws IOException {
        return excludeMetadataAndDirs(Files.walk(path));
    }

    private List<Path> excludeMetadataAndDirs(Stream<Path> stream) {
        return stream.filter(Files::isRegularFile)
                .filter(p -> !p.toString().endsWith(ConfigurationDirectory.FILES))
                .filter(p -> !p.toString().endsWith(ConfigurationDirectory.INSTANCE_IDENTIFIER_FILE))
                .filter(p -> !p.toString().endsWith(ConfigurationDirectory.METADATA_SUFFIX))
                .toList();
    }

    /**
     * Applies the given function to all files belonging to the configuration directory.
     * @param consumer the function instance that should be applied to all files belonging to the
     *         configuration directory.
     * @throws Exception if an error occurs
     */
    public synchronized void eachFile(FileConsumer consumer) throws IOException {
        eachFile(filepath -> {
            try (InputStream is = new FileInputStream(filepath.toFile())) {
                log.trace("Processing '{}'", filepath);

                ConfigurationPartMetadata metadata;

                try {
                    metadata = getMetadata(filepath);
                } catch (IOException e) {
                    log.error("Could not open configuration file '{}' metadata: {}", filepath, e);
                    throw e;
                }

                consumer.consume(metadata, is);
            } catch (RuntimeException e) {
                log.error("Error processing configuration file '{}': {}", filepath, e);

                throw e;
            } catch (Exception e) {
                log.error("Error processing configuration file '{}': {}", filepath, e);

                throw new RuntimeException(e);
            }
        });
    }

    /**
     * Gets the metadata for the given file.
     * @param fileName the file name
     * @return the metadata for the given file or null if metadata file does not exist.
     * @throws Exception if the metadata cannot be loaded
     */
    public static ConfigurationPartMetadata getMetadata(Path fileName) throws IOException {
        File file = new File(fileName.toString() + ConfigurationConstants.FILE_NAME_SUFFIX_METADATA);
        try (InputStream in = new FileInputStream(file)) {
            return ConfigurationPartMetadata.read(in);
        }
    }

    public static boolean isCurrentVersion(Path filePath) {
        return isVersion(filePath, CURRENT_GLOBAL_CONFIGURATION_VERSION);
    }

    public static boolean isVersion(Path filePath, int version) {
        Integer confVersion = getVersion(filePath);
        return confVersion != null && confVersion == version;
    }

    public static Integer getVersion(Path filePath) {
        try {
            String version = getMetadata(filePath).getConfigurationVersion();
            return Integer.parseInt(version);
        } catch (IOException | NumberFormatException e) {
            log.error("Unable to read configuration version", e);
            return null;
        }
    }

    protected static OffsetDateTime getFileExpiresOn(Path filePath) {
        try {
            OffsetDateTime expiresOn = getMetadata(filePath).getExpirationDate();
            return expiresOn != null ? expiresOn : OffsetDateTime.MAX;
        } catch (IOException e) {
            log.error("Unable to read expiration date", e);
            return OffsetDateTime.MAX;
        }
    }

    // ------------------------------------------------------------------------

    private String loadInstanceIdentifier() {
        Path file = Paths.get(path.toString(), INSTANCE_IDENTIFIER_FILE);

        log.trace("Loading instance identifier from {}", file);

        try {
            return FileUtils.readFileToString(file.toFile(), StandardCharsets.UTF_8).trim();
        } catch (Exception e) {
            log.error("Failed to read instance identifier from " + file, e);

            throw new CodedException(X_INTERNAL_ERROR,
                    "Could not read instance identifier of this security server");
        }
    }

}<|MERGE_RESOLUTION|>--- conflicted
+++ resolved
@@ -143,14 +143,8 @@
                     parametersToUse = existingParameters.refresh(fileExpiresOn);
                 } else {
                     log.trace("Reloading PrivateParameters from {} ", privateParametersPath);
-<<<<<<< HEAD
-                    parametersToUse = isCurrentVersion(privateParametersPath) || isVersion(privateParametersPath, 3)
-                            ? new PrivateParametersV3(privateParametersPath, fileExpiresOn)
-                            : new PrivateParametersV2(privateParametersPath, fileExpiresOn);
-=======
                     parametersToUse = ParametersProviderFactory.forGlobalConfVersion(getVersion(privateParametersPath))
                             .privateParametersProvider(privateParametersPath, fileExpiresOn);
->>>>>>> adf0c4de
                 }
                 basePrivateParams.put(instanceId, parametersToUse);
             } catch (Exception e) {
@@ -194,18 +188,8 @@
                     parametersToUse = existingParameters.refresh(fileExpiresOn);
                 } else {
                     log.trace("Reloading SharedParameters from {} ", sharedParametersPath);
-<<<<<<< HEAD
-                    if (isCurrentVersion(sharedParametersPath)) {
-                        parametersToUse = new SharedParametersV4(sharedParametersPath, fileExpiresOn);
-                    } else if (isVersion(sharedParametersPath, 3)) {
-                        parametersToUse = new SharedParametersV3(sharedParametersPath, fileExpiresOn);
-                    } else {
-                        parametersToUse = new SharedParametersV2(sharedParametersPath, fileExpiresOn);
-                    }
-=======
                     parametersToUse = ParametersProviderFactory.forGlobalConfVersion(getVersion(sharedParametersPath))
                             .sharedParametersProvider(sharedParametersPath, fileExpiresOn);
->>>>>>> adf0c4de
                 }
                 baseSharedParams.put(instanceId, parametersToUse);
             } catch (Exception e) {
