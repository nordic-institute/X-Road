/*
 * The MIT License
 * Copyright (c) 2019- Nordic Institute for Interoperability Solutions (NIIS)
 * Copyright (c) 2018 Estonian Information System Authority (RIA),
 * Nordic Institute for Interoperability Solutions (NIIS), Population Register Centre (VRK)
 * Copyright (c) 2015-2017 Estonian Information System Authority (RIA), Population Register Centre (VRK)
 *
 * Permission is hereby granted, free of charge, to any person obtaining a copy
 * of this software and associated documentation files (the "Software"), to deal
 * in the Software without restriction, including without limitation the rights
 * to use, copy, modify, merge, publish, distribute, sublicense, and/or sell
 * copies of the Software, and to permit persons to whom the Software is
 * furnished to do so, subject to the following conditions:
 *
 * The above copyright notice and this permission notice shall be included in
 * all copies or substantial portions of the Software.
 *
 * THE SOFTWARE IS PROVIDED "AS IS", WITHOUT WARRANTY OF ANY KIND, EXPRESS OR
 * IMPLIED, INCLUDING BUT NOT LIMITED TO THE WARRANTIES OF MERCHANTABILITY,
 * FITNESS FOR A PARTICULAR PURPOSE AND NONINFRINGEMENT. IN NO EVENT SHALL THE
 * AUTHORS OR COPYRIGHT HOLDERS BE LIABLE FOR ANY CLAIM, DAMAGES OR OTHER
 * LIABILITY, WHETHER IN AN ACTION OF CONTRACT, TORT OR OTHERWISE, ARISING FROM,
 * OUT OF OR IN CONNECTION WITH THE SOFTWARE OR THE USE OR OTHER DEALINGS IN
 * THE SOFTWARE.
 */
package ee.ria.xroad.common.conf.globalconf;

import ee.ria.xroad.common.cert.CertChain;
import ee.ria.xroad.common.certificateprofile.AuthCertificateProfileInfo;
import ee.ria.xroad.common.certificateprofile.SignCertificateProfileInfo;
import ee.ria.xroad.common.identifier.ClientId;
import ee.ria.xroad.common.identifier.GlobalGroupId;
import ee.ria.xroad.common.identifier.SecurityServerId;

import java.nio.file.Path;
import java.security.cert.CertificateException;
import java.security.cert.X509Certificate;
import java.util.Collection;
import java.util.Collections;
import java.util.List;
import java.util.Set;

/**
 * Implementation of GlobalConfProvider that does nothing but
 * return nulls. You can extend this class and override only the
 * more interesting methods.
 */
public class EmptyGlobalConf implements GlobalConfProvider {

    private static final int DEFAULT_TIMESTAMPING_INTERVAL = 60;
    private static final int DEFAULT_OCSP_FRESHNESS = 3600;

    @Override
    public List<String> getOcspResponderAddresses(X509Certificate org)
            throws Exception {
        return Collections.emptyList();
    }

    @Override
    public List<String> getOcspResponderAddressesForCaCertificate(X509Certificate caCert)
            throws Exception {
        return Collections.emptyList();
    }

    @Override
    public List<X509Certificate> getOcspResponderCertificates() {
        return Collections.emptyList();
    }

    @Override
    public X509Certificate getCaCert(String instanceIdentifier,
                                     X509Certificate orgCert) throws Exception {
        return null;
    }

    @Override
    public List<X509Certificate> getAllCaCerts() {
        return Collections.emptyList();
    }

    @Override
    public List<X509Certificate> getAllCaCerts(String instanceIdentifier) {
        return Collections.emptyList();
    }

    @Override
    public boolean isOcspResponderCert(X509Certificate ca,
                                       X509Certificate ocspCert) {
        return true;
    }

    @Override
    public List<X509Certificate> getTspCertificates()
            throws CertificateException {
        return null;
    }

    @Override
    public List<X509Certificate> getVerificationCaCerts() {
        return null;
    }

    @Override
    public Set<String> getKnownAddresses() {
        return Collections.emptySet();
    }

    @Override
    public boolean isSubjectInGlobalGroup(ClientId subject,
                                          GlobalGroupId group) {
        return false;
    }

    @Override
    public X509Certificate[] getAuthTrustChain() {
        return null;
    }

    @Override
    public Collection<String> getProviderAddress(ClientId serviceProvider) {
        return null;
    }

    @Override
    public String getSecurityServerAddress(SecurityServerId serverId) {
        return null;
    }

    @Override
<<<<<<< HEAD
    public Collection<SharedParameters.SecurityServer> getProviderSecurityServers(ClientId clientId) {
=======
    public ClientId.Conf getSubjectName(SignCertificateProfileInfo.Parameters parameters, X509Certificate cert) throws Exception {
>>>>>>> b1d3b06b
        return null;
    }

    @Override
    public boolean authCertMatchesMember(X509Certificate cert,
                                         ClientId memberId) throws Exception {
        return false;
    }

    @Override
    public Collection<ApprovedCAInfo> getApprovedCAs(String instanceIdentifier) {
        return null;
    }

    @Override
    public String getManagementRequestServiceAddress() {
        return null;
    }

    @Override
    public ClientId getManagementRequestService() {
        return null;
    }

    @Override
    public X509Certificate getCentralServerSslCertificate() {
        return null;
    }

    @Override
    public boolean isSecurityServerClient(ClientId client,
                                          SecurityServerId securityServer) {
        return false;
    }

    @Override
    public boolean existsSecurityServer(SecurityServerId securityServerId) {
        return false;
    }

    @Override
    public CertChain getCertChain(String instanceIdentifier,
                                  X509Certificate subject) throws Exception {
        return null;
    }

    @Override
    public List<MemberInfo> getMembers(String... instanceIdentifier) {
        return Collections.emptyList();
    }

    @Override
    public int getOcspFreshnessSeconds() {
        return DEFAULT_OCSP_FRESHNESS;
    }

    @Override
    public int getTimestampingIntervalSeconds() {
        return DEFAULT_TIMESTAMPING_INTERVAL;
    }

    @Override
    public String getInstanceIdentifier() {
        return null;
    }

    @Override
    public Set<String> getInstanceIdentifiers() {
        return Collections.emptySet();
    }

    @Override
    public List<GlobalGroupInfo> getGlobalGroups(String... instanceIdentifier) {
        return Collections.emptyList();
    }

    @Override
    public String getGlobalGroupDescription(GlobalGroupId globalGroupId) {
        return null;
    }

    @Override
    public Set<String> getMemberClasses(String... instanceIdentifier) {
        return Collections.emptySet();
    }

    @Override
    public String getMemberName(ClientId member) {
        return null;
    }

    @Override
    public List<String> getApprovedTspUrls(String instanceIdentifier) {
        return null;
    }

    @Override
    public List<SharedParameters.ApprovedTSA> getApprovedTsps(String instanceIdentifier) {
        return null;
    }

    @Override
    public String getApprovedTspName(String instanceIdentifier,
                                     String approvedTspUrl) {
        return null;
    }

    @Override
    public SecurityServerId.Conf getServerId(X509Certificate cert) throws Exception {
        return null;
    }

    @Override
    public ClientId getServerOwner(SecurityServerId serverId) {
        return null;
    }

    @Override
    public void reload() {
        // nothing to reload here
    }

    @Override
    public boolean isValid() {
        return true;
    }

    @Override
    public void verifyValidity() {
        // nothing to verify here
    }

    @Override
    public List<SecurityServerId.Conf> getSecurityServers(
            String... instanceIdentifiers) {
        return Collections.emptyList();
    }

    @Override
    public AuthCertificateProfileInfo getAuthCertificateProfileInfo(
            AuthCertificateProfileInfo.Parameters parameters,
            X509Certificate cert) throws Exception {
        return null;
    }

    @Override
    public SignCertificateProfileInfo getSignCertificateProfileInfo(
            SignCertificateProfileInfo.Parameters parametrers,
            X509Certificate cert) throws Exception {
        return null;
    }

    @Override
    public ApprovedCAInfo getApprovedCA(String instanceIdentifier, X509Certificate cert) {
        return null;
    }

    @Override
    public Path getInstanceFile(String fileName) {
        return null;
    }

}<|MERGE_RESOLUTION|>--- conflicted
+++ resolved
@@ -127,11 +127,12 @@
     }
 
     @Override
-<<<<<<< HEAD
+    public ClientId.Conf getSubjectName(SignCertificateProfileInfo.Parameters parameters, X509Certificate cert) throws Exception {
+        return null;
+    }
+
+    @Override
     public Collection<SharedParameters.SecurityServer> getProviderSecurityServers(ClientId clientId) {
-=======
-    public ClientId.Conf getSubjectName(SignCertificateProfileInfo.Parameters parameters, X509Certificate cert) throws Exception {
->>>>>>> b1d3b06b
         return null;
     }
 
