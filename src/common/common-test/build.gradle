--- conflicted
+++ resolved
@@ -3,18 +3,11 @@
 }
 
 dependencies {
-<<<<<<< HEAD
-    implementation project(':common:common-message')
-    implementation project(':common:common-globalconf')
-    implementation project(':common:common-keyconf')
-    implementation project(':common:common-verifier')
-    implementation 'org.antlr:ST4:4.3.4'
-=======
     implementation(project(':common:common-message'))
     implementation(project(':common:common-globalconf'))
+    implementation(project(':common:common-keyconf'))
     implementation(project(':common:common-verifier'))
     implementation(libs.antlrST4)
->>>>>>> cb56a2a9
     // JUnit is needed for ExpectedCodedException
     implementation libs.junit.vintageEngine
 
