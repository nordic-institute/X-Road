<<<<<<< HEAD
# Explicitly defining linux/amd64 ubuntu:22.04 image
FROM ubuntu@sha256:aa772c98400ef833586d1d517d3e8de670f7e712bf581ce6053165081773259d
ENV DEBIAN_FRONTEND=noninteractive
RUN apt-get clean && apt-get -qq update && apt-get -qq upgrade && apt-get install -qq locales && locale-gen en_US.UTF-8
=======
FROM ubuntu:24.04

RUN apt-get clean && apt-get -y update && apt-get install -qq -y locales && locale-gen en_US.UTF-8
>>>>>>> ec0a6acf
ENV LANG en_US.UTF-8
ENV LANGUAGE en_US:en
ENV LC_ALL en_US.UTF-8


RUN apt-get -qq update \
  && apt-get -qq install curl software-properties-common gawk \
  openjdk-21-jdk-headless build-essential git unzip debhelper \
<<<<<<< HEAD
  && apt-get -qq install softhsm opensc \
=======
  && apt-get -qq install softhsm2 opensc\
>>>>>>> ec0a6acf
  && apt-get -qq autoremove \
  && apt-get -qq clean


# Create token
RUN mkdir -p /var/lib/softhsm/tokens/ && \
    softhsm2-util --init-token --slot 0 --label 'x-road-softhsm2' --so-pin 1234 --pin 1234

COPY --chown=root:root files/app.jar /root/app.jar
COPY --chown=root:root files/lib /root/lib

COPY --chown=root:root etc /etc
COPY --chown=root:root var /var

EXPOSE 5558 5560<|MERGE_RESOLUTION|>--- conflicted
+++ resolved
@@ -1,26 +1,16 @@
-<<<<<<< HEAD
-# Explicitly defining linux/amd64 ubuntu:22.04 image
-FROM ubuntu@sha256:aa772c98400ef833586d1d517d3e8de670f7e712bf581ce6053165081773259d
-ENV DEBIAN_FRONTEND=noninteractive
-RUN apt-get clean && apt-get -qq update && apt-get -qq upgrade && apt-get install -qq locales && locale-gen en_US.UTF-8
-=======
 FROM ubuntu:24.04
 
 RUN apt-get clean && apt-get -y update && apt-get install -qq -y locales && locale-gen en_US.UTF-8
->>>>>>> ec0a6acf
 ENV LANG en_US.UTF-8
 ENV LANGUAGE en_US:en
 ENV LC_ALL en_US.UTF-8
 
+ENV DEBIAN_FRONTEND=noninteractive
 
 RUN apt-get -qq update \
   && apt-get -qq install curl software-properties-common gawk \
   openjdk-21-jdk-headless build-essential git unzip debhelper \
-<<<<<<< HEAD
-  && apt-get -qq install softhsm opensc \
-=======
   && apt-get -qq install softhsm2 opensc\
->>>>>>> ec0a6acf
   && apt-get -qq autoremove \
   && apt-get -qq clean
 
