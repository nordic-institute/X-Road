plugins {
    id 'java-library'
    alias(libs.plugins.protobuf)
}

sourceSets {
    main {
        java.srcDirs = [
            'src/main/java'
            , 'build/generated-sources'
            , 'build/generated/source/proto/main/grpc'
            , 'build/generated/source/proto/main/java']
    }
}

dependencies {
<<<<<<< HEAD
    implementation project(':common:common-domain')
    implementation "org.slf4j:slf4j-api:$slf4jVersion"
=======
    implementation (project(':common:common-core'))
    implementation (libs.slf4j.api)
>>>>>>> cb56a2a9

    api (libs.grpc.protobuf)
    api (libs.grpc.stub)
    api (libs.grpc.nettyShaded)
    api (libs.protobuf.javaUtil)
    api (libs.jakarta.annotationApi)
}

protobuf {
    protoc { artifact = libs.protobuf.protoc.get().toString() }
    plugins {
        grpc { artifact = libs.grpc.protocGenGrpcJava.get().toString() }
    }
    generateProtoTasks {
        all()*.plugins { grpc {} }
    }
}

compileJava.dependsOn generateProto<|MERGE_RESOLUTION|>--- conflicted
+++ resolved
@@ -14,13 +14,8 @@
 }
 
 dependencies {
-<<<<<<< HEAD
-    implementation project(':common:common-domain')
-    implementation "org.slf4j:slf4j-api:$slf4jVersion"
-=======
-    implementation (project(':common:common-core'))
+    implementation (project(':common:common-domain'))
     implementation (libs.slf4j.api)
->>>>>>> cb56a2a9
 
     api (libs.grpc.protobuf)
     api (libs.grpc.stub)
