--- conflicted
+++ resolved
@@ -26,12 +26,6 @@
  */
 package org.niis.xroad.common.rpc.server;
 
-<<<<<<< HEAD
-import ee.ria.xroad.common.util.StartStop;
-=======
-import ee.ria.xroad.common.SystemProperties;
->>>>>>> 5995a48f
-
 import io.grpc.Server;
 import io.grpc.ServerBuilder;
 import io.grpc.ServerCredentials;
@@ -42,12 +36,9 @@
 import lombok.extern.slf4j.Slf4j;
 import org.niis.xroad.common.rpc.InsecureRpcCredentialsConfigurer;
 import org.niis.xroad.common.rpc.RpcCredentialsConfigurer;
-<<<<<<< HEAD
 import org.niis.xroad.common.rpc.RpcCredentialsProvider;
-=======
 import org.springframework.beans.factory.DisposableBean;
 import org.springframework.beans.factory.InitializingBean;
->>>>>>> 5995a48f
 
 import java.io.IOException;
 import java.net.InetSocketAddress;
@@ -96,18 +87,8 @@
         }
     }
 
-<<<<<<< HEAD
-    @Override
-    public void join() throws InterruptedException {
-        //NO-OP
-    }
-
-
     public static RpcServer newServer(String host, int port, RpcCredentialsProvider credentialsProvider,
                                       Consumer<ServerBuilder<?>> configFunc)
-=======
-    public static RpcServer newServer(String host, int port, Consumer<ServerBuilder<?>> configFunc)
->>>>>>> 5995a48f
             throws UnrecoverableKeyException, NoSuchAlgorithmException, KeyStoreException {
         var serverCredentials = credentialsProvider.isTlsEnabled()
                 ? RpcCredentialsConfigurer.createServerCredentials(credentialsProvider)
