--- conflicted
+++ resolved
@@ -7,12 +7,7 @@
     implementation project(':common-verifier')
     implementation 'org.antlr:ST4:4.0.7'
     // JUnit is needed for ExpectedCodedException
-<<<<<<< HEAD
-    implementation 'junit:junit:4.13.2'
-=======
     implementation "junit:junit:$junitVersion"
-    implementation 'com.google.code.gson:gson:2.8.6'
->>>>>>> fdea1568
     api "org.mockito:mockito-core:$mockitoVersion"
 }
 
