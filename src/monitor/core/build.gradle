plugins {
    id("xroad.java-conventions")
    alias(libs.plugins.jandex)
}

dependencies {
    implementation(platform(libs.quarkus.bom))

    implementation project(':common:common-core')
    implementation project(':common:common-domain')
<<<<<<< HEAD
    implementation project(':common:common-verifier')
    implementation(project(':proxy:proxy-rpc-client'))
    implementation project(':monitor-common')
    implementation project(':signer-protocol')
    implementation project(':serverconf')

    implementation libs.quarkus.scheduler
=======
    implementation project(':lib:globalconf-spring')
    implementation project(':lib:serverconf-spring')
    implementation project(':monitor-common')
    implementation project(':signer-protocol')
    implementation('org.springframework:spring-context-support')
>>>>>>> af7e3545

    implementation libs.slf4j.api
    implementation libs.bundles.metrics

    testImplementation project(':common:common-test')
    testImplementation libs.mockito.core
}

jar {
    archiveBaseName = 'monitor-core'
}

test {
    useJUnitPlatform()
}

tasks.named('checkstyleMain').configure {
    dependsOn('jandex')
}<|MERGE_RESOLUTION|>--- conflicted
+++ resolved
@@ -8,21 +8,14 @@
 
     implementation project(':common:common-core')
     implementation project(':common:common-domain')
-<<<<<<< HEAD
-    implementation project(':common:common-verifier')
+    implementation project(':lib:globalconf-spring')
+    implementation project(':lib:serverconf-spring')
     implementation(project(':proxy:proxy-rpc-client'))
     implementation project(':monitor-common')
     implementation project(':signer-protocol')
-    implementation project(':serverconf')
+
 
     implementation libs.quarkus.scheduler
-=======
-    implementation project(':lib:globalconf-spring')
-    implementation project(':lib:serverconf-spring')
-    implementation project(':monitor-common')
-    implementation project(':signer-protocol')
-    implementation('org.springframework:spring-context-support')
->>>>>>> af7e3545
 
     implementation libs.slf4j.api
     implementation libs.bundles.metrics
