--- conflicted
+++ resolved
@@ -1,10 +1,6 @@
 plugins {
-<<<<<<< HEAD
-    id 'java-library'
+    id("xroad.java-conventions")
     alias(libs.plugins.jandex)
-=======
-    id("xroad.java-conventions")
->>>>>>> 49428c7e
 }
 
 dependencies {
