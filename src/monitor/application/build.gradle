plugins {
<<<<<<< HEAD
    alias(libs.plugins.quarkus)
=======
    id("xroad.java-conventions")
    alias(libs.plugins.springBoot)
>>>>>>> 49428c7e
}

dependencies {
    implementation(platform(libs.quarkus.bom))

    implementation project(':common:common-quarkus-bootstrap')
    implementation project(':monitor:core')

    testImplementation(libs.quarkus.junit5)
}

jar.enabled = false<|MERGE_RESOLUTION|>--- conflicted
+++ resolved
@@ -1,10 +1,6 @@
 plugins {
-<<<<<<< HEAD
+    id("xroad.java-conventions")
     alias(libs.plugins.quarkus)
-=======
-    id("xroad.java-conventions")
-    alias(libs.plugins.springBoot)
->>>>>>> 49428c7e
 }
 
 dependencies {
