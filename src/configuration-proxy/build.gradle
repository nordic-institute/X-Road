<<<<<<< HEAD
tasks.withType(Jar).configureEach {
    enabled = false
=======
plugins {
    id("xroad.java-conventions")
    id("xroad.java-exec-conventions")
    alias(libs.plugins.shadow)
>>>>>>> 848a47ee
}

archUnit {
    skip = true
}<|MERGE_RESOLUTION|>--- conflicted
+++ resolved
@@ -1,14 +1,3 @@
-<<<<<<< HEAD
-tasks.withType(Jar).configureEach {
-    enabled = false
-=======
 plugins {
-    id("xroad.java-conventions")
-    id("xroad.java-exec-conventions")
-    alias(libs.plugins.shadow)
->>>>>>> 848a47ee
-}
-
-archUnit {
-    skip = true
+    id("xroad.submodule-conventions")
 }