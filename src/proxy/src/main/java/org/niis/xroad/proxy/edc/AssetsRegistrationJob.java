/*
 * The MIT License
 *
 * Copyright (c) 2019- Nordic Institute for Interoperability Solutions (NIIS)
 * Copyright (c) 2018 Estonian Information System Authority (RIA),
 * Nordic Institute for Interoperability Solutions (NIIS), Population Register Centre (VRK)
 * Copyright (c) 2015-2017 Estonian Information System Authority (RIA), Population Register Centre (VRK)
 *
 * Permission is hereby granted, free of charge, to any person obtaining a copy
 * of this software and associated documentation files (the "Software"), to deal
 * in the Software without restriction, including without limitation the rights
 * to use, copy, modify, merge, publish, distribute, sublicense, and/or sell
 * copies of the Software, and to permit persons to whom the Software is
 * furnished to do so, subject to the following conditions:
 *
 * The above copyright notice and this permission notice shall be included in
 * all copies or substantial portions of the Software.
 *
 * THE SOFTWARE IS PROVIDED "AS IS", WITHOUT WARRANTY OF ANY KIND, EXPRESS OR
 * IMPLIED, INCLUDING BUT NOT LIMITED TO THE WARRANTIES OF MERCHANTABILITY,
 * FITNESS FOR A PARTICULAR PURPOSE AND NONINFRINGEMENT. IN NO EVENT SHALL THE
 * AUTHORS OR COPYRIGHT HOLDERS BE LIABLE FOR ANY CLAIM, DAMAGES OR OTHER
 * LIABILITY, WHETHER IN AN ACTION OF CONTRACT, TORT OR OTHERWISE, ARISING FROM,
 * OUT OF OR IN CONNECTION WITH THE SOFTWARE OR THE USE OR OTHER DEALINGS IN
 * THE SOFTWARE.
 */

package org.niis.xroad.proxy.edc;

import ee.ria.xroad.common.SystemProperties;
import ee.ria.xroad.common.conf.globalconf.GlobalConf;
import ee.ria.xroad.common.conf.serverconf.ServerConf;
import ee.ria.xroad.common.identifier.ClientId;
import ee.ria.xroad.common.identifier.GlobalGroupId;
import ee.ria.xroad.common.identifier.LocalGroupId;
import ee.ria.xroad.common.identifier.ServiceId;
import ee.ria.xroad.common.identifier.XRoadId;

import com.fasterxml.jackson.databind.ObjectMapper;
import feign.FeignException;
import jakarta.annotation.PostConstruct;
import jakarta.json.Json;
import jakarta.json.JsonObject;
import jakarta.ws.rs.core.MediaType;
import lombok.SneakyThrows;
import lombok.extern.slf4j.Slf4j;
<<<<<<< HEAD
import org.eclipse.edc.connector.api.management.asset.v3.AssetApi;
import org.eclipse.edc.connector.api.management.configuration.transform.ManagementApiTypeTransformerRegistryImpl;
import org.eclipse.edc.connector.api.management.contractdefinition.ContractDefinitionApi;
import org.eclipse.edc.connector.api.management.policy.PolicyDefinitionApi;
import org.eclipse.edc.connector.api.management.policy.transform.JsonObjectFromPolicyDefinitionTransformer;
import org.eclipse.edc.connector.api.management.policy.transform.JsonObjectToPolicyDefinitionTransformer;
import org.eclipse.edc.connector.contract.spi.types.offer.ContractDefinition;
import org.eclipse.edc.connector.dataplane.selector.api.v2.DataplaneSelectorApi;
import org.eclipse.edc.connector.dataplane.selector.spi.instance.DataPlaneInstance;
import org.eclipse.edc.connector.policy.spi.PolicyDefinition;
import org.eclipse.edc.core.transform.TransformerContextImpl;
import org.eclipse.edc.core.transform.TypeTransformerRegistryImpl;
import org.eclipse.edc.core.transform.transformer.from.JsonObjectFromCriterionTransformer;
import org.eclipse.edc.core.transform.transformer.from.JsonObjectFromPolicyTransformer;
import org.eclipse.edc.core.transform.transformer.from.JsonObjectFromQuerySpecTransformer;
import org.eclipse.edc.core.transform.transformer.to.JsonObjectToPolicyTransformer;
import org.eclipse.edc.core.transform.transformer.to.JsonObjectToQuerySpecTransformer;
import org.eclipse.edc.core.transform.transformer.to.JsonValueToGenericTypeTransformer;
import org.eclipse.edc.jsonld.util.JacksonJsonLd;
import org.eclipse.edc.policy.model.Action;
import org.eclipse.edc.policy.model.AndConstraint;
import org.eclipse.edc.policy.model.AtomicConstraint;
import org.eclipse.edc.policy.model.LiteralExpression;
import org.eclipse.edc.policy.model.Operator;
import org.eclipse.edc.policy.model.Permission;
import org.eclipse.edc.policy.model.Policy;
import org.eclipse.edc.policy.model.PolicyType;
import org.eclipse.edc.spi.query.Criterion;
import org.eclipse.edc.spi.query.QuerySpec;
import org.eclipse.edc.spi.types.domain.asset.Asset;
import org.eclipse.edc.transform.spi.TransformerContext;
import org.eclipse.edc.transform.spi.TypeTransformerRegistry;
=======
import org.eclipse.edc.connector.controlplane.api.management.asset.v3.AssetApi;
import org.eclipse.edc.connector.controlplane.api.management.contractdefinition.ContractDefinitionApi;
import org.eclipse.edc.connector.controlplane.api.management.policy.PolicyDefinitionApi;
import org.eclipse.edc.connector.controlplane.asset.spi.domain.Asset;
import org.eclipse.edc.connector.dataplane.selector.api.v2.DataplaneSelectorApi;
import org.eclipse.edc.connector.dataplane.selector.spi.instance.DataPlaneInstance;
>>>>>>> a883ec65
import org.niis.xroad.proxy.configuration.ProxyEdcConfig;
import org.springframework.context.annotation.Conditional;
import org.springframework.scheduling.annotation.Scheduled;
import org.springframework.stereotype.Component;

import java.util.HashSet;
import java.util.Map;
import java.util.Optional;
<<<<<<< HEAD
import java.util.Set;
import java.util.function.Predicate;
=======
import java.util.concurrent.Executors;
import java.util.concurrent.ScheduledExecutorService;
>>>>>>> a883ec65

import static jakarta.json.Json.createArrayBuilder;
import static jakarta.json.Json.createObjectBuilder;
import static java.util.concurrent.TimeUnit.SECONDS;
<<<<<<< HEAD
=======
import static org.eclipse.edc.connector.controlplane.asset.spi.domain.Asset.EDC_ASSET_DATA_ADDRESS;
import static org.eclipse.edc.connector.controlplane.asset.spi.domain.Asset.EDC_ASSET_PROPERTIES;
import static org.eclipse.edc.connector.controlplane.asset.spi.domain.Asset.EDC_ASSET_TYPE;
import static org.eclipse.edc.connector.controlplane.asset.spi.domain.Asset.PROPERTY_CONTENT_TYPE;
import static org.eclipse.edc.connector.controlplane.asset.spi.domain.Asset.PROPERTY_NAME;
import static org.eclipse.edc.connector.controlplane.contract.spi.types.offer.ContractDefinition.CONTRACT_DEFINITION_ACCESSPOLICY_ID;
import static org.eclipse.edc.connector.controlplane.contract.spi.types.offer.ContractDefinition.CONTRACT_DEFINITION_ASSETS_SELECTOR;
import static org.eclipse.edc.connector.controlplane.contract.spi.types.offer.ContractDefinition.CONTRACT_DEFINITION_CONTRACTPOLICY_ID;
import static org.eclipse.edc.connector.controlplane.policy.spi.PolicyDefinition.EDC_POLICY_DEFINITION_POLICY;
import static org.eclipse.edc.connector.controlplane.policy.spi.PolicyDefinition.EDC_POLICY_DEFINITION_TYPE;
import static org.eclipse.edc.connector.dataplane.selector.spi.instance.DataPlaneInstance.ALLOWED_DEST_TYPES;
import static org.eclipse.edc.connector.dataplane.selector.spi.instance.DataPlaneInstance.ALLOWED_SOURCE_TYPES;
import static org.eclipse.edc.connector.dataplane.selector.spi.instance.DataPlaneInstance.DATAPLANE_INSTANCE_TYPE;
>>>>>>> a883ec65
import static org.eclipse.edc.jsonld.spi.JsonLdKeywords.CONTEXT;
import static org.eclipse.edc.jsonld.spi.JsonLdKeywords.ID;
import static org.eclipse.edc.jsonld.spi.JsonLdKeywords.TYPE;
import static org.eclipse.edc.jsonld.spi.JsonLdKeywords.VOCAB;
<<<<<<< HEAD
import static org.eclipse.edc.spi.CoreConstants.EDC_NAMESPACE;
import static org.eclipse.edc.spi.query.Criterion.criterion;

=======
import static org.eclipse.edc.jsonld.spi.PropertyAndTypeNames.ODRL_POLICY_TYPE_SET;
import static org.eclipse.edc.spi.constants.CoreConstants.EDC_NAMESPACE;
import static org.eclipse.edc.spi.query.Criterion.CRITERION_OPERAND_LEFT;
import static org.eclipse.edc.spi.query.Criterion.CRITERION_OPERAND_RIGHT;
import static org.eclipse.edc.spi.query.Criterion.CRITERION_OPERATOR;

@RequiredArgsConstructor
>>>>>>> a883ec65
@Component
@Conditional(ProxyEdcConfig.DataspacesEnabledCondition.class)
@Slf4j
@SuppressWarnings("checkstyle:MagicNumber")
public class AssetsRegistrationJob {
    private static final int FIVE_MINUTES = 5 * 60;

    private static final String XROAD_NAMESPACE = "https://x-road.eu/v0.1/ns/";
    private static final String XROAD_JOB_MANAGED_PROPERTY = XROAD_NAMESPACE + "xroadJobManaged";

    private static final String XROAD_CLIENT_ID_CONSTRAINT = "xroad:clientId";
    private static final String XROAD_DATAPATH_CONSTRAINT = "xroad:datapath";
    private static final String XROAD_GLOBALGROUP_CONSTRAINT = "xroad:globalGroupMember";

    private final DataplaneSelectorApi dataplaneSelectorApi;
    private final AssetApi assetApi;
    private final PolicyDefinitionApi policyDefinitionApi;
    private final ContractDefinitionApi contractDefinitionApi;
<<<<<<< HEAD
    private final TransformerContext context;
    private final ObjectMapper objectMapper = new ObjectMapper();
=======
    private final ScheduledExecutorService scheduler = Executors.newSingleThreadScheduledExecutor();
>>>>>>> a883ec65

    private final String providerDataplaneId = "http-provider-dataplane";

    public AssetsRegistrationJob(DataplaneSelectorApi dataplaneSelectorApi, AssetApi assetApi,
                                 PolicyDefinitionApi policyDefinitionApi, ContractDefinitionApi contractDefinitionApi) {
        this.dataplaneSelectorApi = dataplaneSelectorApi;
        this.assetApi = assetApi;
        this.policyDefinitionApi = policyDefinitionApi;
        this.contractDefinitionApi = contractDefinitionApi;
        this.context = new TransformerContextImpl(registerTransformers());
    }

    private TypeTransformerRegistry registerTransformers() {
        var jsonLdObjectMapper = JacksonJsonLd.createObjectMapper();
        var registry = new ManagementApiTypeTransformerRegistryImpl(new TypeTransformerRegistryImpl());
        var jsonBuilderFactory = Json.createBuilderFactory(Map.of());

        registry.register(new JsonValueToGenericTypeTransformer(jsonLdObjectMapper));

        registry.register(new JsonObjectToPolicyTransformer());
        registry.register(new JsonObjectFromPolicyTransformer(jsonBuilderFactory));

        registry.register(new JsonObjectToPolicyDefinitionTransformer());
        registry.register(new JsonObjectFromPolicyDefinitionTransformer(jsonBuilderFactory, JacksonJsonLd.createObjectMapper()));

        registry.register(new JsonObjectToQuerySpecTransformer());
        registry.register(new JsonObjectFromQuerySpecTransformer(jsonBuilderFactory));

        registry.register(new JsonObjectFromQuerySpecTransformer(jsonBuilderFactory));
        registry.register(new JsonObjectFromCriterionTransformer(jsonBuilderFactory, jsonLdObjectMapper));

        return registry;
    }

    @PostConstruct
    @SuppressWarnings("checkstyle:MagicNumber")
    public void onInit() {
        //TODO disabled for now. Initialized by hurl
        //scheduler.schedule(this::registerDataPlane, 5, SECONDS);
    }

    public void registerDataPlane() {
<<<<<<< HEAD
        log.info("Creating dataplane");
        // creates or updates the dataplane
        dataplaneSelectorApi.addEntry(createObjectBuilder()
                .add(CONTEXT, createObjectBuilder().add(VOCAB, EDC_NAMESPACE))
                .add(TYPE, DataPlaneInstance.DATAPLANE_INSTANCE_TYPE)
                .add(ID, providerDataplaneId)

                .add(DataPlaneInstance.URL, "http://%s:%s/control/transfer"
                        .formatted(GlobalConf.getSecurityServerAddress(ServerConf.getIdentifier()),
                                SystemProperties.dataspacesControlListenPort()))
                .add(DataPlaneInstance.ALLOWED_SOURCE_TYPES, createArrayBuilder()
                        .add("HttpData")
                        .build())
                .add(DataPlaneInstance.ALLOWED_DEST_TYPES, createArrayBuilder()
                        .add("HttpData")
                        .add("HttpProxy")
                        .build())
                .add(DataPlaneInstance.PROPERTIES, createObjectBuilder()
                        .add("https://w3id.org/edc/v0.0.1/ns/publicApiUrl", "http://%s:%s/xroad/public/"
                                .formatted(GlobalConf.getSecurityServerAddress(ServerConf.getIdentifier()),
                                        SystemProperties.dataspacesPublicListenPort()))
                        .build())
                .build()
        );
=======
        // todo: recheck
        try {
            log.info("Creating dataplane");
            dataplaneSelectorApi.addDataPlaneInstance(createObjectBuilder()
                    .add(CONTEXT, createObjectBuilder().add(VOCAB, EDC_NAMESPACE))
                    .add(TYPE, DATAPLANE_INSTANCE_TYPE)
                    .add(ID, providerDataplaneId)

                    .add(DataPlaneInstance.URL, "%s://%s:%s/control/transfer"
                            .formatted(SystemProperties.isSslEnabled() ? "https" : "http",
                                    GlobalConf.getSecurityServerAddress(ServerConf.getIdentifier()),
                                    SystemProperties.dataspacesControlListenPort()))
                    .add(ALLOWED_SOURCE_TYPES, createArrayBuilder()
                            .add("HttpData")
                            .build())
                    .add(ALLOWED_DEST_TYPES, createArrayBuilder()
                            .add("HttpData")
                            .add("HttpProxy")
                            .build())
                    .add(DataPlaneInstance.PROPERTIES, createObjectBuilder()
                            .add("https://w3id.org/edc/v0.0.1/ns/publicApiUrl", "%s://%s:%s/xroad/public/"
                                    .formatted(SystemProperties.isSslEnabled() ? "https" : "http",
                                            GlobalConf.getSecurityServerAddress(ServerConf.getIdentifier()),
                                            SystemProperties.dataspacesPublicListenPort()))
                            .build())
                    .build()
            );
        } catch (Exception e) {
            log.error("Failed to create dataplane and its assets", e);
        }
>>>>>>> a883ec65
    }

    @Scheduled(initialDelay = FIVE_MINUTES, fixedDelay = FIVE_MINUTES, timeUnit = SECONDS) //every 5 minutes;
    public void registerAssets() throws Exception {
        final JobContext jobContext = fetchAllJobManagedIds();
        process(jobContext);
        deleteNotRelevantObjects(jobContext);
    }

<<<<<<< HEAD

    private JobContext fetchAllJobManagedIds() {
        JobContext jobContext = new JobContext();
        Criterion criterion = criterion("privateProperties.'%s'".formatted(XROAD_JOB_MANAGED_PROPERTY),
                "=",
                Boolean.TRUE.toString());

        assetApi.requestAssets(toJsonObject(QuerySpec.Builder.newInstance()
                        .filter(criterion)
                        .build()))
                .stream()
                .map(x -> (JsonObject) x)
                .map(x -> x.getString(ID))
                .forEach(jobContext.assetIds::add);

        // query policy and contract definitions by property filter is not supported in EDC, using filter.
        Predicate<JsonObject> xRoadManagedObjectFilter = jsonObject -> {
            try {
                return Boolean.TRUE.toString().equals(
                        jsonObject.get("privateProperties").asJsonObject().getString(XROAD_JOB_MANAGED_PROPERTY));
            } catch (Exception e) {
                return false;
            }
        };

        policyDefinitionApi.queryPolicyDefinitions(toJsonObject(QuerySpec.Builder.newInstance()
                        // .filter(criterion)  // todo: edc: Querying Map types is not yet supported
                        .build()))
                .stream()
                .map(x -> (JsonObject) x)
                .filter(xRoadManagedObjectFilter)
                .map(x -> x.getString(ID))
                .forEach(jobContext.policyDefinitionIds::add);

        contractDefinitionApi.queryAllContractDefinitions(toJsonObject(QuerySpec.Builder.newInstance()
                        // .filter(criterion) // todo: edc: Querying Map types is not yet supported
                        .build()))
                .stream()
                .map(x -> (JsonObject) x)
                .filter(xRoadManagedObjectFilter)
                .map(x -> x.getString(ID))
                .forEach(jobContext.contractDefinitionIds::add);

        return jobContext;
=======
    private void createAllowAllPolicy() {
        // todo: all allowed policy for poc
        try {
            policyDefinitionApi.getPolicyDefinition(allAllowedPolicyId);
            log.info("Policy definition {} exists.", allAllowedPolicyId);
        } catch (FeignException.NotFound notFound) {
            // policy does not exist, create new
            log.info("Creating new policy definition {}", allAllowedPolicyId);
            var createPolicyDefitinionResponse = policyDefinitionApi.createPolicyDefinition(createObjectBuilder()
                    .add(CONTEXT, createObjectBuilder().add(VOCAB, EDC_NAMESPACE))
                    .add(TYPE, EDC_POLICY_DEFINITION_TYPE)
                    .add(ID, allAllowedPolicyId)
                    .add(EDC_POLICY_DEFINITION_POLICY, createArrayBuilder()
                            .add(createObjectBuilder().add(TYPE, createArrayBuilder().add(ODRL_POLICY_TYPE_SET))))
                    .build());
            log.info("Policy definition {} created. Api response: {}", allAllowedPolicyId, createPolicyDefitinionResponse);
        }
>>>>>>> a883ec65
    }

    private void deleteNotRelevantObjects(JobContext jobContext) {
        jobContext.assetIds.forEach(assetId -> {
            try {
                assetApi.removeAsset(assetId);
            } catch (Exception e) {
                log.info("Error deleting asset [{}]", assetId, e);
            }
        });

        jobContext.policyDefinitionIds.forEach(policyId -> {
            try {
                policyDefinitionApi.deletePolicyDefinition(policyId);
            } catch (Exception e) {
                log.info("Error deleting policy definition [{}]", policyId, e);
            }
        });

        jobContext.contractDefinitionIds.forEach(contractId -> {
            try {
                contractDefinitionApi.deleteContractDefinition(contractId);
            } catch (Exception e) {
                log.info("Error deleting contract definition [{}]", contractId, e);
            }
        });

    }

    private void process(JobContext jobContext) throws Exception {
        log.info("Processing services");
        for (ClientId.Conf member : ServerConf.getMembers()) {
            for (ServiceId.Conf service : ServerConf.getAllServices(member)) {
<<<<<<< HEAD
                if (ServerConf.getDisabledNotice(service) == null) {
                    // service not disabled
                    String assetId = service.asEncodedId();
                    log.info("Processing service {}", assetId);
                    createOrUpdateAsset(service, assetId, jobContext);
                    createPolicyAndContractDefinition(service, assetId, member, jobContext);
                }
=======
                String assetId = service.asEncodedId();
                log.info("Processing service {}", assetId);
                createOrUpdateAsset(service, assetId);
                createContractDefinitionForAsset(assetId);
>>>>>>> a883ec65
            }
        }
    }

    private void createPolicyAndContractDefinition(ServiceId.Conf service, String assetId, ClientId.Conf member, JobContext jobContext) {
        Map<XRoadId, Set<String>> allowedClients = ServerConf.getAllowedClients(member, service.getServiceCode());

        for (XRoadId subjectId : allowedClients.keySet()) {
            Set<String> endpointPatterns = allowedClients.get(subjectId);
            if (!endpointPatterns.isEmpty()) {
                AtomicConstraint clientConstraint;
                if (subjectId instanceof GlobalGroupId) {
                    clientConstraint = AtomicConstraint.Builder.newInstance()
                            .leftExpression(new LiteralExpression(XROAD_GLOBALGROUP_CONSTRAINT))
                            .operator(Operator.EQ)
                            .rightExpression(new LiteralExpression(subjectId.asEncodedId()))
                            .build();
                } else if (subjectId instanceof LocalGroupId) {
                    // todo: implement. not yet supported.
                    continue;
                } else {
                    // single client id
                    clientConstraint = AtomicConstraint.Builder.newInstance()
                            .leftExpression(new LiteralExpression(XROAD_CLIENT_ID_CONSTRAINT))
                            .operator(Operator.EQ)
                            .rightExpression(new LiteralExpression(subjectId.asEncodedId()))
                            .build();
                }

                AtomicConstraint datapathConstraint = AtomicConstraint.Builder.newInstance()
                        .leftExpression(new LiteralExpression(XROAD_DATAPATH_CONSTRAINT))
                        .operator(Operator.IS_ANY_OF)
                        .rightExpression(new LiteralExpression(toJsonArrayString(endpointPatterns)))
                        .build();

                String policyDefinitionId = "%s:%s-policyDef".formatted(assetId, subjectId.asEncodedId());

                PolicyDefinition policyDefinition = PolicyDefinition.Builder.newInstance()
                        .id(policyDefinitionId)
                        .policy(Policy.Builder.newInstance()
                                .type(PolicyType.SET)
                                .permission(Permission.Builder.newInstance()
                                        .action(Action.Builder.newInstance().type("http://www.w3.org/ns/odrl/2/use").build())
                                        .constraint(AndConstraint.Builder.newInstance()
                                                .constraint(clientConstraint)
                                                .constraint(datapathConstraint)
                                                .build())
                                        .build())
                                .build())
                        .privateProperties(Map.of(
                                XROAD_JOB_MANAGED_PROPERTY, Boolean.TRUE.toString()))
                        .build();

                createOrUpdatePolicyDef(policyDefinitionId, policyDefinition, jobContext);
                createContractDefinitionForAsset(assetId, policyDefinitionId, jobContext);
            }
        }
    }

    @SneakyThrows
    private String toJsonArrayString(Set<String> endpointPatterns) {
        return objectMapper.writeValueAsString(endpointPatterns);
    }

    private JsonObject toJsonObject(Object object) {
        return context.transform(object, JsonObject.class);
    }

    private void createOrUpdatePolicyDef(String policyDefinitionId, PolicyDefinition policyDefinition, JobContext jobContext) {
        JsonObject policyDefJson = toJsonObject(policyDefinition);
        jobContext.policyDefinitionIds.remove(policyDefinitionId);
        if (policyDefinitionExists(policyDefinitionId)) {
            policyDefinitionApi.updatePolicyDefinition(policyDefinitionId, policyDefJson);
        } else {
            policyDefinitionApi.createPolicyDefinition(policyDefJson);
        }
    }

    private boolean policyDefinitionExists(String policyDefinitionId) {
        try {
            policyDefinitionApi.getPolicyDefinition(policyDefinitionId);
            return true;
        } catch (FeignException.NotFound notFound) {
            return false;
        }
    }

    private void createOrUpdateAsset(ServiceId.Conf service, String assetId, JobContext jobContext) {
        jobContext.assetIds.remove(assetId);
        String serviceBaseUrl = ServerConf.getServiceAddress(service);

        Optional<JsonObject> assetOptional = fetchAsset(assetId);
        if (assetOptional.isEmpty()) {
            log.info("Creating new asset for service {}", assetId);
            assetApi.createAsset(createObjectBuilder()
                    .add(CONTEXT, createObjectBuilder().add(VOCAB, EDC_NAMESPACE))
                    .add(TYPE, Asset.EDC_ASSET_TYPE)
                    .add(ID, assetId)
                    .add(Asset.EDC_ASSET_PROPERTIES, createObjectBuilder()
                            .add(Asset.PROPERTY_NAME, "Asset for service %s".formatted(assetId))
                            .add(Asset.PROPERTY_CONTENT_TYPE, MediaType.APPLICATION_JSON)
                            .build())
                    .add(Asset.EDC_ASSET_PRIVATE_PROPERTIES, createObjectBuilder()
                            .add(XROAD_JOB_MANAGED_PROPERTY, Boolean.TRUE.toString())
                            .build())
                    .add(Asset.EDC_ASSET_DATA_ADDRESS, createObjectBuilder()
                            .add("type", "HttpData")
                            .add("proxyPath", Boolean.TRUE.toString())
                            .add("proxyMethod", Boolean.TRUE.toString())
                            .add("proxyBody", Boolean.TRUE.toString())
                            .add("proxyQueryParams", Boolean.TRUE.toString())
                            .add("baseUrl", serviceBaseUrl)
                            //pass custom parameters
                            .add("assetId", assetId)
                            .build())
                    .build());
        } else {
            var savedAssetJson = assetOptional.get();
            String savedBaseUrl = savedAssetJson.getJsonObject("dataAddress").getString("baseUrl");

            if (!serviceBaseUrl.equals(savedBaseUrl)) {
                log.info("Updating existing asset for service {}", assetId);

                var updatedDataAddress = createObjectBuilder(savedAssetJson.getJsonObject("dataAddress"))
                        .remove("baseUrl")
                        .add("baseUrl", serviceBaseUrl)
                        .build();

                var updatedAsset = createObjectBuilder(savedAssetJson)
                        .remove("dataAddress")
                        .add("dataAddress", updatedDataAddress)
                        .build();

                assetApi.updateAsset(updatedAsset);
            }
        }
    }

<<<<<<< HEAD
    private void createContractDefinitionForAsset(String assetId, String policyId, JobContext jobContext) {
        String contractDefId = "%s-contract-def".formatted(policyId);
        jobContext.contractDefinitionIds.remove(contractDefId);
        try {
            contractDefinitionApi.getContractDefinition(contractDefId);
        } catch (FeignException.NotFound notFound) {
            log.info("Creating contract definition for asset {}", assetId);
            contractDefinitionApi.createContractDefinition(createObjectBuilder()
                    .add(CONTEXT, createObjectBuilder().add(VOCAB, EDC_NAMESPACE))
                    .add(ID, contractDefId)
                    .add(ContractDefinition.CONTRACT_DEFINITION_ACCESSPOLICY_ID, policyId)
                    .add(ContractDefinition.CONTRACT_DEFINITION_CONTRACTPOLICY_ID, policyId)
                    .add(ContractDefinition.CONTRACT_DEFINITION_PRIVATE_PROPERTIES, createObjectBuilder()
                            .add(XROAD_JOB_MANAGED_PROPERTY, Boolean.TRUE.toString())
                            .build())
                    .add(ContractDefinition.CONTRACT_DEFINITION_ASSETS_SELECTOR, createArrayBuilder()
                            .add(createObjectBuilder()
                                    .add(Criterion.CRITERION_OPERAND_LEFT, Asset.PROPERTY_ID)
                                    .add(Criterion.CRITERION_OPERATOR, "=")
                                    .add(Criterion.CRITERION_OPERAND_RIGHT, assetId)))
=======
    private void createContractDefinitionForAsset(String assetId) {
        log.info("Creating contract definition for asset {}", assetId);
        String contractDefId = "%s-contract-definition".formatted(assetId);
        try {
            contractDefinitionApi.getContractDefinition(contractDefId);
        } catch (FeignException.NotFound notFound) {
            contractDefinitionApi.createContractDefinition(createObjectBuilder()
                    .add(CONTEXT, createObjectBuilder().add(VOCAB, EDC_NAMESPACE))
                    .add(ID, contractDefId)
                    .add(CONTRACT_DEFINITION_ACCESSPOLICY_ID, allAllowedPolicyId)
                    .add(CONTRACT_DEFINITION_CONTRACTPOLICY_ID, allAllowedPolicyId)
                    .add(CONTRACT_DEFINITION_ASSETS_SELECTOR, createArrayBuilder()
                            .add(createObjectBuilder()
                                    .add(CRITERION_OPERAND_LEFT, Asset.PROPERTY_ID)
                                    .add(CRITERION_OPERATOR, "=")
                                    .add(CRITERION_OPERAND_RIGHT, assetId)))
>>>>>>> a883ec65
                    .build());
        }
    }

    private Optional<JsonObject> fetchAsset(String assetId) {
        try {
            return Optional.of(assetApi.getAsset(assetId));
        } catch (FeignException.NotFound notFound) {
            return Optional.empty();
        }
    }

    private final class JobContext {
        private final Set<String> assetIds = new HashSet<>();
        private final Set<String> policyDefinitionIds = new HashSet<>();
        private final Set<String> contractDefinitionIds = new HashSet<>();
    }

}<|MERGE_RESOLUTION|>--- conflicted
+++ resolved
@@ -44,47 +44,12 @@
 import jakarta.ws.rs.core.MediaType;
 import lombok.SneakyThrows;
 import lombok.extern.slf4j.Slf4j;
-<<<<<<< HEAD
-import org.eclipse.edc.connector.api.management.asset.v3.AssetApi;
-import org.eclipse.edc.connector.api.management.configuration.transform.ManagementApiTypeTransformerRegistryImpl;
-import org.eclipse.edc.connector.api.management.contractdefinition.ContractDefinitionApi;
-import org.eclipse.edc.connector.api.management.policy.PolicyDefinitionApi;
-import org.eclipse.edc.connector.api.management.policy.transform.JsonObjectFromPolicyDefinitionTransformer;
-import org.eclipse.edc.connector.api.management.policy.transform.JsonObjectToPolicyDefinitionTransformer;
-import org.eclipse.edc.connector.contract.spi.types.offer.ContractDefinition;
-import org.eclipse.edc.connector.dataplane.selector.api.v2.DataplaneSelectorApi;
-import org.eclipse.edc.connector.dataplane.selector.spi.instance.DataPlaneInstance;
-import org.eclipse.edc.connector.policy.spi.PolicyDefinition;
-import org.eclipse.edc.core.transform.TransformerContextImpl;
-import org.eclipse.edc.core.transform.TypeTransformerRegistryImpl;
-import org.eclipse.edc.core.transform.transformer.from.JsonObjectFromCriterionTransformer;
-import org.eclipse.edc.core.transform.transformer.from.JsonObjectFromPolicyTransformer;
-import org.eclipse.edc.core.transform.transformer.from.JsonObjectFromQuerySpecTransformer;
-import org.eclipse.edc.core.transform.transformer.to.JsonObjectToPolicyTransformer;
-import org.eclipse.edc.core.transform.transformer.to.JsonObjectToQuerySpecTransformer;
-import org.eclipse.edc.core.transform.transformer.to.JsonValueToGenericTypeTransformer;
-import org.eclipse.edc.jsonld.util.JacksonJsonLd;
-import org.eclipse.edc.policy.model.Action;
-import org.eclipse.edc.policy.model.AndConstraint;
-import org.eclipse.edc.policy.model.AtomicConstraint;
-import org.eclipse.edc.policy.model.LiteralExpression;
-import org.eclipse.edc.policy.model.Operator;
-import org.eclipse.edc.policy.model.Permission;
-import org.eclipse.edc.policy.model.Policy;
-import org.eclipse.edc.policy.model.PolicyType;
-import org.eclipse.edc.spi.query.Criterion;
-import org.eclipse.edc.spi.query.QuerySpec;
-import org.eclipse.edc.spi.types.domain.asset.Asset;
-import org.eclipse.edc.transform.spi.TransformerContext;
-import org.eclipse.edc.transform.spi.TypeTransformerRegistry;
-=======
 import org.eclipse.edc.connector.controlplane.api.management.asset.v3.AssetApi;
 import org.eclipse.edc.connector.controlplane.api.management.contractdefinition.ContractDefinitionApi;
 import org.eclipse.edc.connector.controlplane.api.management.policy.PolicyDefinitionApi;
 import org.eclipse.edc.connector.controlplane.asset.spi.domain.Asset;
 import org.eclipse.edc.connector.dataplane.selector.api.v2.DataplaneSelectorApi;
 import org.eclipse.edc.connector.dataplane.selector.spi.instance.DataPlaneInstance;
->>>>>>> a883ec65
 import org.niis.xroad.proxy.configuration.ProxyEdcConfig;
 import org.springframework.context.annotation.Conditional;
 import org.springframework.scheduling.annotation.Scheduled;
@@ -93,19 +58,12 @@
 import java.util.HashSet;
 import java.util.Map;
 import java.util.Optional;
-<<<<<<< HEAD
-import java.util.Set;
-import java.util.function.Predicate;
-=======
 import java.util.concurrent.Executors;
 import java.util.concurrent.ScheduledExecutorService;
->>>>>>> a883ec65
 
 import static jakarta.json.Json.createArrayBuilder;
 import static jakarta.json.Json.createObjectBuilder;
 import static java.util.concurrent.TimeUnit.SECONDS;
-<<<<<<< HEAD
-=======
 import static org.eclipse.edc.connector.controlplane.asset.spi.domain.Asset.EDC_ASSET_DATA_ADDRESS;
 import static org.eclipse.edc.connector.controlplane.asset.spi.domain.Asset.EDC_ASSET_PROPERTIES;
 import static org.eclipse.edc.connector.controlplane.asset.spi.domain.Asset.EDC_ASSET_TYPE;
@@ -119,24 +77,16 @@
 import static org.eclipse.edc.connector.dataplane.selector.spi.instance.DataPlaneInstance.ALLOWED_DEST_TYPES;
 import static org.eclipse.edc.connector.dataplane.selector.spi.instance.DataPlaneInstance.ALLOWED_SOURCE_TYPES;
 import static org.eclipse.edc.connector.dataplane.selector.spi.instance.DataPlaneInstance.DATAPLANE_INSTANCE_TYPE;
->>>>>>> a883ec65
 import static org.eclipse.edc.jsonld.spi.JsonLdKeywords.CONTEXT;
 import static org.eclipse.edc.jsonld.spi.JsonLdKeywords.ID;
 import static org.eclipse.edc.jsonld.spi.JsonLdKeywords.TYPE;
 import static org.eclipse.edc.jsonld.spi.JsonLdKeywords.VOCAB;
-<<<<<<< HEAD
-import static org.eclipse.edc.spi.CoreConstants.EDC_NAMESPACE;
-import static org.eclipse.edc.spi.query.Criterion.criterion;
-
-=======
 import static org.eclipse.edc.jsonld.spi.PropertyAndTypeNames.ODRL_POLICY_TYPE_SET;
 import static org.eclipse.edc.spi.constants.CoreConstants.EDC_NAMESPACE;
 import static org.eclipse.edc.spi.query.Criterion.CRITERION_OPERAND_LEFT;
 import static org.eclipse.edc.spi.query.Criterion.CRITERION_OPERAND_RIGHT;
 import static org.eclipse.edc.spi.query.Criterion.CRITERION_OPERATOR;
 
-@RequiredArgsConstructor
->>>>>>> a883ec65
 @Component
 @Conditional(ProxyEdcConfig.DataspacesEnabledCondition.class)
 @Slf4j
@@ -155,12 +105,9 @@
     private final AssetApi assetApi;
     private final PolicyDefinitionApi policyDefinitionApi;
     private final ContractDefinitionApi contractDefinitionApi;
-<<<<<<< HEAD
+    private final ScheduledExecutorService scheduler = Executors.newSingleThreadScheduledExecutor();
     private final TransformerContext context;
     private final ObjectMapper objectMapper = new ObjectMapper();
-=======
-    private final ScheduledExecutorService scheduler = Executors.newSingleThreadScheduledExecutor();
->>>>>>> a883ec65
 
     private final String providerDataplaneId = "http-provider-dataplane";
 
@@ -203,32 +150,6 @@
     }
 
     public void registerDataPlane() {
-<<<<<<< HEAD
-        log.info("Creating dataplane");
-        // creates or updates the dataplane
-        dataplaneSelectorApi.addEntry(createObjectBuilder()
-                .add(CONTEXT, createObjectBuilder().add(VOCAB, EDC_NAMESPACE))
-                .add(TYPE, DataPlaneInstance.DATAPLANE_INSTANCE_TYPE)
-                .add(ID, providerDataplaneId)
-
-                .add(DataPlaneInstance.URL, "http://%s:%s/control/transfer"
-                        .formatted(GlobalConf.getSecurityServerAddress(ServerConf.getIdentifier()),
-                                SystemProperties.dataspacesControlListenPort()))
-                .add(DataPlaneInstance.ALLOWED_SOURCE_TYPES, createArrayBuilder()
-                        .add("HttpData")
-                        .build())
-                .add(DataPlaneInstance.ALLOWED_DEST_TYPES, createArrayBuilder()
-                        .add("HttpData")
-                        .add("HttpProxy")
-                        .build())
-                .add(DataPlaneInstance.PROPERTIES, createObjectBuilder()
-                        .add("https://w3id.org/edc/v0.0.1/ns/publicApiUrl", "http://%s:%s/xroad/public/"
-                                .formatted(GlobalConf.getSecurityServerAddress(ServerConf.getIdentifier()),
-                                        SystemProperties.dataspacesPublicListenPort()))
-                        .build())
-                .build()
-        );
-=======
         // todo: recheck
         try {
             log.info("Creating dataplane");
@@ -241,25 +162,22 @@
                             .formatted(SystemProperties.isSslEnabled() ? "https" : "http",
                                     GlobalConf.getSecurityServerAddress(ServerConf.getIdentifier()),
                                     SystemProperties.dataspacesControlListenPort()))
-                    .add(ALLOWED_SOURCE_TYPES, createArrayBuilder()
+                    .add(DataPlaneInstance.ALLOWED_SOURCE_TYPES, createArrayBuilder()
                             .add("HttpData")
                             .build())
-                    .add(ALLOWED_DEST_TYPES, createArrayBuilder()
+                    .add(DataPlaneInstance.ALLOWED_DEST_TYPES, createArrayBuilder()
                             .add("HttpData")
                             .add("HttpProxy")
                             .build())
                     .add(DataPlaneInstance.PROPERTIES, createObjectBuilder()
                             .add("https://w3id.org/edc/v0.0.1/ns/publicApiUrl", "%s://%s:%s/xroad/public/"
-                                    .formatted(SystemProperties.isSslEnabled() ? "https" : "http",
-                                            GlobalConf.getSecurityServerAddress(ServerConf.getIdentifier()),
-                                            SystemProperties.dataspacesPublicListenPort()))
-                            .build())
-                    .build()
-            );
-        } catch (Exception e) {
+                                    .formatted(SystemProperties.isSslEnabled() ? "https" : "http",GlobalConf.getSecurityServerAddress(ServerConf.getIdentifier()),
+                                        SystemProperties.dataspacesPublicListenPort()))
+                        .build())
+                .build()
+        );} catch (Exception e) {
             log.error("Failed to create dataplane and its assets", e);
         }
->>>>>>> a883ec65
     }
 
     @Scheduled(initialDelay = FIVE_MINUTES, fixedDelay = FIVE_MINUTES, timeUnit = SECONDS) //every 5 minutes;
@@ -269,7 +187,6 @@
         deleteNotRelevantObjects(jobContext);
     }
 
-<<<<<<< HEAD
 
     private JobContext fetchAllJobManagedIds() {
         JobContext jobContext = new JobContext();
@@ -314,25 +231,6 @@
                 .forEach(jobContext.contractDefinitionIds::add);
 
         return jobContext;
-=======
-    private void createAllowAllPolicy() {
-        // todo: all allowed policy for poc
-        try {
-            policyDefinitionApi.getPolicyDefinition(allAllowedPolicyId);
-            log.info("Policy definition {} exists.", allAllowedPolicyId);
-        } catch (FeignException.NotFound notFound) {
-            // policy does not exist, create new
-            log.info("Creating new policy definition {}", allAllowedPolicyId);
-            var createPolicyDefitinionResponse = policyDefinitionApi.createPolicyDefinition(createObjectBuilder()
-                    .add(CONTEXT, createObjectBuilder().add(VOCAB, EDC_NAMESPACE))
-                    .add(TYPE, EDC_POLICY_DEFINITION_TYPE)
-                    .add(ID, allAllowedPolicyId)
-                    .add(EDC_POLICY_DEFINITION_POLICY, createArrayBuilder()
-                            .add(createObjectBuilder().add(TYPE, createArrayBuilder().add(ODRL_POLICY_TYPE_SET))))
-                    .build());
-            log.info("Policy definition {} created. Api response: {}", allAllowedPolicyId, createPolicyDefitinionResponse);
-        }
->>>>>>> a883ec65
     }
 
     private void deleteNotRelevantObjects(JobContext jobContext) {
@@ -366,7 +264,6 @@
         log.info("Processing services");
         for (ClientId.Conf member : ServerConf.getMembers()) {
             for (ServiceId.Conf service : ServerConf.getAllServices(member)) {
-<<<<<<< HEAD
                 if (ServerConf.getDisabledNotice(service) == null) {
                     // service not disabled
                     String assetId = service.asEncodedId();
@@ -374,12 +271,6 @@
                     createOrUpdateAsset(service, assetId, jobContext);
                     createPolicyAndContractDefinition(service, assetId, member, jobContext);
                 }
-=======
-                String assetId = service.asEncodedId();
-                log.info("Processing service {}", assetId);
-                createOrUpdateAsset(service, assetId);
-                createContractDefinitionForAsset(assetId);
->>>>>>> a883ec65
             }
         }
     }
@@ -518,7 +409,6 @@
         }
     }
 
-<<<<<<< HEAD
     private void createContractDefinitionForAsset(String assetId, String policyId, JobContext jobContext) {
         String contractDefId = "%s-contract-def".formatted(policyId);
         jobContext.contractDefinitionIds.remove(contractDefId);
@@ -526,7 +416,10 @@
             contractDefinitionApi.getContractDefinition(contractDefId);
         } catch (FeignException.NotFound notFound) {
             log.info("Creating contract definition for asset {}", assetId);
-            contractDefinitionApi.createContractDefinition(createObjectBuilder()
+            String contractDefId = "%s-contract-definition".formatted(assetId);
+        try {
+            contractDefinitionApi.getContractDefinition(contractDefId);
+        } catch (FeignException.NotFound notFound) {contractDefinitionApi.createContractDefinition(createObjectBuilder()
                     .add(CONTEXT, createObjectBuilder().add(VOCAB, EDC_NAMESPACE))
                     .add(ID, contractDefId)
                     .add(ContractDefinition.CONTRACT_DEFINITION_ACCESSPOLICY_ID, policyId)
@@ -539,24 +432,6 @@
                                     .add(Criterion.CRITERION_OPERAND_LEFT, Asset.PROPERTY_ID)
                                     .add(Criterion.CRITERION_OPERATOR, "=")
                                     .add(Criterion.CRITERION_OPERAND_RIGHT, assetId)))
-=======
-    private void createContractDefinitionForAsset(String assetId) {
-        log.info("Creating contract definition for asset {}", assetId);
-        String contractDefId = "%s-contract-definition".formatted(assetId);
-        try {
-            contractDefinitionApi.getContractDefinition(contractDefId);
-        } catch (FeignException.NotFound notFound) {
-            contractDefinitionApi.createContractDefinition(createObjectBuilder()
-                    .add(CONTEXT, createObjectBuilder().add(VOCAB, EDC_NAMESPACE))
-                    .add(ID, contractDefId)
-                    .add(CONTRACT_DEFINITION_ACCESSPOLICY_ID, allAllowedPolicyId)
-                    .add(CONTRACT_DEFINITION_CONTRACTPOLICY_ID, allAllowedPolicyId)
-                    .add(CONTRACT_DEFINITION_ASSETS_SELECTOR, createArrayBuilder()
-                            .add(createObjectBuilder()
-                                    .add(CRITERION_OPERAND_LEFT, Asset.PROPERTY_ID)
-                                    .add(CRITERION_OPERATOR, "=")
-                                    .add(CRITERION_OPERAND_RIGHT, assetId)))
->>>>>>> a883ec65
                     .build());
         }
     }
