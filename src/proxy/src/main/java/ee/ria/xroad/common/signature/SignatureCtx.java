--- conflicted
+++ resolved
@@ -120,7 +120,6 @@
         builder = new SignatureXmlBuilder(firstRequest, digestAlgorithmId);
 
         // If only one single hash (message), then no hash chain
-<<<<<<< HEAD
         if (requests.size() == 1) {
             for (MessagePart part : firstRequest.getParts()) {
                 var data = MESSAGE.equals(part.getName()) ? part.getMessage() : part.getData();
@@ -129,11 +128,6 @@
                         signatureAlgorithmUri);
             }
             return builder.calculateDataToBeSigned();
-=======
-        if (requests.size() == 1 && firstRequest.isSingleMessage()) {
-            return builder.createDataToBeSigned(MESSAGE, createResourceResolver(
-                    firstRequest.getParts().getFirst().getMessage()), signatureAlgorithmUri);
->>>>>>> c1195f1e
         }
         buildHashChain();
 
