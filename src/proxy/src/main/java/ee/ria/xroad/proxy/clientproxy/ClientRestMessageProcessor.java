/*
 * The MIT License
 * Copyright (c) 2019- Nordic Institute for Interoperability Solutions (NIIS)
 * Copyright (c) 2018 Estonian Information System Authority (RIA),
 * Nordic Institute for Interoperability Solutions (NIIS), Population Register Centre (VRK)
 * Copyright (c) 2015-2017 Estonian Information System Authority (RIA), Population Register Centre (VRK)
 *
 * Permission is hereby granted, free of charge, to any person obtaining a copy
 * of this software and associated documentation files (the "Software"), to deal
 * in the Software without restriction, including without limitation the rights
 * to use, copy, modify, merge, publish, distribute, sublicense, and/or sell
 * copies of the Software, and to permit persons to whom the Software is
 * furnished to do so, subject to the following conditions:
 *
 * The above copyright notice and this permission notice shall be included in
 * all copies or substantial portions of the Software.
 *
 * THE SOFTWARE IS PROVIDED "AS IS", WITHOUT WARRANTY OF ANY KIND, EXPRESS OR
 * IMPLIED, INCLUDING BUT NOT LIMITED TO THE WARRANTIES OF MERCHANTABILITY,
 * FITNESS FOR A PARTICULAR PURPOSE AND NONINFRINGEMENT. IN NO EVENT SHALL THE
 * AUTHORS OR COPYRIGHT HOLDERS BE LIABLE FOR ANY CLAIM, DAMAGES OR OTHER
 * LIABILITY, WHETHER IN AN ACTION OF CONTRACT, TORT OR OTHERWISE, ARISING FROM,
 * OUT OF OR IN CONNECTION WITH THE SOFTWARE OR THE USE OR OTHER DEALINGS IN
 * THE SOFTWARE.
 */
package ee.ria.xroad.proxy.clientproxy;

import ee.ria.xroad.common.CodedException;
import ee.ria.xroad.common.cert.CertChain;
import ee.ria.xroad.common.conf.globalconf.GlobalConf;
import ee.ria.xroad.common.conf.serverconf.IsAuthenticationData;
import ee.ria.xroad.common.identifier.ClientId;
import ee.ria.xroad.common.identifier.ServiceId;
import ee.ria.xroad.common.message.RestRequest;
import ee.ria.xroad.common.message.RestResponse;
import ee.ria.xroad.common.opmonitoring.OpMonitoringData;
import ee.ria.xroad.common.util.CachingStream;
import ee.ria.xroad.common.util.CryptoUtils;
import ee.ria.xroad.common.util.HttpSender;
import ee.ria.xroad.common.util.MimeUtils;
import ee.ria.xroad.common.util.RequestWrapper;
import ee.ria.xroad.common.util.ResponseWrapper;
import ee.ria.xroad.proxy.conf.KeyConf;
import ee.ria.xroad.proxy.conf.SigningCtxProvider;
import ee.ria.xroad.proxy.messagelog.MessageLog;
import ee.ria.xroad.proxy.protocol.ProxyMessage;
import ee.ria.xroad.proxy.protocol.ProxyMessageDecoder;
import ee.ria.xroad.proxy.protocol.ProxyMessageEncoder;

import lombok.extern.slf4j.Slf4j;
import org.apache.commons.io.IOUtils;
import org.apache.commons.lang3.RandomStringUtils;
import org.apache.http.Header;
import org.apache.http.client.HttpClient;
import org.apache.http.entity.AbstractHttpEntity;
import org.bouncycastle.operator.DigestCalculator;
import org.bouncycastle.operator.OperatorCreationException;
import org.bouncycastle.util.io.TeeInputStream;
<<<<<<< HEAD
import org.niis.xroad.proxy.clientproxy.validate.RequestValidator;
=======
>>>>>>> 31bb5f34

import java.io.IOException;
import java.io.InputStream;
import java.io.OutputStream;
import java.net.URI;
import java.util.Arrays;
import java.util.Objects;
import java.util.UUID;

import static ee.ria.xroad.common.ErrorCodes.X_INCONSISTENT_RESPONSE;
import static ee.ria.xroad.common.ErrorCodes.X_IO_ERROR;
import static ee.ria.xroad.common.ErrorCodes.X_MISSING_REST;
import static ee.ria.xroad.common.ErrorCodes.X_MISSING_SIGNATURE;
import static ee.ria.xroad.common.ErrorCodes.X_SERVICE_FAILED_X;
import static ee.ria.xroad.common.util.HeaderValueUtils.getBoundary;
import static ee.ria.xroad.common.util.MimeUtils.HEADER_MESSAGE_TYPE;
import static ee.ria.xroad.common.util.MimeUtils.HEADER_ORIGINAL_CONTENT_TYPE;
import static ee.ria.xroad.common.util.MimeUtils.HEADER_REQUEST_ID;
import static ee.ria.xroad.common.util.MimeUtils.VALUE_MESSAGE_TYPE_REST;
import static ee.ria.xroad.common.util.TimeUtils.getEpochMillisecond;

@Slf4j
class ClientRestMessageProcessor extends AbstractClientMessageProcessor {
    private final RequestValidator requestValidator = new RequestValidator();

    private ServiceId requestServiceId;
    /**
     * Holds the response from server proxy.
     */
    private ProxyMessage response;

    private ClientId senderId;
    private final RestRequest restRequest;

    private byte[] restBodyDigest;

<<<<<<< HEAD
    ClientRestMessageProcessor(final AbstractClientProxyHandler.ProxyRequestCtx proxyRequestCtx,
                               RestRequest restRequest,
                               HttpClient httpClient, IsAuthenticationData clientCert) throws Exception {
        super(proxyRequestCtx, httpClient, clientCert);
        this.restRequest = restRequest;

=======
    ClientRestMessageProcessor(RequestWrapper request, ResponseWrapper response,
                               HttpClient httpClient, IsAuthenticationData clientCert,
                               OpMonitoringData opMonitoringData) throws Exception {
        super(request, response, httpClient, clientCert, opMonitoringData);
        this.xRequestId = UUID.randomUUID().toString();
>>>>>>> 31bb5f34
    }

    //TODO rethink what should happen in constructor and what in process..
    @Override
    public void process() throws Exception {
        opMonitoringData.setXRequestId(restRequest.getXRequestId());
        updateOpMonitoringClientSecurityServerAddress();

        try {
            // Check that incoming identifiers do not contain illegal characters
            checkRequestIdentifiers();

            senderId = restRequest.getClientId();
            requestServiceId = restRequest.getServiceId();

            requestValidator.verifyClientStatus(senderId);
            requestValidator.verifyClientAuthentication(senderId, clientCert);

            processRequest();
            if (response != null) {
                sendResponse();
            }
        } finally {
            if (response != null) {
                response.consume();
            }
        }
    }


    private void checkRequestIdentifiers() {
        checkIdentifier(restRequest.getClientId());
        checkIdentifier(restRequest.getServiceId());
        checkIdentifier(restRequest.getTargetSecurityServer());
    }

    private void updateOpMonitoringClientSecurityServerAddress() {
        try {
            opMonitoringData.setClientSecurityServerAddress(getSecurityServerAddress());
        } catch (Exception e) {
            log.error("Failed to assign operational monitoring data field {}",
                    OpMonitoringData.CLIENT_SECURITY_SERVER_ADDRESS, e);
        }
    }

    private void updateOpMonitoringDataByResponse(ProxyMessageDecoder decoder) {
        if (response.getRestResponse() != null) {
            opMonitoringData.setResponseAttachmentCount(0);
            opMonitoringData.setResponseSize(response.getRestResponse().getMessageBytes().length
                    + decoder.getAttachmentsByteCount());
        }
    }

    private void processRequest() throws Exception {
        if (restRequest.getQueryId() == null) {
            restRequest.setQueryId(GlobalConf.getInstanceIdentifier() + "-" + UUID.randomUUID());
        }
        updateOpMonitoringDataByRestRequest(opMonitoringData, restRequest);
        try (HttpSender httpSender = createHttpSender()) {
            sendRequest(httpSender);
            parseResponse(httpSender);
            checkConsistency(getHashAlgoId(httpSender));
        }
        logResponseMessage();
    }

    private void sendRequest(HttpSender httpSender) throws Exception {
        log.trace("sendRequest()");

        //TODO xroad8 use calculated target security servers from ctx
        final URI[] addresses = prepareRequest(httpSender, requestServiceId, restRequest.getTargetSecurityServer());
        httpSender.addHeader(HEADER_MESSAGE_TYPE, VALUE_MESSAGE_TYPE_REST);

        // Add unique id to distinguish request/response pairs
        httpSender.addHeader(HEADER_REQUEST_ID, restRequest.getXRequestId());

        final String contentType = MimeUtils.mpMixedContentType("xtop" + RandomStringUtils.randomAlphabetic(30));
        opMonitoringData.setRequestOutTs(getEpochMillisecond());
        httpSender.doPost(getServiceAddress(addresses), new ProxyMessageEntity(contentType));
        opMonitoringData.setResponseInTs(getEpochMillisecond());
    }

    private void parseResponse(HttpSender httpSender) throws Exception {
        response = new ProxyMessage(httpSender.getResponseHeaders().get(HEADER_ORIGINAL_CONTENT_TYPE));
        ProxyMessageDecoder decoder = new ProxyMessageDecoder(response, httpSender.getResponseContentType(),
                getHashAlgoId(httpSender));
        try {
            decoder.parse(httpSender.getResponseContent());
        } catch (CodedException ex) {
            throw ex.withPrefix(X_SERVICE_FAILED_X);
        }
        updateOpMonitoringDataByResponse(decoder);
        // Ensure we have the required parts.
        checkResponse();
        opMonitoringData.setRestResponseStatusCode(response.getRestResponse().getResponseCode());
        decoder.verify(requestServiceId.getClientId(), response.getSignature());
    }

    @Override
    public boolean verifyMessageExchangeSucceeded() {
        return response != null
                && response.getRestResponse() != null
                && !response.getRestResponse().isErrorResponse();
    }

    private void checkResponse() {
        if (response.getFault() != null) {
            throw response.getFault().toCodedException();
        }
        if (response.getRestResponse() == null) {
            throw new CodedException(X_MISSING_REST, "Response does not have REST message");
        }
        if (response.getSignature() == null) {
            throw new CodedException(X_MISSING_SIGNATURE, "Response does not have signature");
        }
    }

    private void checkConsistency(String hashAlgoId) throws IOException, OperatorCreationException {
        if (!Objects.equals(restRequest.getClientId(), response.getRestResponse().getClientId())) {
            throw new CodedException(X_INCONSISTENT_RESPONSE, "Response client id does not match request message");
        }
        if (!Objects.equals(restRequest.getQueryId(), response.getRestResponse().getQueryId())) {
            throw new CodedException(X_INCONSISTENT_RESPONSE, "Response message id does not match request message");
        }
        if (!Objects.equals(restRequest.getServiceId(), response.getRestResponse().getServiceId())) {
            throw new CodedException(X_INCONSISTENT_RESPONSE, "Response service id does not match request message");
        }
        if (!Objects.equals(restRequest.getXRequestId(), response.getRestResponse().getXRequestId())) {
            throw new CodedException(X_INCONSISTENT_RESPONSE,
                    "Response message request id does not match request message");
        }

        //calculate request hash
        byte[] requestDigest;
        if (restBodyDigest != null) {
            final DigestCalculator dc = CryptoUtils.createDigestCalculator(hashAlgoId);
            try (OutputStream out = dc.getOutputStream()) {
                out.write(restRequest.getHash());
                out.write(restBodyDigest);
            }
            requestDigest = dc.getDigest();
        } else {
            requestDigest = restRequest.getHash();
        }

        if (!Arrays.equals(requestDigest, response.getRestResponse().getRequestHash())) {
            throw new CodedException(X_INCONSISTENT_RESPONSE, "Response message hash does not match request message");
        }
    }

    private void logResponseMessage() {
        MessageLog.log(restRequest,
                response.getRestResponse(),
                response.getSignature(),
                response.getRestBody(), true, restRequest.getXRequestId());
    }

    private void sendResponse() throws Exception {
        final RestResponse rest = response.getRestResponse();
        jResponse.setStatus(rest.getResponseCode());

        for (Header h : rest.getHeaders()) {
            if ("Date".equalsIgnoreCase(h.getName())) {
                jResponse.putHeader(h.getName(), h.getValue());
            } else {
                jResponse.addHeader(h.getName(), h.getValue());
            }
        }
        if (response.hasRestBody()) {
            try (var out = jResponse.getOutputStream()) {
                IOUtils.copy(response.getRestBody(), out);
            }
        }
    }

    class ProxyMessageEntity extends AbstractHttpEntity {

        ProxyMessageEntity(String contentType) {
            super();
            setContentType(contentType);
        }

        @Override
        public boolean isRepeatable() {
            return false;
        }

        @Override
        public long getContentLength() {
            return -1;
        }

        @Override
        public InputStream getContent() throws UnsupportedOperationException {
            throw new UnsupportedOperationException();
        }

        @Override
        public void writeTo(OutputStream outstream) {
            try {
                final ProxyMessageEncoder enc = new ProxyMessageEncoder(outstream,
                        CryptoUtils.DEFAULT_DIGEST_ALGORITHM_ID, getBoundary(contentType.getValue()));

                final CertChain chain = KeyConf.getAuthKey().getCertChain();
                KeyConf.getAllOcspResponses(chain.getAllCertsWithoutTrustedRoot())
                        .forEach(enc::ocspResponse);

                enc.restRequest(restRequest);

                //Optimize the case without request body (e.g. simple get requests)
                //TBD: Optimize the case without body logging
                try (InputStream in = jRequest.getInputStream()) {
                    @SuppressWarnings("checkstyle:magicnumber")
                    byte[] buf = new byte[4096];
                    int count = in.read(buf);
                    if (count >= 0) {
                        final CachingStream cache = new CachingStream();
                        try (TeeInputStream tee = new TeeInputStream(in, cache)) {
                            cache.write(buf, 0, count);
                            enc.restBody(buf, count, tee);
                            enc.sign(SigningCtxProvider.getSigningCtx(senderId));
                            MessageLog.log(restRequest, enc.getSignature(), cache.getCachedContents(), true,
                                    restRequest.getXRequestId());
                        } finally {
                            cache.consume();
                        }
                    } else {
                        enc.sign(SigningCtxProvider.getSigningCtx(senderId));
                        MessageLog.log(restRequest, enc.getSignature(), null, true, restRequest.getXRequestId());
                    }
                }

                opMonitoringData.setRequestAttachmentCount(0);
                opMonitoringData.setRequestSize(restRequest.getMessageBytes().length
                        + enc.getAttachmentsByteCount());

                restBodyDigest = enc.getRestBodyDigest();
                enc.writeSignature();
                enc.close();

            } catch (Exception e) {
                throw new CodedException(X_IO_ERROR, e);
            }
        }

        @Override
        public boolean isStreaming() {
            return true;
        }
    }

<<<<<<< HEAD
=======
    private List<Header> headers(RequestWrapper req) {
        return req.getHeaders().stream()
                .map(f -> new BasicHeader(f.getName(), f.getValue()))
                .collect(Collectors.toCollection(ArrayList::new));
    }
>>>>>>> 31bb5f34

}<|MERGE_RESOLUTION|>--- conflicted
+++ resolved
@@ -38,8 +38,6 @@
 import ee.ria.xroad.common.util.CryptoUtils;
 import ee.ria.xroad.common.util.HttpSender;
 import ee.ria.xroad.common.util.MimeUtils;
-import ee.ria.xroad.common.util.RequestWrapper;
-import ee.ria.xroad.common.util.ResponseWrapper;
 import ee.ria.xroad.proxy.conf.KeyConf;
 import ee.ria.xroad.proxy.conf.SigningCtxProvider;
 import ee.ria.xroad.proxy.messagelog.MessageLog;
@@ -56,10 +54,7 @@
 import org.bouncycastle.operator.DigestCalculator;
 import org.bouncycastle.operator.OperatorCreationException;
 import org.bouncycastle.util.io.TeeInputStream;
-<<<<<<< HEAD
 import org.niis.xroad.proxy.clientproxy.validate.RequestValidator;
-=======
->>>>>>> 31bb5f34
 
 import java.io.IOException;
 import java.io.InputStream;
@@ -96,20 +91,12 @@
 
     private byte[] restBodyDigest;
 
-<<<<<<< HEAD
     ClientRestMessageProcessor(final AbstractClientProxyHandler.ProxyRequestCtx proxyRequestCtx,
                                RestRequest restRequest,
                                HttpClient httpClient, IsAuthenticationData clientCert) throws Exception {
         super(proxyRequestCtx, httpClient, clientCert);
         this.restRequest = restRequest;
 
-=======
-    ClientRestMessageProcessor(RequestWrapper request, ResponseWrapper response,
-                               HttpClient httpClient, IsAuthenticationData clientCert,
-                               OpMonitoringData opMonitoringData) throws Exception {
-        super(request, response, httpClient, clientCert, opMonitoringData);
-        this.xRequestId = UUID.randomUUID().toString();
->>>>>>> 31bb5f34
     }
 
     //TODO rethink what should happen in constructor and what in process..
@@ -361,13 +348,5 @@
         }
     }
 
-<<<<<<< HEAD
-=======
-    private List<Header> headers(RequestWrapper req) {
-        return req.getHeaders().stream()
-                .map(f -> new BasicHeader(f.getName(), f.getValue()))
-                .collect(Collectors.toCollection(ArrayList::new));
-    }
->>>>>>> 31bb5f34
 
 }