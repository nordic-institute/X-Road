--- conflicted
+++ resolved
@@ -91,19 +91,12 @@
 
     private byte[] restBodyDigest;
 
-<<<<<<< HEAD
     ClientRestMessageProcessor(final AbstractClientProxyHandler.ProxyRequestCtx proxyRequestCtx,
-                               final RestRequest restRequest,
-                               final HttpClient httpClient, final IsAuthenticationData clientCert) {
-        super(proxyRequestCtx, httpClient, clientCert);
-        this.restRequest = restRequest;
-=======
-    ClientRestMessageProcessor(Request request, Response response,
+                               Request request, Response response,
                                HttpClient httpClient, IsAuthenticationData clientCert, OpMonitoringData opMonitoringData)
             throws Exception {
-        super(request, response, httpClient, clientCert, opMonitoringData);
+        super(proxyRequestCtx,request, response, httpClient, clientCert, opMonitoringData);
         this.xRequestId = UUID.randomUUID().toString();
->>>>>>> cd22c6a8
     }
 
     //TODO: rethink what should happen in constructor and what in process..
@@ -113,8 +106,6 @@
         updateOpMonitoringClientSecurityServerAddress();
 
         try {
-<<<<<<< HEAD
-=======
             restRequest = new RestRequest(
                     jRequest.getMethod(),
                     jRequest.getHttpURI().getPath(),
@@ -123,7 +114,6 @@
                     xRequestId
             );
 
->>>>>>> cd22c6a8
             // Check that incoming identifiers do not contain illegal characters
             checkRequestIdentifiers();
 
@@ -274,20 +264,8 @@
 
     private void sendResponse() throws Exception {
         final RestResponse rest = response.getRestResponse();
-<<<<<<< HEAD
-        if (servletResponse instanceof Response jettyResponse) {
-            // the standard API for setting reason and code is deprecated
-            jettyResponse.setStatusWithReason(
-                    rest.getResponseCode(),
-                    rest.getReason());
-        } else {
-            servletResponse.setStatus(rest.getResponseCode());
-        }
-        servletResponse.setHeader("Date", null);
-=======
         jResponse.setStatus(rest.getResponseCode());
 
->>>>>>> cd22c6a8
         for (Header h : rest.getHeaders()) {
             if ("Date".equalsIgnoreCase(h.getName())) {
                 jResponse.getHeaders().put(h.getName(), h.getValue());
@@ -376,13 +354,10 @@
         }
     }
 
-<<<<<<< HEAD
-=======
     private List<Header> headers(Request req) {
         return req.getHeaders().stream()
                 .map(f -> new BasicHeader(f.getName(), f.getValue()))
                 .collect(Collectors.toCollection(ArrayList::new));
     }
 
->>>>>>> cd22c6a8
 }