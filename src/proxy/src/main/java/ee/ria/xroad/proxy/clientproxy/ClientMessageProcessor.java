--- conflicted
+++ resolved
@@ -72,11 +72,7 @@
 import java.net.URISyntaxException;
 import java.util.List;
 import java.util.Map;
-<<<<<<< HEAD
-=======
-import java.util.Set;
 import java.util.UUID;
->>>>>>> e2360b3d
 import java.util.concurrent.CountDownLatch;
 import java.util.concurrent.ExecutorService;
 import java.util.concurrent.Executors;
@@ -97,11 +93,8 @@
 import static ee.ria.xroad.common.util.CryptoUtils.encodeBase64;
 import static ee.ria.xroad.common.util.MimeUtils.HEADER_ORIGINAL_CONTENT_TYPE;
 import static ee.ria.xroad.common.util.MimeUtils.HEADER_ORIGINAL_SOAP_ACTION;
-<<<<<<< HEAD
-=======
 import static ee.ria.xroad.common.util.MimeUtils.HEADER_PROXY_VERSION;
 import static ee.ria.xroad.common.util.MimeUtils.HEADER_REQUEST_ID;
->>>>>>> e2360b3d
 import static ee.ria.xroad.common.util.TimeUtils.getEpochMillisecond;
 
 @Slf4j
@@ -247,48 +240,7 @@
         log.trace("sendRequest()");
 
         try {
-<<<<<<< HEAD
             URI[] addresses = prepareRequest(httpSender, requestServiceId, requestSoap.getSecurityServer());
-=======
-            // If we're using SSL, we need to include the provider name in
-            // the HTTP request so that server proxy could verify the SSL
-            // certificate properly.
-            if (isSslEnabled()) {
-                httpSender.setAttribute(AuthTrustVerifier.ID_PROVIDERNAME, requestServiceId);
-            }
-
-            // Start sending the request to server proxies. The underlying
-            // SSLConnectionSocketFactory will select the fastest address
-            // (socket that connects first) from the provided addresses.
-            List<URI> tmp = getServiceAddresses(requestServiceId, requestSoap.getSecurityServer());
-            Collections.shuffle(tmp);
-            URI[] addresses = tmp.toArray(new URI[0]);
-
-            updateOpMonitoringServiceSecurityServerAddress(addresses, httpSender);
-
-            httpSender.setAttribute(ID_TARGETS, addresses);
-
-            if (SystemProperties.isEnableClientProxyPooledConnectionReuse()) {
-                // set the servers with this subsystem as the user token, this will pool the connections per groups of
-                // security servers.
-                httpSender.setAttribute(HttpClientContext.USER_TOKEN, new TargetHostsUserToken(addresses));
-            }
-
-            httpSender.setConnectionTimeout(SystemProperties.getClientProxyTimeout());
-            httpSender.setSocketTimeout(SystemProperties.getClientProxyHttpClientTimeout());
-
-            // Add unique id to distinguish request/response pairs
-            httpSender.addHeader(HEADER_REQUEST_ID, xRequestId);
-
-            httpSender.addHeader(HEADER_HASH_ALGO_ID, SoapUtils.getHashAlgoId());
-            httpSender.addHeader(HEADER_PROXY_VERSION, ProxyMain.readProxyVersion());
-
-            // Preserve the original content type in the "x-original-content-type"
-            // HTTP header, which will be used to send the request to the
-            // service provider
-            httpSender.addHeader(HEADER_ORIGINAL_CONTENT_TYPE, servletRequest.getContentType());
-
->>>>>>> e2360b3d
             // Preserve the original SOAPAction header
             httpSender.addHeader(HEADER_ORIGINAL_SOAP_ACTION, originalSoapAction);
 
