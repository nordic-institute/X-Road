--- conflicted
+++ resolved
@@ -27,12 +27,9 @@
 
 import ee.ria.xroad.common.CodedException;
 import ee.ria.xroad.common.CodedExceptionWithHttpStatus;
-<<<<<<< HEAD
 import ee.ria.xroad.common.SystemProperties;
 import ee.ria.xroad.common.conf.globalconf.GlobalConf;
 import ee.ria.xroad.common.conf.globalconf.ServerAddressInfo;
-=======
->>>>>>> cd22c6a8
 import ee.ria.xroad.common.conf.serverconf.IsAuthenticationData;
 import ee.ria.xroad.common.identifier.ClientId;
 import ee.ria.xroad.common.opmonitoring.OpMonitoringData;
@@ -51,12 +48,8 @@
 import org.eclipse.jetty.util.Callback;
 
 import java.io.IOException;
-<<<<<<< HEAD
-import java.security.cert.X509Certificate;
 import java.util.Collection;
 import java.util.Optional;
-=======
->>>>>>> cd22c6a8
 
 import static ee.ria.xroad.common.ErrorCodes.SERVER_CLIENTPROXY_X;
 import static ee.ria.xroad.common.ErrorCodes.translateWithPrefix;
@@ -76,14 +69,8 @@
 
     protected final boolean storeOpMonitoringData;
 
-<<<<<<< HEAD
-    abstract Optional<MessageProcessorBase> createRequestProcessor(String target,
-            HttpServletRequest request, HttpServletResponse response,
-            OpMonitoringData opMonitoringData) throws Exception;
-=======
-    abstract MessageProcessorBase createRequestProcessor(Request request, Response response,
+    abstract Optional<MessageProcessorBase> createRequestProcessor(Request request, Response response,
                                                          OpMonitoringData opMonitoringData) throws Exception;
->>>>>>> cd22c6a8
 
     @Override
     public boolean handle(Request request, Response response, Callback callback) throws Exception {
@@ -94,12 +81,8 @@
         MessageProcessorBase processor = null;
 
         try {
-<<<<<<< HEAD
             //TODO xroad8 do proper optional handling
-            processor = createRequestProcessor(target, request, response, opMonitoringData).orElse(null);
-=======
-            processor = createRequestProcessor(request, response, opMonitoringData);
->>>>>>> cd22c6a8
+            processor = createRequestProcessor(request, response, opMonitoringData).orElse(null);
 
             if (processor != null) {
                 handled = true;
@@ -211,11 +194,7 @@
         sendErrorResponse(request, response, callback, e);
     }
 
-<<<<<<< HEAD
-    protected void failure(HttpServletResponse response, CodedExceptionWithHttpStatus e,
-=======
     protected void failure(Response response, Callback callback, CodedExceptionWithHttpStatus e,
->>>>>>> cd22c6a8
                            OpMonitoringData opMonitoringData) throws IOException {
 
         updateOpMonitoringResponseOutTs(opMonitoringData);
