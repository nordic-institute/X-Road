/*
 * The MIT License
 * Copyright (c) 2019- Nordic Institute for Interoperability Solutions (NIIS)
 * Copyright (c) 2018 Estonian Information System Authority (RIA),
 * Nordic Institute for Interoperability Solutions (NIIS), Population Register Centre (VRK)
 * Copyright (c) 2015-2017 Estonian Information System Authority (RIA), Population Register Centre (VRK)
 *
 * Permission is hereby granted, free of charge, to any person obtaining a copy
 * of this software and associated documentation files (the "Software"), to deal
 * in the Software without restriction, including without limitation the rights
 * to use, copy, modify, merge, publish, distribute, sublicense, and/or sell
 * copies of the Software, and to permit persons to whom the Software is
 * furnished to do so, subject to the following conditions:
 *
 * The above copyright notice and this permission notice shall be included in
 * all copies or substantial portions of the Software.
 *
 * THE SOFTWARE IS PROVIDED "AS IS", WITHOUT WARRANTY OF ANY KIND, EXPRESS OR
 * IMPLIED, INCLUDING BUT NOT LIMITED TO THE WARRANTIES OF MERCHANTABILITY,
 * FITNESS FOR A PARTICULAR PURPOSE AND NONINFRINGEMENT. IN NO EVENT SHALL THE
 * AUTHORS OR COPYRIGHT HOLDERS BE LIABLE FOR ANY CLAIM, DAMAGES OR OTHER
 * LIABILITY, WHETHER IN AN ACTION OF CONTRACT, TORT OR OTHERWISE, ARISING FROM,
 * OUT OF OR IN CONNECTION WITH THE SOFTWARE OR THE USE OR OTHER DEALINGS IN
 * THE SOFTWARE.
 */
package ee.ria.xroad.proxy;

import ee.ria.xroad.common.SystemProperties;
import ee.ria.xroad.common.SystemPropertiesLoader;
import ee.ria.xroad.common.Version;
import ee.ria.xroad.common.conf.serverconf.CachingServerConfImpl;
import ee.ria.xroad.common.conf.serverconf.ServerConf;

import lombok.extern.slf4j.Slf4j;
<<<<<<< HEAD
import org.apache.commons.lang3.StringUtils;
import org.niis.xroad.common.rpc.server.RpcServer;
import org.springframework.context.annotation.AnnotationConfigApplicationContext;

import java.io.IOException;
import java.net.HttpURLConnection;
import java.net.URL;
import java.util.ArrayList;
import java.util.Arrays;
import java.util.Collections;
import java.util.HashMap;
import java.util.List;
import java.util.Map;
import java.util.ServiceLoader;
import java.util.stream.Collectors;
=======
import org.springframework.context.annotation.AnnotationConfigApplicationContext;
import org.springframework.context.support.GenericApplicationContext;
>>>>>>> e9940aaf

import static ee.ria.xroad.common.SystemProperties.CONF_FILE_NODE;
import static ee.ria.xroad.common.SystemProperties.CONF_FILE_PROXY;
import static ee.ria.xroad.common.SystemProperties.CONF_FILE_SIGNER;

/**
 * Main program for the proxy server.
 */
@Slf4j
public class ProxyMain {

    private static final String APP_NAME = "xroad-proxy";

    /**
     * Main program entry point.
     *
     * @param args command-line arguments
     * @throws Exception in case of any errors
     */
    public static void main(String[] args) throws Exception {
        try {
<<<<<<< HEAD
            startup();
            loadConfigurations();
            startServices();

            var springCtx = new AnnotationConfigApplicationContext(ProxyConfiguration.class);
            springCtx.registerShutdownHook();
=======
            new ProxyMain().createApplicationContext();
>>>>>>> e9940aaf
        } catch (Exception ex) {
            log.error("Proxy failed to start", ex);
            throw ex;
        }
    }

    public GenericApplicationContext createApplicationContext(Class<?>... ctxExtension) {
        var startTime = System.currentTimeMillis();
        log.trace("startup()");
        Version.outputVersionInfo(APP_NAME);
        log.info("Starting proxy ({})...", readProxyVersion());

        log.trace("Loading global bean dependencies");
        loadSystemProperties();
        loadGlobalConf();

        var springCtx = new AnnotationConfigApplicationContext();
        springCtx.register(ProxyConfig.class);
        if (ctxExtension.length > 0) {
            springCtx.register(ctxExtension);
        }
        springCtx.refresh();
        springCtx.registerShutdownHook();
        log.info("Proxy started in {} ms", System.currentTimeMillis() - startTime);
        return springCtx;
    }

    protected void loadSystemProperties() {
        SystemPropertiesLoader.create()
                .withCommonAndLocal()
                .withAddOn()
                .with(CONF_FILE_PROXY)
                .with(CONF_FILE_SIGNER)
                .withLocalOptional(CONF_FILE_NODE)
                .load();

        org.apache.xml.security.Init.init();
    }

    protected void loadGlobalConf() {
        try {
            log.trace("loadConfigurations()");
            if (SystemProperties.getServerConfCachePeriod() > 0) {
                ServerConf.reload(new CachingServerConfImpl());
            }
        } catch (Exception e) {
            log.error("Failed to initialize configurations", e);
        }
    }

    /**
     * Return X-Road software version
     *
     * @return version string e.g. 6.19.0
     */
    public static String readProxyVersion() {
        return Version.XROAD_VERSION;
    }
}<|MERGE_RESOLUTION|>--- conflicted
+++ resolved
@@ -32,26 +32,8 @@
 import ee.ria.xroad.common.conf.serverconf.ServerConf;
 
 import lombok.extern.slf4j.Slf4j;
-<<<<<<< HEAD
-import org.apache.commons.lang3.StringUtils;
-import org.niis.xroad.common.rpc.server.RpcServer;
-import org.springframework.context.annotation.AnnotationConfigApplicationContext;
-
-import java.io.IOException;
-import java.net.HttpURLConnection;
-import java.net.URL;
-import java.util.ArrayList;
-import java.util.Arrays;
-import java.util.Collections;
-import java.util.HashMap;
-import java.util.List;
-import java.util.Map;
-import java.util.ServiceLoader;
-import java.util.stream.Collectors;
-=======
 import org.springframework.context.annotation.AnnotationConfigApplicationContext;
 import org.springframework.context.support.GenericApplicationContext;
->>>>>>> e9940aaf
 
 import static ee.ria.xroad.common.SystemProperties.CONF_FILE_NODE;
 import static ee.ria.xroad.common.SystemProperties.CONF_FILE_PROXY;
@@ -73,16 +55,10 @@
      */
     public static void main(String[] args) throws Exception {
         try {
-<<<<<<< HEAD
-            startup();
-            loadConfigurations();
-            startServices();
+            new ProxyMain().createApplicationContext();
 
             var springCtx = new AnnotationConfigApplicationContext(ProxyConfiguration.class);
             springCtx.registerShutdownHook();
-=======
-            new ProxyMain().createApplicationContext();
->>>>>>> e9940aaf
         } catch (Exception ex) {
             log.error("Proxy failed to start", ex);
             throw ex;
