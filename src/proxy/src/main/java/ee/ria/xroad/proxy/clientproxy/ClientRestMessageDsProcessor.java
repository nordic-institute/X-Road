/*
 * The MIT License
 * Copyright (c) 2019- Nordic Institute for Interoperability Solutions (NIIS)
 * Copyright (c) 2018 Estonian Information System Authority (RIA),
 * Nordic Institute for Interoperability Solutions (NIIS), Population Register Centre (VRK)
 * Copyright (c) 2015-2017 Estonian Information System Authority (RIA), Population Register Centre (VRK)
 *
 * Permission is hereby granted, free of charge, to any person obtaining a copy
 * of this software and associated documentation files (the "Software"), to deal
 * in the Software without restriction, including without limitation the rights
 * to use, copy, modify, merge, publish, distribute, sublicense, and/or sell
 * copies of the Software, and to permit persons to whom the Software is
 * furnished to do so, subject to the following conditions:
 *
 * The above copyright notice and this permission notice shall be included in
 * all copies or substantial portions of the Software.
 *
 * THE SOFTWARE IS PROVIDED "AS IS", WITHOUT WARRANTY OF ANY KIND, EXPRESS OR
 * IMPLIED, INCLUDING BUT NOT LIMITED TO THE WARRANTIES OF MERCHANTABILITY,
 * FITNESS FOR A PARTICULAR PURPOSE AND NONINFRINGEMENT. IN NO EVENT SHALL THE
 * AUTHORS OR COPYRIGHT HOLDERS BE LIABLE FOR ANY CLAIM, DAMAGES OR OTHER
 * LIABILITY, WHETHER IN AN ACTION OF CONTRACT, TORT OR OTHERWISE, ARISING FROM,
 * OUT OF OR IN CONNECTION WITH THE SOFTWARE OR THE USE OR OTHER DEALINGS IN
 * THE SOFTWARE.
 */
package ee.ria.xroad.proxy.clientproxy;

import ee.ria.xroad.common.CodedException;
<<<<<<< HEAD
=======
import ee.ria.xroad.common.HttpStatus;
>>>>>>> f5300af2
import ee.ria.xroad.common.conf.globalconf.GlobalConf;
import ee.ria.xroad.common.conf.serverconf.IsAuthenticationData;
import ee.ria.xroad.common.identifier.ClientId;
import ee.ria.xroad.common.message.RestRequest;
import ee.ria.xroad.common.message.RestResponse;
import ee.ria.xroad.common.opmonitoring.OpMonitoringData;
import ee.ria.xroad.common.util.CachingStream;
import ee.ria.xroad.common.util.CryptoUtils;
import ee.ria.xroad.common.util.ResponseWrapper;

import lombok.extern.slf4j.Slf4j;
import org.apache.commons.io.output.TeeOutputStream;
import org.apache.http.client.HttpClient;
import org.bouncycastle.operator.DigestCalculator;
import org.niis.xroad.edc.sig.XrdSignatureService;
import org.niis.xroad.proxy.clientproxy.validate.RequestValidator;
import org.niis.xroad.proxy.edc.AssetAuthorizationManager;
import org.niis.xroad.proxy.edc.AuthorizedAssetRegistry;
import org.niis.xroad.proxy.edc.XrdDataSpaceClient;

import java.io.OutputStream;
import java.util.Arrays;
import java.util.UUID;

import static ee.ria.xroad.common.ErrorCodes.X_INCONSISTENT_RESPONSE;
import static ee.ria.xroad.common.util.TimeUtils.getEpochMillisecond;

@Slf4j
class ClientRestMessageDsProcessor extends AbstractClientMessageProcessor {
    private final RequestValidator requestValidator = new RequestValidator();

    private final RestRequest restRequest;

    private final AssetAuthorizationManager assetAuthorizationManager;
    private final AbstractClientProxyHandler.ProxyRequestCtx proxyRequestCtx;

    private final XrdDataSpaceClient xrdDataSpaceClient = new XrdDataSpaceClient();
    private final XrdSignatureService xrdSignatureService = new XrdSignatureService();

    ClientRestMessageDsProcessor(final AbstractClientProxyHandler.ProxyRequestCtx proxyRequestCtx,
                                 final RestRequest restRequest,
                                 final HttpClient httpClient, final IsAuthenticationData clientCert,
                                 final AssetAuthorizationManager assetAuthorizationManager) {
        super(proxyRequestCtx, httpClient, clientCert);
        this.proxyRequestCtx = proxyRequestCtx;
        this.restRequest = restRequest;
        this.assetAuthorizationManager = assetAuthorizationManager;
    }

    //TODO rethink what should happen in constructor and what in process..
    @Override
    public void process() throws Exception {
        opMonitoringData.setXRequestId(restRequest.getXRequestId());
        updateOpMonitoringClientSecurityServerAddress();

        try {
            ClientId senderId = restRequest.getClientId();

            checkRequestIdentifiers();
            requestValidator.verifyClientStatus(senderId);
            requestValidator.verifyClientAuthentication(senderId, clientCert);

            //TODO xroad8 in POC we're not selecting fastest server, neither handle failure with fallbacks
            var targetServerInfo = proxyRequestCtx.targetSecurityServers().servers().stream().findFirst().orElseThrow();

            var assetInfo = assetAuthorizationManager.getOrRequestAssetAccess(senderId, targetServerInfo, restRequest.getServiceId());

            processRequest(assetInfo);
        } finally {
            log.trace("DataSpace proxy request fully processed");
            opMonitoringData.setResponseInTs(getEpochMillisecond());
        }
    }

    private void processRequest(AuthorizedAssetRegistry.GrantedAssetInfo assetInfo) throws Exception {
        if (restRequest.getQueryId() == null) {
            restRequest.setQueryId(GlobalConf.getInstanceIdentifier() + "-" + UUID.randomUUID());
        }
//        //TODO op monitoring should know about DataSpace
        updateOpMonitoringDataByRestRequest(opMonitoringData, restRequest);

        CachingStream cachingStream = new CachingStream();
        DigestCalculator dc = CryptoUtils.createDigestCalculator(CryptoUtils.DEFAULT_DIGEST_ALGORITHM_ID);
        TeeOutputStream teeOutputStream = new TeeOutputStream(dc.getOutputStream(), cachingStream);
        jRequest.getInputStream().transferTo(teeOutputStream);

        byte[] requestBodyDigest = null;
        if (cachingStream.getCachedContents().size() > 0) {
            restRequest.setBody(cachingStream);
            requestBodyDigest = dc.getDigest();
        }

        var response = xrdDataSpaceClient.processRestRequest(restRequest, assetInfo, requestBodyDigest);
        verifyRequestDigest(response, requestBodyDigest);
        processResponse(response, jResponse);
    }

    private void processResponse(RestResponse response, ResponseWrapper jResponse) throws Exception {
        log.trace("sendResponse()");
<<<<<<< HEAD
=======
        if (response.statusCode() == HttpStatus.SC_FORBIDDEN) {
            throw new CodedException.Fault("Server.ServerProxy.AccessDenied", "Access denied");
        }
        jResponse.setStatus(response.statusCode());
>>>>>>> f5300af2

        //TODO handle bad request/edc failure
        xrdSignatureService.verify(response.getSignature(), response.getMessageBytes(), response.getBodyDigest(),
                restRequest.getServiceId().getClientId());

        jResponse.setStatus(response.getResponseCode());
        response.getHeaders().forEach(h -> jResponse.putHeader(h.getName(), h.getValue()));
        response.getBody().getCachedContents().transferTo(jResponse.getOutputStream());
    }

    private void verifyRequestDigest(RestResponse response, byte[] requestBodyDigest) throws Exception {
        byte[] requestDigest;
        if (requestBodyDigest != null) {
            DigestCalculator dc = CryptoUtils.createDigestCalculator(CryptoUtils.DEFAULT_DIGEST_ALGORITHM_ID);
            try (OutputStream out = dc.getOutputStream()) {
                out.write(restRequest.getHash());
                out.write(requestBodyDigest);
            }
            requestDigest = dc.getDigest();
        } else {
            requestDigest = restRequest.getHash();
        }

        if (!Arrays.equals(requestDigest, response.getRequestHash())) {
            throw new CodedException(X_INCONSISTENT_RESPONSE, "Response message hash does not match request message");
        }
    }

    private void checkRequestIdentifiers() {
        checkIdentifier(restRequest.getClientId());
        checkIdentifier(restRequest.getServiceId());
        checkIdentifier(restRequest.getTargetSecurityServer());
    }

    private void updateOpMonitoringClientSecurityServerAddress() {
        try {
            opMonitoringData.setClientSecurityServerAddress(getSecurityServerAddress());
        } catch (Exception e) {
            log.error("Failed to assign operational monitoring data field {}",
                    OpMonitoringData.CLIENT_SECURITY_SERVER_ADDRESS, e);
        }
    }

}<|MERGE_RESOLUTION|>--- conflicted
+++ resolved
@@ -26,10 +26,7 @@
 package ee.ria.xroad.proxy.clientproxy;
 
 import ee.ria.xroad.common.CodedException;
-<<<<<<< HEAD
-=======
 import ee.ria.xroad.common.HttpStatus;
->>>>>>> f5300af2
 import ee.ria.xroad.common.conf.globalconf.GlobalConf;
 import ee.ria.xroad.common.conf.serverconf.IsAuthenticationData;
 import ee.ria.xroad.common.identifier.ClientId;
@@ -129,13 +126,10 @@
 
     private void processResponse(RestResponse response, ResponseWrapper jResponse) throws Exception {
         log.trace("sendResponse()");
-<<<<<<< HEAD
-=======
         if (response.statusCode() == HttpStatus.SC_FORBIDDEN) {
             throw new CodedException.Fault("Server.ServerProxy.AccessDenied", "Access denied");
         }
         jResponse.setStatus(response.statusCode());
->>>>>>> f5300af2
 
         //TODO handle bad request/edc failure
         xrdSignatureService.verify(response.getSignature(), response.getMessageBytes(), response.getBodyDigest(),
