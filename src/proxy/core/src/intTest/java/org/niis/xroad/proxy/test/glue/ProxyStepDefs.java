/*
 * The MIT License
 *
 * Copyright (c) 2019- Nordic Institute for Interoperability Solutions (NIIS)
 * Copyright (c) 2018 Estonian Information System Authority (RIA),
 * Nordic Institute for Interoperability Solutions (NIIS), Population Register Centre (VRK)
 * Copyright (c) 2015-2017 Estonian Information System Authority (RIA), Population Register Centre (VRK)
 *
 * Permission is hereby granted, free of charge, to any person obtaining a copy
 * of this software and associated documentation files (the "Software"), to deal
 * in the Software without restriction, including without limitation the rights
 * to use, copy, modify, merge, publish, distribute, sublicense, and/or sell
 * copies of the Software, and to permit persons to whom the Software is
 * furnished to do so, subject to the following conditions:
 *
 * The above copyright notice and this permission notice shall be included in
 * all copies or substantial portions of the Software.
 *
 * THE SOFTWARE IS PROVIDED "AS IS", WITHOUT WARRANTY OF ANY KIND, EXPRESS OR
 * IMPLIED, INCLUDING BUT NOT LIMITED TO THE WARRANTIES OF MERCHANTABILITY,
 * FITNESS FOR A PARTICULAR PURPOSE AND NONINFRINGEMENT. IN NO EVENT SHALL THE
 * AUTHORS OR COPYRIGHT HOLDERS BE LIABLE FOR ANY CLAIM, DAMAGES OR OTHER
 * LIABILITY, WHETHER IN AN ACTION OF CONTRACT, TORT OR OTHERWISE, ARISING FROM,
 * OUT OF OR IN CONNECTION WITH THE SOFTWARE OR THE USE OR OTHER DEALINGS IN
 * THE SOFTWARE.
 */

package org.niis.xroad.proxy.test.glue;

import ee.ria.xroad.common.conf.EmptyServerConf;
import ee.ria.xroad.common.conf.globalconf.GlobalConfProvider;
import ee.ria.xroad.common.conf.globalconf.TestGlobalConfImpl;
import ee.ria.xroad.common.conf.serverconf.ServerConfProvider;
import ee.ria.xroad.common.crypto.identifier.DigestAlgorithm;
import ee.ria.xroad.common.crypto.identifier.KeyAlgorithm;
import ee.ria.xroad.common.hashchain.HashChainReferenceResolver;
import ee.ria.xroad.common.identifier.ClientId;
import ee.ria.xroad.common.signature.MessagePart;
import ee.ria.xroad.common.signature.SignatureBuilder;
import ee.ria.xroad.common.signature.SignatureData;
import ee.ria.xroad.common.signature.SignatureVerifier;
import ee.ria.xroad.common.util.MessageFileNames;
import ee.ria.xroad.proxy.conf.CachingKeyConfImpl;
import ee.ria.xroad.proxy.conf.KeyConfProvider;
import ee.ria.xroad.proxy.conf.SigningCtxProvider;
import ee.ria.xroad.signer.SignerRpcClient;
import ee.ria.xroad.signer.protocol.dto.KeyInfo;
import ee.ria.xroad.signer.protocol.dto.KeyUsageInfo;
import ee.ria.xroad.signer.protocol.dto.TokenInfo;

import io.cucumber.java.en.Step;
import lombok.extern.slf4j.Slf4j;
import org.apache.commons.io.FileUtils;
import org.apache.commons.lang3.RandomStringUtils;
import org.niis.xroad.common.test.glue.BaseStepDefs;
import org.niis.xroad.signer.proto.CertificateRequestFormat;

import java.io.ByteArrayInputStream;
import java.io.File;
import java.io.InputStream;
import java.nio.charset.StandardCharsets;
import java.util.ArrayList;
import java.util.Collections;
import java.util.Date;
import java.util.List;
import java.util.Optional;
import java.util.concurrent.Callable;
import java.util.concurrent.ExecutorService;
import java.util.concurrent.Executors;
import java.util.concurrent.Future;
import java.util.concurrent.atomic.AtomicInteger;

import static ee.ria.xroad.common.crypto.Digests.calculateDigest;
import static java.lang.String.format;
import static org.assertj.core.api.Assertions.assertThat;
import static org.assertj.core.api.Assertions.fail;

@Slf4j
@SuppressWarnings("checkstyle:MagicNumber")
public class ProxyStepDefs extends BaseStepDefs {
    private String scenarioKeyId;

    private final SignerRpcClient signerRpcClient = null;
    private final GlobalConfProvider globalConf = new TestGlobalConfImpl();
    private final ServerConfProvider serverConf = new EmptyServerConf();
    private final KeyConfProvider keyConfProvider = new CachingKeyConfImpl(globalConf, serverConf, signerRpcClient);

    public ProxyStepDefs() {
    }

    @Step("tokens are listed")
    public void listTokens() throws Exception {
        var tokens = signerRpcClient.getTokens();
        testReportService.attachJson("Tokens", tokens.toArray());
    }

    @Step("token is initialized with pin {string}")
    public void initToken(String pin) throws Exception {
        signerRpcClient.initSoftwareToken(pin.toCharArray());
    }

    @Step("token with id {string} is logged in with pin {string}")
    public void tokenIsActivatedWithPin(String tokenId, String pin) throws Exception {
        signerRpcClient.activateToken(tokenId, pin.toCharArray());
    }

    @Step("new key {string} generated for token with id {string}")
    public void newKeyGeneratedForToken(String keyLabel, String tokenId) throws Exception {
<<<<<<< HEAD
        final KeyInfo keyInfo = signerRpcClient.generateKey(tokenId, keyLabel);
=======
        final KeyInfo keyInfo = SignerProxy.generateKey(tokenId, keyLabel, KeyAlgorithm.RSA);
>>>>>>> bf48f38a
        scenarioKeyId = keyInfo.getId();

        testReportService.attachJson("keyInfo", keyInfo);
    }

    @Step("the {} cert request is generated with created key for client {string}")
    public void certRequestIsGeneratedForTokenKey(String keyUsage, String client) throws Exception {
        var clientId = getClientId(client);
        var subjectName = format("C=%s, O=%s, CN=%s",
                clientId.getXRoadInstance(),
                clientId.getMemberClass(),
                clientId.getMemberCode());

        SignerRpcClient.GeneratedCertRequestInfo csrInfo = signerRpcClient.generateCertRequest(scenarioKeyId, clientId,
                KeyUsageInfo.valueOf(keyUsage), subjectName, CertificateRequestFormat.DER);


        File csrFile = File.createTempFile("tmp", keyUsage.toLowerCase() + "_csr" + System.currentTimeMillis());
        FileUtils.writeByteArrayToFile(csrFile, csrInfo.getCertRequest());
        putStepData(StepDataKey.DOWNLOADED_FILE, csrFile);
    }

    @Step("Generated certificate with initial status {string} is imported for client {string}")
    public void importCertFromFile(String initialStatus, String client) throws Exception {
        final Optional<File> cert = getStepData(StepDataKey.CERT_FILE);
        final ClientId.Conf clientId = getClientId(client);
        final byte[] certBytes = FileUtils.readFileToByteArray(cert.orElseThrow());

        scenarioKeyId = signerRpcClient.importCert(certBytes, initialStatus, clientId);
    }

    @Step("token info can be retrieved by key id")
    public void tokenInfoCanBeRetrievedByKeyId() throws Exception {
        final TokenInfo tokenForKeyId = signerRpcClient.getTokenForKeyId(this.scenarioKeyId);
        testReportService.attachJson("tokenInfo", tokenForKeyId);
        assertThat(tokenForKeyId).isNotNull();
    }


    @Step("client {string} signs the messages {} random messages using {} threads")
    public void execBatchSign(String client, int count, int threads) throws Exception {
        exec(client, count, threads);
    }

    private void exec(String client, int count, int threads) throws InterruptedException {
        final var clientId = getClientId(client);
        final var signingCtx = SigningCtxProvider.getSigningCtx(clientId, globalConf, keyConfProvider);

        List<String> messages = new ArrayList<>();
        for (int i = 0; i < count; i++) {
            messages.add("random-msg:" + RandomStringUtils.secure().nextAlphabetic(100, 1000));
        }

        List<Callable<BatchSignResult>> callables = new ArrayList<>();
        for (final String message : messages) {
            callables.add(() -> {
                try {
                    MessagePart hashPart = new MessagePart(MessageFileNames.MESSAGE, DigestAlgorithm.SHA512,
                            calculateDigest(DigestAlgorithm.SHA512, message.getBytes()), message.getBytes());

                    List<MessagePart> hashes = Collections.singletonList(hashPart);

                    SignatureBuilder builder = new SignatureBuilder();
                    builder.addPart(hashPart);
                    SignatureData signatureData = signingCtx.buildSignature(builder);

                    return new BatchSignResult(clientId, message, signatureData, hashes);

                } catch (Exception e) {
                    log.error("Error", e);
                    return new BatchSignResult(clientId, message, null, null);
                }

            });
        }

        List<Future<BatchSignResult>> results = invokeCallables(callables, threads);

        final AtomicInteger batchSignatureDetectCounter = new AtomicInteger();
        for (Future<BatchSignResult> result : results) {
            try {
                var signResult = result.get();

                assertThat(signResult.signatureData()).isNotNull();

                verify(signResult);

                assertThat(signResult.signatureData().getSignatureXml()).isNotEmpty();

                if (signResult.signatureData().isBatchSignature()) {
                    batchSignatureDetectCounter.incrementAndGet();
                }
            } catch (Exception e) {
                fail("Verification has failed.", e);
            }
        }

        if (batchSignatureDetectCounter.get() == 0) {
            fail("Batch signature was not detected.");
        } else {
            testReportService.attachText("Batch signature was triggered " + batchSignatureDetectCounter.get() + " times", "");
        }
    }

    private List<Future<BatchSignResult>> invokeCallables(List<Callable<BatchSignResult>> callables, int threads)
            throws InterruptedException {
        ExecutorService executorService = Executors.newFixedThreadPool(threads);

        try {
            return executorService.invokeAll(callables);
        } finally {
            executorService.shutdown();
        }
    }

    private record BatchSignResult(ClientId.Conf clientId, String message, SignatureData signatureData,
                                   List<MessagePart> messageParts) {
    }

    private static void verify(final BatchSignResult batchSignResult)
            throws Exception {
        var globalConfProvider = new TestGlobalConfImpl();
        SignatureVerifier verifier = new SignatureVerifier(globalConfProvider, batchSignResult.signatureData());
        verifier.addParts(batchSignResult.messageParts());

        HashChainReferenceResolver resolver = new HashChainReferenceResolver() {
            @Override
            public InputStream resolve(String uri) {
                return switch (uri) {
                    case MessageFileNames.SIG_HASH_CHAIN ->
                            new ByteArrayInputStream(batchSignResult.signatureData().getHashChain().getBytes(StandardCharsets.UTF_8));
                    case MessageFileNames.MESSAGE -> new ByteArrayInputStream(batchSignResult.message().getBytes(StandardCharsets.UTF_8));
                    default -> null;
                };
            }

            @Override
            public boolean shouldResolve(String uri, byte[] digestValue) {
                return true;
            }
        };

        if (batchSignResult.signatureData().getHashChainResult() != null) {
            verifier.setHashChainResourceResolver(resolver);
        }

        verifier.verify(batchSignResult.clientId(), new Date());
    }

    private ClientId.Conf getClientId(String client) {
        final String[] parts = client.split(":");
        return ClientId.Conf.create(parts[0], parts[1], parts[2]);
    }
}<|MERGE_RESOLUTION|>--- conflicted
+++ resolved
@@ -106,11 +106,7 @@
 
     @Step("new key {string} generated for token with id {string}")
     public void newKeyGeneratedForToken(String keyLabel, String tokenId) throws Exception {
-<<<<<<< HEAD
-        final KeyInfo keyInfo = signerRpcClient.generateKey(tokenId, keyLabel);
-=======
-        final KeyInfo keyInfo = SignerProxy.generateKey(tokenId, keyLabel, KeyAlgorithm.RSA);
->>>>>>> bf48f38a
+        final KeyInfo keyInfo = signerRpcClient.generateKey(tokenId, keyLabel, KeyAlgorithm.RSA);
         scenarioKeyId = keyInfo.getId();
 
         testReportService.attachJson("keyInfo", keyInfo);
