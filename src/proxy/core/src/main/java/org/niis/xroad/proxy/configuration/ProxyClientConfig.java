--- conflicted
+++ resolved
@@ -1,3 +1,28 @@
+/*
+ * The MIT License
+ * Copyright (c) 2019- Nordic Institute for Interoperability Solutions (NIIS)
+ * Copyright (c) 2018 Estonian Information System Authority (RIA),
+ * Nordic Institute for Interoperability Solutions (NIIS), Population Register Centre (VRK)
+ * Copyright (c) 2015-2017 Estonian Information System Authority (RIA), Population Register Centre (VRK)
+ *
+ * Permission is hereby granted, free of charge, to any person obtaining a copy
+ * of this software and associated documentation files (the "Software"), to deal
+ * in the Software without restriction, including without limitation the rights
+ * to use, copy, modify, merge, publish, distribute, sublicense, and/or sell
+ * copies of the Software, and to permit persons to whom the Software is
+ * furnished to do so, subject to the following conditions:
+ *
+ * The above copyright notice and this permission notice shall be included in
+ * all copies or substantial portions of the Software.
+ *
+ * THE SOFTWARE IS PROVIDED "AS IS", WITHOUT WARRANTY OF ANY KIND, EXPRESS OR
+ * IMPLIED, INCLUDING BUT NOT LIMITED TO THE WARRANTIES OF MERCHANTABILITY,
+ * FITNESS FOR A PARTICULAR PURPOSE AND NONINFRINGEMENT. IN NO EVENT SHALL THE
+ * AUTHORS OR COPYRIGHT HOLDERS BE LIABLE FOR ANY CLAIM, DAMAGES OR OTHER
+ * LIABILITY, WHETHER IN AN ACTION OF CONTRACT, TORT OR OTHERWISE, ARISING FROM,
+ * OUT OF OR IN CONNECTION WITH THE SOFTWARE OR THE USE OR OTHER DEALINGS IN
+ * THE SOFTWARE.
+ */
 package org.niis.xroad.proxy.configuration;
 
 import ee.ria.xroad.common.SystemProperties;
@@ -14,13 +39,6 @@
 import ee.ria.xroad.proxy.serverproxy.IdleConnectionMonitorThread;
 import ee.ria.xroad.proxy.util.SSLContextUtil;
 
-import io.quarkus.runtime.Startup;
-import jakarta.enterprise.context.ApplicationScoped;
-import jakarta.enterprise.inject.Instance;
-import jakarta.enterprise.inject.Produces;
-import jakarta.inject.Inject;
-import jakarta.inject.Named;
-import jakarta.inject.Singleton;
 import lombok.extern.slf4j.Slf4j;
 import org.apache.http.client.HttpClient;
 import org.apache.http.client.config.RequestConfig;
@@ -32,13 +50,11 @@
 import org.apache.http.conn.ssl.SSLConnectionSocketFactory;
 import org.apache.http.impl.client.CloseableHttpClient;
 import org.apache.http.impl.client.DefaultHttpRequestRetryHandler;
+import org.apache.http.impl.client.HttpClientBuilder;
 import org.apache.http.impl.client.HttpClients;
 import org.apache.http.impl.conn.PoolingHttpClientConnectionManager;
-import org.eclipse.microprofile.config.inject.ConfigProperty;
 import org.niis.xroad.proxy.ProxyProperties;
 import org.niis.xroad.proxy.edc.AssetAuthorizationManager;
-<<<<<<< HEAD
-=======
 import org.springframework.beans.factory.annotation.Autowired;
 import org.springframework.beans.factory.annotation.Qualifier;
 import org.springframework.boot.autoconfigure.condition.ConditionalOnProperty;
@@ -48,42 +64,11 @@
 import org.springframework.core.annotation.Order;
 
 import java.util.List;
->>>>>>> 54ab8a24
 
 @Slf4j
-@ApplicationScoped
+@Configuration
 public class ProxyClientConfig {
 
-<<<<<<< HEAD
-    @Inject
-    ProxyProperties proxyProperties;
-
-    @Produces
-    @Startup
-    @ApplicationScoped
-    ClientProxy clientProxy(@Named("proxyHttpClient") HttpClient httpClient,
-                            ClientRestMessageHandler clientRestMessageHandler,
-                            ClientSoapMessageHandler clientSoapMessageHandler,
-                            GlobalConfProvider globalConfProvider,
-                            KeyConfProvider keyConfProvider,
-                            ServerConfProvider serverConfProvider,
-                            CertChainFactory certChainFactory,
-                            AuthTrustVerifier authTrustVerifier) throws Exception {
-        return new ClientProxy(proxyProperties.getClientProxy(),
-                httpClient,
-                clientRestMessageHandler,
-                clientSoapMessageHandler,
-                globalConfProvider,
-                keyConfProvider,
-                serverConfProvider,
-                certChainFactory,
-                authTrustVerifier);
-    }
-
-    @Produces
-    @ApplicationScoped
-    ClientRestMessageHandler clientRestMessageHandler(GlobalConfProvider globalConfProvider,
-=======
     @Bean
     ClientProxy clientProxy(ProxyProperties proxyProperties,
                             List<AbstractClientProxyHandler> clientProxyHandlers,
@@ -95,100 +80,80 @@
     @Bean
     @Order(Ordered.HIGHEST_PRECEDENCE)
     AbstractClientProxyHandler clientRestMessageHandler(GlobalConfProvider globalConfProvider,
->>>>>>> 54ab8a24
                                                       KeyConfProvider keyConfProvider,
                                                       ServerConfProvider serverConfProvider,
                                                       CertChainFactory certChainFactory,
-                                                      @Named("proxyHttpClient") HttpClient httpClient,
-                                                      Instance<AssetAuthorizationManager> assetAuthManager) {
-        return new ClientRestMessageHandler(globalConfProvider,
-                keyConfProvider,
-                serverConfProvider,
-                certChainFactory,
-                httpClient,
-                assetAuthManager.isResolvable() ? assetAuthManager.get() : null);
+                                                      @Qualifier("proxyHttpClient") HttpClient httpClient,
+                                                      @Autowired(required = false) AssetAuthorizationManager assetAuthorizationManager) {
+        return new ClientRestMessageHandler(globalConfProvider, keyConfProvider, serverConfProvider, certChainFactory,
+                httpClient, assetAuthorizationManager);
     }
 
-<<<<<<< HEAD
-    @Produces
-    @ApplicationScoped
-    ClientSoapMessageHandler clientSoapMessageHandler(GlobalConfProvider globalConfProvider,
-=======
     @Bean
     // soap handler must be the last handler in the list.
     @Order(Ordered.LOWEST_PRECEDENCE)
     AbstractClientProxyHandler clientSoapMessageHandler(GlobalConfProvider globalConfProvider,
->>>>>>> 54ab8a24
                                                       KeyConfProvider keyConfProvider,
                                                       ServerConfProvider serverConfProvider,
                                                       CertChainFactory certChainFactory,
-                                                      @Named("proxyHttpClient") HttpClient httpClient,
-                                                      Instance<AssetAuthorizationManager> assetAuthManager) {
-        return new ClientSoapMessageHandler(globalConfProvider,
-                keyConfProvider,
-                serverConfProvider,
-                certChainFactory,
-                httpClient,
-                assetAuthManager.isResolvable() ? assetAuthManager.get() : null);
+                                                      @Qualifier("proxyHttpClient") HttpClient httpClient,
+                                                      @Autowired(required = false) AssetAuthorizationManager assetAuthorizationManager) {
+        return new ClientSoapMessageHandler(globalConfProvider, keyConfProvider, serverConfProvider, certChainFactory,
+                httpClient, assetAuthorizationManager);
     }
 
-    @Produces
-    @ApplicationScoped
-    @ConfigProperty(name = "xroad.proxy.client-proxy.client-use-idle-connection-monitor")
-    IdleConnectionMonitorThread idleConnectionMonitorThread(
-            @Named("proxyHttpClientManager") HttpClientConnectionManager connectionManager) {
+    @ConditionalOnProperty(name = "xroad.proxy.client-proxy.client-use-idle-connection-monitor", havingValue = "true")
+    @Bean
+    IdleConnectionMonitorThread idleConnectionMonitorThread(ProxyProperties proxyProperties,
+            @Qualifier("proxyHttpClientManager") HttpClientConnectionManager connectionManager) {
         var connectionMonitor = new IdleConnectionMonitorThread(connectionManager);
-        connectionMonitor.setIntervalMilliseconds(
-                proxyProperties.getClientProxy().clientIdleConnectionMonitorInterval());
+        connectionMonitor.setIntervalMilliseconds(proxyProperties.getClientProxy().clientIdleConnectionMonitorInterval());
         connectionMonitor.setConnectionIdleTimeMilliseconds(
                 proxyProperties.getClientProxy().clientIdleConnectionMonitorTimeout());
         return connectionMonitor;
     }
 
-    @Produces
-    @ApplicationScoped
-    @Named("proxyHttpClient")
-    CloseableHttpClient proxyHttpClient(
-            @Named("proxyHttpClientManager") HttpClientConnectionManager connectionManager) {
+    @Bean("proxyHttpClient")
+    CloseableHttpClient proxyHttpClient(ProxyProperties proxyProperties,
+            @Qualifier("proxyHttpClientManager") HttpClientConnectionManager connectionManager) {
         log.trace("createClient()");
 
         int timeout = proxyProperties.getClientTimeout();
         int socketTimeout = proxyProperties.getClientProxy().clientHttpclientTimeout();
+        RequestConfig.Builder rb = RequestConfig.custom();
+        rb.setConnectTimeout(timeout);
+        rb.setConnectionRequestTimeout(timeout);
+        rb.setSocketTimeout(socketTimeout);
 
-        RequestConfig requestConfig = RequestConfig.custom()
-                .setConnectTimeout(timeout)
-                .setConnectionRequestTimeout(timeout)
-                .setSocketTimeout(socketTimeout)
-                .build();
+        HttpClientBuilder cb = HttpClients.custom();
 
-        return HttpClients.custom()
-                .setConnectionManager(connectionManager)
-                .setDefaultRequestConfig(requestConfig)
-                .setRetryHandler(new DefaultHttpRequestRetryHandler(0, false))
-                .build();
+        cb.setConnectionManager(connectionManager);
+        cb.setDefaultRequestConfig(rb.build());
+
+        // Disable request retry
+        cb.setRetryHandler(new DefaultHttpRequestRetryHandler(0, false));
+
+        return cb.build();
     }
 
-    @Produces
-    @ApplicationScoped
-    @Named("proxyHttpClientManager")
-    HttpClientConnectionManager getClientConnectionManager(GlobalConfProvider globalConfProvider,
-                                                           KeyConfProvider keyConfProvider,
-                                                           AuthTrustVerifier authTrustVerifier) throws Exception {
-        var sfr = RegistryBuilder.<ConnectionSocketFactory>create()
-                .register("http", PlainConnectionSocketFactory.INSTANCE);
+    @Bean("proxyHttpClientManager")
+    HttpClientConnectionManager getClientConnectionManager(ProxyProperties proxyProperties, GlobalConfProvider globalConfProvider,
+                                                           KeyConfProvider keyConfProvider, AuthTrustVerifier authTrustVerifier)
+            throws Exception {
+        RegistryBuilder<ConnectionSocketFactory> sfr = RegistryBuilder.create();
+
+        sfr.register("http", PlainConnectionSocketFactory.INSTANCE);
 
         if (SystemProperties.isSslEnabled()) {
             sfr.register("https", createSSLSocketFactory(globalConfProvider, keyConfProvider, authTrustVerifier));
         }
+        ProxyProperties.ClientProxyProperties clientProxyProperties = proxyProperties.getClientProxy();
+        SocketConfig.Builder sockBuilder = SocketConfig.custom().setTcpNoDelay(true);
+        sockBuilder.setSoLinger(clientProxyProperties.clientHttpclientSoLinger());
+        sockBuilder.setSoTimeout(clientProxyProperties.clientHttpclientTimeout());
+        SocketConfig socketConfig = sockBuilder.build();
 
-        var clientProxyProperties = proxyProperties.getClientProxy();
-        var socketConfig = SocketConfig.custom()
-                .setTcpNoDelay(true)
-                .setSoLinger(clientProxyProperties.clientHttpclientSoLinger())
-                .setSoTimeout(clientProxyProperties.clientHttpclientTimeout())
-                .build();
-
-        var poolingManager = new PoolingHttpClientConnectionManager(sfr.build());
+        PoolingHttpClientConnectionManager poolingManager = new PoolingHttpClientConnectionManager(sfr.build());
         poolingManager.setMaxTotal(clientProxyProperties.poolTotalMaxConnections());
         poolingManager.setDefaultMaxPerRoute(clientProxyProperties.poolTotalDefaultMaxConnectionsPerRoute());
         poolingManager.setDefaultSocketConfig(socketConfig);
@@ -198,13 +163,12 @@
         return poolingManager;
     }
 
-    private SSLConnectionSocketFactory createSSLSocketFactory(
-            GlobalConfProvider globalConfProvider,
-            KeyConfProvider keyConfProvider,
-            AuthTrustVerifier authTrustVerifier) throws Exception {
-        return new FastestConnectionSelectingSSLSocketFactory(
-                authTrustVerifier,
-                SSLContextUtil.createXroadSSLContext(globalConfProvider, keyConfProvider)
+    private SSLConnectionSocketFactory createSSLSocketFactory(GlobalConfProvider globalConfProvider, KeyConfProvider keyConfProvider,
+                                                              AuthTrustVerifier authTrustVerifier)
+            throws Exception {
+        return new FastestConnectionSelectingSSLSocketFactory(authTrustVerifier, SSLContextUtil.createXroadSSLContext(globalConfProvider,
+                keyConfProvider)
         );
     }
+
 }