--- conflicted
+++ resolved
@@ -49,16 +49,7 @@
     intTestImplementation(project(":common:common-int-test"))
 }
 
-<<<<<<< HEAD
-testJar {
-    enabled = true
-=======
-jar {
-    archiveBaseName = 'proxy-core'
-}
-
 tasks.register('testJar', Jar) {
->>>>>>> 49428c7e
     archiveBaseName = 'proxy-core'
     archiveClassifier = 'test'
 
