--- conflicted
+++ resolved
@@ -180,11 +180,7 @@
 
     private SSLConnectionSocketFactory createSSLSocketFactory() throws Exception {
         SSLContext ctx = SSLContext.getInstance(CryptoUtils.SSL_PROTOCOL);
-<<<<<<< HEAD
-        ctx.init(new KeyManager[]{new AuthKeyManager()},
-=======
         ctx.init(new KeyManager[]{new AuthKeyManager(keyConfProvider)},
->>>>>>> b1d3b06b
                 new TrustManager[]{new NoopTrustManager()},
                 new SecureRandom());
 
