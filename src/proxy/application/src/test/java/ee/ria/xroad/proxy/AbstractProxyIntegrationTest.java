--- conflicted
+++ resolved
@@ -72,12 +72,8 @@
 @Slf4j
 @Category(IntegrationTest.class)
 public abstract class AbstractProxyIntegrationTest {
-<<<<<<< HEAD
     static final Set<Integer> RESERVED_PORTS = new HashSet<>();
-=======
-    private static final Set<Integer> RESERVED_PORTS = new HashSet<>();
     private static final Instant CLOCK_FIXED_INSTANT = Instant.parse("2020-01-01T00:00:00Z");
->>>>>>> 11935850
 
     static GenericApplicationContext applicationContext;
 
@@ -183,15 +179,12 @@
         }
     }
 
-<<<<<<< HEAD
-=======
     @BeforeClass
     public static void setup() throws Exception {
         TimeUtils.setClock(Clock.fixed(CLOCK_FIXED_INSTANT, ZoneOffset.UTC));
         applicationContext = new TestProxyMain().createApplicationContext(TestProxySpringConfig.class);
     }
 
->>>>>>> 11935850
     @AfterClass
     public static void teardown() {
         if (applicationContext != null) {
