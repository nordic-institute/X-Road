/*
 * The MIT License
 * Copyright (c) 2019- Nordic Institute for Interoperability Solutions (NIIS)
 * Copyright (c) 2018 Estonian Information System Authority (RIA),
 * Nordic Institute for Interoperability Solutions (NIIS), Population Register Centre (VRK)
 * Copyright (c) 2015-2017 Estonian Information System Authority (RIA), Population Register Centre (VRK)
 *
 * Permission is hereby granted, free of charge, to any person obtaining a copy
 * of this software and associated documentation files (the "Software"), to deal
 * in the Software without restriction, including without limitation the rights
 * to use, copy, modify, merge, publish, distribute, sublicense, and/or sell
 * copies of the Software, and to permit persons to whom the Software is
 * furnished to do so, subject to the following conditions:
 *
 * The above copyright notice and this permission notice shall be included in
 * all copies or substantial portions of the Software.
 *
 * THE SOFTWARE IS PROVIDED "AS IS", WITHOUT WARRANTY OF ANY KIND, EXPRESS OR
 * IMPLIED, INCLUDING BUT NOT LIMITED TO THE WARRANTIES OF MERCHANTABILITY,
 * FITNESS FOR A PARTICULAR PURPOSE AND NONINFRINGEMENT. IN NO EVENT SHALL THE
 * AUTHORS OR COPYRIGHT HOLDERS BE LIABLE FOR ANY CLAIM, DAMAGES OR OTHER
 * LIABILITY, WHETHER IN AN ACTION OF CONTRACT, TORT OR OTHERWISE, ARISING FROM,
 * OUT OF OR IN CONNECTION WITH THE SOFTWARE OR THE USE OR OTHER DEALINGS IN
 * THE SOFTWARE.
 */
package ee.ria.xroad.proxy.testsuite;

import ee.ria.xroad.common.SystemProperties;
import ee.ria.xroad.common.SystemPropertySource;
import ee.ria.xroad.common.TestPortUtils;
import ee.ria.xroad.common.conf.globalconf.GlobalConfProvider;
import ee.ria.xroad.common.conf.globalconf.GlobalConfSource;
import ee.ria.xroad.common.conf.globalconf.TestGlobalConfWrapper;
import ee.ria.xroad.common.conf.serverconf.ServerConfProvider;
import ee.ria.xroad.common.db.DatabaseCtxV2;
import ee.ria.xroad.common.util.TimeUtils;
import ee.ria.xroad.proxy.ProxyMain;
import ee.ria.xroad.proxy.conf.KeyConfProvider;
import ee.ria.xroad.proxy.serverproxy.ServerProxy;
import ee.ria.xroad.proxy.testutil.TestServerConfWrapper;

import lombok.AccessLevel;
import lombok.NoArgsConstructor;
import lombok.SneakyThrows;
import lombok.extern.slf4j.Slf4j;
<<<<<<< HEAD
import org.niis.xroad.proxy.configuration.ProxyConfig;
import org.springframework.beans.factory.BeanCreationException;
import org.springframework.boot.WebApplicationType;
import org.springframework.boot.builder.SpringApplicationBuilder;
=======
import org.niis.xroad.bootstrap.XrdSpringServiceBuilder;
import org.springframework.beans.factory.BeanCreationException;
>>>>>>> 9d2e9343
import org.springframework.context.ApplicationContext;
import org.springframework.context.annotation.Bean;
import org.springframework.context.annotation.Configuration;
import org.springframework.context.annotation.Primary;

import java.time.Clock;
import java.time.Instant;
import java.time.ZoneOffset;
import java.util.ArrayList;
import java.util.Collections;
import java.util.List;
import java.util.Set;
import java.util.Timer;
import java.util.TimerTask;

import static java.lang.String.valueOf;
import static org.mockito.Mockito.mock;

/**
 * Proxy test suite program.
 */
@Slf4j
@NoArgsConstructor(access = AccessLevel.PRIVATE)
public final class ProxyTestSuite {
    public static final int SERVICE_PORT = 8081;
    public static final int SERVICE_SSL_PORT = 8088;

    static volatile MessageTestCase currentTestCase;

    /**
     * Main program entry point.
     *
     * @param args command-line arguments
     * @throws Exception in case of any errors
     */
    public static void main(String[] args) throws Exception {
        TimeUtils.setClock(Clock.fixed(Instant.parse("2020-01-01T00:00:00Z"), ZoneOffset.UTC));
        org.apache.xml.security.Init.init();
        setPropsIfNotSet();

        List<MessageTestCase> testCasesToRun = TestcaseLoader.getTestCasesToRun(args);

        List<MessageTestCase> normalTestCases = new ArrayList<>();
        List<MessageTestCase> sslTestCases = new ArrayList<>();
        List<MessageTestCase> isolatedSslTestCases = new ArrayList<>();

        for (MessageTestCase tc : testCasesToRun) {
            if (tc instanceof IsolatedSslMessageTestCase) {
                isolatedSslTestCases.add(tc);
            } else if (tc instanceof SslMessageTestCase) {
                sslTestCases.add(tc);
            } else {
                normalTestCases.add(tc);
            }
        }

        startWatchdog();

        try {
            runNormalTestCases(normalTestCases);
            runSslTestCases(sslTestCases);
            runIsolatedSslTestCases(isolatedSslTestCases);

        } finally {
            List<MessageTestCase> failed = getFailedTestcases(testCasesToRun);

            log.info("COMPLETE, passed {} - failed {}", testCasesToRun.size() - failed.size(), failed.size());

            StringBuilder sb = new StringBuilder("Results:\n");

            for (MessageTestCase t : testCasesToRun) {
                String status = t.isFailed() ? "FAILED" : "PASSED";
                sb.append("\t").append(status).append(" - ");
                sb.append(t.getId()).append("\n");
            }

            if (failed.isEmpty()) {
                log.info("{}", sb);
            } else {
                log.warn("{}", sb);
            }

            System.exit(failed.isEmpty() ? 0 : 1);
        }
    }

    @SneakyThrows
    private static void setPropsIfNotSet() {

        System.setProperty(SystemProperties.PROXY_CLIENT_TIMEOUT, "15000");
<<<<<<< HEAD
        System.setProperty(SystemProperties.DATABASE_PROPERTIES, "src/test/resources/hibernate.properties");
=======
//        System.setProperty(SystemProperties.DATABASE_PROPERTIES, "src/test/resources/hibernate.properties");
>>>>>>> 9d2e9343

        PropsSolver solver = new PropsSolver();

        System.setProperty("xroad.proxy.client-proxy.client-http-port", valueOf(TestPortUtils.findRandomPort()));
        System.setProperty("xroad.proxy.client-proxy.client-https-port", valueOf(TestPortUtils.findRandomPort()));
        final var proxyPort = valueOf(TestPortUtils.findRandomPort());
        System.setProperty("xroad.proxy.server.listen-port", proxyPort);
        solver.setIfNotSet(SystemProperties.PROXY_SERVER_PORT, proxyPort);
        solver.setIfNotSet(SystemProperties.TEMP_FILES_PATH, "build/");
<<<<<<< HEAD
//        solver.setIfNotSet(SystemProperties.PROXY_GRPC_TLS_ENABLED, Boolean.FALSE.toString());
//        solver.setIfNotSet(SystemProperties.SIGNER_GRPC_TLS_ENABLED, Boolean.FALSE.toString());
//        solver.setIfNotSet(SystemProperties.CONFIGURATION_CLIENT_GRPC_TLS_ENABLED, Boolean.FALSE.toString());
=======
        solver.setIfNotSet(SystemProperties.PROXY_GRPC_TLS_ENABLED, Boolean.FALSE.toString());
        solver.setIfNotSet(SystemProperties.SIGNER_GRPC_TLS_ENABLED, Boolean.FALSE.toString());
        solver.setIfNotSet(SystemProperties.CONFIGURATION_CLIENT_GRPC_TLS_ENABLED, Boolean.FALSE.toString());
>>>>>>> 9d2e9343
    }

    private static final class PropsSolver {
        private final Set<String> setProperties = System.getProperties().stringPropertyNames();

        void setIfNotSet(String property, String defaultValue) {
            if (!setProperties.contains(property)) {
                System.setProperty(property, defaultValue);
            }
        }
    }

    private static void runNormalTestCases(List<MessageTestCase> tc) throws Exception {
        if (tc.isEmpty()) {
            return;
        }

        log.info("=============================");
        log.info("Running non-SSL test cases...");
        log.info("=============================");

        // Make sure SSL is disabled
        System.setProperty(SystemProperties.PROXY_SSL_SUPPORT, "false");

        runTestSuite(tc);
    }

    private static void runSslTestCases(List<MessageTestCase> tc) throws Exception {
        if (tc.isEmpty()) {
            return;
        }

        log.info("=========================");
        log.info("Running SSL test cases...");
        log.info("=========================");

        // Make sure SSL is enabled
        System.setProperty(SystemProperties.PROXY_SSL_SUPPORT, "true");

        runTestSuite(tc);
    }

    private static void runIsolatedSslTestCases(List<MessageTestCase> tc) throws Exception {
        if (tc.isEmpty()) {
            return;
        }

        log.info("=========================");
        log.info("Running Isolated SSL test cases...");
        log.info("=========================");

        // Make sure SSL is enabled
        System.setProperty(SystemProperties.PROXY_SSL_SUPPORT, "true");

        for (MessageTestCase c : tc) {
            runTestSuite(Collections.singletonList(c));
        }
    }

    private static void runTestSuite(List<MessageTestCase> tc) {
        // todo: should be better way to start application context
<<<<<<< HEAD
        try (var applicationContext = new SpringApplicationBuilder(ProxyMain.class, ProxyConfig.class, TestProxySpringConfig.class)
                .profiles("group-ee")//TODO load dynamically
                .initializers(ctx -> {
                    log.info("Initializing Apache Santuario XML Security library..");
                    org.apache.xml.security.Init.init();
                    log.info("Setting property source to Spring environment..");
                    SystemPropertySource.setEnvironment(ctx.getEnvironment());
                })
                .web(WebApplicationType.NONE)
=======
        try (var applicationContext = XrdSpringServiceBuilder.newApplicationBuilder("xroad-proxy",
                        ProxyMain.class, TestProxySpringConfig.class)
                .initializers(ctx -> {
                    log.info("Initializing Apache Santuario XML Security library..");
                    org.apache.xml.security.Init.init();
                })
>>>>>>> 9d2e9343
                .build()
                .run()) {
            runTestCases(applicationContext, tc);
        } catch (BeanCreationException beanCreationException) {
            log.error("Failed to initialize Proxy context", beanCreationException);
            System.exit(1);
        }
    }

    private static void runTestCases(ApplicationContext applicationContext, List<MessageTestCase> tc) {
        for (MessageTestCase t : tc) {
            currentTestCase = t;

            log.info("TESTCASE START: {}", t.getId());

            try {
                t.execute(applicationContext);

                log.info("TESTCASE PASSED: {}", t.getId());
            } catch (Exception | AssertionError e) {
                t.setFailed(true);

                log.info("TESTCASE FAILED: " + t.getId(), e);
            } catch (Error e) {
                t.setFailed(true);
                log.error("TESTCASE FAILED: " + t.getId(), e);
                throw e;
            } finally {
                // We close all idle connections after each testcase to provide
                // clean connection pool for the next testcase. This comes
                // in handy for SSL testcases, where we want to do
                // SSL handshake for each consequtive request.
                applicationContext.getBean(ServerProxy.class).closeIdleConnections();
            }
        }
    }

    private static List<MessageTestCase> getFailedTestcases(List<MessageTestCase> tc) {
        List<MessageTestCase> failed = new ArrayList<>();

        for (MessageTestCase t : tc) {
            if (t.isFailed()) {
                failed.add(t);
            }
        }

        return failed;
    }

    @Configuration
    static class TestProxySpringConfig {

        @Bean(initMethod = "start", destroyMethod = "stop")
        DummyService dummyService() {
            return new DummyService();
        }

        @Bean(initMethod = "start", destroyMethod = "stop")
        DummyServerProxy dummyServerProxy() {
            return new DummyServerProxy();
        }

        @Bean(initMethod = "start", destroyMethod = "stop")
        DummySslServerProxy dummySslServerProxy() throws Exception {
            return new DummySslServerProxy();
        }

        @Bean
        @Primary
        GlobalConfSource globalConfSource() {
            return mock(GlobalConfSource.class);
        }

        @Bean
        @Primary
        GlobalConfProvider globalConfProvider() {
            return new TestGlobalConfWrapper(new TestSuiteGlobalConf());
        }

        @Bean
        @Primary
        KeyConfProvider keyConfProvider(GlobalConfProvider globalConfProvider) {
            return new TestSuiteKeyConf(globalConfProvider);
        }

        @Bean
        ServerConfProvider serverConfProvider() {
            return new TestServerConfWrapper(new TestSuiteServerConf());
        }

        @Bean
        DatabaseCtxV2 serverConfDatabaseCtx() {
            return null;
        }
    }

    private static void startWatchdog() {
        // New timer with daemon thread.
        Timer timer = new Timer(true);

        // Schedule task to kill the test.
        timer.schedule(new TimerTask() {
            @Override
            public void run() {
                log.error("Test suite is taking too long, exiting");

                System.exit(2);
            }
        }, 20 * 60 * 1000); // 20 minutes.
    }
}<|MERGE_RESOLUTION|>--- conflicted
+++ resolved
@@ -26,7 +26,6 @@
 package ee.ria.xroad.proxy.testsuite;
 
 import ee.ria.xroad.common.SystemProperties;
-import ee.ria.xroad.common.SystemPropertySource;
 import ee.ria.xroad.common.TestPortUtils;
 import ee.ria.xroad.common.conf.globalconf.GlobalConfProvider;
 import ee.ria.xroad.common.conf.globalconf.GlobalConfSource;
@@ -43,15 +42,8 @@
 import lombok.NoArgsConstructor;
 import lombok.SneakyThrows;
 import lombok.extern.slf4j.Slf4j;
-<<<<<<< HEAD
-import org.niis.xroad.proxy.configuration.ProxyConfig;
-import org.springframework.beans.factory.BeanCreationException;
-import org.springframework.boot.WebApplicationType;
-import org.springframework.boot.builder.SpringApplicationBuilder;
-=======
 import org.niis.xroad.bootstrap.XrdSpringServiceBuilder;
 import org.springframework.beans.factory.BeanCreationException;
->>>>>>> 9d2e9343
 import org.springframework.context.ApplicationContext;
 import org.springframework.context.annotation.Bean;
 import org.springframework.context.annotation.Configuration;
@@ -142,11 +134,7 @@
     private static void setPropsIfNotSet() {
 
         System.setProperty(SystemProperties.PROXY_CLIENT_TIMEOUT, "15000");
-<<<<<<< HEAD
-        System.setProperty(SystemProperties.DATABASE_PROPERTIES, "src/test/resources/hibernate.properties");
-=======
 //        System.setProperty(SystemProperties.DATABASE_PROPERTIES, "src/test/resources/hibernate.properties");
->>>>>>> 9d2e9343
 
         PropsSolver solver = new PropsSolver();
 
@@ -156,15 +144,9 @@
         System.setProperty("xroad.proxy.server.listen-port", proxyPort);
         solver.setIfNotSet(SystemProperties.PROXY_SERVER_PORT, proxyPort);
         solver.setIfNotSet(SystemProperties.TEMP_FILES_PATH, "build/");
-<<<<<<< HEAD
 //        solver.setIfNotSet(SystemProperties.PROXY_GRPC_TLS_ENABLED, Boolean.FALSE.toString());
 //        solver.setIfNotSet(SystemProperties.SIGNER_GRPC_TLS_ENABLED, Boolean.FALSE.toString());
 //        solver.setIfNotSet(SystemProperties.CONFIGURATION_CLIENT_GRPC_TLS_ENABLED, Boolean.FALSE.toString());
-=======
-        solver.setIfNotSet(SystemProperties.PROXY_GRPC_TLS_ENABLED, Boolean.FALSE.toString());
-        solver.setIfNotSet(SystemProperties.SIGNER_GRPC_TLS_ENABLED, Boolean.FALSE.toString());
-        solver.setIfNotSet(SystemProperties.CONFIGURATION_CLIENT_GRPC_TLS_ENABLED, Boolean.FALSE.toString());
->>>>>>> 9d2e9343
     }
 
     private static final class PropsSolver {
@@ -226,24 +208,12 @@
 
     private static void runTestSuite(List<MessageTestCase> tc) {
         // todo: should be better way to start application context
-<<<<<<< HEAD
-        try (var applicationContext = new SpringApplicationBuilder(ProxyMain.class, ProxyConfig.class, TestProxySpringConfig.class)
-                .profiles("group-ee")//TODO load dynamically
-                .initializers(ctx -> {
-                    log.info("Initializing Apache Santuario XML Security library..");
-                    org.apache.xml.security.Init.init();
-                    log.info("Setting property source to Spring environment..");
-                    SystemPropertySource.setEnvironment(ctx.getEnvironment());
-                })
-                .web(WebApplicationType.NONE)
-=======
         try (var applicationContext = XrdSpringServiceBuilder.newApplicationBuilder("xroad-proxy",
                         ProxyMain.class, TestProxySpringConfig.class)
                 .initializers(ctx -> {
                     log.info("Initializing Apache Santuario XML Security library..");
                     org.apache.xml.security.Init.init();
                 })
->>>>>>> 9d2e9343
                 .build()
                 .run()) {
             runTestCases(applicationContext, tc);
