--- conflicted
+++ resolved
@@ -46,12 +46,8 @@
       cache-period: 60
       client-cache-size: 100
       service-cache-size: 1000
-<<<<<<< HEAD
+      service-endpoints-cache-size: 100000
       acl-cache-size: 100000
-=======
-      service-endpoints-cache-size: 100_000
-      acl-cache-size: 100_000
->>>>>>> bd585340
       hibernate:
         dialect: ee.ria.xroad.common.db.CustomPostgreSQLDialect
         connection.driver_class: org.postgresql.Driver
