--- conflicted
+++ resolved
@@ -166,13 +166,8 @@
 
                     .add(DataPlaneInstance.URL, "%s://%s:%s/control/v1/dataflows"
                             .formatted(SystemProperties.isSslEnabled() ? "https" : "http",
-<<<<<<< HEAD
                                     globalConfProvider.getSecurityServerAddress(serverConfProvider.getIdentifier()),
-                                    SystemProperties.dataspacesControlListenPort()))
-=======
-                                    GlobalConf.getSecurityServerAddress(ServerConf.getIdentifier()),
                                     SystemProperties.dataspacesDataPlaneControlListenPort()))
->>>>>>> 7c18b0eb
                     .add(DataPlaneInstance.ALLOWED_SOURCE_TYPES, createArrayBuilder()
                             .add("HttpData")
                             .build())
