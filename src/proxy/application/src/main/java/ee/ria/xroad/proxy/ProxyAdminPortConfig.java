--- conflicted
+++ resolved
@@ -47,13 +47,8 @@
 
     private final Optional<HealthCheckPort> healthCheckPort;
 
-<<<<<<< HEAD
-    @Bean(initMethod = "start", destroyMethod = "stop")
+    @Bean
     AdminPort createAdminPort() {
-=======
-    @Bean
-    AdminPort createAdminPort(ServerConfProvider serverConfProvider) {
->>>>>>> bb8aa25d
         AdminPort adminPort = new AdminPort(PortNumbers.ADMIN_PORT);
 
         addMaintenanceHandler(adminPort);
