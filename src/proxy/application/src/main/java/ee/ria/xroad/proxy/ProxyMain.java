/*
 * The MIT License
 * Copyright (c) 2019- Nordic Institute for Interoperability Solutions (NIIS)
 * Copyright (c) 2018 Estonian Information System Authority (RIA),
 * Nordic Institute for Interoperability Solutions (NIIS), Population Register Centre (VRK)
 * Copyright (c) 2015-2017 Estonian Information System Authority (RIA), Population Register Centre (VRK)
 *
 * Permission is hereby granted, free of charge, to any person obtaining a copy
 * of this software and associated documentation files (the "Software"), to deal
 * in the Software without restriction, including without limitation the rights
 * to use, copy, modify, merge, publish, distribute, sublicense, and/or sell
 * copies of the Software, and to permit persons to whom the Software is
 * furnished to do so, subject to the following conditions:
 *
 * The above copyright notice and this permission notice shall be included in
 * all copies or substantial portions of the Software.
 *
 * THE SOFTWARE IS PROVIDED "AS IS", WITHOUT WARRANTY OF ANY KIND, EXPRESS OR
 * IMPLIED, INCLUDING BUT NOT LIMITED TO THE WARRANTIES OF MERCHANTABILITY,
 * FITNESS FOR A PARTICULAR PURPOSE AND NONINFRINGEMENT. IN NO EVENT SHALL THE
 * AUTHORS OR COPYRIGHT HOLDERS BE LIABLE FOR ANY CLAIM, DAMAGES OR OTHER
 * LIABILITY, WHETHER IN AN ACTION OF CONTRACT, TORT OR OTHERWISE, ARISING FROM,
 * OUT OF OR IN CONNECTION WITH THE SOFTWARE OR THE USE OR OTHER DEALINGS IN
 * THE SOFTWARE.
 */
package ee.ria.xroad.proxy;

<<<<<<< HEAD
import lombok.extern.slf4j.Slf4j;
import org.niis.xroad.bootstrap.XrdSpringServiceBuilder;
import org.springframework.boot.autoconfigure.SpringBootApplication;
=======
import ee.ria.xroad.common.SystemPropertySource;
import ee.ria.xroad.common.Version;
import ee.ria.xroad.common.conf.globalconf.GlobalConfPropertiesConfig;
import ee.ria.xroad.proxy.antidos.AntiDosConfiguration;

import lombok.extern.slf4j.Slf4j;
import org.niis.xroad.common.rpc.RpcClientProperties;
import org.niis.xroad.common.rpc.RpcServerProperties;
import org.niis.xroad.proxy.ProxyProperties;
import org.niis.xroad.proxy.configuration.ProxyConfig;
import org.springframework.beans.factory.annotation.Qualifier;
import org.springframework.boot.WebApplicationType;
import org.springframework.boot.autoconfigure.SpringBootApplication;
import org.springframework.boot.builder.SpringApplicationBuilder;
import org.springframework.boot.context.properties.ConfigurationProperties;
import org.springframework.boot.context.properties.EnableConfigurationProperties;

import java.util.List;
>>>>>>> 6211ef4d

/**
 * Main program for the proxy server.
 */
@Slf4j
<<<<<<< HEAD
@SpringBootApplication(scanBasePackages = "org.niis.xroad.proxy")
=======
@SpringBootApplication
@EnableConfigurationProperties({ProxyMain.ConfClientRpcClientProperties.class,
        ProxyMain.SignerRpcClientProperties.class,
        ProxyMain.SpringProxyProperties.class,
        ProxyMain.SpringAntiDosProperties.class,
})
>>>>>>> 6211ef4d
public class ProxyMain {

    private static final String APP_NAME = "xroad-proxy";

    public static void main(String[] args) {
<<<<<<< HEAD
        XrdSpringServiceBuilder.newApplicationBuilder(APP_NAME, ProxyMain.class)
=======
        Version.outputVersionInfo(APP_NAME);

        new SpringApplicationBuilder(ProxyMain.class, ProxyConfig.class, GlobalConfPropertiesConfig.class)
                .profiles("group-ee")//TODO load dynamically
>>>>>>> 6211ef4d
                .initializers(applicationContext -> {
                    log.info("Initializing Apache Santuario XML Security library..");
                    org.apache.xml.security.Init.init();
                })
                .build()
                .run(args);
    }

    @ConfigurationProperties(prefix = "xroad.configuration-client")
    @Qualifier("confClientRpcClientProperties")
    static class ConfClientRpcClientProperties extends RpcClientProperties {
        ConfClientRpcClientProperties(String grpcHost, int grpcPort, boolean grpcTlsEnabled,
                                      String grpcTlsTrustStore, char[] grpcTlsTrustStorePassword,
                                      String grpcTlsKeyStore, char[] grpcTlsKeyStorePassword) {
            super(grpcHost, grpcPort, grpcTlsEnabled, grpcTlsTrustStore, grpcTlsTrustStorePassword,
                    grpcTlsKeyStore, grpcTlsKeyStorePassword);
        }
    }

    @ConfigurationProperties(prefix = "xroad.signer")
    @Qualifier("signerRpcClientProperties")
    static class SignerRpcClientProperties extends RpcClientProperties {
        SignerRpcClientProperties(String grpcHost, int grpcPort, boolean grpcTlsEnabled,
                                  String grpcTlsTrustStore, char[] grpcTlsTrustStorePassword,
                                  String grpcTlsKeyStore, char[] grpcTlsKeyStorePassword) {
            super(grpcHost, grpcPort, grpcTlsEnabled, grpcTlsTrustStore, grpcTlsTrustStorePassword,
                    grpcTlsKeyStore, grpcTlsKeyStorePassword);
        }
    }

    @ConfigurationProperties(prefix = "xroad.proxy")
    @SuppressWarnings("checkstyle:ParameterNumber")
    // todo: should be split into smaller parts
    static class SpringProxyProperties extends ProxyProperties {
        SpringProxyProperties(ServerProperties server, RpcServerProperties grpcServer, ClientProxyProperties clientProxy,
                              OcspResponderProperties ocspResponder, boolean verifyClientCert, String databaseProperties,
                              int serverPort, boolean poolEnableConnectionReuse,
                              int clientFastestConnectingSslUriCachePeriod, boolean hsmHealthCheckEnabled,
                              boolean enforceClientIsCertValidityPeriodCheck, int clientTimeout,
                              boolean clientUseFastestConnectingSslSocketAutoclose, boolean backupEncryptionEnabled,
                              List<String> backupEncryptionKeyids) {
            super(server, grpcServer, clientProxy, ocspResponder, verifyClientCert, databaseProperties, serverPort,
                    poolEnableConnectionReuse, clientFastestConnectingSslUriCachePeriod, hsmHealthCheckEnabled,
                    enforceClientIsCertValidityPeriodCheck, clientTimeout, clientUseFastestConnectingSslSocketAutoclose,
                    backupEncryptionEnabled, backupEncryptionKeyids);
        }
    }

    @ConfigurationProperties(prefix = "xroad.anti-dos")
    static class SpringAntiDosProperties extends AntiDosConfiguration {
        SpringAntiDosProperties(double maxCpuLoad, double maxHeapUsage, int maxParallelConnections, int minFreeFileHandles,
                                boolean enabled) {
            super(maxCpuLoad, maxHeapUsage, maxParallelConnections, minFreeFileHandles, enabled);
        }
    }

}<|MERGE_RESOLUTION|>--- conflicted
+++ resolved
@@ -25,13 +25,6 @@
  */
 package ee.ria.xroad.proxy;
 
-<<<<<<< HEAD
-import lombok.extern.slf4j.Slf4j;
-import org.niis.xroad.bootstrap.XrdSpringServiceBuilder;
-import org.springframework.boot.autoconfigure.SpringBootApplication;
-=======
-import ee.ria.xroad.common.SystemPropertySource;
-import ee.ria.xroad.common.Version;
 import ee.ria.xroad.common.conf.globalconf.GlobalConfPropertiesConfig;
 import ee.ria.xroad.proxy.antidos.AntiDosConfiguration;
 
@@ -41,42 +34,29 @@
 import org.niis.xroad.proxy.ProxyProperties;
 import org.niis.xroad.proxy.configuration.ProxyConfig;
 import org.springframework.beans.factory.annotation.Qualifier;
-import org.springframework.boot.WebApplicationType;
+import org.niis.xroad.bootstrap.XrdSpringServiceBuilder;
 import org.springframework.boot.autoconfigure.SpringBootApplication;
-import org.springframework.boot.builder.SpringApplicationBuilder;
 import org.springframework.boot.context.properties.ConfigurationProperties;
 import org.springframework.boot.context.properties.EnableConfigurationProperties;
 
 import java.util.List;
->>>>>>> 6211ef4d
 
 /**
  * Main program for the proxy server.
  */
 @Slf4j
-<<<<<<< HEAD
 @SpringBootApplication(scanBasePackages = "org.niis.xroad.proxy")
-=======
-@SpringBootApplication
 @EnableConfigurationProperties({ProxyMain.ConfClientRpcClientProperties.class,
         ProxyMain.SignerRpcClientProperties.class,
         ProxyMain.SpringProxyProperties.class,
         ProxyMain.SpringAntiDosProperties.class,
 })
->>>>>>> 6211ef4d
 public class ProxyMain {
 
     private static final String APP_NAME = "xroad-proxy";
 
     public static void main(String[] args) {
-<<<<<<< HEAD
         XrdSpringServiceBuilder.newApplicationBuilder(APP_NAME, ProxyMain.class)
-=======
-        Version.outputVersionInfo(APP_NAME);
-
-        new SpringApplicationBuilder(ProxyMain.class, ProxyConfig.class, GlobalConfPropertiesConfig.class)
-                .profiles("group-ee")//TODO load dynamically
->>>>>>> 6211ef4d
                 .initializers(applicationContext -> {
                     log.info("Initializing Apache Santuario XML Security library..");
                     org.apache.xml.security.Init.init();
