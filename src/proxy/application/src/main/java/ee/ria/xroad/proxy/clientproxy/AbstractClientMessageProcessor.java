/*
 * The MIT License
 * Copyright (c) 2019- Nordic Institute for Interoperability Solutions (NIIS)
 * Copyright (c) 2018 Estonian Information System Authority (RIA),
 * Nordic Institute for Interoperability Solutions (NIIS), Population Register Centre (VRK)
 * Copyright (c) 2015-2017 Estonian Information System Authority (RIA), Population Register Centre (VRK)
 *
 * Permission is hereby granted, free of charge, to any person obtaining a copy
 * of this software and associated documentation files (the "Software"), to deal
 * in the Software without restriction, including without limitation the rights
 * to use, copy, modify, merge, publish, distribute, sublicense, and/or sell
 * copies of the Software, and to permit persons to whom the Software is
 * furnished to do so, subject to the following conditions:
 *
 * The above copyright notice and this permission notice shall be included in
 * all copies or substantial portions of the Software.
 *
 * THE SOFTWARE IS PROVIDED "AS IS", WITHOUT WARRANTY OF ANY KIND, EXPRESS OR
 * IMPLIED, INCLUDING BUT NOT LIMITED TO THE WARRANTIES OF MERCHANTABILITY,
 * FITNESS FOR A PARTICULAR PURPOSE AND NONINFRINGEMENT. IN NO EVENT SHALL THE
 * AUTHORS OR COPYRIGHT HOLDERS BE LIABLE FOR ANY CLAIM, DAMAGES OR OTHER
 * LIABILITY, WHETHER IN AN ACTION OF CONTRACT, TORT OR OTHERWISE, ARISING FROM,
 * OUT OF OR IN CONNECTION WITH THE SOFTWARE OR THE USE OR OTHER DEALINGS IN
 * THE SOFTWARE.
 */
package ee.ria.xroad.proxy.clientproxy;

import ee.ria.xroad.common.CodedException;
import ee.ria.xroad.common.SystemProperties;
<<<<<<< HEAD
import ee.ria.xroad.common.conf.globalconf.GlobalConf;
import ee.ria.xroad.common.conf.serverconf.IsAuthenticationData;
=======
import ee.ria.xroad.common.cert.CertChainFactory;
import ee.ria.xroad.common.conf.globalconf.GlobalConfProvider;
import ee.ria.xroad.common.conf.serverconf.IsAuthenticationData;
import ee.ria.xroad.common.conf.serverconf.ServerConfProvider;
import ee.ria.xroad.common.conf.serverconf.model.ClientType;
import ee.ria.xroad.common.identifier.ClientId;
>>>>>>> b1d3b06b
import ee.ria.xroad.common.identifier.SecurityServerId;
import ee.ria.xroad.common.identifier.ServiceId;
import ee.ria.xroad.common.message.RequestHash;
import ee.ria.xroad.common.message.SoapMessageImpl;
import ee.ria.xroad.common.message.SoapUtils;
import ee.ria.xroad.common.opmonitoring.OpMonitoringData;
import ee.ria.xroad.common.util.HttpSender;
import ee.ria.xroad.common.util.RequestWrapper;
import ee.ria.xroad.common.util.ResponseWrapper;
import ee.ria.xroad.proxy.ProxyMain;
import ee.ria.xroad.proxy.conf.KeyConfProvider;
import ee.ria.xroad.proxy.util.MessageProcessorBase;

import lombok.EqualsAndHashCode;
import lombok.extern.slf4j.Slf4j;
import org.apache.http.client.HttpClient;
import org.apache.http.client.protocol.HttpClientContext;
import org.bouncycastle.util.Arrays;

import java.net.URI;
import java.net.URISyntaxException;
import java.util.ArrayList;
import java.util.Collection;
import java.util.Collections;
import java.util.HashSet;
import java.util.List;
import java.util.Set;

import static ee.ria.xroad.common.ErrorCodes.X_INCONSISTENT_RESPONSE;
import static ee.ria.xroad.common.ErrorCodes.X_INVALID_SECURITY_SERVER;
import static ee.ria.xroad.common.ErrorCodes.X_UNKNOWN_MEMBER;
import static ee.ria.xroad.common.SystemProperties.getServerProxyPort;
import static ee.ria.xroad.common.SystemProperties.isSslEnabled;
import static ee.ria.xroad.common.util.CryptoUtils.decodeBase64;
import static ee.ria.xroad.common.util.CryptoUtils.encodeBase64;
import static ee.ria.xroad.common.util.MimeUtils.HEADER_HASH_ALGO_ID;
import static ee.ria.xroad.common.util.MimeUtils.HEADER_ORIGINAL_CONTENT_TYPE;
import static ee.ria.xroad.common.util.MimeUtils.HEADER_PROXY_VERSION;
import static ee.ria.xroad.proxy.clientproxy.FastestConnectionSelectingSSLSocketFactory.ID_TARGETS;

@Slf4j
abstract class AbstractClientMessageProcessor extends MessageProcessorBase {

    protected final IsAuthenticationData clientCert;
    protected final OpMonitoringData opMonitoringData;

    private static final URI DUMMY_SERVICE_ADDRESS;

    static {
        try {
            DUMMY_SERVICE_ADDRESS = new URI("https", null, "localhost", getServerProxyPort(), "/", null, null);
        } catch (URISyntaxException e) {
            //can not happen
            throw new IllegalStateException("Unexpected", e);
        }
    }

    protected AbstractClientMessageProcessor(GlobalConfProvider globalConfProvider,
                                             KeyConfProvider keyConfProvider,
                                             ServerConfProvider serverConfProvider,
                                             CertChainFactory certChainFactory,
                                             RequestWrapper request, ResponseWrapper response,
                                             HttpClient httpClient, IsAuthenticationData clientCert,
                                             OpMonitoringData opMonitoringData) throws Exception {
        super(globalConfProvider, keyConfProvider, serverConfProvider, certChainFactory, request, response, httpClient);

        this.clientCert = clientCert;
        this.opMonitoringData = opMonitoringData;
    }

    protected AbstractClientMessageProcessor(final AbstractClientProxyHandler.ProxyRequestCtx proxyRequestCtx,
                                             HttpClient httpClient, IsAuthenticationData clientCert) {
        super(proxyRequestCtx.clientRequest(), proxyRequestCtx.clientResponse(), httpClient);

        this.clientCert = clientCert;
        this.opMonitoringData = proxyRequestCtx.opMonitoringData();
    }

    protected static URI getServiceAddress(URI[] addresses) {
        if (addresses.length == 1 || !isSslEnabled()) {
            return addresses[0];
        }
        //postpone actual name resolution to the fastest connection selector
        return DUMMY_SERVICE_ADDRESS;
    }

    URI[] prepareRequest(HttpSender httpSender, ServiceId requestServiceId, SecurityServerId securityServerId)
            throws Exception {
        // If we're using SSL, we need to include the provider name in
        // the HTTP request so that server proxy could verify the SSL
        // certificate properly.
        if (isSslEnabled()) {
            httpSender.setAttribute(AuthTrustVerifier.ID_PROVIDERNAME, requestServiceId);
        }

        // Start sending the request to server proxies. The underlying
        // SSLConnectionSocketFactory will select the fastest address
        // (socket that connects first) from the provided addresses.
        List<URI> tmp = getServiceAddresses(requestServiceId, securityServerId);
        Collections.shuffle(tmp);
        URI[] addresses = tmp.toArray(new URI[0]);

        updateOpMonitoringServiceSecurityServerAddress(addresses, httpSender);

        httpSender.setAttribute(ID_TARGETS, addresses);

        if (SystemProperties.isEnableClientProxyPooledConnectionReuse()) {
            // set the servers with this subsystem as the user token, this will pool the connections per groups of
            // security servers.
            httpSender.setAttribute(HttpClientContext.USER_TOKEN, new TargetHostsUserToken(addresses));
        }

        httpSender.setConnectionTimeout(SystemProperties.getClientProxyTimeout());
        httpSender.setSocketTimeout(SystemProperties.getClientProxyHttpClientTimeout());

        httpSender.addHeader(HEADER_HASH_ALGO_ID, SoapUtils.getHashAlgoId());
        httpSender.addHeader(HEADER_PROXY_VERSION, ProxyMain.readProxyVersion());

        // Preserve the original content type in the "x-original-content-type"
        // HTTP header, which will be used to send the request to the
        // service provider
        httpSender.addHeader(HEADER_ORIGINAL_CONTENT_TYPE, jRequest.getContentType());

        return addresses;
    }

    private void updateOpMonitoringServiceSecurityServerAddress(URI[] addresses, HttpSender httpSender) {
        if (addresses.length == 1) {
            opMonitoringData.setServiceSecurityServerAddress(addresses[0].getHost());
        } else {
            // In case multiple addresses the service security server
            // address will be founded by received TLS authentication
            // certificate in AuthTrustVerifier class.

            httpSender.setAttribute(OpMonitoringData.class.getName(), opMonitoringData);
        }
    }

    List<URI> getServiceAddresses(ServiceId serviceProvider, SecurityServerId serverId)
            throws Exception {
        log.trace("getServiceAddresses({}, {})", serviceProvider, serverId);

        Collection<String> hostNames = globalConfProvider.getProviderAddress(serviceProvider.getClientId());

        if (hostNames == null || hostNames.isEmpty()) {
            throw new CodedException(X_UNKNOWN_MEMBER, "Could not find addresses for service provider \"%s\"",
                    serviceProvider);
        }

        if (serverId != null) {
            final String securityServerAddress = globalConfProvider.getSecurityServerAddress(serverId);

            if (securityServerAddress == null) {
                throw new CodedException(X_INVALID_SECURITY_SERVER, "Could not find security server \"%s\"", serverId);
            }

            if (!hostNames.contains(securityServerAddress)) {
                throw new CodedException(X_INVALID_SECURITY_SERVER, "Invalid security server \"%s\"", serviceProvider);
            }

            hostNames = Collections.singleton(securityServerAddress);
        }

        String protocol = isSslEnabled() ? "https" : "http";
        int port = getServerProxyPort();

        List<URI> addresses = new ArrayList<>(hostNames.size());

        for (String host : hostNames) {
            try {
                addresses.add(new URI(protocol, null, host, port, "/", null, null));
            } catch (URISyntaxException e) {
                log.warn("Invalid service provider hostname " + host);
            }
        }

        if (addresses.isEmpty()) {
            throw new CodedException(X_UNKNOWN_MEMBER, "Could not find suitable address for service provider \"%s\"",
                    serviceProvider);
        }

        return addresses;
    }

    static String getHashAlgoId(HttpSender httpSender) {
        return httpSender.getResponseHeaders().get(HEADER_HASH_ALGO_ID);
    }

    protected void checkRequestHash(SoapMessageImpl request, SoapMessageImpl response) {
        RequestHash requestHashFromResponse = response.getHeader().getRequestHash();

<<<<<<< HEAD
        if (requestHashFromResponse != null) {
            byte[] requestHash = request.getHash();

            if (log.isTraceEnabled()) {
                log.trace("Calculated request message hash: {}\nRequest message (base64): {}",
                        encodeBase64(requestHash), encodeBase64(request.getBytes()));
            }
=======
        String status = serverConfProvider.getMemberStatus(client);
        if (!ClientType.STATUS_REGISTERED.equals(status)) {
            throw new CodedException(X_UNKNOWN_MEMBER, "Client '%s' not found", client);
        }
    }
>>>>>>> b1d3b06b

            if (!Arrays.areEqual(requestHash, decodeBase64(requestHashFromResponse.getHash()))) {
                throw new CodedException(X_INCONSISTENT_RESPONSE,
                        "Request message hash does not match request message");
            }
        } else {
            throw new CodedException(X_INCONSISTENT_RESPONSE,
                    "Response from server proxy is missing request message hash");
        }
<<<<<<< HEAD
=======
        log.trace("verifyClientAuthentication()");
        verifyClientAuthentication(sender, clientCert);
>>>>>>> b1d3b06b
    }

    @EqualsAndHashCode
    public static final class TargetHostsUserToken {
        private final Set<URI> targetHosts;

        TargetHostsUserToken(URI[] uris) {
            if (uris == null || uris.length == 0) {
                this.targetHosts = Collections.emptySet();
            } else {
                if (uris.length == 1) {
                    this.targetHosts = Collections.singleton(uris[0]);
                } else {
                    this.targetHosts = new HashSet<>(java.util.Arrays.asList(uris));
                }
            }
        }
    }
}<|MERGE_RESOLUTION|>--- conflicted
+++ resolved
@@ -27,17 +27,10 @@
 
 import ee.ria.xroad.common.CodedException;
 import ee.ria.xroad.common.SystemProperties;
-<<<<<<< HEAD
-import ee.ria.xroad.common.conf.globalconf.GlobalConf;
-import ee.ria.xroad.common.conf.serverconf.IsAuthenticationData;
-=======
 import ee.ria.xroad.common.cert.CertChainFactory;
 import ee.ria.xroad.common.conf.globalconf.GlobalConfProvider;
 import ee.ria.xroad.common.conf.serverconf.IsAuthenticationData;
 import ee.ria.xroad.common.conf.serverconf.ServerConfProvider;
-import ee.ria.xroad.common.conf.serverconf.model.ClientType;
-import ee.ria.xroad.common.identifier.ClientId;
->>>>>>> b1d3b06b
 import ee.ria.xroad.common.identifier.SecurityServerId;
 import ee.ria.xroad.common.identifier.ServiceId;
 import ee.ria.xroad.common.message.RequestHash;
@@ -108,9 +101,13 @@
         this.opMonitoringData = opMonitoringData;
     }
 
-    protected AbstractClientMessageProcessor(final AbstractClientProxyHandler.ProxyRequestCtx proxyRequestCtx,
+    protected AbstractClientMessageProcessor(GlobalConfProvider globalConfProvider,
+                                             KeyConfProvider keyConfProvider,
+                                             ServerConfProvider serverConfProvider,
+                                             CertChainFactory certChainFactory,
+                                             final AbstractClientProxyHandler.ProxyRequestCtx proxyRequestCtx,
                                              HttpClient httpClient, IsAuthenticationData clientCert) {
-        super(proxyRequestCtx.clientRequest(), proxyRequestCtx.clientResponse(), httpClient);
+        super(globalConfProvider, keyConfProvider, serverConfProvider, certChainFactory, proxyRequestCtx.clientRequest(), proxyRequestCtx.clientResponse(), httpClient);
 
         this.clientCert = clientCert;
         this.opMonitoringData = proxyRequestCtx.opMonitoringData();
@@ -229,7 +226,6 @@
     protected void checkRequestHash(SoapMessageImpl request, SoapMessageImpl response) {
         RequestHash requestHashFromResponse = response.getHeader().getRequestHash();
 
-<<<<<<< HEAD
         if (requestHashFromResponse != null) {
             byte[] requestHash = request.getHash();
 
@@ -237,13 +233,6 @@
                 log.trace("Calculated request message hash: {}\nRequest message (base64): {}",
                         encodeBase64(requestHash), encodeBase64(request.getBytes()));
             }
-=======
-        String status = serverConfProvider.getMemberStatus(client);
-        if (!ClientType.STATUS_REGISTERED.equals(status)) {
-            throw new CodedException(X_UNKNOWN_MEMBER, "Client '%s' not found", client);
-        }
-    }
->>>>>>> b1d3b06b
 
             if (!Arrays.areEqual(requestHash, decodeBase64(requestHashFromResponse.getHash()))) {
                 throw new CodedException(X_INCONSISTENT_RESPONSE,
@@ -253,11 +242,6 @@
             throw new CodedException(X_INCONSISTENT_RESPONSE,
                     "Response from server proxy is missing request message hash");
         }
-<<<<<<< HEAD
-=======
-        log.trace("verifyClientAuthentication()");
-        verifyClientAuthentication(sender, clientCert);
->>>>>>> b1d3b06b
     }
 
     @EqualsAndHashCode
