/*
 * The MIT License
 * Copyright (c) 2019- Nordic Institute for Interoperability Solutions (NIIS)
 * Copyright (c) 2018 Estonian Information System Authority (RIA),
 * Nordic Institute for Interoperability Solutions (NIIS), Population Register Centre (VRK)
 * Copyright (c) 2015-2017 Estonian Information System Authority (RIA), Population Register Centre (VRK)
 * <p>
 * Permission is hereby granted, free of charge, to any person obtaining a copy
 * of this software and associated documentation files (the "Software"), to deal
 * in the Software without restriction, including without limitation the rights
 * to use, copy, modify, merge, publish, distribute, sublicense, and/or sell
 * copies of the Software, and to permit persons to whom the Software is
 * furnished to do so, subject to the following conditions:
 * <p>
 * The above copyright notice and this permission notice shall be included in
 * all copies or substantial portions of the Software.
 * <p>
 * THE SOFTWARE IS PROVIDED "AS IS", WITHOUT WARRANTY OF ANY KIND, EXPRESS OR
 * IMPLIED, INCLUDING BUT NOT LIMITED TO THE WARRANTIES OF MERCHANTABILITY,
 * FITNESS FOR A PARTICULAR PURPOSE AND NONINFRINGEMENT. IN NO EVENT SHALL THE
 * AUTHORS OR COPYRIGHT HOLDERS BE LIABLE FOR ANY CLAIM, DAMAGES OR OTHER
 * LIABILITY, WHETHER IN AN ACTION OF CONTRACT, TORT OR OTHERWISE, ARISING FROM,
 * OUT OF OR IN CONNECTION WITH THE SOFTWARE OR THE USE OR OTHER DEALINGS IN
 * THE SOFTWARE.
 */
package ee.ria.xroad.proxy.serverproxy;

import ee.ria.xroad.common.CodedException;
import ee.ria.xroad.common.SystemProperties;
import ee.ria.xroad.common.cert.CertChain;
import ee.ria.xroad.common.cert.CertChainFactory;
import ee.ria.xroad.common.conf.globalconf.GlobalConfProvider;
import ee.ria.xroad.common.conf.serverconf.ServerConfProvider;
import ee.ria.xroad.common.conf.serverconf.model.ClientType;
import ee.ria.xroad.common.conf.serverconf.model.DescriptionType;
import ee.ria.xroad.common.identifier.ClientId;
import ee.ria.xroad.common.identifier.ServiceId;
import ee.ria.xroad.common.message.RestRequest;
import ee.ria.xroad.common.message.RestResponse;
import ee.ria.xroad.common.message.SoapFault;
import ee.ria.xroad.common.message.SoapUtils;
import ee.ria.xroad.common.opmonitoring.OpMonitoringData;
import ee.ria.xroad.common.util.CachingStream;
import ee.ria.xroad.common.util.CryptoUtils;
import ee.ria.xroad.common.util.RequestWrapper;
import ee.ria.xroad.common.util.ResponseWrapper;
import ee.ria.xroad.common.util.TimeUtils;
<<<<<<< HEAD
=======
import ee.ria.xroad.proxy.conf.KeyConfProvider;
>>>>>>> b1d3b06b
import ee.ria.xroad.proxy.conf.SigningCtx;
import ee.ria.xroad.proxy.conf.SigningCtxProvider;
import ee.ria.xroad.proxy.messagelog.MessageLog;
import ee.ria.xroad.proxy.protocol.ProxyMessage;
import ee.ria.xroad.proxy.protocol.ProxyMessageDecoder;
import ee.ria.xroad.proxy.protocol.ProxyMessageEncoder;
import ee.ria.xroad.proxy.util.MessageProcessorBase;

import io.opentelemetry.instrumentation.annotations.WithSpan;
import lombok.RequiredArgsConstructor;
import lombok.extern.slf4j.Slf4j;
import org.apache.commons.io.input.TeeInputStream;
import org.apache.commons.lang3.ArrayUtils;
import org.apache.commons.lang3.StringUtils;
import org.apache.http.Header;
import org.apache.http.HttpEntityEnclosingRequest;
import org.apache.http.HttpResponse;
import org.apache.http.StatusLine;
import org.apache.http.client.HttpClient;
import org.apache.http.client.config.RequestConfig;
import org.apache.http.client.methods.HttpDelete;
import org.apache.http.client.methods.HttpGet;
import org.apache.http.client.methods.HttpHead;
import org.apache.http.client.methods.HttpOptions;
import org.apache.http.client.methods.HttpPatch;
import org.apache.http.client.methods.HttpPost;
import org.apache.http.client.methods.HttpPut;
import org.apache.http.client.methods.HttpRequestBase;
import org.apache.http.client.methods.HttpTrace;
import org.apache.http.entity.InputStreamEntity;
import org.apache.http.protocol.BasicHttpContext;
import org.apache.http.protocol.HttpContext;
import org.apache.http.util.EntityUtils;
import org.bouncycastle.operator.DigestCalculator;

import java.io.OutputStream;
import java.security.cert.X509Certificate;
import java.util.ArrayList;
import java.util.Arrays;
import java.util.List;

import static ee.ria.xroad.common.ErrorCodes.SERVER_SERVERPROXY_X;
import static ee.ria.xroad.common.ErrorCodes.X_ACCESS_DENIED;
import static ee.ria.xroad.common.ErrorCodes.X_INTERNAL_ERROR;
import static ee.ria.xroad.common.ErrorCodes.X_INVALID_SERVICE_TYPE;
import static ee.ria.xroad.common.ErrorCodes.X_MISSING_REST;
import static ee.ria.xroad.common.ErrorCodes.X_MISSING_SIGNATURE;
import static ee.ria.xroad.common.ErrorCodes.X_SERVICE_DISABLED;
import static ee.ria.xroad.common.ErrorCodes.X_SERVICE_FAILED_X;
import static ee.ria.xroad.common.ErrorCodes.X_SERVICE_MISSING_URL;
import static ee.ria.xroad.common.ErrorCodes.X_SSL_AUTH_FAILED;
import static ee.ria.xroad.common.ErrorCodes.X_UNKNOWN_MEMBER;
import static ee.ria.xroad.common.ErrorCodes.X_UNKNOWN_SERVICE;
import static ee.ria.xroad.common.ErrorCodes.translateWithPrefix;
import static ee.ria.xroad.common.util.MimeUtils.HEADER_HASH_ALGO_ID;
import static ee.ria.xroad.common.util.MimeUtils.HEADER_ORIGINAL_CONTENT_TYPE;
import static ee.ria.xroad.common.util.MimeUtils.HEADER_REQUEST_ID;
import static ee.ria.xroad.common.util.TimeUtils.getEpochMillisecond;

@Slf4j
class ServerRestMessageProcessor extends MessageProcessorBase {

    private static final String SERVERPROXY_REST_SERVICE_HANDLERS = SystemProperties.PREFIX
            + "proxy.serverRestServiceHandlers";

    private final X509Certificate[] clientSslCerts;

    private final List<RestServiceHandler> handlers = new ArrayList<>();

    private ProxyMessage requestMessage;
    private ServiceId requestServiceId;

    private ProxyMessageDecoder decoder;
    private ProxyMessageEncoder encoder;

    private SigningCtx responseSigningCtx;

    private OpMonitoringData opMonitoringData;
    private RestResponse restResponse;
    private CachingStream restResponseBody;

    private String xRequestId;

    ServerRestMessageProcessor(GlobalConfProvider globalConfProvider,
                               KeyConfProvider keyConfProvider,
                               ServerConfProvider serverConfProvider,
                               CertChainFactory certChainFactory,
                               RequestWrapper request,
                               ResponseWrapper response,
                               HttpClient httpClient,
                               X509Certificate[] clientSslCerts,
                               OpMonitoringData opMonitoringData) {
        super(globalConfProvider, keyConfProvider, serverConfProvider, certChainFactory, request, response, httpClient);

        this.clientSslCerts = clientSslCerts;
        this.opMonitoringData = opMonitoringData;
        loadServiceHandlers();
    }

    @Override
    @WithSpan
    public void process() throws Exception {
        log.trace("process({})", jRequest.getContentType());

        xRequestId = jRequest.getHeaders().get(HEADER_REQUEST_ID);

        opMonitoringData.setXRequestId(xRequestId);
        updateOpMonitoringClientSecurityServerAddress();
        updateOpMonitoringServiceSecurityServerAddress();

        try {
            readMessage();
            handleRequest();
            sign();
            logResponseMessage();
            writeSignature();
            close();
            postprocess();
        } catch (Exception ex) {
            handleException(ex);
        } finally {
            if (requestMessage != null) {
                requestMessage.consume();
            }
            if (restResponseBody != null) {
                restResponseBody.consume();
            }
        }
    }

    private void updateOpMonitoringClientSecurityServerAddress() {
        try {
            X509Certificate authCert = getClientAuthCert();

            if (authCert != null) {
                opMonitoringData.setClientSecurityServerAddress(globalConfProvider.getSecurityServerAddress(
                        globalConfProvider.getServerId(authCert)));
            }
        } catch (Exception e) {
            log.error("Failed to assign operational monitoring data field {}",
                    OpMonitoringData.CLIENT_SECURITY_SERVER_ADDRESS, e);
        }
    }

    private void updateOpMonitoringServiceSecurityServerAddress() {
        try {
            opMonitoringData.setServiceSecurityServerAddress(getSecurityServerAddress());
        } catch (Exception e) {
            log.error("Failed to assign operational monitoring data field {}",
                    OpMonitoringData.SERVICE_SECURITY_SERVER_ADDRESS, e);
        }
    }

    @Override
    public boolean verifyMessageExchangeSucceeded() {
        return restResponse != null && !restResponse.isErrorResponse();
    }

    @Override
    protected void preprocess() throws Exception {
        encoder = new ProxyMessageEncoder(jResponse.getOutputStream(), CryptoUtils.DEFAULT_DIGEST_ALGORITHM_ID);
        jResponse.setContentType(encoder.getContentType());
        jResponse.putHeader(HEADER_HASH_ALGO_ID, SoapUtils.getHashAlgoId());
    }

    @Override
    protected void postprocess() {
        opMonitoringData.setSucceeded(verifyMessageExchangeSucceeded());
        opMonitoringData.setRestResponseStatusCode(restResponse.getResponseCode());
    }

    private void loadServiceHandlers() {
        String serviceHandlerNames = System.getProperty(SERVERPROXY_REST_SERVICE_HANDLERS);
        if (!StringUtils.isBlank(serviceHandlerNames)) {
            for (String serviceHandlerName : serviceHandlerNames.split(",")) {
                handlers.add(RestServiceHandlerLoader.load(serverConfProvider, serviceHandlerName));
                log.trace("Loaded rest service handler: " + serviceHandlerName);
            }
        }
    }

    private RestServiceHandler getServiceHandler(ProxyMessage request) {
        for (RestServiceHandler handler : handlers) {
            if (handler.canHandle(requestServiceId, request)) {
                return handler;
            }
        }
        return null;
    }

    private void handleRequest() throws Exception {
        RestServiceHandler handler = getServiceHandler(requestMessage);
        if (handler == null) {
            handler = new DefaultRestServiceHandlerImpl(serverConfProvider);
        }
        log.trace("handler={}", handler);
        if (handler.shouldVerifyAccess()) {
            verifyAccess();
        }
        if (handler.shouldVerifySignature()) {
            verifySignature();
        }
        if (handler.shouldLogSignature()) {
            logRequestMessage();
        }
        try {
            preprocess();
            handler.startHandling(jRequest, requestMessage, decoder, encoder,
                    httpClient, null, opMonitoringData);
        } finally {
            handler.finishHandling();
            restResponse = handler.getRestResponse();
            restResponseBody = handler.getRestResponseBody();
        }
    }

    private void readMessage() throws Exception {
        log.trace("readMessage()");

        requestMessage = new ProxyMessage(jRequest.getHeaders().get(HEADER_ORIGINAL_CONTENT_TYPE)) {
            @Override
            public void rest(RestRequest message) throws Exception {
                super.rest(message);
                requestServiceId = message.getServiceId();
                verifyClientStatus();
<<<<<<< HEAD
                responseSigningCtx = SigningCtxProvider.getSigningCtx(requestServiceId.getClientId());
=======
                responseSigningCtx = keyConfProvider.getSigningCtx(requestServiceId.getClientId());
>>>>>>> b1d3b06b
                if (SystemProperties.isSslEnabled()) {
                    verifySslClientCert();
                }
            }
        };

        decoder = new ProxyMessageDecoder(globalConfProvider, requestMessage, jRequest.getContentType(), false,
                getHashAlgoId(jRequest));
        try {
            decoder.parse(jRequest.getInputStream());
        } catch (CodedException e) {
            throw e.withPrefix(X_SERVICE_FAILED_X);
        }

        updateOpMonitoringDataByRequest();

        // Check if the input contained all the required bits.
        checkRequest();
    }

    private void updateOpMonitoringDataByRequest() {
        updateOpMonitoringDataByRestRequest(opMonitoringData, requestMessage.getRest());
        opMonitoringData.setRequestAttachmentCount(0);
        opMonitoringData.setRequestSize(requestMessage.getRest().getMessageBytes().length
                + decoder.getAttachmentsByteCount());
    }

    private void checkRequest() {
        final RestRequest rest = requestMessage.getRest();
        if (rest == null) {
            throw new CodedException(X_MISSING_REST, "Request does not have REST message");
        }
        if (requestMessage.getSignature() == null) {
            throw new CodedException(X_MISSING_SIGNATURE, "Request does not have signature");
        }

        checkIdentifier(rest.getClientId());
        checkIdentifier(rest.getServiceId());
        checkIdentifier(rest.getTargetSecurityServer());
    }

    private void verifyClientStatus() {
        ClientId client = requestServiceId.getClientId();

        String status = serverConfProvider.getMemberStatus(client);

        if (!ClientType.STATUS_REGISTERED.equals(status)) {
            throw new CodedException(X_UNKNOWN_MEMBER, "Client '%s' not found", client);
        }
    }

    private void verifySslClientCert() throws Exception {
        if (requestMessage.getOcspResponses().isEmpty()) {
            throw new CodedException(X_SSL_AUTH_FAILED,
                    "Cannot verify TLS certificate, corresponding OCSP response is missing");
        }

        String instanceIdentifier = requestMessage.getRest().getClientId().getXRoadInstance();
        X509Certificate trustAnchor = globalConfProvider.getCaCert(instanceIdentifier,
                clientSslCerts[clientSslCerts.length - 1]);

        if (trustAnchor == null) {
            throw new Exception("Unable to find trust anchor");
        }

        try {
            CertChain chain = certChainFactory.create(instanceIdentifier, ArrayUtils.add(clientSslCerts,
                    trustAnchor));
            certHelper.verifyAuthCert(chain, requestMessage.getOcspResponses(), requestMessage.getRest().getClientId());
        } catch (Exception e) {
            throw new CodedException(X_SSL_AUTH_FAILED, e);
        }
    }

    private void verifyAccess() {
        log.trace("verifyAccess()");

        if (!serverConfProvider.serviceExists(requestServiceId)) {
            throw new CodedException(X_UNKNOWN_SERVICE, "Unknown service: %s", requestServiceId);
        }

        DescriptionType descriptionType = serverConfProvider.getDescriptionType(requestServiceId);
        if (descriptionType != null && descriptionType != DescriptionType.REST
                && descriptionType != DescriptionType.OPENAPI3) {
            throw new CodedException(X_INVALID_SERVICE_TYPE,
                    "Service is a SOAP service and cannot be called using REST interface");
        }

        if (!serverConfProvider.isQueryAllowed(
                requestMessage.getRest().getClientId(),
                requestServiceId,
                requestMessage.getRest().getVerb().name(),
                requestMessage.getRest().getServicePath())) {
            throw new CodedException(X_ACCESS_DENIED, "Request is not allowed: %s", requestServiceId);
        }

        String disabledNotice = serverConfProvider.getDisabledNotice(requestServiceId);

        if (disabledNotice != null) {
            throw new CodedException(X_SERVICE_DISABLED, "Service %s is disabled: %s", requestServiceId,
                    disabledNotice);
        }
    }

    private void verifySignature() throws Exception {
        log.trace("verifySignature()");

        decoder.verify(requestMessage.getRest().getClientId(), requestMessage.getSignature());
    }

    private void logRequestMessage() {
        log.trace("logRequestMessage()");
        MessageLog.log(requestMessage.getRest(), requestMessage.getSignature(), requestMessage.getRestBody(),
                false, xRequestId);
    }

    private void logResponseMessage() {
        log.trace("log response message");
        MessageLog.log(requestMessage.getRest(), restResponse, encoder.getSignature(),
                restResponseBody == null ? null : restResponseBody.getCachedContents(), false, xRequestId);
    }

    private void sign() throws Exception {
        log.trace("sign({})", requestServiceId.getClientId());
        encoder.sign(responseSigningCtx);
    }

    private void writeSignature() throws Exception {
        log.trace("writeSignature()");
        encoder.writeSignature();
    }

    private void close() throws Exception {
        log.trace("close()");
        encoder.close();
    }

    private void handleException(Exception ex) throws Exception {

        log.debug("Request failed", ex);

        if (encoder != null) {
            CodedException exception;
            if (ex instanceof CodedException.Fault) {
                exception = (CodedException.Fault) ex;
            } else {
                exception = translateWithPrefix(SERVER_SERVERPROXY_X, ex);
            }
            opMonitoringData.setFaultCodeAndString(exception);
            encoder.fault(SoapFault.createFaultXml(exception));
            encoder.close();
        } else {
            throw ex;
        }
    }

    private X509Certificate getClientAuthCert() {
        return clientSslCerts != null ? clientSslCerts[0] : null;
    }

    private static String getHashAlgoId(RequestWrapper request) {
        String hashAlgoId = request.getHeaders().get(HEADER_HASH_ALGO_ID);

        if (hashAlgoId == null) {
            throw new CodedException(X_INTERNAL_ERROR, "Could not get hash algorithm identifier from message");
        }

        return hashAlgoId;
    }

    @RequiredArgsConstructor
    private static final class DefaultRestServiceHandlerImpl implements RestServiceHandler {
        private final ServerConfProvider serverConfProvider;

        private RestResponse restResponse;
        private CachingStream restResponseBody;

        private String concatPath(String address, String path) {
            if (path == null || path.isEmpty()) return address;
            if (address.endsWith("/") && path.startsWith("/")) {
                return address.concat(path.substring(1));
            }
            return address.concat(path);
        }

        @Override
        public boolean shouldVerifyAccess() {
            return true;
        }

        @Override
        public boolean shouldVerifySignature() {
            return true;
        }

        @Override
        public boolean shouldLogSignature() {
            return true;
        }

        @Override
        public boolean canHandle(ServiceId requestSrvcId, ProxyMessage requestProxyMessage) {
            return true;
        }

        @Override
        public void startHandling(RequestWrapper request, ProxyMessage requestProxyMessage,
                                  ProxyMessageDecoder messageDecoder, ProxyMessageEncoder messageEncoder,
                                  HttpClient restClient, HttpClient opMonitorClient,
                                  OpMonitoringData monitoringData) throws Exception {
            String address = serverConfProvider.getServiceAddress(requestProxyMessage.getRest().getServiceId());
            if (address == null || address.isEmpty()) {
                throw new CodedException(X_SERVICE_MISSING_URL, "Service address not specified for '%s'",
                        requestProxyMessage.getRest().getServiceId());
            }

            address = concatPath(address, requestProxyMessage.getRest().getServicePath());
            final String query = requestProxyMessage.getRest().getQuery();
            if (query != null) {
                address += "?" + query;
            }

            HttpRequestBase req = switch (requestProxyMessage.getRest().getVerb()) {
                case GET -> new HttpGet(address);
                case POST -> new HttpPost(address);
                case PUT -> new HttpPut(address);
                case DELETE -> new HttpDelete(address);
                case PATCH -> new HttpPatch(address);
                case OPTIONS -> new HttpOptions(address);
                case HEAD -> new HttpHead(address);
                case TRACE -> new HttpTrace(address);
            };

            int timeout = TimeUtils.secondsToMillis(serverConfProvider
                    .getServiceTimeout(requestProxyMessage.getRest().getServiceId()));
            req.setConfig(RequestConfig
                    .custom()
                    .setSocketTimeout(timeout)
                    .build());

            for (Header header : requestProxyMessage.getRest().getHeaders()) {
                req.addHeader(header);
            }

            if (req instanceof HttpEntityEnclosingRequest && requestProxyMessage.hasRestBody()) {
                ((HttpEntityEnclosingRequest) req).setEntity(new InputStreamEntity(requestProxyMessage.getRestBody(),
                        requestProxyMessage.getRestBody().size()));
            }

            final HttpContext ctx = new BasicHttpContext();
            ctx.setAttribute(ServiceId.class.getName(), requestProxyMessage.getRest().getServiceId());
            monitoringData.setRequestOutTs(getEpochMillisecond());
            final HttpResponse response = restClient.execute(req, ctx);
            monitoringData.setResponseInTs(getEpochMillisecond());
            final StatusLine statusLine = response.getStatusLine();

            //calculate request hash
            byte[] requestDigest;
            if (messageDecoder.getRestBodyDigest() != null) {
                final DigestCalculator dc = CryptoUtils.createDigestCalculator(CryptoUtils.DEFAULT_DIGEST_ALGORITHM_ID);
                try (OutputStream out = dc.getOutputStream()) {
                    out.write(requestProxyMessage.getRest().getHash());
                    out.write(messageDecoder.getRestBodyDigest());
                }
                requestDigest = dc.getDigest();
            } else {
                requestDigest = requestProxyMessage.getRest().getHash();
            }

            restResponse = new RestResponse(requestProxyMessage.getRest().getClientId(),
                    requestProxyMessage.getRest().getQueryId(),
                    requestDigest,
                    requestProxyMessage.getRest().getServiceId(),
                    statusLine.getStatusCode(),
                    statusLine.getReasonPhrase(),
                    Arrays.asList(response.getAllHeaders()),
                    request.getHeaders().get(HEADER_REQUEST_ID)

            );
            messageEncoder.restResponse(restResponse);

            if (response.getEntity() != null) {
                restResponseBody = new CachingStream();
                TeeInputStream tee = new TeeInputStream(response.getEntity().getContent(), restResponseBody);
                messageEncoder.restBody(tee);
                EntityUtils.consume(response.getEntity());
            }

            monitoringData.setResponseAttachmentCount(0);
            monitoringData.setResponseSize(restResponse.getMessageBytes().length
                    + messageEncoder.getAttachmentsByteCount());
        }

        @Override
        public RestResponse getRestResponse() {
            return restResponse;
        }

        @Override
        public CachingStream getRestResponseBody() {
            return restResponseBody;
        }

        @Override
        public void finishHandling() throws Exception {
            // NOP
        }
    }
}<|MERGE_RESOLUTION|>--- conflicted
+++ resolved
@@ -45,10 +45,7 @@
 import ee.ria.xroad.common.util.RequestWrapper;
 import ee.ria.xroad.common.util.ResponseWrapper;
 import ee.ria.xroad.common.util.TimeUtils;
-<<<<<<< HEAD
-=======
 import ee.ria.xroad.proxy.conf.KeyConfProvider;
->>>>>>> b1d3b06b
 import ee.ria.xroad.proxy.conf.SigningCtx;
 import ee.ria.xroad.proxy.conf.SigningCtxProvider;
 import ee.ria.xroad.proxy.messagelog.MessageLog;
@@ -274,11 +271,7 @@
                 super.rest(message);
                 requestServiceId = message.getServiceId();
                 verifyClientStatus();
-<<<<<<< HEAD
-                responseSigningCtx = SigningCtxProvider.getSigningCtx(requestServiceId.getClientId());
-=======
                 responseSigningCtx = keyConfProvider.getSigningCtx(requestServiceId.getClientId());
->>>>>>> b1d3b06b
                 if (SystemProperties.isSslEnabled()) {
                     verifySslClientCert();
                 }
