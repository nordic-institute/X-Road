/*
 * The MIT License
 * Copyright (c) 2019- Nordic Institute for Interoperability Solutions (NIIS)
 * Copyright (c) 2018 Estonian Information System Authority (RIA),
 * Nordic Institute for Interoperability Solutions (NIIS), Population Register Centre (VRK)
 * Copyright (c) 2015-2017 Estonian Information System Authority (RIA), Population Register Centre (VRK)
 *
 * Permission is hereby granted, free of charge, to any person obtaining a copy
 * of this software and associated documentation files (the "Software"), to deal
 * in the Software without restriction, including without limitation the rights
 * to use, copy, modify, merge, publish, distribute, sublicense, and/or sell
 * copies of the Software, and to permit persons to whom the Software is
 * furnished to do so, subject to the following conditions:
 *
 * The above copyright notice and this permission notice shall be included in
 * all copies or substantial portions of the Software.
 *
 * THE SOFTWARE IS PROVIDED "AS IS", WITHOUT WARRANTY OF ANY KIND, EXPRESS OR
 * IMPLIED, INCLUDING BUT NOT LIMITED TO THE WARRANTIES OF MERCHANTABILITY,
 * FITNESS FOR A PARTICULAR PURPOSE AND NONINFRINGEMENT. IN NO EVENT SHALL THE
 * AUTHORS OR COPYRIGHT HOLDERS BE LIABLE FOR ANY CLAIM, DAMAGES OR OTHER
 * LIABILITY, WHETHER IN AN ACTION OF CONTRACT, TORT OR OTHERWISE, ARISING FROM,
 * OUT OF OR IN CONNECTION WITH THE SOFTWARE OR THE USE OR OTHER DEALINGS IN
 * THE SOFTWARE.
 */
package ee.ria.xroad.common.signature;

import ee.ria.xroad.common.CodedException;
import ee.ria.xroad.common.SystemProperties;
import ee.ria.xroad.signer.SignerProxy;

import lombok.Data;
import lombok.Getter;
import lombok.extern.slf4j.Slf4j;
import org.springframework.beans.factory.DisposableBean;

import java.security.cert.X509Certificate;
import java.util.ArrayList;
import java.util.LinkedList;
import java.util.List;
import java.util.Map;
import java.util.concurrent.BlockingQueue;
import java.util.concurrent.CompletableFuture;
import java.util.concurrent.ConcurrentHashMap;
import java.util.concurrent.LinkedBlockingQueue;
import java.util.concurrent.TimeUnit;
import java.util.concurrent.TimeoutException;

import static ee.ria.xroad.common.ErrorCodes.X_INTERNAL_ERROR;
import static ee.ria.xroad.common.util.CryptoUtils.calculateCertHexHash;
import static ee.ria.xroad.common.util.CryptoUtils.calculateDigest;
import static ee.ria.xroad.common.util.CryptoUtils.getDigestAlgorithmId;

/**
 * This class handles batch signing. Batch signatures are created always, if
 * there are more than one message parts (e.g. messages with attachments).
 * Signing requests are grouped by the signing certificate.
 * <p>
 * Moreover, multiple signing requests for the same signing certificate
 * (and thus the same key id) are signed in batch and the resulting hash
 * chain is produced for each request.
 */
@Slf4j
<<<<<<< HEAD
public class BatchSigner implements MessageSigner {
=======
public class BatchSigner implements DisposableBean {
>>>>>>> bb8aa25d

    private static final int TIMEOUT_MILLIS = SystemProperties.getSignerClientTimeout();

    private static BatchSigner instance;

    private final Map<String, WorkerImpl> workers = new ConcurrentHashMap<>();

    public static BatchSigner init() {
        instance = new BatchSigner();
        return instance;
    }

    @Override
<<<<<<< HEAD
    public void shutdown() {
=======
    public void destroy() {
>>>>>>> bb8aa25d
        if (instance != null) {
            instance.workers.values().forEach(WorkerImpl::stop);
        }
    }

    /**
     * Submits the given signing request for batch signing.
     *
     * @param keyId                the signing key
     * @param signatureAlgorithmId ID of the signature algorithm to use
     * @param request              the signing request
     * @return the signature data
     * @throws Exception in case of any errors
     */
    @Override
    public SignatureData sign(String keyId, String signatureAlgorithmId, SigningRequest request)
            throws Exception {
        if (instance == null) {
            throw new IllegalStateException("BatchSigner is not initialized");
        }

        CompletableFuture<SignatureData> completableFuture = new CompletableFuture<>();
        final SigningRequestWrapper signRequestWrapper = new SigningRequestWrapper(
                completableFuture,
                keyId, signatureAlgorithmId, request);
        instance.handle(signRequestWrapper);

        try {
            return completableFuture.get(TIMEOUT_MILLIS, TimeUnit.MILLISECONDS);
        } catch (TimeoutException timeoutException) {
            throw new CodedException(X_INTERNAL_ERROR, "Signature creation timed out");
        }
    }

    private void handle(SigningRequestWrapper signRequest) {
        // New incoming sign request. Find the corresponding batch signer
        // (if not found, create one) and relay the sign request to the worker.
        getWorker(signRequest).handleSignRequest(signRequest);
    }

    private WorkerImpl getWorker(SigningRequestWrapper signRequest) {
        // Signing worker based on cert hash.
        try {
            String name = calculateCertHexHash(signRequest.getSigningCert());

            return workers.computeIfAbsent(name, key -> {
                log.trace("Creating new worker for cert '{}'", name);
                return new WorkerImpl(signRequest.getKeyId());
            });
        } catch (Exception e) {
            throw new RuntimeException("Unable to get worker", e);
        }
    }

    /**
     * This is the worker that does the heavy lifting.
     */
    private static class WorkerImpl {

        private final boolean batchSigningEnabled;
        private final BlockingQueue<SigningRequestWrapper> requestsQueue = new LinkedBlockingQueue<>();
        private boolean stopping;
        private final Thread workerThread;

        protected WorkerImpl(String keyId) {
            try {
                batchSigningEnabled = SignerProxy.isTokenBatchSigningEnabled(keyId);
            } catch (Exception e) {
                log.error("Failed to query if batch signing is enabled for token with key {}", keyId, e);
                throw new RuntimeException(e);
            }
            workerThread = new Thread(this::process);
            workerThread.setDaemon(true);
            workerThread.start();
        }

        public void handleSignRequest(SigningRequestWrapper signRequest) {
            log.trace("handleSignRequest()");
            requestsQueue.add(signRequest);
        }

        private void sendSignatureResponse(BatchSignatureCtx ctx, byte[] signatureValue) throws Exception {
            String signature = ctx.createSignatureXml(signatureValue);

            // Each client gets corresponding hash chain -- client index in the
            // clients list determines the hash chain.
            for (int i = 0; i < ctx.getClients().size(); i++) {
                CompletableFuture<SignatureData> client = ctx.getClients().get(i);
                final boolean completed = client.complete(ctx.createSignatureData(signature, i));
                if (!completed) {
                    log.trace("future was completed already");
                }
            }
        }

        private void sendException(BatchSignatureCtx ctx, Exception message) {
            for (CompletableFuture<SignatureData> client : ctx.getClients()) {
                client.completeExceptionally(message);
            }
        }

        private boolean isExpired(SigningRequestWrapper requestWrapper) {
            // do not sign requests if timeout is already passed.
            return System.currentTimeMillis() - requestWrapper.getCreatedOn() > TIMEOUT_MILLIS;
        }

        private synchronized void process() {
            while (!stopping) {
                log.trace("polling queue");
                List<SigningRequestWrapper> requests = new LinkedList<>();
                try {
                    SigningRequestWrapper first;
                    do {
                        first = requestsQueue.take();
                    } while (isExpired(first));

                    requests.add(first);
                    if (batchSigningEnabled) {
                        // poll all remaining
                        requestsQueue.drainTo(requests);
                    }

                    log.trace("processing {} sign requests", requests.size());
                    BatchSignatureCtx ctx = new BatchSignatureCtx(first.getKeyId(), first.getSignatureAlgorithmId());
                    requests.stream()
                            .filter(req -> !isExpired(req))
                            .forEach(req -> ctx.add(req.getClientFuture(), req.getRequest()));

                    try {
                        byte[] digest = calculateDigest(getDigestAlgorithmId(ctx.getSignatureAlgorithmId()), ctx.getDataToBeSigned());
                        final byte[] response = SignerProxy.sign(ctx.getKeyId(), ctx.getSignatureAlgorithmId(), digest);
                        sendSignatureResponse(ctx, response);
                    } catch (Exception exception) {
                        sendException(ctx, exception);
                    }
                } catch (InterruptedException interruptedException) {
                    log.trace("queue polling interrupted");
                    Thread.currentThread().interrupt();
                }
            }
            log.trace("Worker thread stopped");
        }

        protected void stop() {
            log.trace("stop()");
            this.stopping = true;
            this.workerThread.interrupt();
        }

    }

    /**
     * Convenience class that wraps the request along with the keyId
     * and algorithm id.
     */
    @Data
    private static final class SigningRequestWrapper {
        private final long createdOn = System.currentTimeMillis();
        private final CompletableFuture<SignatureData> clientFuture;
        private final String keyId;
        private final String signatureAlgorithmId;
        private final SigningRequest request;

        X509Certificate getSigningCert() {
            return request.getSigningCert();
        }
    }

    /**
     * This signature context is used for batch signing where there might
     * be more than one signature receiver (client).
     */
    private static class BatchSignatureCtx extends SignatureCtx {

        @Getter
        private final List<CompletableFuture<SignatureData>> clients = new ArrayList<>();

        @Getter
        private final String keyId;

        BatchSignatureCtx(String keyId, String signatureAlgorithmId) {
            super(signatureAlgorithmId);

            this.keyId = keyId;
        }

        void add(CompletableFuture<SignatureData> client, SigningRequest request) {
            clients.add(client);
            add(request);
        }
    }

}<|MERGE_RESOLUTION|>--- conflicted
+++ resolved
@@ -61,11 +61,7 @@
  * chain is produced for each request.
  */
 @Slf4j
-<<<<<<< HEAD
-public class BatchSigner implements MessageSigner {
-=======
-public class BatchSigner implements DisposableBean {
->>>>>>> bb8aa25d
+public class BatchSigner implements DisposableBean, MessageSigner {
 
     private static final int TIMEOUT_MILLIS = SystemProperties.getSignerClientTimeout();
 
@@ -79,11 +75,7 @@
     }
 
     @Override
-<<<<<<< HEAD
-    public void shutdown() {
-=======
     public void destroy() {
->>>>>>> bb8aa25d
         if (instance != null) {
             instance.workers.values().forEach(WorkerImpl::stop);
         }
