--- conflicted
+++ resolved
@@ -87,21 +87,17 @@
     private static final String APPLICATION_JSON = "application/json";
     private static final List<String> XML_TYPES = Arrays.asList(TEXT_XML, APPLICATION_XML, TEXT_ANY);
 
-<<<<<<< HEAD
     private final AssetAuthorizationManager assetAuthorizationManager;
 
 
-    public ClientRestMessageHandler(HttpClient client, AssetAuthorizationManager assetAuthorizationManager) {
-        super(client, true);
-        this.assetAuthorizationManager = assetAuthorizationManager;
-=======
     ClientRestMessageHandler(GlobalConfProvider globalConfProvider,
                              KeyConfProvider keyConfProvider,
                              ServerConfProvider serverConfProvider,
                              CertChainFactory certChainFactory,
-                             HttpClient client) {
+                             HttpClient client,
+                             AssetAuthorizationManager assetAuthorizationManager) {
         super(globalConfProvider, keyConfProvider, serverConfProvider, certChainFactory, client, true);
->>>>>>> b1d3b06b
+        this.assetAuthorizationManager = assetAuthorizationManager;
     }
 
     @Override
@@ -110,7 +106,6 @@
         final var target = getTarget(request);
         if (target != null && target.startsWith("/r" + RestMessage.PROTOCOL_VERSION + "/")) {
             verifyCanProcess();
-<<<<<<< HEAD
 
             boolean forcePolicyReevaluation = TRUE.toString()
                     .equalsIgnoreCase(request.getHeaders().get("X-Road-Force-Policy-Reevaluation"));
@@ -125,13 +120,9 @@
                 return Optional.of(new ClientRestMessageDsProcessorV2(proxyCtx, restRequest, client,
                         getIsAuthenticationData(request), assetAuthorizationManager));
             } else {
-                return Optional.of(new ClientRestMessageProcessor(proxyCtx, restRequest, client,
-                        getIsAuthenticationData(request)));
+                return Optional.of(new ClientRestMessageProcessor(globalConfProvider, keyConfProvider, serverConfProvider, certChainFactory,
+                        request, response, client, getIsAuthenticationData(request), opMonitoringData));
             }
-=======
-            return new ClientRestMessageProcessor(globalConfProvider, keyConfProvider, serverConfProvider, certChainFactory,
-                    request, response, client, getIsAuthenticationData(request), opMonitoringData);
->>>>>>> b1d3b06b
         }
         return Optional.empty();
     }
