/*
 * The MIT License
 * Copyright (c) 2019- Nordic Institute for Interoperability Solutions (NIIS)
 * Copyright (c) 2018 Estonian Information System Authority (RIA),
 * Nordic Institute for Interoperability Solutions (NIIS), Population Register Centre (VRK)
 * Copyright (c) 2015-2017 Estonian Information System Authority (RIA), Population Register Centre (VRK)
 *
 * Permission is hereby granted, free of charge, to any person obtaining a copy
 * of this software and associated documentation files (the "Software"), to deal
 * in the Software without restriction, including without limitation the rights
 * to use, copy, modify, merge, publish, distribute, sublicense, and/or sell
 * copies of the Software, and to permit persons to whom the Software is
 * furnished to do so, subject to the following conditions:
 *
 * The above copyright notice and this permission notice shall be included in
 * all copies or substantial portions of the Software.
 *
 * THE SOFTWARE IS PROVIDED "AS IS", WITHOUT WARRANTY OF ANY KIND, EXPRESS OR
 * IMPLIED, INCLUDING BUT NOT LIMITED TO THE WARRANTIES OF MERCHANTABILITY,
 * FITNESS FOR A PARTICULAR PURPOSE AND NONINFRINGEMENT. IN NO EVENT SHALL THE
 * AUTHORS OR COPYRIGHT HOLDERS BE LIABLE FOR ANY CLAIM, DAMAGES OR OTHER
 * LIABILITY, WHETHER IN AN ACTION OF CONTRACT, TORT OR OTHERWISE, ARISING FROM,
 * OUT OF OR IN CONNECTION WITH THE SOFTWARE OR THE USE OR OTHER DEALINGS IN
 * THE SOFTWARE.
 */
package ee.ria.xroad.proxy.serverproxy;

import ee.ria.xroad.common.CodedException;
import ee.ria.xroad.common.SystemProperties;
import ee.ria.xroad.common.cert.CertChain;
import ee.ria.xroad.common.cert.CertChainFactory;
import ee.ria.xroad.common.conf.globalconf.GlobalConfProvider;
import ee.ria.xroad.common.conf.serverconf.ServerConfProvider;
import ee.ria.xroad.common.conf.serverconf.model.ClientType;
import ee.ria.xroad.common.conf.serverconf.model.DescriptionType;
import ee.ria.xroad.common.identifier.ClientId;
import ee.ria.xroad.common.identifier.SecurityServerId;
import ee.ria.xroad.common.identifier.ServiceId;
import ee.ria.xroad.common.message.ResponseSoapParserImpl;
import ee.ria.xroad.common.message.SoapFault;
import ee.ria.xroad.common.message.SoapMessage;
import ee.ria.xroad.common.message.SoapMessageDecoder;
import ee.ria.xroad.common.message.SoapMessageImpl;
import ee.ria.xroad.common.message.SoapUtils;
import ee.ria.xroad.common.opmonitoring.OpMonitoringData;
import ee.ria.xroad.common.util.HttpSender;
import ee.ria.xroad.common.util.RequestWrapper;
import ee.ria.xroad.common.util.ResponseWrapper;
import ee.ria.xroad.common.util.TimeUtils;
<<<<<<< HEAD
=======
import ee.ria.xroad.proxy.conf.KeyConfProvider;
>>>>>>> b1d3b06b
import ee.ria.xroad.proxy.conf.SigningCtx;
import ee.ria.xroad.proxy.conf.SigningCtxProvider;
import ee.ria.xroad.proxy.messagelog.MessageLog;
import ee.ria.xroad.proxy.protocol.ProxyMessage;
import ee.ria.xroad.proxy.protocol.ProxyMessageDecoder;
import ee.ria.xroad.proxy.protocol.ProxyMessageEncoder;
import ee.ria.xroad.proxy.util.MessageProcessorBase;

import io.opentelemetry.instrumentation.annotations.WithSpan;
import lombok.extern.slf4j.Slf4j;
import org.apache.commons.lang3.ArrayUtils;
import org.apache.commons.lang3.StringUtils;
import org.apache.http.client.HttpClient;

import java.io.InputStream;
import java.net.URI;
import java.net.URISyntaxException;
import java.security.cert.X509Certificate;
import java.util.ArrayList;
import java.util.List;
import java.util.Map;

import static ee.ria.xroad.common.ErrorCodes.SERVER_SERVERPROXY_X;
import static ee.ria.xroad.common.ErrorCodes.X_ACCESS_DENIED;
import static ee.ria.xroad.common.ErrorCodes.X_INTERNAL_ERROR;
import static ee.ria.xroad.common.ErrorCodes.X_INVALID_MESSAGE;
import static ee.ria.xroad.common.ErrorCodes.X_INVALID_SECURITY_SERVER;
import static ee.ria.xroad.common.ErrorCodes.X_INVALID_SERVICE_TYPE;
import static ee.ria.xroad.common.ErrorCodes.X_MISSING_SIGNATURE;
import static ee.ria.xroad.common.ErrorCodes.X_MISSING_SOAP;
import static ee.ria.xroad.common.ErrorCodes.X_SERVICE_DISABLED;
import static ee.ria.xroad.common.ErrorCodes.X_SERVICE_FAILED_X;
import static ee.ria.xroad.common.ErrorCodes.X_SERVICE_MALFORMED_URL;
import static ee.ria.xroad.common.ErrorCodes.X_SERVICE_MISSING_URL;
import static ee.ria.xroad.common.ErrorCodes.X_SSL_AUTH_FAILED;
import static ee.ria.xroad.common.ErrorCodes.X_UNKNOWN_MEMBER;
import static ee.ria.xroad.common.ErrorCodes.X_UNKNOWN_SERVICE;
import static ee.ria.xroad.common.ErrorCodes.translateException;
import static ee.ria.xroad.common.ErrorCodes.translateWithPrefix;
import static ee.ria.xroad.common.util.AbstractHttpSender.CHUNKED_LENGTH;
import static ee.ria.xroad.common.util.MimeUtils.HEADER_HASH_ALGO_ID;
import static ee.ria.xroad.common.util.MimeUtils.HEADER_ORIGINAL_CONTENT_TYPE;
import static ee.ria.xroad.common.util.MimeUtils.HEADER_ORIGINAL_SOAP_ACTION;
import static ee.ria.xroad.common.util.MimeUtils.HEADER_REQUEST_ID;
import static ee.ria.xroad.common.util.TimeUtils.getEpochMillisecond;

@Slf4j
class ServerMessageProcessor extends MessageProcessorBase {

    private static final String SERVERPROXY_SERVICE_HANDLERS = SystemProperties.PREFIX + "proxy.serverServiceHandlers";

    private final X509Certificate[] clientSslCerts;

    private final List<ServiceHandler> handlers = new ArrayList<>();

    private String originalSoapAction;
    private ProxyMessage requestMessage;
    private ServiceId requestServiceId;
    private SoapMessageImpl responseSoap;
    private SoapFault responseFault;
    private String xRequestId;

    private ProxyMessageDecoder decoder;
    private ProxyMessageEncoder encoder;

    private SigningCtx responseSigningCtx;

    private HttpClient opMonitorHttpClient;
    private OpMonitoringData opMonitoringData;

    ServerMessageProcessor(GlobalConfProvider globalConfProvider,
                           KeyConfProvider keyConfProvider,
                           ServerConfProvider serverConfProvider,
                           CertChainFactory certChainFactory,
                           RequestWrapper request, ResponseWrapper response,
                           HttpClient httpClient, X509Certificate[] clientSslCerts,
                           HttpClient opMonitorHttpClient, OpMonitoringData opMonitoringData) {
        super(globalConfProvider, keyConfProvider, serverConfProvider, certChainFactory, request, response, httpClient);

        this.clientSslCerts = clientSslCerts;
        this.opMonitorHttpClient = opMonitorHttpClient;
        this.opMonitoringData = opMonitoringData;

        loadServiceHandlers();
    }

    @Override
    @WithSpan
    public void process() throws Exception {
        log.info("process({})", jRequest.getContentType());

        xRequestId = jRequest.getHeaders().get(HEADER_REQUEST_ID);

        opMonitoringData.setXRequestId(xRequestId);
        updateOpMonitoringClientSecurityServerAddress();
        updateOpMonitoringServiceSecurityServerAddress();

        try {
            readMessage();

            handleRequest();

            sign();
            logResponseMessage();
            writeSignature();

            close();

            postprocess();
        } catch (Exception ex) {
            handleException(ex);
        } finally {
            if (requestMessage != null) {
                requestMessage.consume();
            }
        }
    }

    @Override
    public boolean verifyMessageExchangeSucceeded() {
        return responseSoap != null && responseFault == null;
    }

    private void updateOpMonitoringClientSecurityServerAddress() {
        try {
            X509Certificate authCert = getClientAuthCert();

            if (authCert != null) {
                opMonitoringData.setClientSecurityServerAddress(globalConfProvider.getSecurityServerAddress(
                        globalConfProvider.getServerId(authCert)));
            }
        } catch (Exception e) {
            log.error("Failed to assign operational monitoring data field {}",
                    OpMonitoringData.CLIENT_SECURITY_SERVER_ADDRESS, e);
        }
    }

    private void updateOpMonitoringServiceSecurityServerAddress() {
        try {
            opMonitoringData.setServiceSecurityServerAddress(getSecurityServerAddress());
        } catch (Exception e) {
            log.error("Failed to assign operational monitoring data field {}",
                    OpMonitoringData.SERVICE_SECURITY_SERVER_ADDRESS, e);
        }
    }

    @Override
    protected void preprocess() {
        encoder = new ProxyMessageEncoder(jResponse.getOutputStream(), SoapUtils.getHashAlgoId());

        jResponse.setContentType(encoder.getContentType());
        jResponse.addHeader(HEADER_HASH_ALGO_ID, SoapUtils.getHashAlgoId());
    }

    @Override
    protected void postprocess() throws Exception {
        opMonitoringData.setSucceeded(true);
    }

    private void loadServiceHandlers() {
        String serviceHandlerNames = System.getProperty(SERVERPROXY_SERVICE_HANDLERS);

        if (!StringUtils.isBlank(serviceHandlerNames)) {
            for (String serviceHandlerName : serviceHandlerNames.split(",")) {
                handlers.add(ServiceHandlerLoader.load(serviceHandlerName, serverConfProvider, globalConfProvider));

                log.debug("Loaded service handler: {}", serviceHandlerName);
            }
        }

        handlers.add(new DefaultServiceHandlerImpl(serverConfProvider, globalConfProvider)); // default handler
    }

    private ServiceHandler getServiceHandler(ProxyMessage request) {
        for (ServiceHandler handler : handlers) {
            if (handler.canHandle(requestServiceId, request)) {
                return handler;
            }
        }

        return null;
    }

    private void handleRequest() throws Exception {
        ServiceHandler handler = getServiceHandler(requestMessage);

        if (handler == null) {
            handler = new DefaultServiceHandlerImpl(serverConfProvider, globalConfProvider);
        }

        if (handler.shouldVerifyAccess()) {
            verifyAccess();
        }

        if (handler.shouldVerifySignature()) {
            verifySignature();
        }

        if (handler.shouldLogSignature()) {
            logRequestMessage();
        }

        try {
            handler.startHandling(jRequest, requestMessage, opMonitorHttpClient, opMonitoringData);
            parseResponse(handler);
        } finally {
            handler.finishHandling();
        }
    }

    private void readMessage() throws Exception {
        log.trace("readMessage()");

        originalSoapAction = validateSoapActionHeader(jRequest.getHeaders().get(HEADER_ORIGINAL_SOAP_ACTION));
        requestMessage = new ProxyMessage(jRequest.getHeaders().get(HEADER_ORIGINAL_CONTENT_TYPE)) {
            @Override
            public void soap(SoapMessageImpl soapMessage, Map<String, String> additionalHeaders) throws Exception {
                super.soap(soapMessage, additionalHeaders);

                updateOpMonitoringDataBySoapMessage(opMonitoringData, soapMessage);

                requestServiceId = soapMessage.getService();

                verifySecurityServer();
                verifyClientStatus();

<<<<<<< HEAD
                responseSigningCtx = SigningCtxProvider.getSigningCtx(requestServiceId.getClientId());
=======
                responseSigningCtx = keyConfProvider.getSigningCtx(requestServiceId.getClientId());
>>>>>>> b1d3b06b

                if (SystemProperties.isSslEnabled()) {
                    verifySslClientCert();
                }
            }
        };

        decoder = new ProxyMessageDecoder(globalConfProvider, requestMessage, jRequest.getContentType(), false,
                getHashAlgoId(jRequest));
        try {
            decoder.parse(jRequest.getInputStream());
        } catch (CodedException e) {
            throw e.withPrefix(X_SERVICE_FAILED_X);
        }

        updateOpMonitoringDataByRequest();

        // Check if the input contained all the required bits.
        checkRequest();
    }

    private void updateOpMonitoringDataByRequest() {
        if (requestMessage.getSoap() != null) {
            opMonitoringData.setRequestAttachmentCount(decoder.getAttachmentCount());

            if (decoder.getAttachmentCount() > 0) {
                opMonitoringData.setRequestMimeSize(requestMessage.getSoap().getBytes().length
                        + decoder.getAttachmentsByteCount());
            }
        }
    }

    private void checkRequest() {
        if (requestMessage.getSoap() == null) {
            throw new CodedException(X_MISSING_SOAP, "Request does not have SOAP message");
        }

        if (requestMessage.getSignature() == null) {
            throw new CodedException(X_MISSING_SIGNATURE, "Request does not have signature");
        }
        checkIdentifier(requestMessage.getSoap().getClient());
        checkIdentifier(requestMessage.getSoap().getService());
        checkIdentifier(requestMessage.getSoap().getSecurityServer());
    }

    private void verifyClientStatus() {
        ClientId client = requestServiceId.getClientId();

        String status = serverConfProvider.getMemberStatus(client);

        if (!ClientType.STATUS_REGISTERED.equals(status)) {
            throw new CodedException(X_UNKNOWN_MEMBER, "Client '%s' not found", client);
        }
    }

    private void verifySslClientCert() throws Exception {
        log.trace("verifySslClientCert()");

        if (requestMessage.getOcspResponses().isEmpty()) {
            throw new CodedException(X_SSL_AUTH_FAILED,
                    "Cannot verify TLS certificate, corresponding OCSP response is missing");
        }

        String instanceIdentifier = requestMessage.getSoap().getClient().getXRoadInstance();

        X509Certificate trustAnchor = globalConfProvider.getCaCert(instanceIdentifier,
                clientSslCerts[clientSslCerts.length - 1]);

        if (trustAnchor == null) {
            throw new Exception("Unable to find trust anchor");
        }

        try {
            CertChain chain = certChainFactory.create(instanceIdentifier, ArrayUtils.add(clientSslCerts, trustAnchor));
            certHelper.verifyAuthCert(chain, requestMessage.getOcspResponses(), requestMessage.getSoap().getClient());
        } catch (Exception e) {
            throw new CodedException(X_SSL_AUTH_FAILED, e);
        }
    }

    private void verifySecurityServer() throws Exception {
        final SecurityServerId requestServerId = requestMessage.getSoap().getSecurityServer();

        if (requestServerId != null) {
            final SecurityServerId serverId = serverConfProvider.getIdentifier();

            if (!requestServerId.equals(serverId)) {
                throw new CodedException(X_INVALID_SECURITY_SERVER,
                        "Invalid security server identifier '%s' expected '%s'", requestServerId, serverId);
            }
        }
    }

    private void verifyAccess() throws Exception {
        log.trace("verifyAccess()");

        if (!serverConfProvider.serviceExists(requestServiceId)) {
            throw new CodedException(X_UNKNOWN_SERVICE, "Unknown service: %s", requestServiceId);
        }

        DescriptionType descriptionType = serverConfProvider.getDescriptionType(requestServiceId);
        if (descriptionType != null && descriptionType != DescriptionType.WSDL) {
            throw new CodedException(X_INVALID_SERVICE_TYPE,
                    "Service is a REST service and cannot be called using SOAP interface");
        }

        if (!serverConfProvider.isQueryAllowed(requestMessage.getSoap().getClient(), requestServiceId)) {
            throw new CodedException(X_ACCESS_DENIED, "Request is not allowed: %s", requestServiceId);
        }

        String disabledNotice = serverConfProvider.getDisabledNotice(requestServiceId);

        if (disabledNotice != null) {
            throw new CodedException(X_SERVICE_DISABLED, "Service %s is disabled: %s", requestServiceId,
                    disabledNotice);
        }
    }

    private void verifySignature() throws Exception {
        log.trace("verifySignature()");

        decoder.verify(requestMessage.getSoap().getClient(), requestMessage.getSignature());
    }

    private void logRequestMessage() throws Exception {
        log.trace("logRequestMessage()");

        MessageLog.log(requestMessage.getSoap(), requestMessage.getSignature(), false, xRequestId);
    }

    private void logResponseMessage() throws Exception {
        if (responseSoap != null && encoder != null) {
            log.trace("logResponseMessage()");

            MessageLog.log(responseSoap, encoder.getSignature(), false, xRequestId);
        }
    }

    private void sendRequest(String serviceAddress, HttpSender httpSender) throws Exception {
        log.trace("sendRequest({})", serviceAddress);

        URI uri;
        try {
            uri = new URI(serviceAddress);
        } catch (URISyntaxException e) {
            throw new CodedException(X_SERVICE_MALFORMED_URL, "Malformed service address '%s': %s", serviceAddress,
                    e.getMessage());
        }

        log.info("Sending request to {}", uri);
        try (InputStream in = requestMessage.getSoapContent()) {
            opMonitoringData.setRequestOutTs(getEpochMillisecond());
            httpSender.doPost(uri, in, CHUNKED_LENGTH, jRequest.getHeaders().get(HEADER_ORIGINAL_CONTENT_TYPE));
            opMonitoringData.setResponseInTs(getEpochMillisecond());
        } catch (Exception ex) {
            if (ex instanceof CodedException) {
                opMonitoringData.setResponseInTs(getEpochMillisecond());
            }

            throw translateException(ex).withPrefix(X_SERVICE_FAILED_X);
        }
    }

    private void parseResponse(ServiceHandler handler) throws Exception {
        log.trace("parseResponse()");

        preprocess();

        // Preserve the original content type of the service response
        jResponse.addHeader(HEADER_ORIGINAL_CONTENT_TYPE, handler.getResponseContentType());

        try (SoapMessageHandler messageHandler = new SoapMessageHandler()) {
            SoapMessageDecoder soapMessageDecoder = new SoapMessageDecoder(handler.getResponseContentType(),
                    messageHandler, new ResponseSoapParserImpl(requestMessage.getSoap().getHash()));
            soapMessageDecoder.parse(handler.getResponseContent());
        } catch (Exception ex) {
            throw translateException(ex).withPrefix(X_SERVICE_FAILED_X);
        }

        // If we received a fault from the service, we just send it back
        // to the client.
        if (responseFault != null) {
            throw responseFault.toCodedException();
        }

        // If we did not parse a response message (empty response
        // from server?), it is an error instead.
        if (responseSoap == null) {
            throw new CodedException(X_INVALID_MESSAGE, "No response message received from service").withPrefix(
                    X_SERVICE_FAILED_X);
        }

        updateOpMonitoringDataByResponse();
    }

    private void updateOpMonitoringDataByResponse() {
        opMonitoringData.setResponseAttachmentCount(encoder.getAttachmentCount());

        if (encoder.getAttachmentCount() > 0) {
            opMonitoringData.setResponseMimeSize(responseSoap.getBytes().length + encoder.getAttachmentsByteCount());
        }
    }

    private void sign() throws Exception {
        log.trace("sign({})", requestServiceId.getClientId());

        encoder.sign(responseSigningCtx);
    }

    private void writeSignature() throws Exception {
        log.trace("writeSignature()");

        encoder.writeSignature();
    }

    private void close() throws Exception {
        log.trace("close()");

        encoder.close();
    }

    private void handleException(Exception ex) throws Exception {
        if (encoder != null) {
            CodedException exception;

            if (ex instanceof CodedException.Fault) {
                exception = (CodedException.Fault) ex;
            } else {
                exception = translateWithPrefix(SERVER_SERVERPROXY_X, ex);
            }

            opMonitoringData.setFaultCodeAndString(exception);
            opMonitoringData.setResponseOutTs(getEpochMillisecond(), false);

            encoder.fault(SoapFault.createFaultXml(exception));
            encoder.close();
        } else {
            throw ex;
        }
    }

    private X509Certificate getClientAuthCert() {
        return clientSslCerts != null ? clientSslCerts[0] : null;
    }

    private static String getHashAlgoId(RequestWrapper request) {
        String hashAlgoId = request.getHeaders().get(HEADER_HASH_ALGO_ID);

        if (hashAlgoId == null) {
            throw new CodedException(X_INTERNAL_ERROR, "Could not get hash algorithm identifier from message");
        }

        return hashAlgoId;
    }

    private final class DefaultServiceHandlerImpl extends AbstractServiceHandler {

        private HttpSender sender;

        DefaultServiceHandlerImpl(ServerConfProvider serverConfProvider, GlobalConfProvider globalConfProvider) {
            super(serverConfProvider, globalConfProvider);
        }

        @Override
        public boolean shouldVerifyAccess() {
            return true;
        }

        @Override
        public boolean shouldVerifySignature() {
            return true;
        }

        @Override
        public boolean shouldLogSignature() {
            return true;
        }

        @Override
        public boolean canHandle(ServiceId requestSrvcId, ProxyMessage requestProxyMessage) {
            return true;
        }

        @Override
        public void startHandling(RequestWrapper request, ProxyMessage proxyRequestMessage,
                                  HttpClient opMonitorClient, OpMonitoringData monitoringData) throws Exception {
            sender = createHttpSender();

            log.trace("processRequest({})", requestServiceId);

            String address = serverConfProvider.getServiceAddress(requestServiceId);

            if (address == null || address.isEmpty()) {
                throw new CodedException(X_SERVICE_MISSING_URL, "Service address not specified for '%s'",
                        requestServiceId);
            }

            int timeout = TimeUtils.secondsToMillis(serverConfProvider.getServiceTimeout(requestServiceId));

            sender.setConnectionTimeout(timeout);
            sender.setSocketTimeout(timeout);
            sender.setAttribute(ServiceId.class.getName(), requestServiceId);

            sender.addHeader("accept-encoding", "");
            sender.addHeader("SOAPAction", originalSoapAction);
            sendRequest(address, sender);
        }

        @Override
        public void finishHandling() throws Exception {
            sender.close();
            sender = null;
        }

        @Override
        public String getResponseContentType() {
            return sender.getResponseContentType();
        }

        @Override
        public InputStream getResponseContent() {
            return sender.getResponseContent();
        }
    }

    private final class SoapMessageHandler implements SoapMessageDecoder.Callback {
        @Override
        public void soap(SoapMessage message, Map<String, String> headers) throws Exception {
            responseSoap = (SoapMessageImpl) message;

            opMonitoringData.setResponseSize(responseSoap.getBytes().length);
            opMonitoringData.setResponseOutTs(getEpochMillisecond(), true);

            encoder.soap(responseSoap, headers);
        }

        @Override
        public void attachment(String contentType, InputStream content, Map<String, String> additionalHeaders)
                throws Exception {
            encoder.attachment(contentType, content, additionalHeaders);
        }

        @Override
        public void fault(SoapFault fault) {
            responseFault = fault;
        }

        @Override
        public void onCompleted() {
            // Do nothing.
        }

        @Override
        public void onError(Exception t) throws Exception {
            throw t;
        }

        @Override
        public void close() {
            // Do nothing.
        }
    }

}<|MERGE_RESOLUTION|>--- conflicted
+++ resolved
@@ -47,12 +47,8 @@
 import ee.ria.xroad.common.util.RequestWrapper;
 import ee.ria.xroad.common.util.ResponseWrapper;
 import ee.ria.xroad.common.util.TimeUtils;
-<<<<<<< HEAD
-=======
 import ee.ria.xroad.proxy.conf.KeyConfProvider;
->>>>>>> b1d3b06b
 import ee.ria.xroad.proxy.conf.SigningCtx;
-import ee.ria.xroad.proxy.conf.SigningCtxProvider;
 import ee.ria.xroad.proxy.messagelog.MessageLog;
 import ee.ria.xroad.proxy.protocol.ProxyMessage;
 import ee.ria.xroad.proxy.protocol.ProxyMessageDecoder;
@@ -277,11 +273,7 @@
                 verifySecurityServer();
                 verifyClientStatus();
 
-<<<<<<< HEAD
-                responseSigningCtx = SigningCtxProvider.getSigningCtx(requestServiceId.getClientId());
-=======
                 responseSigningCtx = keyConfProvider.getSigningCtx(requestServiceId.getClientId());
->>>>>>> b1d3b06b
 
                 if (SystemProperties.isSslEnabled()) {
                     verifySslClientCert();
