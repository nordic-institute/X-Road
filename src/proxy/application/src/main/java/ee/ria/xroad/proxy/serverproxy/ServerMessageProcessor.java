--- conflicted
+++ resolved
@@ -89,10 +89,7 @@
 import static ee.ria.xroad.common.ErrorCodes.translateException;
 import static ee.ria.xroad.common.ErrorCodes.translateWithPrefix;
 import static ee.ria.xroad.common.util.AbstractHttpSender.CHUNKED_LENGTH;
-<<<<<<< HEAD
-=======
 import static ee.ria.xroad.common.util.EncoderUtils.encodeBase64;
->>>>>>> 11935850
 import static ee.ria.xroad.common.util.MimeUtils.HEADER_HASH_ALGO_ID;
 import static ee.ria.xroad.common.util.MimeUtils.HEADER_ORIGINAL_CONTENT_TYPE;
 import static ee.ria.xroad.common.util.MimeUtils.HEADER_ORIGINAL_SOAP_ACTION;
@@ -643,130 +640,4 @@
         }
     }
 
-<<<<<<< HEAD
-=======
-    /**
-     * Soap parser that adds the request message hash to the response message header.
-     */
-    private final class ResponseSoapParserImpl extends SaxSoapParserImpl {
-
-        private boolean inHeader;
-        private boolean inBody;
-        private boolean inExistingRequestHash;
-        private boolean bufferFlushed = true;
-
-        private char[] headerElementTabs;
-
-        private char[] bufferedChars;
-        private int bufferedOffset;
-        private int bufferedLength;
-
-        // force usage of processed XML since we need to write the request hash
-        @Override
-        protected boolean isProcessedXmlRequired() {
-            return true;
-        }
-
-        @Override
-        protected SoapHeaderHandler getSoapHeaderHandler(SoapHeader header) {
-            return new SoapHeaderHandler(header) {
-                @Override
-                protected void openTag() {
-                    super.openTag();
-                    inHeader = true;
-                }
-
-                @Override
-                protected void closeTag() {
-                    super.closeTag();
-                    inHeader = false;
-                }
-            };
-        }
-
-        @Override
-        protected void writeEndElementXml(String prefix, QName element, Attributes attributes, Writer writer) {
-            if (inHeader && element.equals(QNAME_XROAD_REQUEST_HASH)) {
-                inExistingRequestHash = false;
-            } else {
-                writeBufferedCharacters(writer);
-                super.writeEndElementXml(prefix, element, attributes, writer);
-            }
-
-            if (inHeader && element.equals(QNAME_XROAD_QUERY_ID)) {
-                try {
-                    byte[] hashBytes = requestMessage.getSoap().getHash();
-                    String hash = encodeBase64(hashBytes);
-
-                    AttributesImpl hashAttrs = new AttributesImpl(attributes);
-                    DigestAlgorithm algoUri = SoapUtils.getHashAlgoId();
-                    hashAttrs.addAttribute("", "", ATTR_ALGORITHM_ID, "xs:string", algoUri.uri());
-
-                    char[] tabs = headerElementTabs != null ? headerElementTabs : new char[0];
-                    super.writeCharactersXml(tabs, 0, tabs.length, writer);
-                    super.writeStartElementXml(prefix, QNAME_XROAD_REQUEST_HASH, hashAttrs, writer);
-                    super.writeCharactersXml(hash.toCharArray(), 0, hash.length(), writer);
-                    super.writeEndElementXml(prefix, QNAME_XROAD_REQUEST_HASH, hashAttrs, writer);
-                } catch (Exception e) {
-                    throw translateException(e);
-                }
-            }
-        }
-
-        @Override
-        protected void writeStartElementXml(String prefix, QName element, Attributes attributes, Writer writer) {
-            if (inHeader && element.equals(QNAME_XROAD_REQUEST_HASH)) {
-                inExistingRequestHash = true;
-            } else {
-                if (!inBody && element.equals(QNAME_SOAP_BODY)) {
-                    inBody = true;
-                }
-
-                writeBufferedCharacters(writer);
-                super.writeStartElementXml(prefix, element, attributes, writer);
-            }
-        }
-
-        private void writeBufferedCharacters(Writer writer) {
-            // Write the characters we ignored at the last characters event
-            if (!bufferFlushed) {
-                super.writeCharactersXml(bufferedChars, bufferedOffset, bufferedLength, writer);
-                bufferFlushed = true;
-            }
-        }
-
-        @Override
-        protected void writeCharactersXml(char[] characters, int start, int length, Writer writer) {
-            if (inHeader && headerElementTabs == null) {
-                String value = new String(characters, start, length);
-
-                if (value.trim().isEmpty()) {
-                    headerElementTabs = value.toCharArray();
-                }
-            }
-
-            // When writing characters outside of the SOAP body, delay this
-            // operation until the next event, sometimes we don't want to write
-            // these characters, like when we're discarding a header
-            if (!inBody && bufferFlushed) {
-                bufferCharacters(characters, start, length);
-            } else if (!inExistingRequestHash) {
-                writeBufferedCharacters(writer);
-                super.writeCharactersXml(characters, start, length, writer);
-            }
-        }
-
-        private void bufferCharacters(char[] characters, int start, int length) {
-            if (bufferedChars == null || bufferedChars.length < characters.length) {
-                bufferedChars = ArrayUtils.clone(characters);
-            } else {
-                System.arraycopy(characters, start, bufferedChars, start, length);
-            }
-
-            bufferedOffset = start;
-            bufferedLength = length;
-            bufferFlushed = false;
-        }
-    }
->>>>>>> 11935850
 }