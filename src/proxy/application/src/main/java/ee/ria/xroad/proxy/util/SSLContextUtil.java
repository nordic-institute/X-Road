/*
 * The MIT License
 * Copyright (c) 2019- Nordic Institute for Interoperability Solutions (NIIS)
 * Copyright (c) 2018 Estonian Information System Authority (RIA),
 * Nordic Institute for Interoperability Solutions (NIIS), Population Register Centre (VRK)
 * Copyright (c) 2015-2017 Estonian Information System Authority (RIA), Population Register Centre (VRK)
 *
 * Permission is hereby granted, free of charge, to any person obtaining a copy
 * of this software and associated documentation files (the "Software"), to deal
 * in the Software without restriction, including without limitation the rights
 * to use, copy, modify, merge, publish, distribute, sublicense, and/or sell
 * copies of the Software, and to permit persons to whom the Software is
 * furnished to do so, subject to the following conditions:
 *
 * The above copyright notice and this permission notice shall be included in
 * all copies or substantial portions of the Software.
 *
 * THE SOFTWARE IS PROVIDED "AS IS", WITHOUT WARRANTY OF ANY KIND, EXPRESS OR
 * IMPLIED, INCLUDING BUT NOT LIMITED TO THE WARRANTIES OF MERCHANTABILITY,
 * FITNESS FOR A PARTICULAR PURPOSE AND NONINFRINGEMENT. IN NO EVENT SHALL THE
 * AUTHORS OR COPYRIGHT HOLDERS BE LIABLE FOR ANY CLAIM, DAMAGES OR OTHER
 * LIABILITY, WHETHER IN AN ACTION OF CONTRACT, TORT OR OTHERWISE, ARISING FROM,
 * OUT OF OR IN CONNECTION WITH THE SOFTWARE OR THE USE OR OTHER DEALINGS IN
 * THE SOFTWARE.
 */
package ee.ria.xroad.proxy.util;

import ee.ria.xroad.common.conf.globalconf.AuthTrustManager;
import ee.ria.xroad.common.conf.globalconf.GlobalConfProvider;
import ee.ria.xroad.common.util.CryptoUtils;
import ee.ria.xroad.proxy.conf.AuthKeyManager;
import ee.ria.xroad.proxy.conf.KeyConfProvider;

import javax.net.ssl.KeyManager;
import javax.net.ssl.SSLContext;
import javax.net.ssl.TrustManager;

import java.security.KeyManagementException;
import java.security.NoSuchAlgorithmException;
import java.security.SecureRandom;

/**
 * Utility class to create SSLContexts
 */
public final class SSLContextUtil {

    private SSLContextUtil() {
    }

    /**
     * Creates SSLContext used in between security servers
     *
     * @return
     */
    public static SSLContext createXroadSSLContext(GlobalConfProvider globalConfProvider, KeyConfProvider keyConfProvider)
            throws KeyManagementException, NoSuchAlgorithmException {
        SSLContext ctx = SSLContext.getInstance(CryptoUtils.SSL_PROTOCOL);
<<<<<<< HEAD
        ctx.init(new KeyManager[]{new AuthKeyManager()}, new TrustManager[]{new AuthTrustManager()},
=======
        ctx.init(new KeyManager[]{new AuthKeyManager(keyConfProvider)},
                new TrustManager[]{new AuthTrustManager(globalConfProvider)},
>>>>>>> b1d3b06b
                new SecureRandom());
        return ctx;
    }
}<|MERGE_RESOLUTION|>--- conflicted
+++ resolved
@@ -55,12 +55,8 @@
     public static SSLContext createXroadSSLContext(GlobalConfProvider globalConfProvider, KeyConfProvider keyConfProvider)
             throws KeyManagementException, NoSuchAlgorithmException {
         SSLContext ctx = SSLContext.getInstance(CryptoUtils.SSL_PROTOCOL);
-<<<<<<< HEAD
-        ctx.init(new KeyManager[]{new AuthKeyManager()}, new TrustManager[]{new AuthTrustManager()},
-=======
         ctx.init(new KeyManager[]{new AuthKeyManager(keyConfProvider)},
                 new TrustManager[]{new AuthTrustManager(globalConfProvider)},
->>>>>>> b1d3b06b
                 new SecureRandom());
         return ctx;
     }
