plugins {
<<<<<<< HEAD
    alias(libs.plugins.quarkus)
//    alias(libs.plugins.jandex)
}

configurations {
    configureEach {
        exclude group: 'ch.qos.logback', module: 'logback-classic' //TODO remove once actual source is removed
        exclude group: 'xml-apis', module: 'xml-apis' // This library interferes with Jett
    }
=======
    id("xroad.java-conventions")
    id("xroad.java-exec-conventions")
    alias(libs.plugins.springBoot)
>>>>>>> 49428c7e
}

dependencies {
    implementation(platform(libs.quarkus.bom))

//    implementation(libs.quarkus.jaxb)
    implementation(libs.quarkus.springBoot.di) //TODO might be removed , comes from bootstrap
    implementation(libs.bundles.quarkus.containerized) //TODO use classifer?
    implementation(libs.quarkus.kubernetesConfig) //TODO
    implementation(libs.quarkus.containerImage.jib)
//    implementation(libs.jaxb.runtime)

    implementation(project(':proxy:core'))
    implementation(project(':common:common-quarkus-bootstrap'))
    implementation(project(':common:common-core'))
    implementation(project(':common:common-rpc'))

    implementation(libs.apache.httpclient)
    implementation(project(':common:common-keyconf'))
    implementation(project(':common:common-messagelog'))
    implementation(project(':common:common-op-monitoring'))
    implementation(project(':serverconf'))
    implementation(project(':addons:metaservice'))
    implementation(project(':addons:messagelog:messagelog-addon:asic'))
    implementation(project(':addons:messagelog:messagelog-addon:core'))
    implementation(project(':addons:proxymonitor-metaservice'))
    implementation(project(':addons:op-monitoring'))

    testImplementation(libs.hsqldb)
    testImplementation(libs.restAssured)

    testImplementation(project(':common:common-domain'))
    testImplementation(project(':common:common-globalconf'))
    testImplementation(project(':common:common-jetty'))
    testImplementation(project(':common:common-message'))
    testImplementation(project(':common:common-test'))
    testImplementation(project(':common:common-verifier'))
    testImplementation(project(':security-server:ds-client'))
    testImplementation(project(path: ":proxy:core", configuration: 'testArtifacts'))

    testImplementation("org.springframework.boot:spring-boot-starter-test")
}

tasks.register('testJar', Jar) {
    archiveClassifier = 'test'
    from sourceSets.test.output
}

configurations {
    testArtifacts.extendsFrom testRuntime
}
artifacts {
    testArtifacts testJar
}

quarkusDev {
    jvmArgs = ['-Xmx256m']
}

quarkusRun {
    jvmArgs = ['-Xmx130m',"-XX:MaxMetaspaceSize=100m"]
}

testJar.enabled = true

apply plugin: "jacoco"

test {
    useJUnit {
        excludeCategories 'ee.ria.xroad.proxy.testutil.IntegrationTest'
    }
    jacoco {
        destinationFile = file("build/jacoco/unitTest.exec")
    }
}

tasks.register('integrationTest', Test) {
    description = 'Runs integration tests.'
    group = 'verification'
    shouldRunAfter test
    jacoco {
        destinationFile = file("build/jacoco/integrationTest.exec")
    }
    useJUnit {
        includeCategories 'ee.ria.xroad.proxy.testutil.IntegrationTest'
    }
    reports {
        junitXml.includeSystemOutLog = false // defaults to true
    }
}

tasks.register('runProxyTest', JavaExec) {
    group = "verification"
    shouldRunAfter integrationTest
    jvmArgs '-Xmx2g',
        "-Dxroad.proxy.ocspCachePath=build/ocsp-cache",
        "-Dxroad.tempFiles.path=build/attach-tmp",
        '-Dlogback.configurationFile=src/test/logback-proxytest.xml',
        '-Dxroad.proxy.grpc-tls-enabled=false'
//      '-Djava.security.properties==src/main/resources/java.security'

    mainClass = 'ee.ria.xroad.proxy.testsuite.ProxyTestSuite'
    classpath = sourceSets.test.runtimeClasspath
}

jacoco {
    applyTo runProxyTest
}

check.dependsOn integrationTest<|MERGE_RESOLUTION|>--- conflicted
+++ resolved
@@ -1,5 +1,6 @@
 plugins {
-<<<<<<< HEAD
+    id("xroad.java-conventions")
+    id("xroad.java-exec-conventions")
     alias(libs.plugins.quarkus)
 //    alias(libs.plugins.jandex)
 }
@@ -9,11 +10,6 @@
         exclude group: 'ch.qos.logback', module: 'logback-classic' //TODO remove once actual source is removed
         exclude group: 'xml-apis', module: 'xml-apis' // This library interferes with Jett
     }
-=======
-    id("xroad.java-conventions")
-    id("xroad.java-exec-conventions")
-    alias(libs.plugins.springBoot)
->>>>>>> 49428c7e
 }
 
 dependencies {
