plugins {
    alias(libs.plugins.shadow)
}

sourceSets {
    intTest {
        resources {
            srcDir '../common/common-int-test/src/main/resources/'
        }
    }
}

dependencies {
<<<<<<< HEAD
    implementation(platform("org.springframework.boot:spring-boot-dependencies:$springBootVersion"))

    implementation project(':common:common-jetty')
    implementation project(':common:common-message')
    implementation project(':common:common-globalconf')
    implementation project(':common:common-keyconf')
    implementation project(':common:common-scheduler')
    implementation project(':common:common-verifier')
    implementation project(':serverconf')
    implementation project(':signer-protocol')
    implementation project(':common:common-messagelog')
    implementation project(':common:common-op-monitoring')
    implementation project(':security-server:edc-client')
    implementation project(':security-server:edc:xroad-edc-security')

    implementation('org.springframework:spring-context')
    implementation "org.eclipse.jetty:jetty-xml:$jettyVersion"
//TODO xroad8 disabling for now. Clashes with DSS verification
// implementation "xercs:xercesImpl:$xercesVersion"
    implementation "com.github.ben-manes.caffeine:caffeine"
    implementation "com.fasterxml.jackson.dataformat:jackson-dataformat-yaml"

    implementation 'org.semver4j:semver4j:5.2.2'


    testImplementation project(':common:common-test')
=======
    implementation(platform(libs.springBoot.bom))

    implementation(project(':common:common-jetty'))
    implementation(project(':common:common-message'))
    implementation(project(':common:common-globalconf'))
    implementation(project(':common:common-scheduler'))
    implementation(project(':common:common-verifier'))
    implementation(project(':serverconf'))
    implementation(project(':signer-protocol'))
    implementation(project(':common:common-messagelog'))
    implementation(project(':common:common-op-monitoring'))

    implementation('org.springframework:spring-context')
    implementation("com.fasterxml.jackson.dataformat:jackson-dataformat-yaml")
    implementation(libs.jetty.xml)
    implementation(libs.xerces.impl)
    implementation(libs.semver4j)

    testImplementation(project(':common:common-test'))
>>>>>>> cb56a2a9

    testImplementation(libs.hsqldb)
    testImplementation(libs.restAssured)
    testImplementation(libs.wsdl4j)

    intTestRuntimeOnly(project(':signer'))
    intTestImplementation(project(":common:common-test"))
    intTestImplementation(project(":common:common-int-test"))
}

jar {
    manifest {
        attributes('Main-Class': 'ee.ria.xroad.proxy.ProxyMain')
    }
    archiveClassifier = 'plain'
}

shadowJar {
    archiveClassifier = ''
    exclude('**/module-info.class')
    from rootProject.file("LICENSE.txt")
    mergeServiceFiles()
}

testJar.enabled = true
assemble.finalizedBy shadowJar

tasks.register('runProxyMain', JavaExec) {
    jvmArgs '-Dxroad.proxy.sslEnabled=false',
        '-Dxroad.proxy.globalConfDistributor.enabled=false',
        "-Dxroad.proxy.ocspCachePath=build/ocsp-cache",
        "-Dxroad.tempFiles.path=build/attach-tmp",
        '-Dxroad.proxy.globalConfFile=../systemtest/conf/local_test/globalconf.xml',
        '-Dxroad.proxy.configurationFile=../systemtest/conf/local_test/serverconf_consumer.xml',
        '-Dxroad.key.configurationFile=../systemtest/conf/local_test/keyconf.xml',
        '-Dxroad.appLog.path=log',
        '-Dlogback.configurationFile=src/test/resources/logback-test.xml'

    //mainClass = 'ee.ria.xroad.proxy.ProxyMain'
    mainClass = 'ee.ria.xroad.proxy.TestProxyMain'
    classpath = sourceSets.main.runtimeClasspath
    classpath += sourceSets.test.runtimeClasspath
    classpath += files('src/test/resources')
}

apply plugin: "jacoco"

test {
    useJUnit {
        excludeCategories 'ee.ria.xroad.proxy.testutil.IntegrationTest'
    }
    jacoco {
        destinationFile = file("build/jacoco/unitTest.exec")
    }
}

tasks.register('integrationTest', Test) {
    description = 'Runs integration tests.'
    group = 'verification'
    shouldRunAfter test
    jacoco {
        destinationFile = file("build/jacoco/integrationTest.exec")
    }
    useJUnit {
        includeCategories 'ee.ria.xroad.proxy.testutil.IntegrationTest'
    }
}

tasks.register('runProxyTest', JavaExec) {
    group = "verification"
    shouldRunAfter integrationTest
    jvmArgs '-Xmx2g',
        "-Dxroad.proxy.ocspCachePath=build/ocsp-cache",
        "-Dxroad.tempFiles.path=build/attach-tmp",
        '-Dxroad.proxy.jetty-serverproxy-configuration-file=src/test/serverproxy.xml',
        '-Dxroad.proxy.jetty-ocsp-responder-configuration-file=src/test/ocsp-responder.xml',
        '-Dxroad.proxy.jetty-clientproxy-configuration-file=src/test/clientproxy.xml',
        '-Dxroad.proxy.client-connector-so-linger=-1',
        '-Dxroad.proxy.client-httpclient-so-linger=-1',
        '-Dxroad.proxy.server-connector-so-linger=-1',
        '-Dlogback.configurationFile=src/test/logback-proxytest.xml',
        '-Dxroad.common.grpc-internal-tls-enabled=false'
//      '-Djava.security.properties==src/main/resources/java.security'

    mainClass = 'ee.ria.xroad.proxy.testsuite.ProxyTestSuite'
    classpath = sourceSets.test.runtimeClasspath
}

jacoco {
    applyTo runProxyTest
}

tasks.register('runBatchSigner', JavaExec) {
    jvmArgs '-Dlogback.configurationFile=src/test/logback-batchsigner.xml'

    mainClass = 'ee.ria.xroad.common.signature.BatchSigner'
    classpath = sourceSets.test.runtimeClasspath
}

check.dependsOn integrationTest

tasks.register('intTest', Test) {
    useJUnitPlatform()

    setDescription("Runs integration tests.")
    group = 'verification'

    testClassesDirs = sourceSets.intTest.output.classesDirs
    classpath = sourceSets.intTest.runtimeClasspath

    def intTestArgs = []
    if (project.hasProperty('intTestProfilesInclude')) {
        intTestArgs += "-Dspring.profiles.include=" + project.getProperty('intTestProfilesInclude')
    }

    jvmArgs intTestArgs
    testLogging {
        showStackTraces(true)
        showExceptions(true)
        showCauses(true)
        showStandardStreams(true)
    }
}

tasks.named('check') {
    dependsOn tasks.named('intTest')
}<|MERGE_RESOLUTION|>--- conflicted
+++ resolved
@@ -11,54 +11,33 @@
 }
 
 dependencies {
-<<<<<<< HEAD
-    implementation(platform("org.springframework.boot:spring-boot-dependencies:$springBootVersion"))
-
-    implementation project(':common:common-jetty')
-    implementation project(':common:common-message')
-    implementation project(':common:common-globalconf')
-    implementation project(':common:common-keyconf')
-    implementation project(':common:common-scheduler')
-    implementation project(':common:common-verifier')
-    implementation project(':serverconf')
-    implementation project(':signer-protocol')
-    implementation project(':common:common-messagelog')
-    implementation project(':common:common-op-monitoring')
-    implementation project(':security-server:edc-client')
-    implementation project(':security-server:edc:xroad-edc-security')
-
-    implementation('org.springframework:spring-context')
-    implementation "org.eclipse.jetty:jetty-xml:$jettyVersion"
-//TODO xroad8 disabling for now. Clashes with DSS verification
-// implementation "xercs:xercesImpl:$xercesVersion"
-    implementation "com.github.ben-manes.caffeine:caffeine"
-    implementation "com.fasterxml.jackson.dataformat:jackson-dataformat-yaml"
-
-    implementation 'org.semver4j:semver4j:5.2.2'
-
-
-    testImplementation project(':common:common-test')
-=======
     implementation(platform(libs.springBoot.bom))
 
     implementation(project(':common:common-jetty'))
     implementation(project(':common:common-message'))
     implementation(project(':common:common-globalconf'))
+    implementation(project(':common:common-keyconf'))
     implementation(project(':common:common-scheduler'))
     implementation(project(':common:common-verifier'))
     implementation(project(':serverconf'))
     implementation(project(':signer-protocol'))
     implementation(project(':common:common-messagelog'))
     implementation(project(':common:common-op-monitoring'))
+    implementation project(':security-server:edc-client')
+    implementation project(':security-server:edc:xroad-edc-security')
 
     implementation('org.springframework:spring-context')
     implementation("com.fasterxml.jackson.dataformat:jackson-dataformat-yaml")
     implementation(libs.jetty.xml)
-    implementation(libs.xerces.impl)
+    //TODO xroad8 disabling for now. Clashes with DSS verification
+    // implementation(libs.xerces.impl)
+    //todo: catalog
+    implementation "com.github.ben-manes.caffeine:caffeine"
+    implementation "com.fasterxml.jackson.dataformat:jackson-dataformat-yaml"
+
     implementation(libs.semver4j)
 
     testImplementation(project(':common:common-test'))
->>>>>>> cb56a2a9
 
     testImplementation(libs.hsqldb)
     testImplementation(libs.restAssured)
