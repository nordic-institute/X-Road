<?xml version="1.0" encoding="UTF-8"?>
<suppressions xmlns="https://jeremylong.github.io/DependencyCheck/dependency-suppression.1.3.xsd">
   <suppress>
      <notes><![CDATA[
      file name: org.eclipse.core.contenttype-3.8.0.jar
      ]]></notes>
      <cve>CVE-2021-41033</cve>
    </suppress>
    <suppress>
      <notes><![CDATA[file name: apache-mime4j-core-0.8.7.jar]]></notes>
      <packageUrl regex="true">^pkg:maven/org\.apache\.james/apache\-mime4j\-core@.*$</packageUrl>
      <cve>CVE-2022-28220</cve>
      <cve>CVE-2021-38542</cve>
      <cve>CVE-2021-40110</cve>
      <cve>CVE-2021-40111</cve>
      <cve>CVE-2021-40525</cve>
    </suppress>
    <suppress>
        <notes><![CDATA[Ignored since we use MockServer only in integration tests.]]></notes>
        <packageUrl regex="true">^pkg:maven/org\.testcontainers/mockserver@.*$</packageUrl>
        <cve>CVE-2021-32827</cve>
    </suppress>
    <suppress>
        <notes><![CDATA[Ignored since we use MockServer only in integration tests.]]></notes>
        <packageUrl regex="true">^pkg:maven/org\.mock\-server/mockserver\-client\-java@.*$</packageUrl>
        <cve>CVE-2021-32827</cve>
    </suppress>
    <suppress>
        <notes><![CDATA[Ignored since we use MockServer only in integration tests.]]></notes>
        <packageUrl regex="true">^pkg:maven/org\.mock\-server/mockserver\-core@.*$</packageUrl>
        <cve>CVE-2021-32827</cve>
    </suppress>
    <suppress>
<<<<<<< HEAD
        <notes><![CDATA[Ignored since we use MockServer only in integration tests.]]></notes>
        <packageUrl regex="true">^pkg:maven/org\.testcontainers/mockserver@.*$</packageUrl>
        <cve>CVE-2021-32827</cve>
    </suppress>
    <suppress>
        <notes><![CDATA[Ignored since we use MockServer only in integration tests.]]></notes>
        <packageUrl regex="true">^pkg:maven/org\.mock\-server/mockserver\-client\-java@.*$</packageUrl>
        <cve>CVE-2021-32827</cve>
    </suppress>
    <suppress>
        <notes><![CDATA[Ignored since we use MockServer only in integration tests.]]></notes>
        <packageUrl regex="true">^pkg:maven/org\.mock\-server/mockserver\-core@.*$</packageUrl>
        <cve>CVE-2021-32827</cve>
    </suppress>
    <suppress>
=======
>>>>>>> 0a649dd0
        <notes><![CDATA[Ignored since it's a false positive.]]></notes>
        <packageUrl regex="true">^pkg:maven/com\.fasterxml\.jackson\.core/jackson\-databind@2.13.3$</packageUrl>
        <cve>CVE-2022-42003</cve>
        <cve>CVE-2022-42004</cve>
    </suppress>
    <suppress base="true">
        <notes><![CDATA[
   False positive as it shares same namespace as vulnerable woodstox-core lib.
   ]]></notes>
        <packageUrl regex="true">^pkg:maven/org\.codehaus\.woodstox/stax2-api@.*$</packageUrl>
        <cpe>cpe:/a:fasterxml:woodstox</cpe>
    </suppress>
<<<<<<< HEAD
    <suppress base="true">
        <notes><![CDATA[
   False positive as it shares same namespace as vulnerable woodstox-core lib.
   ]]></notes>
        <packageUrl regex="true">^pkg:maven/org\.codehaus\.woodstox/stax2-api@.*$</packageUrl>
        <cpe>cpe:/a:fasterxml:woodstox</cpe>
=======
    <suppress>
        <notes><![CDATA[
   Ignored, since yaml is only used for configuration, untrusted yaml is never parsed.
   file name: snakeyaml-1.33.jar
   ]]></notes>
        <packageUrl regex="true">^pkg:maven/org\.yaml/snakeyaml@.*$</packageUrl>
        <cve>CVE-2022-1471</cve>
    </suppress>
    <suppress>
        <notes><![CDATA[
   False positive, since Spring WebFlux is not used in project.
   file name: spring-security-config-5.7.8.jar
   file name: spring-security-core-5.7.8.jar
   file name: spring-security-crypto-5.7.8.jar
   file name: spring-security-web-5.7.8.jar
   ]]></notes>
        <packageUrl regex="true">^pkg:maven/org\.springframework\.security/spring\-security\-(config|core|crypto|web)@.*$</packageUrl>
        <cve>CVE-2023-34034</cve>
    </suppress>
    <suppress>
        <notes><![CDATA[
   False positive, as quartz-jobs is not project dependency.
   file name: quartz-2.3.2.jar
   ]]></notes>
        <packageUrl regex="true">^pkg:maven/org\.quartz\-scheduler/quartz@.*$</packageUrl>
        <cve>CVE-2023-39017</cve>
>>>>>>> 0a649dd0
    </suppress>
</suppressions><|MERGE_RESOLUTION|>--- conflicted
+++ resolved
@@ -31,24 +31,6 @@
         <cve>CVE-2021-32827</cve>
     </suppress>
     <suppress>
-<<<<<<< HEAD
-        <notes><![CDATA[Ignored since we use MockServer only in integration tests.]]></notes>
-        <packageUrl regex="true">^pkg:maven/org\.testcontainers/mockserver@.*$</packageUrl>
-        <cve>CVE-2021-32827</cve>
-    </suppress>
-    <suppress>
-        <notes><![CDATA[Ignored since we use MockServer only in integration tests.]]></notes>
-        <packageUrl regex="true">^pkg:maven/org\.mock\-server/mockserver\-client\-java@.*$</packageUrl>
-        <cve>CVE-2021-32827</cve>
-    </suppress>
-    <suppress>
-        <notes><![CDATA[Ignored since we use MockServer only in integration tests.]]></notes>
-        <packageUrl regex="true">^pkg:maven/org\.mock\-server/mockserver\-core@.*$</packageUrl>
-        <cve>CVE-2021-32827</cve>
-    </suppress>
-    <suppress>
-=======
->>>>>>> 0a649dd0
         <notes><![CDATA[Ignored since it's a false positive.]]></notes>
         <packageUrl regex="true">^pkg:maven/com\.fasterxml\.jackson\.core/jackson\-databind@2.13.3$</packageUrl>
         <cve>CVE-2022-42003</cve>
@@ -61,14 +43,6 @@
         <packageUrl regex="true">^pkg:maven/org\.codehaus\.woodstox/stax2-api@.*$</packageUrl>
         <cpe>cpe:/a:fasterxml:woodstox</cpe>
     </suppress>
-<<<<<<< HEAD
-    <suppress base="true">
-        <notes><![CDATA[
-   False positive as it shares same namespace as vulnerable woodstox-core lib.
-   ]]></notes>
-        <packageUrl regex="true">^pkg:maven/org\.codehaus\.woodstox/stax2-api@.*$</packageUrl>
-        <cpe>cpe:/a:fasterxml:woodstox</cpe>
-=======
     <suppress>
         <notes><![CDATA[
    Ignored, since yaml is only used for configuration, untrusted yaml is never parsed.
@@ -95,6 +69,5 @@
    ]]></notes>
         <packageUrl regex="true">^pkg:maven/org\.quartz\-scheduler/quartz@.*$</packageUrl>
         <cve>CVE-2023-39017</cve>
->>>>>>> 0a649dd0
     </suppress>
 </suppressions>