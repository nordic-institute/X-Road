--- conflicted
+++ resolved
@@ -20,7 +20,6 @@
         <packageUrl regex="true">^pkg:maven/org\.springframework/spring.*$</packageUrl>
         <cve>CVE-2016-1000027</cve>
     </suppress>
-<<<<<<< HEAD
     <suppress>
         <notes><![CDATA[Ignored since it's a false positive, our used Spring Security version is not vulnerable.]]></notes>
         <packageUrl regex="true">^pkg:maven/org\.springframework\.boot/spring\-boot\-starter\-security@.*$</packageUrl>
@@ -37,13 +36,12 @@
         <notes><![CDATA[Time-limited suppression as there is no proper release with a fix available (only rc). The vulnerable feature UNWRAP_SINGLE_VALUE_ARRAYS is not enabled.]]></notes>
         <packageUrl regex="true">^pkg:maven/com\.fasterxml\.jackson\.core/jackson\-databind@.*$</packageUrl>
         <cve>CVE-2022-42003</cve>
-=======
+    </suppress>
     <suppress base="true">
         <notes><![CDATA[
    False positive as it shares same namespace as vulnerable woodstox-core lib.
    ]]></notes>
         <packageUrl regex="true">^pkg:maven/org\.codehaus\.woodstox/stax2-api@.*$</packageUrl>
         <cpe>cpe:/a:fasterxml:woodstox</cpe>
->>>>>>> b59326da
     </suppress>
 </suppressions>