--- conflicted
+++ resolved
@@ -42,12 +42,7 @@
 import java.util.stream.Collectors;
 
 import static ee.ria.xroad.common.ErrorCodes.X_INVALID_XML;
-<<<<<<< HEAD
-import static ee.ria.xroad.common.conf.globalconf.VersionedConfigurationDirectory.isCurrentVersion;
-import static ee.ria.xroad.common.conf.globalconf.VersionedConfigurationDirectory.isVersion;
-=======
 import static ee.ria.xroad.common.conf.globalconf.VersionedConfigurationDirectory.getVersion;
->>>>>>> adf0c4de
 
 /**
  * Configuration client downloads the configuration from sources found in the configuration anchor.
@@ -146,17 +141,9 @@
                 log.debug("Skipping reading private parameters as {} does not exist", privateParamsPath);
                 return null;
             }
-<<<<<<< HEAD
-
-            PrivateParametersProvider p = isCurrentVersion(privateParamsPath) || isVersion(privateParamsPath, 3)
-                    ? new PrivateParametersV3(privateParamsPath, OffsetDateTime.MAX)
-                    : new PrivateParametersV2(privateParamsPath, OffsetDateTime.MAX);
-            return p.getPrivateParameters();
-=======
             return ParametersProviderFactory.forGlobalConfVersion(getVersion(privateParamsPath))
                     .privateParametersProvider(privateParamsPath, OffsetDateTime.MAX)
                     .getPrivateParameters();
->>>>>>> adf0c4de
         } catch (Exception e) {
             log.error("Failed to read additional configuration sources from" + globalConfigurationDir, e);
             return null;
