--- conflicted
+++ resolved
@@ -329,47 +329,6 @@
         //make possible with current structure to be overridden and validations called
     }
 
-<<<<<<< HEAD
-    @SuppressWarnings("checkstyle:MagicNumber")
-    void handleContent(byte[] content, ConfigurationFile file) throws CertificateEncodingException, IOException {
-        boolean isVersion4 = valueOf(CURRENT_GLOBAL_CONFIGURATION_VERSION).equals(file.getMetadata().getConfigurationVersion());
-        boolean isVersion3 = valueOf(3).equals(file.getMetadata().getConfigurationVersion());
-        switch (file.getContentIdentifier()) {
-            case ConfigurationConstants.CONTENT_ID_PRIVATE_PARAMETERS:
-                PrivateParametersProvider pp;
-                if (isVersion4 || isVersion3) {
-                    pp = new PrivateParametersV3(content);
-                } else {
-                    pp = new PrivateParametersV2(content);
-                }
-                handlePrivateParameters(pp.getPrivateParameters(), file);
-                break;
-            case ConfigurationConstants.CONTENT_ID_SHARED_PARAMETERS:
-                SharedParametersProvider sp;
-                if (isVersion4) {
-                    sp = new SharedParametersV4(content);
-                } else if (isVersion3) {
-                    sp = new SharedParametersV3(content);
-                } else {
-                    sp = new SharedParametersV2(content);
-                }
-                handleSharedParameters(sp.getSharedParameters(), file);
-                break;
-            default:
-                break;
-        }
-    }
-
-    void handlePrivateParameters(PrivateParameters privateParameters, ConfigurationFile file) {
-        verifyInstanceIdentifier(privateParameters.getInstanceIdentifier(), file);
-    }
-
-    void handleSharedParameters(SharedParameters sharedParameters, ConfigurationFile file) {
-        verifyInstanceIdentifier(sharedParameters.getInstanceIdentifier(), file);
-    }
-
-=======
->>>>>>> adf0c4de
     void persistContent(byte[] content, Path destination, ConfigurationFile file) throws Exception {
         log.info("Saving {} to {}", file, destination);
 
