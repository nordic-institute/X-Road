/*
 * The MIT License
 * Copyright (c) 2019- Nordic Institute for Interoperability Solutions (NIIS)
 * Copyright (c) 2018 Estonian Information System Authority (RIA),
 * Nordic Institute for Interoperability Solutions (NIIS), Population Register Centre (VRK)
 * Copyright (c) 2015-2017 Estonian Information System Authority (RIA), Population Register Centre (VRK)
 *
 * Permission is hereby granted, free of charge, to any person obtaining a copy
 * of this software and associated documentation files (the "Software"), to deal
 * in the Software without restriction, including without limitation the rights
 * to use, copy, modify, merge, publish, distribute, sublicense, and/or sell
 * copies of the Software, and to permit persons to whom the Software is
 * furnished to do so, subject to the following conditions:
 *
 * The above copyright notice and this permission notice shall be included in
 * all copies or substantial portions of the Software.
 *
 * THE SOFTWARE IS PROVIDED "AS IS", WITHOUT WARRANTY OF ANY KIND, EXPRESS OR
 * IMPLIED, INCLUDING BUT NOT LIMITED TO THE WARRANTIES OF MERCHANTABILITY,
 * FITNESS FOR A PARTICULAR PURPOSE AND NONINFRINGEMENT. IN NO EVENT SHALL THE
 * AUTHORS OR COPYRIGHT HOLDERS BE LIABLE FOR ANY CLAIM, DAMAGES OR OTHER
 * LIABILITY, WHETHER IN AN ACTION OF CONTRACT, TORT OR OTHERWISE, ARISING FROM,
 * OUT OF OR IN CONNECTION WITH THE SOFTWARE OR THE USE OR OTHER DEALINGS IN
 * THE SOFTWARE.
 */
package ee.ria.xroad.common.conf.globalconf;

import ee.ria.xroad.common.SystemProperties;

import lombok.Getter;
import org.apache.http.conn.ssl.NoopHostnameVerifier;
import org.hamcrest.Description;
import org.hamcrest.Matcher;
import org.hamcrest.MatcherAssert;
import org.hamcrest.TypeSafeMatcher;
import org.junit.jupiter.api.Test;

import javax.net.ssl.HostnameVerifier;
import javax.net.ssl.HttpsURLConnection;

import java.io.IOException;
import java.net.URL;
import java.net.URLConnection;
import java.util.ArrayList;
import java.util.Arrays;
import java.util.List;

import static java.util.stream.Collectors.toList;
import static org.assertj.core.api.AssertionsForClassTypes.assertThat;
import static org.junit.jupiter.api.Assertions.assertEquals;
import static org.junit.jupiter.api.Assertions.assertTrue;

/**
 * Tests for configuration downloader
 */
class ConfigurationDownloaderTest {
    private static final int MAX_ATTEMPTS = 5;
    private static final String LOCATION_URL_SUCCESS = "http://x-road.global/";
    private static final String LOCATION_HTTPS_URL_SUCCESS = "https://x-road.global/";

    /**
     * For better HA, the order of sources to be tried to download configuration
     * from, must be random.
     */
    @Test
    void downloadConfigurationFilesInRandomOrder() {
        // We need multiple attempts as shuffling may give original order
        // sometimes.
        for (int i = 0; i < MAX_ATTEMPTS; i++) {
            try {
                executeDownload();

                break;
            } catch (AssertionError e) {
                if (haveMoreAttempts(i)) {
                    continue;
                }

                throw e;
            }
        }
    }

    /**
     * Checks if last successful download location is remembered correctly so
     * that configuration per location is downloaded from where the last
     * successful download was done.
     */
    @Test
    void rememberLastSuccessfulDownloadLocation() {
        int version = 3;
        // We loop in order to make failing due to wrong URL more certain.
        for (int i = 0; i < MAX_ATTEMPTS; i++) {
            // Given
            ConfigurationDownloader downloader = getDownloader(version, LOCATION_HTTPS_URL_SUCCESS + "?version=" + version);
            List<String> locationUrls = getMixedLocationUrls();

            // When
            downloader.download(getSource(locationUrls));
            resetParser(downloader);
            downloader.download(getSource(locationUrls));

            // Then
            verifyOnlyOneSuccessfulLocation(downloader, version);
        }
    }

<<<<<<< HEAD
    @Test
    public void presetVersionPrevailsWhenVersionNotEnforced() {
        // Given
        int presetVersion = 1;
        ConfigurationDownloader downloader =
                getDownloader(LOCATION_URL_SUCCESS + "?version=" + presetVersion);
        List<String> locationUrls = List.of(LOCATION_URL_SUCCESS + "?version=" + presetVersion);

        // When
        downloader.download(getSource(locationUrls));

        // Then
        verifySuccessfulLocation(downloader, presetVersion);
    }

    @Test
    public void v4PrevailsWhenVersionNeitherPresetNorEnforced() {
        // Given
        String url = LOCATION_URL_SUCCESS;
        ConfigurationDownloader downloader = getDownloader(url + "?version=" + 4);
        List<String> locationUrls = List.of(url);

        // When
        downloader.download(getSource(locationUrls));

        // Then
        verifySuccessfulLocation(downloader, 4);
    }

    @Test
    public void v3PrevailsWhenVersionNeitherPresetNorEnforcedAndV4NotAvailable() {
        // Given
        String url = LOCATION_URL_SUCCESS + "/nope";
        ConfigurationDownloader downloader = getDownloader(url + "?version=" + 3);
        List<String> locationUrls = List.of(url);

        // When
        downloader.download(getSource(locationUrls));

        // Then
        verifySuccessfulLocationNope(downloader, 3);
    }

    @Test
    public void enforcedVersionPrevailsPresetVersion() {
        // Given
        String url = LOCATION_URL_SUCCESS;
        int enforcedVersion = 2;
        ConfigurationDownloader downloader = getDownloader(enforcedVersion, url + "?version=" + enforcedVersion);
        List<String> locationUrls = List.of(url + "?version=" + 3);

        // When
        downloader.download(getSource(locationUrls));

        // Then
        verifySuccessfulLocation(downloader, enforcedVersion);
    }

=======
>>>>>>> adf0c4de
    /**
     * Checks that ConfigurationDownloader uses connections that timeout
     * after a period of time.
     *
     * @throws IOException
     */
    @Test
    void downloaderConnectionsTimeout() throws IOException {
        URLConnection connection = ConfigurationDownloader.getDownloadURLConnection(
                new URL("http://test.download.com"));
        assertEquals(ConfigurationDownloader.READ_TIMEOUT, connection.getReadTimeout());
        assertTrue(connection.getReadTimeout() > 0);
    }

    @Test
    void downloaderWithTestEnvNoopHostnameVerifier() throws IOException {
        System.setProperty(SystemProperties.CONFIGURATION_CLIENT_GLOBAL_CONF_HOSTNAME_VERIFICATION, "false");
        HttpsURLConnection connection =
                (HttpsURLConnection) ConfigurationDownloader.getDownloadURLConnection(new URL("https://ConfigurationDownloaderTest.com"));
        assertThat(connection.getHostnameVerifier()).isInstanceOf(NoopHostnameVerifier.class);
    }

    @Test
    void downloaderWithDefaultHostnameVerifier() throws IOException {
        System.setProperty(SystemProperties.CONFIGURATION_CLIENT_GLOBAL_CONF_HOSTNAME_VERIFICATION, "true");
        HttpsURLConnection connection =
                (HttpsURLConnection) ConfigurationDownloader.getDownloadURLConnection(new URL("https://ConfigurationDownloaderTest.com"));
        assertThat(connection.getHostnameVerifier()).isInstanceOf(HostnameVerifier.class);
        assertThat(connection.getHostnameVerifier()).isNotInstanceOf(NoopHostnameVerifier.class);
    }

    private void resetParser(ConfigurationDownloader downloader) {
        getParser(downloader).reset();
    }

    private void verifyOnlyOneSuccessfulLocation(ConfigurationDownloader downloader, int expectedLocationVersion) {
        List<String> successfulDownloadUrls = getParser(downloader).getConfigurationUrls();

        MatcherAssert.assertThat(successfulDownloadUrls, hasOnlyOneSuccessfulUrl(LOCATION_HTTPS_URL_SUCCESS, expectedLocationVersion));
    }

    private Matcher<List<String>> hasSuccessfulUrl(String url, int version) {
        return new TypeSafeMatcher<>() {
            @Override
            protected boolean matchesSafely(List<String> parsedUrls) {
                return parsedUrls.size() == 2
                        && parsedUrls.contains(url + "?version=" + version);
            }

            @Override
            public void describeTo(Description description) {
                description.appendText("Only one successful URL contained");
            }
        };
    }

    private Matcher<List<String>> hasOnlyOneSuccessfulUrl(String url, int version) {
        return new TypeSafeMatcher<>() {
            @Override
            protected boolean matchesSafely(List<String> parsedUrls) {
                return parsedUrls.size() == 1
                        && parsedUrls.contains(url + "?version=" + version);
            }

            @Override
            public void describeTo(Description description) {
                description.appendText("Only one successful URL contained");
            }
        };
    }

    private void executeDownload() {
        // Given
        ConfigurationDownloader downloader = getDownloader(3);
        List<String> locationUrls = getAllFailedLocationUrls();

        // When
        downloader.download(getSource(locationUrls));

        // Then
        List<String> expectedLocationUrls = locationUrls.stream()
                .map(url -> url + "?version=" + downloader.getConfigurationVersion())
                .collect(toList());
        verifyLocationsRandomizedPreferHttps(downloader, expectedLocationUrls);
    }

    private void verifyLocationsRandomizedPreferHttps(
            ConfigurationDownloader downloader, List<String> locationUrls) {
        List<String> urlsParsedInOrder =
                getParser(downloader).getConfigurationUrls();

        assertTrue(locationUrls.get(0).startsWith("http:"));
        assertTrue(urlsParsedInOrder.get(0).startsWith("https"));
        MatcherAssert.assertThat(urlsParsedInOrder, sameUrlsAreContained(locationUrls));
        MatcherAssert.assertThat(urlsParsedInOrder, urlsAreInDifferentOrder(locationUrls));
    }

    private TestConfigurationParser getParser(ConfigurationDownloader downloader) {
        return (TestConfigurationParser) downloader.getParser();
    }

    private boolean haveMoreAttempts(int attemptNo) {
        return attemptNo < MAX_ATTEMPTS - 1;
    }

    private Matcher<List<String>> sameUrlsAreContained(
            final List<String> locationUrls) {
        return new TypeSafeMatcher<>() {
            @Override
            protected boolean matchesSafely(List<String> parsedUrls) {
                return locationUrls.size() == parsedUrls.size()
                        && locationUrls.containsAll(parsedUrls);
            }

            @Override
            public void describeTo(Description description) {
                description.appendText("Same size and same items contained");
            }
        };
    }

    private Matcher<List<String>> urlsAreInDifferentOrder(
            final List<String> locationUrls) {
        return new TypeSafeMatcher<List<String>>() {
            @Override
            protected boolean matchesSafely(List<String> parsedUrls) {
                return !locationUrls.equals(parsedUrls);
            }

            @Override
            public void describeTo(Description description) {
                description.appendText(
                        "Location URLs in different order than parsed.");
            }
        };
    }

    private List<String> getAllFailedLocationUrls() {
        List<String> result = new ArrayList<>();

        result.add("http://www.example.com/loc1");
        result.add("http://www.example.com/loc2");
        result.add("http://www.example.com/loc3");
        result.add("https://www.example.com/loc1");
        result.add("https://www.example.com/loc2");
        result.add("https://www.example.com/loc3");

        return result;
    }

    private List<String> getMixedLocationUrls() {
        List<String> result = new ArrayList<>();

        result.add("http://www.example.com/failure1");
        result.add(LOCATION_URL_SUCCESS);
        result.add(LOCATION_HTTPS_URL_SUCCESS);
        result.add("http://www.example.com/failure2");

        return result;
    }

    private ConfigurationSource getSource(final List<String> locationUrls) {
        return new TestConfigurationSource(locationUrls);
    }


    private ConfigurationDownloader getDownloader(int confVersion, String... successfulLocationUrls) {
        return new ConfigurationDownloader("f", confVersion) {

            ConfigurationParser parser =
                    new TestConfigurationParser(successfulLocationUrls);

            @Override
            ConfigurationParser getParser() {
                return parser;
            }
        };
    }

    private ConfigurationDownloader getDownloader(String... successfulLocationUrls) {
        return new ConfigurationDownloader("f") {

            ConfigurationParser parser =
                    new TestConfigurationParser(successfulLocationUrls);

            @Override
            ConfigurationParser getParser() {
                return parser;
            }
        };
    }


    private record TestConfigurationSource(List<String> locationUrls) implements ConfigurationSource {

        @Override
        public String getInstanceIdentifier() {
            return "EE";
        }

        @Override
        public List<ConfigurationLocation> getLocations() {
            List<ConfigurationLocation> result =
                    new ArrayList<>(locationUrls.size());

            locationUrls.forEach(url -> result.add(getLocation(url)));

            return result;
        }

        private ConfigurationLocation getLocation(String url) {
            return new ConfigurationLocation(this.getInstanceIdentifier(), url, new ArrayList<>());
        }
    }

    private static class TestConfigurationParser extends ConfigurationParser {

        @Getter
        private List<String> configurationUrls = new ArrayList<>();
        private final List<String> successfulDownloadUrls;

        TestConfigurationParser(String... successfulDownloadUrls) {
            this.successfulDownloadUrls = Arrays.asList(successfulDownloadUrls);
        }

        @Override
        public Configuration parse(ConfigurationLocation location,
                                   String... contentIdentifiersToBeHandled) {
            // For checking the order later.
            String downloadUrl = location.getDownloadURL();
            configurationUrls.add(downloadUrl);

            if (!successfulDownloadUrls.contains(downloadUrl)) {
                throw new RuntimeException("Do not let it download actually");
            }

            return new Configuration(location);
        }

        void reset() {
            configurationUrls = new ArrayList<>();
        }
    }
}<|MERGE_RESOLUTION|>--- conflicted
+++ resolved
@@ -105,67 +105,6 @@
         }
     }
 
-<<<<<<< HEAD
-    @Test
-    public void presetVersionPrevailsWhenVersionNotEnforced() {
-        // Given
-        int presetVersion = 1;
-        ConfigurationDownloader downloader =
-                getDownloader(LOCATION_URL_SUCCESS + "?version=" + presetVersion);
-        List<String> locationUrls = List.of(LOCATION_URL_SUCCESS + "?version=" + presetVersion);
-
-        // When
-        downloader.download(getSource(locationUrls));
-
-        // Then
-        verifySuccessfulLocation(downloader, presetVersion);
-    }
-
-    @Test
-    public void v4PrevailsWhenVersionNeitherPresetNorEnforced() {
-        // Given
-        String url = LOCATION_URL_SUCCESS;
-        ConfigurationDownloader downloader = getDownloader(url + "?version=" + 4);
-        List<String> locationUrls = List.of(url);
-
-        // When
-        downloader.download(getSource(locationUrls));
-
-        // Then
-        verifySuccessfulLocation(downloader, 4);
-    }
-
-    @Test
-    public void v3PrevailsWhenVersionNeitherPresetNorEnforcedAndV4NotAvailable() {
-        // Given
-        String url = LOCATION_URL_SUCCESS + "/nope";
-        ConfigurationDownloader downloader = getDownloader(url + "?version=" + 3);
-        List<String> locationUrls = List.of(url);
-
-        // When
-        downloader.download(getSource(locationUrls));
-
-        // Then
-        verifySuccessfulLocationNope(downloader, 3);
-    }
-
-    @Test
-    public void enforcedVersionPrevailsPresetVersion() {
-        // Given
-        String url = LOCATION_URL_SUCCESS;
-        int enforcedVersion = 2;
-        ConfigurationDownloader downloader = getDownloader(enforcedVersion, url + "?version=" + enforcedVersion);
-        List<String> locationUrls = List.of(url + "?version=" + 3);
-
-        // When
-        downloader.download(getSource(locationUrls));
-
-        // Then
-        verifySuccessfulLocation(downloader, enforcedVersion);
-    }
-
-=======
->>>>>>> adf0c4de
     /**
      * Checks that ConfigurationDownloader uses connections that timeout
      * after a period of time.
