/*
 * The MIT License
 *
 * Copyright (c) 2019- Nordic Institute for Interoperability Solutions (NIIS)
 * Copyright (c) 2018 Estonian Information System Authority (RIA),
 * Nordic Institute for Interoperability Solutions (NIIS), Population Register Centre (VRK)
 * Copyright (c) 2015-2017 Estonian Information System Authority (RIA), Population Register Centre (VRK)
 *
 * Permission is hereby granted, free of charge, to any person obtaining a copy
 * of this software and associated documentation files (the "Software"), to deal
 * in the Software without restriction, including without limitation the rights
 * to use, copy, modify, merge, publish, distribute, sublicense, and/or sell
 * copies of the Software, and to permit persons to whom the Software is
 * furnished to do so, subject to the following conditions:
 *
 * The above copyright notice and this permission notice shall be included in
 * all copies or substantial portions of the Software.
 *
 * THE SOFTWARE IS PROVIDED "AS IS", WITHOUT WARRANTY OF ANY KIND, EXPRESS OR
 * IMPLIED, INCLUDING BUT NOT LIMITED TO THE WARRANTIES OF MERCHANTABILITY,
 * FITNESS FOR A PARTICULAR PURPOSE AND NONINFRINGEMENT. IN NO EVENT SHALL THE
 * AUTHORS OR COPYRIGHT HOLDERS BE LIABLE FOR ANY CLAIM, DAMAGES OR OTHER
 * LIABILITY, WHETHER IN AN ACTION OF CONTRACT, TORT OR OTHERWISE, ARISING FROM,
 * OUT OF OR IN CONNECTION WITH THE SOFTWARE OR THE USE OR OTHER DEALINGS IN
 * THE SOFTWARE.
 */
package org.niis.xroad.confclient.proto;

import ee.ria.xroad.common.SystemProperties;

import com.google.protobuf.ByteString;
import io.grpc.Channel;
import lombok.Getter;
import org.niis.xroad.common.rpc.client.RpcClient;
import org.springframework.beans.factory.DisposableBean;
import org.springframework.beans.factory.InitializingBean;

public class ConfClientRpcClient implements DisposableBean, InitializingBean {

    private RpcClient<ConfClientRpcExecutionContext> rpcClient;

    @Override
    public void afterPropertiesSet() throws Exception {
        this.rpcClient = RpcClient.newClient(SystemProperties.getGrpcInternalHost(),
                SystemProperties.getConfigurationClientPort(), ConfClientRpcExecutionContext::new);
    }

    public void execute() throws Exception {
        rpcClient.execute(ctx -> ctx.getAdminServiceBlockingStub()
                .execute(Empty.getDefaultInstance()));
    }

    public DiagnosticsStatus getStatus() throws Exception {
        return rpcClient.execute(ctx -> ctx.getAdminServiceBlockingStub()
                .getStatus(Empty.getDefaultInstance()));
    }

    public GetGlobalConfResp getGlobalConf() throws Exception {
        return rpcClient.execute(ctx -> ctx.getGlobalConfServiceBlockingStub()
                .getGlobalConf(GetGlobalConfReq.newBuilder().build()));
    }

    @Override
    public void destroy() {
        rpcClient.shutdown();
    }

    public int verifyInternalConfiguration(byte[] configurationAnchor) {
        try {
            var response = confClientRpcClient.execute(ctx -> ctx.getVerifierServiceBlockingStub()
                    .verifyInternalConf(VerifyInternalConfRequest.newBuilder()
                            .setConfigurationAnchor(ByteString.copyFrom(configurationAnchor))
                            .build()));
            return response.getReturnCode();
        } catch (Exception e) {
            throw new RuntimeException("Configuration anchor validation failed", e);
        }
    }

    @Getter
    private static class ConfClientRpcExecutionContext implements RpcClient.ExecutionContext {
        private final AdminServiceGrpc.AdminServiceBlockingStub adminServiceBlockingStub;
<<<<<<< HEAD
        private final GlobalConfServiceGrpc.GlobalConfServiceBlockingStub globalConfServiceBlockingStub;

        ConfClientRpcExecutionContext(Channel channel) {
            this.adminServiceBlockingStub = AdminServiceGrpc.newBlockingStub(channel).withWaitForReady();
            this.globalConfServiceBlockingStub = GlobalConfServiceGrpc.newBlockingStub(channel).withWaitForReady();
=======
        private final VerifierServiceGrpc.VerifierServiceBlockingStub verifierServiceBlockingStub;

        ConfClientRpcExecutionContext(Channel channel) {
            this.adminServiceBlockingStub = AdminServiceGrpc.newBlockingStub(channel).withWaitForReady();
            this.verifierServiceBlockingStub = VerifierServiceGrpc.newBlockingStub(channel).withWaitForReady();
>>>>>>> 73987539
        }
    }

}
<|MERGE_RESOLUTION|>--- conflicted
+++ resolved
@@ -67,7 +67,7 @@
 
     public int verifyInternalConfiguration(byte[] configurationAnchor) {
         try {
-            var response = confClientRpcClient.execute(ctx -> ctx.getVerifierServiceBlockingStub()
+            var response = rpcClient.execute(ctx -> ctx.getVerifierServiceBlockingStub()
                     .verifyInternalConf(VerifyInternalConfRequest.newBuilder()
                             .setConfigurationAnchor(ByteString.copyFrom(configurationAnchor))
                             .build()));
@@ -80,19 +80,13 @@
     @Getter
     private static class ConfClientRpcExecutionContext implements RpcClient.ExecutionContext {
         private final AdminServiceGrpc.AdminServiceBlockingStub adminServiceBlockingStub;
-<<<<<<< HEAD
+        private final VerifierServiceGrpc.VerifierServiceBlockingStub verifierServiceBlockingStub;
         private final GlobalConfServiceGrpc.GlobalConfServiceBlockingStub globalConfServiceBlockingStub;
 
         ConfClientRpcExecutionContext(Channel channel) {
             this.adminServiceBlockingStub = AdminServiceGrpc.newBlockingStub(channel).withWaitForReady();
+            this.verifierServiceBlockingStub = VerifierServiceGrpc.newBlockingStub(channel).withWaitForReady();
             this.globalConfServiceBlockingStub = GlobalConfServiceGrpc.newBlockingStub(channel).withWaitForReady();
-=======
-        private final VerifierServiceGrpc.VerifierServiceBlockingStub verifierServiceBlockingStub;
-
-        ConfClientRpcExecutionContext(Channel channel) {
-            this.adminServiceBlockingStub = AdminServiceGrpc.newBlockingStub(channel).withWaitForReady();
-            this.verifierServiceBlockingStub = VerifierServiceGrpc.newBlockingStub(channel).withWaitForReady();
->>>>>>> 73987539
         }
     }
 
