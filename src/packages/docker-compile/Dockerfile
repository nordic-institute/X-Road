--- conflicted
+++ resolved
@@ -1,13 +1,9 @@
-<<<<<<< HEAD
-FROM ubuntu:18.04
+FROM ubuntu:20.04
 RUN apt-get clean && apt-get -y update && apt-get install -y locales && locale-gen en_US.UTF-8
 ENV LANG en_US.UTF-8
 ENV LANGUAGE en_US:en
 ENV LC_ALL en_US.UTF-8
 
-=======
-FROM ubuntu:20.04
->>>>>>> 5b9838b5
 ENV DEBIAN_FRONTEND=noninteractive
 
 RUN apt-get -qq update \
@@ -15,7 +11,7 @@
   && apt-get -qq install curl software-properties-common gawk \
   openjdk-11-jdk-headless build-essential git unzip debhelper \
   && apt-get -qq autoremove \
-&& apt-get -qq clean
+  && apt-get -qq clean
 
 ARG uid=1000
 ARG gid=1000
