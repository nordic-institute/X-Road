FROM ubuntu:18.04
ENV DEBIAN_FRONTEND=noninteractive
RUN apt-get -qq update \
<<<<<<< HEAD
&& apt-get -qq upgrade \
&& apt-get -qq install curl software-properties-common gawk \
  openjdk-11-jdk-headless build-essential git unzip debhelper \
&& apt-get -qq autoremove \
&& apt-get -qq clean

ARG NODESHASUM=bebb3596c114ca94c2f7ee0bf9370417656962c481e9b6e86744d748da422742
ARG NODEVERSION=v12.20.2
=======
  && apt-get -qq upgrade \
  && apt-get -qq install curl software-properties-common gawk \
    openjdk-8-jdk-headless build-essential git unzip debhelper \
  && apt-get -qq autoremove \
  && apt-get -qq clean

ARG NODESHASUM=eb89c02153cfa25e40170e5e9b0ab43ad55d456af8b72ad2a8c2a42b7a647432
ARG NODEVERSION=v12.21.0
>>>>>>> b9f9417b
RUN mkdir -p /usr/local/nodejs \
  && echo "${NODESHASUM}  /tmp/node.tar.xz" >/tmp/shasum \
  && curl -s -o /tmp/node.tar.xz "https://nodejs.org/dist/$NODEVERSION/node-$NODEVERSION-linux-x64.tar.xz" \
  && sha256sum -c /tmp/shasum \
  && tar --strip-components=1 -C /usr/local/nodejs -x -f /tmp/node.tar.xz \
  && rm -f /tmp/shasum /tmp/node.tar.xz

ARG uid
ARG gid

RUN groupadd -g $gid builder && useradd -m -u $uid -g $gid builder
RUN mkdir -p /mnt/gradle-cache && chown -R builder:builder /mnt/gradle-cache
<<<<<<< HEAD
USER builder
WORKDIR /mnt

ENV GRADLE_USER_HOME /mnt/gradle-cache
ENV JAVA_HOME /usr/lib/jvm/java-11-openjdk-amd64
ENV PATH /usr/local/nodejs/bin:$JAVA_HOME/bin:$PATH
=======

USER builder

ENV GRADLE_USER_HOME /mnt/gradle-cache
ENV JAVA_HOME /usr/lib/jvm/java-8-openjdk-amd64
ENV PATH /usr/local/nodejs/bin:$JAVA_HOME/bin:$PATH
ENV JRUBY_VERSION=9.1.17.0

RUN cd ~ \
  && gpg --keyserver hkp://keyserver.ubuntu.com:80 --recv-keys 409B6B1796C275462A1703113804BB82D39DC0E3 7D2BAF1CF37B13E2069D6956105BD0E739499BDB \
  && curl -L https://get.rvm.io | bash -s stable

RUN ~/.rvm/bin/rvm install jruby-$JRUBY_VERSION --binary --skip-gemsets \
  && ~/.rvm/bin/rvm jruby-$JRUBY_VERSION do jgem install jruby-openssl jruby-launcher \
    gem-wrappers rubygems-bundler rake:13.0.3 rvm jruby-jars:$JRUBY_VERSION bundler:1.14.6 warbler:2.0.4 bundler-audit parallel:1.19 rubocop:0.81 ruby-maven:3.3.11 \
  && mkdir -p /var/tmp/xroad

WORKDIR /mnt
>>>>>>> b9f9417b
<|MERGE_RESOLUTION|>--- conflicted
+++ resolved
@@ -1,25 +1,15 @@
 FROM ubuntu:18.04
 ENV DEBIAN_FRONTEND=noninteractive
 RUN apt-get -qq update \
-<<<<<<< HEAD
 && apt-get -qq upgrade \
 && apt-get -qq install curl software-properties-common gawk \
   openjdk-11-jdk-headless build-essential git unzip debhelper \
 && apt-get -qq autoremove \
 && apt-get -qq clean
 
-ARG NODESHASUM=bebb3596c114ca94c2f7ee0bf9370417656962c481e9b6e86744d748da422742
-ARG NODEVERSION=v12.20.2
-=======
-  && apt-get -qq upgrade \
-  && apt-get -qq install curl software-properties-common gawk \
-    openjdk-8-jdk-headless build-essential git unzip debhelper \
-  && apt-get -qq autoremove \
-  && apt-get -qq clean
-
 ARG NODESHASUM=eb89c02153cfa25e40170e5e9b0ab43ad55d456af8b72ad2a8c2a42b7a647432
 ARG NODEVERSION=v12.21.0
->>>>>>> b9f9417b
+
 RUN mkdir -p /usr/local/nodejs \
   && echo "${NODESHASUM}  /tmp/node.tar.xz" >/tmp/shasum \
   && curl -s -o /tmp/node.tar.xz "https://nodejs.org/dist/$NODEVERSION/node-$NODEVERSION-linux-x64.tar.xz" \
@@ -32,30 +22,10 @@
 
 RUN groupadd -g $gid builder && useradd -m -u $uid -g $gid builder
 RUN mkdir -p /mnt/gradle-cache && chown -R builder:builder /mnt/gradle-cache
-<<<<<<< HEAD
+
 USER builder
 WORKDIR /mnt
 
 ENV GRADLE_USER_HOME /mnt/gradle-cache
 ENV JAVA_HOME /usr/lib/jvm/java-11-openjdk-amd64
-ENV PATH /usr/local/nodejs/bin:$JAVA_HOME/bin:$PATH
-=======
-
-USER builder
-
-ENV GRADLE_USER_HOME /mnt/gradle-cache
-ENV JAVA_HOME /usr/lib/jvm/java-8-openjdk-amd64
-ENV PATH /usr/local/nodejs/bin:$JAVA_HOME/bin:$PATH
-ENV JRUBY_VERSION=9.1.17.0
-
-RUN cd ~ \
-  && gpg --keyserver hkp://keyserver.ubuntu.com:80 --recv-keys 409B6B1796C275462A1703113804BB82D39DC0E3 7D2BAF1CF37B13E2069D6956105BD0E739499BDB \
-  && curl -L https://get.rvm.io | bash -s stable
-
-RUN ~/.rvm/bin/rvm install jruby-$JRUBY_VERSION --binary --skip-gemsets \
-  && ~/.rvm/bin/rvm jruby-$JRUBY_VERSION do jgem install jruby-openssl jruby-launcher \
-    gem-wrappers rubygems-bundler rake:13.0.3 rvm jruby-jars:$JRUBY_VERSION bundler:1.14.6 warbler:2.0.4 bundler-audit parallel:1.19 rubocop:0.81 ruby-maven:3.3.11 \
-  && mkdir -p /var/tmp/xroad
-
-WORKDIR /mnt
->>>>>>> b9f9417b
+ENV PATH /usr/local/nodejs/bin:$JAVA_HOME/bin:$PATH