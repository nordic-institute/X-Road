--- conflicted
+++ resolved
@@ -8,35 +8,17 @@
 ARG NODE_VERSION=14
 COPY nodesource.gpg.key /etc/apt/sources.list.d/
 RUN apt-get -qq update \
-<<<<<<< HEAD
-&& apt-get -qq upgrade \
-&& apt-get -qq install curl software-properties-common gawk \
-  openjdk-11-jdk-headless build-essential git unzip debhelper \
-&& apt-get -qq autoremove \
-&& apt-get -qq clean
-
-ARG NODESHASUM=dae683f911fe5af11f1dc9d7746d80fccdb1e7b4bef31a570f5daffadd897c42
-ARG NODEVERSION=v14.18.2
-
-RUN mkdir -p /usr/local/nodejs \
-  && echo "${NODESHASUM}  /tmp/node.tar.xz" >/tmp/shasum \
-  && curl -s -o /tmp/node.tar.xz "https://nodejs.org/dist/$NODEVERSION/node-$NODEVERSION-linux-x64.tar.xz" \
-  && sha256sum -c /tmp/shasum \
-  && tar --strip-components=1 -C /usr/local/nodejs -x -f /tmp/node.tar.xz \
-  && rm -f /tmp/shasum /tmp/node.tar.xz
-=======
   && apt-get -qq upgrade \
   && apt-get -qq install curl software-properties-common gawk \
-    openjdk-8-jdk-headless build-essential git unzip debhelper \
+  openjdk-11-jdk-headless build-essential git unzip debhelper \
   && echo "deb https://deb.nodesource.com/node_${NODE_VERSION}.x bionic main" >/etc/apt/sources.list.d/nodesource.list \
   && apt-key add /etc/apt/sources.list.d/nodesource.gpg.key \
   && apt-get -qq update && apt-get -qq install nodejs \
   && apt-get -qq autoremove \
-  && apt-get -qq clean
+&& apt-get -qq clean
 
 ARG uid=1000
 ARG gid=1000
->>>>>>> 733049ff
 
 RUN groupadd -g $gid builder && useradd -m -u $uid -g $gid builder \
   && mkdir -p /mnt/gradle-cache && chown -R builder:builder /mnt/gradle-cache
@@ -44,21 +26,4 @@
 USER builder
 WORKDIR /mnt
 
-ENV GRADLE_USER_HOME /mnt/gradle-cache
-<<<<<<< HEAD
-ENV JAVA_HOME /usr/lib/jvm/java-11-openjdk-amd64
-ENV PATH /usr/local/nodejs/bin:$JAVA_HOME/bin:$PATH
-=======
-ENV JRUBY_VERSION=9.1.17.0
-
-RUN cd ~ \
-  && gpg --keyserver hkp://keyserver.ubuntu.com:80 --recv-keys 409B6B1796C275462A1703113804BB82D39DC0E3 7D2BAF1CF37B13E2069D6956105BD0E739499BDB \
-  && curl -L https://get.rvm.io | bash -s stable
-
-RUN ~/.rvm/bin/rvm install jruby-$JRUBY_VERSION --binary --skip-gemsets \
-  && ~/.rvm/bin/rvm jruby-$JRUBY_VERSION do jgem install jruby-openssl jruby-launcher \
-    gem-wrappers rubygems-bundler rake:13.0.3 rvm jruby-jars:$JRUBY_VERSION bundler:1.14.6 warbler:2.0.4 bundler-audit parallel:1.19 rubocop:0.81 ruby-maven:3.3.11 \
-  && mkdir -p /var/tmp/xroad
-
-WORKDIR /mnt
->>>>>>> 733049ff
+ENV GRADLE_USER_HOME /mnt/gradle-cache