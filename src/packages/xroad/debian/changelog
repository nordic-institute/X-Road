--- conflicted
+++ resolved
@@ -1,10 +1,3 @@
-<<<<<<< HEAD
-xroad (6.12.0-1) trusty; urgency=medium
-
-  * TBD
-
- -- Jarkko Hyöty <jarkko.hyoty@gofore.com>  Thu, 12 Jan 2017 16:37:12 +0300
-=======
 xroad (6.12.0) trusty; urgency=low
 
   * XTE-99 / Joint development issue #79: Security Server UI: Added uniqueness
@@ -30,7 +23,6 @@
     (proxy.ini) set to -1 according to avoid unexpected data stream closures.
 
  -- Cybernetica AS <xroad-support@cyber.ee>  Thu, 13 Mar 2017 14:16:52 +0200
->>>>>>> 9575a8e7
 
 xroad (6.11.0-1) trusty; urgency=medium
 
