<<<<<<< HEAD
xroad-jetty9 (7.1.0-0) stable; urgency=medium

  * Version bump

 -- NIIS <info@niis.org>  Mon, 29 Nov 2021 09:38:13 +0200
=======
xroad-jetty9 (7.0.1-1) stable; urgency=medium

  * Version bump

 -- NIIS <info@niis.org>  Mon, 10 Jan 2022 10:10:29 +0200
>>>>>>> 62656c05

xroad-jetty9 (7.0.0-1) stable; urgency=medium

  * Version bump

 -- NIIS <info@niis.org>  Fri, 26 Nov 2021 10:39:16 +0200

xroad-jetty9 (6.26.0-1) stable; urgency=medium

  * Version bump

 -- NIIS <info@niis.org>  Tue, 23 Mar 2021 08:26:31 +0200

xroad-jetty9 (6.25.0-1) stable; urgency=medium

  * Version bump

 -- NIIS <info@niis.org>  Thu, 26 Nov 2020 14:30:19 +0200

xroad-jetty9 (6.24.1-1) stable; urgency=medium

  * Version bump

 -- NIIS <info@niis.org>  Thu, 17 Sep 2020 14:20:14 +0300

xroad-jetty9 (6.23.0-1) stable; urgency=medium

  * Version bump

 -- NIIS <info@niis.org>  Wed, 19 Feb 2020 10:28:31 +0200

xroad-jetty9 (6.22.1-1) stable; urgency=medium

  * Version bump

 -- NIIS <info@niis.org>  Thu, 07 Nov 2019 12:13:36 +0200

xroad-jetty9 (6.22.0-1) stable; urgency=medium

  * Version bump

 -- NIIS <info@niis.org>  Tue, 22 Oct 2019 13:37:25 +0300

xroad-jetty9 (6.21.1-1) stable; urgency=medium

  * Version bump

 -- NIIS <info@niis.org>  Wed, 22 May 2019 09:42:31 +0300

xroad-jetty9 (6.21.0-1) stable; urgency=medium

  * Version bump

 -- NIIS <info@niis.org>  Wed, 24 Apr 2019 15:33:20 +0300

xroad-jetty9 (6.20.1-1) stable; urgency=medium

  * Version bump

 -- NIIS <info@niis.org>  Tue, 05 Feb 2019 14:14:41 +0200

xroad-jetty9 (6.20.0-1) stable; urgency=medium

  * Version bump

 -- NIIS <info@niis.org>  Wed, 23 Jan 2019 12:22:17 +0300

xroad-jetty9 (6.19.0-1) trusty; urgency=medium

  * Version bump

 -- NIIS <info@niis.org>  Tue, 25 Sep 2018 14:44:27 +0300

xroad-jetty9 (6.18.0-1) trusty; urgency=medium

  * Version bump

 -- Cybernetica AS <xroad-support@cyber.ee>  Mon, 14 May 2018 10:10:45 +0300

xroad-jetty9 (6.17.0-1) trusty; urgency=medium

  * Version bump

 -- Gofore Oyj <palveluvayla@gofore.com>  Wed, 14 Feb 2018 16:15:45 +0200

xroad-jetty9 (6.16.0-1) trusty; urgency=medium

  * Version bump

 -- Jarkko Hyöty <jarkko.hyoty@gofore.com>  Wed, 13 Sep 2017 14:55:00 +0300

xroad-jetty9 (6.15.0-1) trusty; urgency=medium

  * Version bump

 -- Jarkko Hyöty <jarkko.hyoty@gofore.com>  Fri, 12 May 2017 15:13:57 +0300

xroad-jetty9 (6.14.0-1) trusty; urgency=low

  * Version bump

 -- Cybernetica AS <xroad-support@cyber.ee>  Tue, 13 Apr 2017 17:43:23 +0300

xroad-jetty9 (6.13.0-1) trusty; urgency=medium

  * Version bump

 -- Jarkko Hyöty <jarkko.hyoty@gofore.com>  Tue, 11 Apr 2017 15:46:12 +0300

xroad-jetty9 (6.12.0) trusty; urgency=low

  * Version bump

 -- Cybernetica AS <xroad-support@cyber.ee>  Thu, 13 Mar 2017 14:16:52 +0200

xroad-jetty9 (6.11.0-1) trusty; urgency=medium

  * Version bump

 -- Jarkko Hyöty <jarkko.hyoty@gofore.com>  Thu, 12 Jan 2017 16:37:12 +0300

xroad-jetty9 (6.10.0-1) trusty; urgency=medium

  * Version bump

 -- Jarkko Hyöty <jarkko.hyoty@gofore.com>  Wed, 15 Jan 2017 15:03:26 +0300

xroad-jetty9 (6.9.5) trusty; urgency=low

  * Version bump

 -- Cybernetica AS <xroad-support@cyber.ee>  Mon, 27 Mar 2017 16:38:15 +0300

xroad-jetty9 (6.9.4) trusty; urgency=low

  * Version bump

 -- Cybernetica AS <xroad-support@cyber.ee>  Mon, 13 Feb 2017 18:36:28 +0200

xroad-jetty9 (6.9.3) trusty; urgency=low

  * Version bump

 -- Sami Kallio <sami.kallio@gofore.com>  Mon, 13 Feb 2017 10:24:15 +0200

xroad-jetty9 (6.9.2-1) trusty; urgency=medium

  * Version bump

 -- Jarkko Hyöty <jarkko.hyoty@gofore.com>  Fri, 23 Jan 2017 13:55:57 +0200

xroad-jetty9 (6.9.1) trusty; urgency=low

  * Version bump

 -- Cybernetica AS <xroad-support@cyber.ee>  Fri, 13 Jan 2017 17:43:07 +0200

xroad-jetty9 (6.9.0-1) trusty; urgency=medium

  * Version bump

 -- Jarkko Hyöty <jarkko.hyoty@gofore.com>  Fri, 06 Jan 2017 15:05:03 +0200

xroad-jetty9 (6.8.11) trusty; urgency=low

  * Version bump

 -- Cybernetica AS <xroad-support@cyber.ee>  Tue, 20 Dec 2016 00:40:15 +0200

xroad-jetty9 (6.8.10) trusty; urgency=low

  * Version bump

 -- Cybernetica AS <xroad-support@cyber.ee>  Mon, 12 Dec 2016 13:01:33 +0200

xroad-jetty9 (6.8.9) trusty; urgency=low

  * Version bump

 -- Cybernetica AS <xroad-support@cyber.ee>  Mon, 5 Dec 2016 12:49:14 +0200

xroad-jetty9 (6.8.8) trusty; urgency=low

  * Version bump

 -- Vitali Stupin <vitali.stupin@ria.ee>  Thu, 1 Dec 2016 13:45:00 +0300

xroad-jetty9 (6.8.7) trusty; urgency=low

  * Version bump

 -- Cybernetica AS <xroad-support@cyber.ee>  Fri, 21 Oct 2016 14:09:00 +0300

xroad-jetty9 (6.8.6) trusty; urgency=low

  * Version bump

 -- Cybernetica AS <xroad-support@cyber.ee>  Fri, 30 Sep 2016 14:49:13 +0300

xroad-jetty9 (6.7.13-1) trusty; urgency=low

    * Use jetty 9.3.11.v20160721

 -- Jarkko Hyöty <jarkko.hyoty@gofore.com>  Fri, 16 Sep 2016 13:43:59 +0300

xroad-jetty9 (6.8.5) trusty; urgency=low

  * Version bump

 -- Cybernetica AS <xroad-support@cyber.ee>  Tue, 16 Aug 2016 13:54:52 +0300

xroad-jetty9 (6.8.4) trusty; urgency=low

    * Merged with XTEE6 repo

 -- Aktors <info@aktors.ee>  Wed,  11 May 2016 17:33:00 +0300

xroad-jetty9 (6.7.12-1) trusty; urgency=low

  * version bump

 -- Jarkko Hyöty <jarkko.hyoty@gofore.com>  Mon, 25 Apr 2016 14:53:08 +0300

xroad-jetty9 (6.7.11-1) trusty; urgency=low

  * version bump

 -- Jarkko Hyöty <jarkko.hyoty@gofore.com>  Mon, 8 Feb 2016 16:33:08 +0200

xroad-jetty9 (6.7.10-1) trusty; urgency=low

  * version bump

 -- Jarkko Hyöty <jarkko.hyoty@gofore.com>  Tue, 26 Jan 2016 14:42:08 +0200

xroad-jetty9 (6.7.9-1) trusty; urgency=low

  * version bump

 -- Jarkko Hyöty <jarkko.hyoty@gofore.com>  Fri, 15 Jan 2016 14:42:08 +0200

xroad-jetty9 (6.7.8-1) trusty; urgency=low

  * version bump

 -- Jarkko Hyöty <jarkko.hyoty@gofore.com>  Thu, 7 Jan 2016 11:47:08 +0200

xroad-jetty9 (6.7.7-1) trusty; urgency=low

  * version bump

 -- Jarkko Hyöty <jarkko.hyoty@gofore.com>  Wed, 9 Dec 2015 11:47:08 +0200

xroad-jetty9 (6.7.6-1) trusty; urgency=low

  * version bump

 -- Jarkko Hyöty <jarkko.hyoty@gofore.com>  Tue, 27 Nov 2015 12:51:08 +0200

xroad-jetty9 (6.7.5-1) trusty; urgency=low

  * version bump

 -- Jarkko Hyöty <jarkko.hyoty@gofore.com>  Tue, 26 Nov 2015 15:43:01 +0200

xroad-jetty9 (6.7.4-1) trusty; urgency=low

  * version bump

 -- Jarkko Hyöty <jarkko.hyoty@gofore.com>  Tue, 27 Oct 2015 15:23:54 +0200

xroad-jetty9 (6.7.3-1) trusty; urgency=low

  * version bump

 -- Jarkko Hyöty <jarkko.hyoty@gofore.com>  Mon, 19 Oct 2015 11:52:33 +0300

xroad-jetty9 (6.7.2-1) trusty; urgency=low

  * version bump

 -- Jarkko Hyöty <jarkko.hyoty@gofore.com>  Mon, 19 Oct 2015 11:51:50 +0300

xroad-jetty9 (6.7.1-1) trusty; urgency=low

  * version bump

 -- Jarkko Hyöty <jarkko.hyoty@gofore.com>  Wed, 07 Oct 2015 10:54:46 +0300

xroad-jetty9 (6.7-0) trusty; urgency=low

  * version bump

 -- Jarkko Hyöty <jarkko.hyoty@gofore.com>  Thu, 03 Sep 2015 07:55:23 +0300

 xroad-jetty9 (6.6-2) trusty; urgency=low

  * override jetty 9.3 startup options

 -- Tarmo Oja <tarmo.oja@cyber.ee>  Thu, 10 Sep 2015 15:15:07 +0300

xroad-jetty9 (6.6-1) trusty; urgency=low

  * jetty 9.3.3

 -- Tarmo Oja <tarmo.oja@cyber.ee>  Thu, 10 Sep 2015 15:15:07 +0300

xroad-jetty9 (6.6-0) trusty; urgency=low

  * jetty 9.3.1

 -- Tarmo Oja <tarmo.oja@cyber.ee>  Thu, 30 Jul 2015 14:57:06 +0300

xroad-jetty9 (6.3-0) trusty; urgency=low

  * renaming paths

 -- Tarmo Oja <tarmo.oja@cyber.ee>  Mon, 01 Dec 2014 13:42:06 +0200

xroad-jetty9 (6.1-0) trusty; urgency=low

  * use jetty 9.2.5.v20141112

 -- Tarmo Oja <tarmo.oja@cyber.ee>  Mon, 01 Dec 2014 13:42:06 +0200

xroad-jetty9 (6.0-3) lucid; urgency=low

  * use jetty 9.2

 -- Tarmo Oja <tarmo.oja@cyber.ee>  Mon, 27 Oct 2014 09:26:42 +0300<|MERGE_RESOLUTION|>--- conflicted
+++ resolved
@@ -1,16 +1,14 @@
-<<<<<<< HEAD
 xroad-jetty9 (7.1.0-0) stable; urgency=medium
 
   * Version bump
 
- -- NIIS <info@niis.org>  Mon, 29 Nov 2021 09:38:13 +0200
-=======
+ -- NIIS <info@niis.org>  Thu, 13 Jan 2022 17:33:14 +0200
+
 xroad-jetty9 (7.0.1-1) stable; urgency=medium
 
   * Version bump
 
  -- NIIS <info@niis.org>  Mon, 10 Jan 2022 10:10:29 +0200
->>>>>>> 62656c05
 
 xroad-jetty9 (7.0.0-1) stable; urgency=medium
 
