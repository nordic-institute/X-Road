<<<<<<< HEAD
xroad-jetty9 (7.1.0-1) stable; urgency=medium

  * Version bump

 -- NIIS <info@niis.org>  Thu, 26 May 2022 14:24:32 +0300
=======
xroad-jetty9 (7.0.3-1) stable; urgency=medium

  * Version bump

 -- NIIS <info@niis.org>  Mon, 25 Apr 2022 10:27:06 +0300
>>>>>>> c2010d64

xroad-jetty9 (7.0.2-1) stable; urgency=medium

  * Version bump

 -- NIIS <info@niis.org>  Thu, 10 Feb 2022 07:38:52 +0200

xroad-jetty9 (7.0.1-1) stable; urgency=medium

  * Version bump

 -- NIIS <info@niis.org>  Mon, 10 Jan 2022 10:10:29 +0200

xroad-jetty9 (7.0.0-1) stable; urgency=medium

  * Version bump

 -- NIIS <info@niis.org>  Fri, 26 Nov 2021 10:39:16 +0200

xroad-jetty9 (6.26.0-1) stable; urgency=medium

  * Version bump

 -- NIIS <info@niis.org>  Tue, 23 Mar 2021 08:26:31 +0200

xroad-jetty9 (6.25.0-1) stable; urgency=medium

  * Version bump

 -- NIIS <info@niis.org>  Thu, 26 Nov 2020 14:30:19 +0200

xroad-jetty9 (6.24.1-1) stable; urgency=medium

  * Version bump

 -- NIIS <info@niis.org>  Thu, 17 Sep 2020 14:20:14 +0300

xroad-jetty9 (6.23.0-1) stable; urgency=medium

  * Version bump

 -- NIIS <info@niis.org>  Wed, 19 Feb 2020 10:28:31 +0200

xroad-jetty9 (6.22.1-1) stable; urgency=medium

  * Version bump

 -- NIIS <info@niis.org>  Thu, 07 Nov 2019 12:13:36 +0200

xroad-jetty9 (6.22.0-1) stable; urgency=medium

  * Version bump

 -- NIIS <info@niis.org>  Tue, 22 Oct 2019 13:37:25 +0300

xroad-jetty9 (6.21.1-1) stable; urgency=medium

  * Version bump

 -- NIIS <info@niis.org>  Wed, 22 May 2019 09:42:31 +0300

xroad-jetty9 (6.21.0-1) stable; urgency=medium

  * Version bump

 -- NIIS <info@niis.org>  Wed, 24 Apr 2019 15:33:20 +0300

xroad-jetty9 (6.20.1-1) stable; urgency=medium

  * Version bump

 -- NIIS <info@niis.org>  Tue, 05 Feb 2019 14:14:41 +0200

xroad-jetty9 (6.20.0-1) stable; urgency=medium

  * Version bump

 -- NIIS <info@niis.org>  Wed, 23 Jan 2019 12:22:17 +0300

xroad-jetty9 (6.19.0-1) trusty; urgency=medium

  * Version bump

 -- NIIS <info@niis.org>  Tue, 25 Sep 2018 14:44:27 +0300

xroad-jetty9 (6.18.0-1) trusty; urgency=medium

  * Version bump

 -- Cybernetica AS <xroad-support@cyber.ee>  Mon, 14 May 2018 10:10:45 +0300

xroad-jetty9 (6.17.0-1) trusty; urgency=medium

  * Version bump

 -- Gofore Oyj <palveluvayla@gofore.com>  Wed, 14 Feb 2018 16:15:45 +0200

xroad-jetty9 (6.16.0-1) trusty; urgency=medium

  * Version bump

 -- Jarkko Hyöty <jarkko.hyoty@gofore.com>  Wed, 13 Sep 2017 14:55:00 +0300

xroad-jetty9 (6.15.0-1) trusty; urgency=medium

  * Version bump

 -- Jarkko Hyöty <jarkko.hyoty@gofore.com>  Fri, 12 May 2017 15:13:57 +0300

xroad-jetty9 (6.14.0-1) trusty; urgency=low

  * Version bump

 -- Cybernetica AS <xroad-support@cyber.ee>  Tue, 13 Apr 2017 17:43:23 +0300

xroad-jetty9 (6.13.0-1) trusty; urgency=medium

  * Version bump

 -- Jarkko Hyöty <jarkko.hyoty@gofore.com>  Tue, 11 Apr 2017 15:46:12 +0300

xroad-jetty9 (6.12.0) trusty; urgency=low

  * Version bump

 -- Cybernetica AS <xroad-support@cyber.ee>  Thu, 13 Mar 2017 14:16:52 +0200

xroad-jetty9 (6.11.0-1) trusty; urgency=medium

  * Version bump

 -- Jarkko Hyöty <jarkko.hyoty@gofore.com>  Thu, 12 Jan 2017 16:37:12 +0300

xroad-jetty9 (6.10.0-1) trusty; urgency=medium

  * Version bump

 -- Jarkko Hyöty <jarkko.hyoty@gofore.com>  Wed, 15 Jan 2017 15:03:26 +0300

xroad-jetty9 (6.9.5) trusty; urgency=low

  * Version bump

 -- Cybernetica AS <xroad-support@cyber.ee>  Mon, 27 Mar 2017 16:38:15 +0300

xroad-jetty9 (6.9.4) trusty; urgency=low

  * Version bump

 -- Cybernetica AS <xroad-support@cyber.ee>  Mon, 13 Feb 2017 18:36:28 +0200

xroad-jetty9 (6.9.3) trusty; urgency=low

  * Version bump

 -- Sami Kallio <sami.kallio@gofore.com>  Mon, 13 Feb 2017 10:24:15 +0200

xroad-jetty9 (6.9.2-1) trusty; urgency=medium

  * Version bump

 -- Jarkko Hyöty <jarkko.hyoty@gofore.com>  Fri, 23 Jan 2017 13:55:57 +0200

xroad-jetty9 (6.9.1) trusty; urgency=low

  * Version bump

 -- Cybernetica AS <xroad-support@cyber.ee>  Fri, 13 Jan 2017 17:43:07 +0200

xroad-jetty9 (6.9.0-1) trusty; urgency=medium

  * Version bump

 -- Jarkko Hyöty <jarkko.hyoty@gofore.com>  Fri, 06 Jan 2017 15:05:03 +0200

xroad-jetty9 (6.8.11) trusty; urgency=low

  * Version bump

 -- Cybernetica AS <xroad-support@cyber.ee>  Tue, 20 Dec 2016 00:40:15 +0200

xroad-jetty9 (6.8.10) trusty; urgency=low

  * Version bump

 -- Cybernetica AS <xroad-support@cyber.ee>  Mon, 12 Dec 2016 13:01:33 +0200

xroad-jetty9 (6.8.9) trusty; urgency=low

  * Version bump

 -- Cybernetica AS <xroad-support@cyber.ee>  Mon, 5 Dec 2016 12:49:14 +0200

xroad-jetty9 (6.8.8) trusty; urgency=low

  * Version bump

 -- Vitali Stupin <vitali.stupin@ria.ee>  Thu, 1 Dec 2016 13:45:00 +0300

xroad-jetty9 (6.8.7) trusty; urgency=low

  * Version bump

 -- Cybernetica AS <xroad-support@cyber.ee>  Fri, 21 Oct 2016 14:09:00 +0300

xroad-jetty9 (6.8.6) trusty; urgency=low

  * Version bump

 -- Cybernetica AS <xroad-support@cyber.ee>  Fri, 30 Sep 2016 14:49:13 +0300

xroad-jetty9 (6.7.13-1) trusty; urgency=low

    * Use jetty 9.3.11.v20160721

 -- Jarkko Hyöty <jarkko.hyoty@gofore.com>  Fri, 16 Sep 2016 13:43:59 +0300

xroad-jetty9 (6.8.5) trusty; urgency=low

  * Version bump

 -- Cybernetica AS <xroad-support@cyber.ee>  Tue, 16 Aug 2016 13:54:52 +0300

xroad-jetty9 (6.8.4) trusty; urgency=low

    * Merged with XTEE6 repo

 -- Aktors <info@aktors.ee>  Wed,  11 May 2016 17:33:00 +0300

xroad-jetty9 (6.7.12-1) trusty; urgency=low

  * version bump

 -- Jarkko Hyöty <jarkko.hyoty@gofore.com>  Mon, 25 Apr 2016 14:53:08 +0300

xroad-jetty9 (6.7.11-1) trusty; urgency=low

  * version bump

 -- Jarkko Hyöty <jarkko.hyoty@gofore.com>  Mon, 8 Feb 2016 16:33:08 +0200

xroad-jetty9 (6.7.10-1) trusty; urgency=low

  * version bump

 -- Jarkko Hyöty <jarkko.hyoty@gofore.com>  Tue, 26 Jan 2016 14:42:08 +0200

xroad-jetty9 (6.7.9-1) trusty; urgency=low

  * version bump

 -- Jarkko Hyöty <jarkko.hyoty@gofore.com>  Fri, 15 Jan 2016 14:42:08 +0200

xroad-jetty9 (6.7.8-1) trusty; urgency=low

  * version bump

 -- Jarkko Hyöty <jarkko.hyoty@gofore.com>  Thu, 7 Jan 2016 11:47:08 +0200

xroad-jetty9 (6.7.7-1) trusty; urgency=low

  * version bump

 -- Jarkko Hyöty <jarkko.hyoty@gofore.com>  Wed, 9 Dec 2015 11:47:08 +0200

xroad-jetty9 (6.7.6-1) trusty; urgency=low

  * version bump

 -- Jarkko Hyöty <jarkko.hyoty@gofore.com>  Tue, 27 Nov 2015 12:51:08 +0200

xroad-jetty9 (6.7.5-1) trusty; urgency=low

  * version bump

 -- Jarkko Hyöty <jarkko.hyoty@gofore.com>  Tue, 26 Nov 2015 15:43:01 +0200

xroad-jetty9 (6.7.4-1) trusty; urgency=low

  * version bump

 -- Jarkko Hyöty <jarkko.hyoty@gofore.com>  Tue, 27 Oct 2015 15:23:54 +0200

xroad-jetty9 (6.7.3-1) trusty; urgency=low

  * version bump

 -- Jarkko Hyöty <jarkko.hyoty@gofore.com>  Mon, 19 Oct 2015 11:52:33 +0300

xroad-jetty9 (6.7.2-1) trusty; urgency=low

  * version bump

 -- Jarkko Hyöty <jarkko.hyoty@gofore.com>  Mon, 19 Oct 2015 11:51:50 +0300

xroad-jetty9 (6.7.1-1) trusty; urgency=low

  * version bump

 -- Jarkko Hyöty <jarkko.hyoty@gofore.com>  Wed, 07 Oct 2015 10:54:46 +0300

xroad-jetty9 (6.7-0) trusty; urgency=low

  * version bump

 -- Jarkko Hyöty <jarkko.hyoty@gofore.com>  Thu, 03 Sep 2015 07:55:23 +0300

 xroad-jetty9 (6.6-2) trusty; urgency=low

  * override jetty 9.3 startup options

 -- Tarmo Oja <tarmo.oja@cyber.ee>  Thu, 10 Sep 2015 15:15:07 +0300

xroad-jetty9 (6.6-1) trusty; urgency=low

  * jetty 9.3.3

 -- Tarmo Oja <tarmo.oja@cyber.ee>  Thu, 10 Sep 2015 15:15:07 +0300

xroad-jetty9 (6.6-0) trusty; urgency=low

  * jetty 9.3.1

 -- Tarmo Oja <tarmo.oja@cyber.ee>  Thu, 30 Jul 2015 14:57:06 +0300

xroad-jetty9 (6.3-0) trusty; urgency=low

  * renaming paths

 -- Tarmo Oja <tarmo.oja@cyber.ee>  Mon, 01 Dec 2014 13:42:06 +0200

xroad-jetty9 (6.1-0) trusty; urgency=low

  * use jetty 9.2.5.v20141112

 -- Tarmo Oja <tarmo.oja@cyber.ee>  Mon, 01 Dec 2014 13:42:06 +0200

xroad-jetty9 (6.0-3) lucid; urgency=low

  * use jetty 9.2

 -- Tarmo Oja <tarmo.oja@cyber.ee>  Mon, 27 Oct 2014 09:26:42 +0300<|MERGE_RESOLUTION|>--- conflicted
+++ resolved
@@ -1,16 +1,14 @@
-<<<<<<< HEAD
 xroad-jetty9 (7.1.0-1) stable; urgency=medium
 
   * Version bump
 
  -- NIIS <info@niis.org>  Thu, 26 May 2022 14:24:32 +0300
-=======
+
 xroad-jetty9 (7.0.3-1) stable; urgency=medium
 
   * Version bump
 
  -- NIIS <info@niis.org>  Mon, 25 Apr 2022 10:27:06 +0300
->>>>>>> c2010d64
 
 xroad-jetty9 (7.0.2-1) stable; urgency=medium
 
