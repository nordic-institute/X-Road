#!/bin/bash
# postinst script for xroad-center

. /usr/share/debconf/confmodule
trap db_stop EXIT

abort() {
    local rc=$?
    echo -e "xroad-center: FATAL: $*" >&2
    exit $rc
}
log() { echo "xroad-center: $*" >&2; }
get_prop() { crudini --get "$1" '' "$2" 2>/dev/null || echo -n "$3"; }

gen_pw() {
  head -c 24 /dev/urandom | base64 | tr "/+" "_-"
}

handle_error() {
    ERR=$(</tmp/cert.err)
    db_subst xroad-common/cert-generation-abort ERR "$(printf %s "$ERR" | debconf-escape -e)"
    db_input critical xroad-common/cert-generation-abort
    db_go
    rm -f /tmp/cert.err
}

# setup database and run migrations
setup_database() {
    local db_properties=/etc/xroad/db.properties
    local root_properties=/etc/xroad.properties
    RET=
    db_get xroad-common/database-host || true
    local db_host="${RET:-127.0.0.1:5432}"
    local db_addr=${db_host%%:*}
    local db_port=${db_host##*:}
    crudini --set "${db_properties}" '' host "${db_addr}"
    crudini --set "${db_properties}" '' port "${db_port}"

    RET=
    db_get xroad-common/skip-cs-db-migrations || true
    local skip_migrations="${RET}"
    crudini --set "${db_properties}" '' skip_migrations "${skip_migrations}"

    local db_user=$(get_prop ${db_properties} 'username' 'centerui')
    local db_schema=$(get_prop ${db_properties} 'schema' "${db_user%%@*}")
    local db_password=$(get_prop ${db_properties} 'password' 'centerui')
    local db_database=$(get_prop ${db_properties} 'database' 'centerui_production')
    local db_master_user=postgres
    export PGOPTIONS="-c client-min-messages=warning -c search_path=$db_schema,public"

    local_psql() { su -l -c "psql -qtA -p $db_port ${*@Q}" postgres; }
    remote_psql() { psql -h "$db_addr" -p "$db_port" -qtA "$@"; }

    psql_dbuser() {
        PGDATABASE="$db_database" PGUSER="$db_user" PGPASSWORD="$db_password" remote_psql "$@"
    }

    if [[ -f ${root_properties} && $(get_prop ${root_properties} postgres.connection.password) != "" ]]; then
        local db_master_passwd=$(get_prop ${root_properties} postgres.connection.password)
        db_master_user=$(get_prop ${root_properties} postgres.connection.user 'postgres')
        function psql_master() {
            PGDATABASE="postgres" PGPASSWORD="${db_master_passwd}" PGUSER="${db_master_user}" remote_psql "$@"
        }
    else
        function psql_master() { local_psql "$@"; }
    fi

    local db_plain_user=${db_user%%@*}
    local db_plain_master=${db_master_user%%@*}

    if PGCONNECT_TIMEOUT=5 psql_dbuser -c "\q" &>/dev/null; then
        log "Database and user exists, skipping database creation."

        if [ "$db_schema" != "public" ]; then
          if [[ $(psql_dbuser -c "SELECT 1 from public.schema_migrations limit 1;" 2>/dev/null) != "1" ]]; then
            psql_dbuser -c "CREATE SCHEMA IF NOT EXISTS \"${db_schema}\"" || abort "Creating schema '$db_schema' failed."
          fi
        fi
    else
        db_password=$(gen_pw)
        psql_master <<EOF || abort "Creating database '${db_database}' on '${db_host}' failed."
CREATE DATABASE "${db_database}" ENCODING 'UTF8';
REVOKE ALL ON DATABASE "${db_database}" FROM PUBLIC;
DO \$\$
BEGIN
  CREATE ROLE "${db_plain_user}" LOGIN PASSWORD '${db_password}';
  GRANT "${db_plain_user}" to "${db_plain_master}";
  EXCEPTION WHEN OTHERS THEN
    RAISE NOTICE 'User $db_plain_user already exists';
END\$\$;
GRANT CREATE,TEMPORARY,CONNECT ON DATABASE "${db_database}" TO "${db_plain_user}";
\c "${db_database}"
CREATE EXTENSION hstore;
CREATE SCHEMA "${db_schema}" AUTHORIZATION "${db_plain_user}";
REVOKE ALL ON SCHEMA public FROM PUBLIC;
GRANT USAGE ON SCHEMA public to "${db_plain_user}";
EOF
        crudini --set "${db_properties}" '' schema "${db_schema}"
        crudini --set "${db_properties}" '' password "${db_password}"
    fi

<<<<<<< HEAD
    if [ "$skip_migrations" = false ] ; then
      echo "running database migrations"
      if [[ $(psql_dbuser -c "SELECT max(version) <= '20191211104400' from public.schema_migrations;" 2>/dev/null) == "t" ]]; then
          /usr/share/xroad/db/migrate-legacy.sh db:migrate || abort "Database migration failed. ABORTING."
          psql_master --single-transaction -d "$db_database" <<EOF || abort "Renaming public schema to '$db_schema' failed."
=======
    if [[ $(psql_dbuser -c "SELECT max(version) <= '20191211104400' from public.schema_migrations;" 2>/dev/null) == "t" ]]; then
        /usr/share/xroad/db/migrate-legacy.sh db:migrate || abort "Database migration failed. ABORTING."
        psql_master --single-transaction -d "$db_database" <<EOF || abort "Renaming public schema to '$db_schema' failed."
>>>>>>> fcdcc843
ALTER SCHEMA public RENAME TO "${db_schema}";
ALTER SCHEMA "${db_schema}" OWNER TO "${db_plain_user}";
REVOKE ALL ON SCHEMA "${db_schema}" FROM PUBLIC;
CREATE SCHEMA public;
GRANT USAGE ON SCHEMA public TO "${db_plain_user}";
ALTER EXTENSION hstore SET SCHEMA public;
EOF
<<<<<<< HEAD
          crudini --set "${db_properties}" '' schema "${db_schema}"
      fi
=======
        crudini --set "${db_properties}" '' schema "${db_schema}"
    fi
>>>>>>> fcdcc843

      /usr/share/xroad/db/migrate.sh db:migrate || abort "Database migration failed. ABORTING."
    else
      echo "skipping database migrations"
    fi
}

# check certificates and request necessary subject information from the user
create_certificates() {
    HOST=$(hostname -f)
    LIST=
    for i in $(ip addr | grep 'scope global' | tr '/' ' ' | awk '{print $2}'); do
        LIST+="IP:$i,"
    done
    ALT=${LIST}DNS:$(hostname),DNS:$(hostname -f)

    while :; do
        if [[ ! -r /etc/xroad/ssl/nginx.crt || ! -r /etc/xroad/ssl/nginx.key ]]; then
            log "Generating new nginx.[crt|key] files "
            db_subst xroad-common/admin-subject HOST "$HOST"
            db_subst xroad-common/admin-altsubject ALT "$ALT"
            RET=
            db_get xroad-common/admin-subject
            if [ -z "$RET" ]; then
                db_set xroad-common/admin-subject "/CN=$HOST"
            fi
            RET=
            db_get xroad-common/admin-altsubject
            if [ -z "$RET" ]; then
                db_set xroad-common/admin-altsubject "$ALT"
            fi
            db_input critical xroad-common/admin-subject || true
            db_input critical xroad-common/admin-altsubject || true
            db_go
            RET=
            db_get xroad-common/admin-subject
            subj="$RET"
            RET=
            db_get xroad-common/admin-altsubject
            altn="$RET"
            db_go
            rm -f /etc/xroad/ssl/nginx.crt /etc/xroad/ssl/nginx.key
            log "generating new webUI TLS key/certificate with $subj and $altn"
            /usr/share/xroad/scripts/generate_certificate.sh -n nginx -s "${subj}" -a "${altn}" 2>/tmp/cert.err || handle_error
        else
            break
        fi
    done

    while :; do
        if [[ ! -r /etc/xroad/ssl/internal.crt || ! -r /etc/xroad/ssl/internal.key || ! -r /etc/xroad/ssl/internal.p12 ]]; then
            log "Generating new internal.[crt|key|p12] files "
            db_subst xroad-common/service-subject HOST "$HOST"
            db_subst xroad-common/service-altsubject ALT "$ALT"
            RET=
            db_get xroad-common/service-subject
            if [ -z "$RET" ]; then
                db_set xroad-common/service-subject "/CN=$HOST"
            fi
            RET=
            db_get xroad-common/service-altsubject
            if [ -z "$RET" ]; then
                db_set xroad-common/service-altsubject "$ALT"
            fi
            db_input critical xroad-common/service-subject || true
            db_input critical xroad-common/service-altsubject || true
            db_go
            RET=
            db_get xroad-common/service-subject
            subj="$RET"
            RET=
            db_get xroad-common/service-altsubject
            altn="$RET"
            db_go
            rm -f /etc/xroad/ssl/internal.crt /etc/xroad/ssl/internal.key /etc/xroad/ssl/internal.p12
            log "generating new service TLS key/certificate with $subj and $altn"
            /usr/share/xroad/scripts/generate_certificate.sh -n internal -s "${subj}" -a "${altn}" -p 2>/tmp/cert.err || handle_error
        else
            break
        fi
    done
}

case "$1" in
configure | reconfigure)
    create_certificates
    setup_database

    RET=""
    db_get xroad-common/username
    AUSER="$RET"

    #add groups
    groups="xroad-security-officer xroad-system-administrator xroad-registration-officer"
    usergroups=" $(id -Gn "$AUSER") "
    for groupname in $groups; do
        if ! getent group "$groupname" >/dev/null; then
            groupadd --system "$groupname" || true
        fi
        if [[ $usergroups != *" $groupname "* ]]; then
            usermod -a -G "$groupname" "$AUSER" || true
        fi
    done

    chmod 755 /var/lib/xroad/public
    chown xroad:xroad /var/lib/xroad/public

    test -d /var/cache/xroad && test -w /var/cache/xroad || mkdir /var/cache/xroad
    chown xroad:xroad /var/cache/xroad
    test -d /etc/xroad/configuration-parts || mkdir /etc/xroad/configuration-parts
    chown xroad:xroad /etc/xroad/configuration-parts

    mkdir -p /var/lib/xroad/import
    chmod 755 /var/lib/xroad/import
    chown xroad:xroad /var/lib/xroad/import

    RET=
    db_get xroad-common/skip-cs-db-migrations || true
    skip_migrations="${RET}"

    if [ "$skip_migrations" = false ] ; then
      invoke-rc.d --quiet rsyslog try-restart || true
      invoke-rc.d --quiet nginx try-restart || true
      invoke-rc.d --quiet xroad-signer try-restart || true
      invoke-rc.d --quiet xroad-jetty restart || true
      echo "services restarted"
    else
      invoke-rc.d --quiet xroad-jetty stop || true
      echo "xroad-jetty service remains stopped since the database migrations were skipped"
    fi
    ;;

abort-upgrade | abort-remove | abort-deconfigure)
    ;;

*)
    log "postinst called with unknown argument '$1'" >&2
    exit 1
    ;;
esac

#DEBHELPER#

exit 0<|MERGE_RESOLUTION|>--- conflicted
+++ resolved
@@ -99,17 +99,11 @@
         crudini --set "${db_properties}" '' password "${db_password}"
     fi
 
-<<<<<<< HEAD
     if [ "$skip_migrations" = false ] ; then
       echo "running database migrations"
       if [[ $(psql_dbuser -c "SELECT max(version) <= '20191211104400' from public.schema_migrations;" 2>/dev/null) == "t" ]]; then
           /usr/share/xroad/db/migrate-legacy.sh db:migrate || abort "Database migration failed. ABORTING."
           psql_master --single-transaction -d "$db_database" <<EOF || abort "Renaming public schema to '$db_schema' failed."
-=======
-    if [[ $(psql_dbuser -c "SELECT max(version) <= '20191211104400' from public.schema_migrations;" 2>/dev/null) == "t" ]]; then
-        /usr/share/xroad/db/migrate-legacy.sh db:migrate || abort "Database migration failed. ABORTING."
-        psql_master --single-transaction -d "$db_database" <<EOF || abort "Renaming public schema to '$db_schema' failed."
->>>>>>> fcdcc843
 ALTER SCHEMA public RENAME TO "${db_schema}";
 ALTER SCHEMA "${db_schema}" OWNER TO "${db_plain_user}";
 REVOKE ALL ON SCHEMA "${db_schema}" FROM PUBLIC;
@@ -117,14 +111,8 @@
 GRANT USAGE ON SCHEMA public TO "${db_plain_user}";
 ALTER EXTENSION hstore SET SCHEMA public;
 EOF
-<<<<<<< HEAD
           crudini --set "${db_properties}" '' schema "${db_schema}"
       fi
-=======
-        crudini --set "${db_properties}" '' schema "${db_schema}"
-    fi
->>>>>>> fcdcc843
-
       /usr/share/xroad/db/migrate.sh db:migrate || abort "Database migration failed. ABORTING."
     else
       echo "skipping database migrations"
