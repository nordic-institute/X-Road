#!/bin/bash
# postinst script for xroad-center

. /usr/share/debconf/confmodule
trap db_stop EXIT

abort() {
    local rc=$?
    echo -e "xroad-center: FATAL: $*" >&2
    exit $rc
}
log() { echo "xroad-center: $*" >&2; }
get_prop() { crudini --get "$1" '' "$2" 2>/dev/null || echo -n "$3"; }

gen_pw() {
  head -c 24 /dev/urandom | base64 | tr "/+" "_-"
}

handle_error() {
    ERR=$(</tmp/cert.err)
    db_subst xroad-common/cert-generation-abort ERR "$(printf %s "$ERR" | debconf-escape -e)"
    db_input critical xroad-common/cert-generation-abort
    db_go
    rm -f /tmp/cert.err
}

# setup database and run migrations
setup_database() {
    local db_properties=/etc/xroad/db.properties
    local root_properties=/etc/xroad.properties
    RET=
    db_get xroad-common/database-host || true
    local db_host="${RET:-127.0.0.1:5432}"
    local db_addr=${db_host%%:*}
    local db_port=${db_host##*:}
    crudini --set "${db_properties}" '' host "${db_addr}"
    crudini --set "${db_properties}" '' port "${db_port}"

    RET=
    db_get xroad-common/skip-cs-db-migrations || true
    local skip_migrations="${RET}"
    crudini --set "${db_properties}" '' skip_migrations "${skip_migrations}"

    local db_user=$(get_prop ${db_properties} 'username' 'centerui')
    local db_schema=$(get_prop ${db_properties} 'schema' "${db_user%%@*}")
    local db_password=$(get_prop ${db_properties} 'password' 'centerui')
    local db_database=$(get_prop ${db_properties} 'database' 'centerui_production')
    local db_master_user=postgres
    export PGOPTIONS="-c client-min-messages=warning -c search_path=$db_schema,public"

    local_psql() { su -l -c "psql -qtA -p $db_port ${*@Q}" postgres; }
    remote_psql() { psql -h "$db_addr" -p "$db_port" -qtA "$@"; }

    psql_dbuser() {
        PGDATABASE="$db_database" PGUSER="$db_user" PGPASSWORD="$db_password" remote_psql "$@"
    }

    if [[ -f ${root_properties} && $(get_prop ${root_properties} postgres.connection.password) != "" ]]; then
        local db_master_passwd=$(get_prop ${root_properties} postgres.connection.password)
        db_master_user=$(get_prop ${root_properties} postgres.connection.user 'postgres')
        function psql_master() {
            PGDATABASE="postgres" PGPASSWORD="${db_master_passwd}" PGUSER="${db_master_user}" remote_psql "$@"
        }
    else
        function psql_master() { local_psql "$@"; }
    fi

    local db_plain_user=${db_user%%@*}
    local db_plain_master=${db_master_user%%@*}

    if PGCONNECT_TIMEOUT=5 psql_dbuser -c "\q" &>/dev/null; then
        log "Database and user exists, skipping database creation."

        if [ "$db_schema" != "public" ]; then
          if [[ $(psql_dbuser -c "SELECT 1 from public.schema_migrations limit 1;" 2>/dev/null) != "1" ]]; then
            psql_dbuser -c "CREATE SCHEMA IF NOT EXISTS \"${db_schema}\"" || abort "Creating schema '$db_schema' failed."
          fi
        fi
    else
        db_password=$(gen_pw)
        psql_master <<EOF || abort "Creating database '${db_database}' on '${db_host}' failed."
CREATE DATABASE "${db_database}" ENCODING 'UTF8';
REVOKE ALL ON DATABASE "${db_database}" FROM PUBLIC;
DO \$\$
BEGIN
  CREATE ROLE "${db_plain_user}" LOGIN PASSWORD '${db_password}';
  GRANT "${db_plain_user}" to "${db_plain_master}";
  EXCEPTION WHEN OTHERS THEN
    RAISE NOTICE 'User $db_plain_user already exists';
END\$\$;
GRANT CREATE,TEMPORARY,CONNECT ON DATABASE "${db_database}" TO "${db_plain_user}";
\c "${db_database}"
CREATE EXTENSION hstore;
CREATE SCHEMA "${db_schema}" AUTHORIZATION "${db_plain_user}";
REVOKE ALL ON SCHEMA public FROM PUBLIC;
GRANT USAGE ON SCHEMA public to "${db_plain_user}";
EOF
        crudini --set "${db_properties}" '' schema "${db_schema}"
        crudini --set "${db_properties}" '' password "${db_password}"
    fi

<<<<<<< HEAD
    /usr/share/xroad/db/migrate.sh || abort "Database migration failed. ABORTING."
=======
    if [ "$skip_migrations" = false ] ; then
      echo "running database migrations"
      if [[ $(psql_dbuser -c "SELECT max(version) <= '20191211104400' from public.schema_migrations;" 2>/dev/null) == "t" ]]; then
          /usr/share/xroad/db/migrate-legacy.sh db:migrate || abort "Database migration failed. ABORTING."
          psql_master --single-transaction -d "$db_database" <<EOF || abort "Renaming public schema to '$db_schema' failed."
ALTER SCHEMA public RENAME TO "${db_schema}";
ALTER SCHEMA "${db_schema}" OWNER TO "${db_plain_user}";
REVOKE ALL ON SCHEMA "${db_schema}" FROM PUBLIC;
CREATE SCHEMA public;
GRANT USAGE ON SCHEMA public TO "${db_plain_user}";
ALTER EXTENSION hstore SET SCHEMA public;
EOF
          crudini --set "${db_properties}" '' schema "${db_schema}"
      fi
      /usr/share/xroad/db/migrate.sh db:migrate || abort "Database migration failed. ABORTING."
    else
      echo "skipping database migrations"
    fi
>>>>>>> a6b1bdbe
}

# check certificates and request necessary subject information from the user
create_certificates() {
    HOST=$(hostname -f)
    LIST=
    for i in $(ip addr | grep 'scope global' | tr '/' ' ' | awk '{print $2}'); do
        LIST+="IP:$i,"
    done
    ALT=${LIST}DNS:$(hostname),DNS:$(hostname -f)

    while :; do
        if [[ ! -r /etc/xroad/ssl/nginx.crt || ! -r /etc/xroad/ssl/nginx.key ]]; then
            log "Generating new nginx.[crt|key] files "
            db_subst xroad-common/admin-subject HOST "$HOST"
            db_subst xroad-common/admin-altsubject ALT "$ALT"
            RET=
            db_get xroad-common/admin-subject
            if [ -z "$RET" ]; then
                db_set xroad-common/admin-subject "/CN=$HOST"
            fi
            RET=
            db_get xroad-common/admin-altsubject
            if [ -z "$RET" ]; then
                db_set xroad-common/admin-altsubject "$ALT"
            fi
            db_input critical xroad-common/admin-subject || true
            db_input critical xroad-common/admin-altsubject || true
            db_go
            RET=
            db_get xroad-common/admin-subject
            subj="$RET"
            RET=
            db_get xroad-common/admin-altsubject
            altn="$RET"
            db_go
            rm -f /etc/xroad/ssl/nginx.crt /etc/xroad/ssl/nginx.key
            log "generating new webUI TLS key/certificate with $subj and $altn"
            /usr/share/xroad/scripts/generate_certificate.sh -n nginx -s "${subj}" -a "${altn}" 2>/tmp/cert.err || handle_error
        else
            break
        fi
    done

    while :; do
        if [[ ! -r /etc/xroad/ssl/internal.crt || ! -r /etc/xroad/ssl/internal.key || ! -r /etc/xroad/ssl/internal.p12 ]]; then
            log "Generating new internal.[crt|key|p12] files "
            db_subst xroad-common/service-subject HOST "$HOST"
            db_subst xroad-common/service-altsubject ALT "$ALT"
            RET=
            db_get xroad-common/service-subject
            if [ -z "$RET" ]; then
                db_set xroad-common/service-subject "/CN=$HOST"
            fi
            RET=
            db_get xroad-common/service-altsubject
            if [ -z "$RET" ]; then
                db_set xroad-common/service-altsubject "$ALT"
            fi
            db_input critical xroad-common/service-subject || true
            db_input critical xroad-common/service-altsubject || true
            db_go
            RET=
            db_get xroad-common/service-subject
            subj="$RET"
            RET=
            db_get xroad-common/service-altsubject
            altn="$RET"
            db_go
            rm -f /etc/xroad/ssl/internal.crt /etc/xroad/ssl/internal.key /etc/xroad/ssl/internal.p12
            log "generating new service TLS key/certificate with $subj and $altn"
            /usr/share/xroad/scripts/generate_certificate.sh -n internal -s "${subj}" -a "${altn}" -p 2>/tmp/cert.err || handle_error
        else
            break
        fi
    done
}

case "$1" in
configure | reconfigure)
    create_certificates
    setup_database

    RET=""
    db_get xroad-common/username
    AUSER="$RET"

    #add groups
    groups="xroad-security-officer xroad-system-administrator xroad-registration-officer"
    usergroups=" $(id -Gn "$AUSER") "
    for groupname in $groups; do
        if ! getent group "$groupname" >/dev/null; then
            groupadd --system "$groupname" || true
        fi
        if [[ $usergroups != *" $groupname "* ]]; then
            usermod -a -G "$groupname" "$AUSER" || true
        fi
    done

    chmod 755 /var/lib/xroad/public
    chown xroad:xroad /var/lib/xroad/public

    test -d /var/cache/xroad && test -w /var/cache/xroad || mkdir /var/cache/xroad
    chown xroad:xroad /var/cache/xroad
    test -d /etc/xroad/configuration-parts || mkdir /etc/xroad/configuration-parts
    chown xroad:xroad /etc/xroad/configuration-parts

    mkdir -p /var/lib/xroad/import
    chmod 755 /var/lib/xroad/import
    chown xroad:xroad /var/lib/xroad/import

    RET=
    db_get xroad-common/skip-cs-db-migrations || true
    skip_migrations="${RET}"

    invoke-rc.d --quiet rsyslog try-restart || true
    invoke-rc.d --quiet nginx try-restart || true
    invoke-rc.d --quiet xroad-signer try-restart || true
    if [ "$skip_migrations" = false ] ; then
      invoke-rc.d --quiet xroad-jetty restart || true
    else
      invoke-rc.d --quiet xroad-jetty stop || true
      echo "xroad-jetty service remains stopped since the database migrations were skipped"
    fi
    ;;

abort-upgrade | abort-remove | abort-deconfigure)
    ;;

*)
    log "postinst called with unknown argument '$1'" >&2
    exit 1
    ;;
esac

#DEBHELPER#

exit 0<|MERGE_RESOLUTION|>--- conflicted
+++ resolved
@@ -99,28 +99,11 @@
         crudini --set "${db_properties}" '' password "${db_password}"
     fi
 
-<<<<<<< HEAD
-    /usr/share/xroad/db/migrate.sh || abort "Database migration failed. ABORTING."
-=======
-    if [ "$skip_migrations" = false ] ; then
-      echo "running database migrations"
-      if [[ $(psql_dbuser -c "SELECT max(version) <= '20191211104400' from public.schema_migrations;" 2>/dev/null) == "t" ]]; then
-          /usr/share/xroad/db/migrate-legacy.sh db:migrate || abort "Database migration failed. ABORTING."
-          psql_master --single-transaction -d "$db_database" <<EOF || abort "Renaming public schema to '$db_schema' failed."
-ALTER SCHEMA public RENAME TO "${db_schema}";
-ALTER SCHEMA "${db_schema}" OWNER TO "${db_plain_user}";
-REVOKE ALL ON SCHEMA "${db_schema}" FROM PUBLIC;
-CREATE SCHEMA public;
-GRANT USAGE ON SCHEMA public TO "${db_plain_user}";
-ALTER EXTENSION hstore SET SCHEMA public;
-EOF
-          crudini --set "${db_properties}" '' schema "${db_schema}"
-      fi
-      /usr/share/xroad/db/migrate.sh db:migrate || abort "Database migration failed. ABORTING."
-    else
+    if [ "$skip_migrations" = true ] ; then
       echo "skipping database migrations"
-    fi
->>>>>>> a6b1bdbe
+    else
+      /usr/share/xroad/db/migrate.sh || abort "Database migration failed. ABORTING."
+    fi
 }
 
 # check certificates and request necessary subject information from the user
