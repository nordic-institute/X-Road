<<<<<<< HEAD
xroad (7.4.0-1) stable; urgency=medium
=======
xroad (7.3.1-1) stable; urgency=medium
>>>>>>> dc7cbb7a

  * Change history is found at /usr/share/doc/xroad-
    common/CHANGELOG.md.gz

<<<<<<< HEAD
 -- NIIS <info@niis.org>  Tue, 5 Jun 2023 16:57:34 +0300
=======
 -- NIIS <info@niis.org>  Mon, 10 Jul 2023 10:57:09 +0300
>>>>>>> dc7cbb7a

xroad (7.3.0-1) stable; urgency=medium

  * Change history is found at /usr/share/doc/xroad-
    common/CHANGELOG.md.gz

 -- NIIS <info@niis.org>  Tue, 13 Dec 2022 15:34:21 +0200

xroad (7.2.0-0) stable; urgency=medium

  * Change history is found at /usr/share/doc/xroad-
    common/CHANGELOG.md.gz

 -- NIIS <info@niis.org>  Mon, 29 Jun 2022 10:34:13 +0300

xroad (7.1.1-1) stable; urgency=medium

  * Change history is found at /usr/share/doc/xroad-
    common/CHANGELOG.md.gz

 -- NIIS <info@niis.org>  Thu, 18 Aug 2022 13:41:48 +0300

xroad (7.1.0-1) stable; urgency=medium

  * Change history is found at /usr/share/doc/xroad-
    common/CHANGELOG.md.gz

 -- NIIS <info@niis.org>  Thu, 26 May 2022 14:24:32 +0300

xroad (7.0.3-1) stable; urgency=medium

  * Change history is found at /usr/share/doc/xroad-
    common/CHANGELOG.md.gz

 -- NIIS <info@niis.org>  Mon, 25 Apr 2022 10:27:06 +0300

xroad (7.0.2-1) stable; urgency=medium

  * Change history is found at /usr/share/doc/xroad-
    common/CHANGELOG.md.gz

 -- NIIS <info@niis.org>  Thu, 10 Feb 2022 07:38:52 +0200

xroad (7.0.1-1) stable; urgency=medium

  * Change history is found at /usr/share/doc/xroad-
    common/CHANGELOG.md.gz

 -- NIIS <info@niis.org>  Mon, 10 Jan 2022 10:10:29 +0200

xroad (7.0.0-1) stable; urgency=medium

  * Change history is found at /usr/share/doc/xroad-
    common/CHANGELOG.md.gz

 -- NIIS <info@niis.org>  Fri, 26 Nov 2021 10:39:16 +0200

xroad (6.26.0-1) stable; urgency=medium

  * Change history is found at /usr/share/doc/xroad-
    common/CHANGELOG.md.gz

 -- NIIS <info@niis.org>  Tue, 23 Mar 2021 08:26:31 +0200

xroad (6.25.0-1) stable; urgency=medium

  * Change history is found at /usr/share/doc/xroad-
    common/CHANGELOG.md.gz

 -- NIIS <info@niis.org>  Thu, 26 Nov 2020 14:30:19 +0200

xroad (6.24.1-1) stable; urgency=medium

  * Change history is found at /usr/share/doc/xroad-
    common/CHANGELOG.md.gz

 -- NIIS <info@niis.org>  Thu, 17 Sep 2020 14:20:14 +0300

xroad (6.23.0-1) stable; urgency=medium

  * Change history is found at /usr/share/doc/xroad-
    common/CHANGELOG.md.gz

 -- NIIS <info@niis.org>  Wed, 19 Feb 2020 10:28:31 +0200

xroad (6.22.1-1) stable; urgency=medium

  * Change history is found at /usr/share/doc/xroad-
    common/CHANGELOG.md.gz

 -- NIIS <info@niis.org>  Thu, 07 Nov 2019 12:13:36 +0200

xroad (6.22.0-1) stable; urgency=medium

  * Change history is found at /usr/share/doc/xroad-common/CHANGELOG.md.gz

 -- NIIS <info@niis.org>  Tue, 22 Oct 2019 13:37:25 +0300

xroad (6.21.1-1) stable; urgency=medium

  * Change history is found at /usr/share/doc/xroad-common/CHANGELOG.md.gz

 -- NIIS <info@niis.org>  Wed, 22 May 2019 09:42:31 +0300

xroad (6.21.0-1) stable; urgency=medium

  * Change history is found at /usr/share/doc/xroad-common/CHANGELOG.md.gz

 -- NIIS <info@niis.org>  Wed, 24 Apr 2019 15:33:20 +0300

xroad (6.20.1-1) stable; urgency=medium

  * Change history is found at /usr/share/doc/xroad-common/CHANGELOG.md.gz

 -- NIIS <info@niis.org>  Tue, 05 Feb 2019 14:14:14 +0200

xroad (6.20.0-1) stable; urgency=medium

  * Change history is found at /usr/share/doc/xroad-common/CHANGELOG.md.gz

 -- NIIS <info@niis.org>  Wed, 23 Jan 2019 12:22:17 +0300

xroad (6.19.0-1) trusty; urgency=medium

  * Change history is found at /usr/share/doc/xroad-common/CHANGELOG.md.gz

 -- NIIS <info@niis.org>  Tue, 25 Sep 2018 14:45:17 +0300

xroad (6.18.0-1) trusty; urgency=medium

  * Change history is found at /usr/share/doc/xroad-common/CHANGELOG.md.gz

 -- Cybernetica AS <xroad-support@cyber.ee>  Mon, 14 May 2018 10:10:45 +0300

xroad (6.17.0-1) trusty; urgency=medium

  * Change history is found at /usr/share/doc/xroad-common/CHANGELOG.md.gz

 -- Gofore Oyj <palveluvayla@gofore.com>  Wed, 14 Feb 2018 16:15:45 +0200

xroad (6.16.0-1) trusty; urgency=medium

  * Change history is found at /usr/share/doc/xroad-common/CHANGELOG.md.gz (Ubuntu) and /usr/share/doc/xroad-common/CHANGELOG.md (RHEL)

 -- Jarkko Hyöty <jarkko.hyoty@gofore.com>  Wed, 13 Sep 2017 14:55:00 +0300

xroad (6.15.0-1) trusty; urgency=low

  * PVAYLADEV-621 / XRJD #148 Fix environmental monitoring does not return correct value for open file handles.
  * PVAYLADEV-738 / XRJD #139 Fix concurrency issue in AdminPort synchronous request handling

 -- Jarkko Hyöty <jarkko.hyoty@gofore.com>  Fri, 12 May 2017 15:12:36 +0300

xroad (6.14.0-1) trusty; urgency=low

  * XTE-334 / Joint development issue #135: Security Server bugfix:
    Fixed not correctly functioning timeouts.
  * XTE-337 / Joint development issue #140: Remove X-Road version 5 migration
    support. Warning: Central Server database schema changed, old Central
    Server backups are not usable.
  * XTE-341 / Joint development issue #142: Security Server: Enable detect
    connections that have become stale (half-closed) while kept inactive in
    the connection pool.

 -- Cybernetica AS <xroad-support@cyber.ee>  Tue, 13 Apr 2017 17:43:23 +0300

xroad (6.13.0-1) trusty; urgency=medium

  * PVAYLADEV-695: Increase akka remoting maximum message size to 256KiB and
    enable logging of akka error events.
  * PVAYLADEV-729: During a configuration restore from backup, the access rights of the directory /var/lib/xroad for other users will no longer be removed.
  * PVAYLADEV-726: Fixed an issue where diagnostics view in security server UI was not able to show CA-information that contained special characters.
  * PVAYLADEV-722: Added support for external load balancing.
  * PVAYLADEV-714: Added documentation for SecurityServer protocol extension.
  * PVAYLADEV-709: Added a read-only user role for security server user interface.
  * PVAYLADEV-707: SOAP Faults wrapped in a multipart message will now be passed to the client. Previously, the security server replaced the fault with a generalized error message.
  * PVAYLADEV-615: Fix for never ending messagelog archiving. Doing it now in smaller transactions.
  * PVAYLADEV-704: Added Jenkinsfile to support building Github pull requests in Jenkins.

 -- Jarkko Hyöty <jarkko.hyoty@gofore.com>  Tue, 11 Apr 2017 15:46:12 +0300

xroad (6.12.0) trusty; urgency=low

  * XTE-99 / Joint development issue #79: Security Server UI: Added uniqueness
    check of the entered security server code when initializing the server.
  * XTE-252 / Joint development issue #53: Security Server: Upgraded embedded
    Jetty to the version 9.4.2. Due to upgrade SHA1 ciphers are no longer
    supported for communication between security server and client.
  * XTE-293: Security Server: A field set used to generate the token ID of the
    SSCD has been made configurable.
  * XTE-294 / Joint development issue #84: Security Server: Added configuration
    file for the OCSP responder Jetty server (and increased max threads size
    of the thread pool).
  * XTE-307 / Joint development issue #131: Security Server bugfix: Added
    missing HTTP header "Connection: close" into the server proxy response in
    cases error occurs before parsing a service provider's response.
  * XTE-308 / Joint development issue #132: Security Server bugfix: Added
    missing read timeout for OCSP responder client.
  * XTE-310 / Joint development issue #125: Security Server bugfix: SOAP
    messages with attachments caused in some cases a temopray file handle leak.
  * XTE-333 / Joint development issue #128: Security Server bugfix: Fixed
    parsing SOAP messages containing &amp; or &lt; entities.
  * Security Server: TCP socket SO_LINGER values in the proxy configuration file
    (proxy.ini) set to -1 according to avoid unexpected data stream closures.

 -- Cybernetica AS <xroad-support@cyber.ee>  Thu, 13 Mar 2017 14:16:52 +0200

xroad (6.11.0-1) trusty; urgency=medium

  * PVAYLADEV-609 / PVAYLADEV-703 / Joint development issue #120: Added a partial index to the messagelog database to speed up retrieval of messages requiring timestamping. This should increase proxy performance in cases where the logrecord table is large.
  * PVAYLADEV-685 / Joint development issue #121: Added a system property to deactivate signer's periodic OCSP-response retrieval on both central server and configuration proxy.

 -- Jarkko Hyöty <jarkko.hyoty@gofore.com>  Thu, 12 Jan 2017 16:37:12 +0300

xroad (6.10.0-1) trusty; urgency=medium

  * PVAYLADEV-684: Change source code directory structure so that doc folder moves to root level and xtee6 folder is renamed to src. Checkstyle configuration moves to src from doc.
  * PVAYLADEV-670: The document DM-CS central server data model was converted to markdown format and the included ER diagram was done with draw.io tool.
  * PVAYLADEV-253: Serverproxy ensures that client certificate belongs to registered security server before reading the SOAP message.
  * PVAYLADEV-369: Environmental monitoring port configuration system property group monitor has been renamed to env-monitor. If the system property monitor.port was previously configured, it has to be done again using env-monitor.port. Monitor sensor intervals are now also configurable as system properties.
  * PVAYLADEV-657: Added version history table and license text to markdown documentation.
  * PVAYLADEV-661: Packaging the software is done in Docker container. This includes both deb and rpm packaging.
  * PVAYLADEV-675: Fixed problem in central server and security server user interface's file upload component. The problem caused the component not to clear properly on close.
  * PVAYLADEV-680: Fixed problem in Debian changelog that caused warnings on packaging.
  * PVAYLADEV-682: Added Ansible scripts to create test automation environment.
  * PVAYLADEV-547: Added Vagrantfile for creating X-Road development boxes. It is possible to run X-Road servers in LXD containers inside the development box.

 -- Jarkko Hyöty <jarkko.hyoty@gofore.com>  Wed, 15 Jan 2017 15:03:26 +0300

xroad (6.9.5) trusty; urgency=low

  * XTE-293: Security Server: A field set used to generate the token ID of the SSCD has been made configurable.
  * XTE-333 / Joint development issue #128: Security Server bugfix: Fixed parsing SOAP messages containing &amp; or &lt; entities.

 -- Cybernetica AS <xroad-support@cyber.ee>  Mon, 27 Mar 2017 16:38:15 +0300

xroad (6.9.4) trusty; urgency=low

  * XTE-301: Security Server UI bugfix: race condition of the adding a new client caused duplicates
  * XTE-319: Security Server UI bugfix: WSDL deletion caused incorrect ACL removal
  * XTE-322: Security Server bugfix: a typo in the configuration file proxy.ini (client-timeout)

 -- Cybernetica AS <xroad-support@cyber.ee>  Mon, 13 Feb 2017 18:36:28 +0200

xroad (6.9.3) trusty; urgency=low

  * PVAYLADEV-691: Hotfix for ExecListingSensor init. (Fixes package listing information, etc)

 -- Sami Kallio <sami.kallio@gofore.com>  Fri, 10 Feb 2017 14:05:11 +0200

xroad (6.9.2) trusty; urgency=low

  * PVAYLADEV-662: Fixed proxy memory parameters
  * PVAYLADEV-662: Altered OCSP fetch interval default value from 3600 to 1200 seconds
  * PVAYLADEV-662: Converted DM-ML document to markdown format
  * PVAYLADEV-662: Fixed bug in handling HW token's PIN code
  * PVAYLADEV-662: Fixed bug in prepare_buildhost.sh script that caused build to fail on a clean machine
  * PVAYLADEV-656: Added a reading timeout of 60 seconds for OcspClient connections
  * PVAYLADEV-666: Fixed bug that caused metaservices and environmental monitoring replies to be returned in multipart format

 -- Jarkko Hyöty <jarkko.hyoty@gofore.com>  Fri, 23 Jan 2017 13:55:12 +0200

xroad (6.9.1) trusty; urgency=low

  * Updated documents: ARC-OPMOND, UG-OPMONSYSPAR, UG-SS, PR-OPMON, PR-OPMONJMX, TEST_OPMON, TEST_OPMONSTRAT, UC-OPMON
  * Updated example Zabbix related scripts and configuration files

 -- Cybernetica AS <xroad-support@cyber.ee>  Fri, 13 Jan 2017 17:43:07 +0200

xroad (6.9.0-1) trusty; urgency=medium

  * PVAYLADEV-505: Fixed a bug in Security Server's UI that was causing the text in the pop-window to be messed with HTML code in some cases when "Remove selected" button was clicked.
  * PVAYLADEV-484: Changed the value of Finnish setting for time-stamping of messages (acceptable-timestamp-failure-period parameter). Value was increased from value 1800s to value 18000s. By this change faults related to time-stamping functionality will be decreased.
  * PVAYLADEV-475 / Joint Development issue #70: Security Server's connection pool functionality improved so that existing and already opened connections will re-used more effectively. Old implementation was always opening a new connection when a new message was sent. This new functionality will boost performance of Security Server several percents. Global settings use the old functionality by default but the Finnish installation packages override the global setting, opting to use the improvements. See the system parameters documentation UG-SYSPAR for more details.
  * PVAYLADEV-523: An Ansible script for installing the test-CA was created and published in the Github repository. The script will execute the installation automatically without any manual actions needed.
  * PVAYLADEV-536: Improved OCSP diagnostics and logging when handling a certificate issued by an intermediate (non-root) certificate authority: The certificates are now listed in OCSP diagnostics and a false positive error message is no longer logged.
  * PVAYLADEV-467 / PVAYLADEV-468 / PVAYLADEV-469 / PVAYLADEV-553 / Joint Development issue #81: Several improvements and checks to make sure there are no security threats related to Security Server's user rights and system generated files:
    - /var/tmp/xroad and /var/log/xroad folders checked and user rights validated
    - /var/lib/xroad folder user rights restricted
    - /var/log/secure and /var/log/up2date folders checked through and validated if files generated here are necessary
    - /var/log/messages folder checked through and validated if files generated here are necessary. Fixed functionality so that xroad-confclient is not writing log files to this folder if it is running as a service.
    - N.B! if there are monitoring actions and processed related to xroad-confclient, that are using log files of this folder, the configuration of monitoring must be changed so that the source of logs is from now on /var/log/xroad folder.
  * PVAYLADEV-556: All installed additional parts of Central Server are seen on UI of Central Server. Earlier some parts that where installed could not be seen on UI.
  * PVAYLADEV-531: Fixed the bug in functionality of "Unregister" dialog window in security server's "Keys and Certificates" -view so that no nonsensical error messages are shown to user. Erroneous notification was shown if user had created an authentication certificate and then made a request to register it and immediately canceled the request before it was accepted. This caused an unexpected error text from the Keys -table to be translated and the subsequent message to be shown to the user. The underlying error was a fixed removing any unnecessary error messages.
  * PVAYLADEV-560 / Joint Development issue #65: Improved the handling of OCSP responses at startup phase of Security Server. If at startup the global configuration is expired then the next OCSP validation is scheduled within one minute. In earlier versions this was scheduled within one hour and caused extra delay until OCSP status was 'good'. Also, error message 'Server has no valid authentication' was generated.
  * PVAYLADEV-489 / PVAYLADEV-571 / Joint Development issue #69: From version 6.9.0 Security Server is supporting new XML schema that makes possible to use a set of different Global Configuration versions. This makes possible that Global Configuration can be updated without breaking the compatibility to the Security Servers that are still using the older version of Global Configuration. Each Security Server knows the correct Global Configuration version it is using and based on this information is able to request that version from the Central Server. Central Server in turn is able to distribute all the Global Configurations that might be in use.
  * PVAYLADEV-570 / Joint Development issue #69: From version 6.9.0 Configuration Proxy supports a new XML schema that makes it possible to use a set of different Global Configuration versions. Configuration Proxy can download, cache and distribute all the Global Configurations that might be in use.
  * PVAYLADEV-588 / Joint Development issue #64: Fixed a bug that caused Security Server to start doing duplicate OCSP fetches at the same time. This happened if two or more OCSP related parameter values were changed (almost) at the same time.
  * PVAYLADEV-457: Improved the INFO level logging information of Signer module so that more information will be written to log. It makes easier to see afterward what Signer has been doing.
  * PVAYLADEV-607 / Joint Development issue #69: Global Configuration version that is generated and distributed by default can be set both in Central Server and Configuration Proxy (using a parameter value).
  * PVAYLADEV-616: Fixed a bug in environment monitoring causing file handles not to be closed properly.
  * PVAYLADEV-618 / Joint Development issue #89: Partial index is created to messagelog database so that non-archived messages will be fetched faster. This change will make the archiver process much faster.
  * PVAYLADEV-634 / Joint Development issue #96: Fixed a bug in 'Generate certificate request' dialog. A refactored method was not updated to certificate request generation from System Parameters -view which caused the certificate generation to fail with the error message "Undefined method".

 -- Jarkko Hyöty <jarkko.hyoty@gofore.com>  Fri, 06 Jan 2017 15:05:03 +0200

xroad (6.8.11) trusty; urgency=low

  * Added documents: PR-OPMON, PR-OPMONJMX, ARC-OPMOND, UG-OPMONSYSPAR
  * Updated documents: ARC-G, ARC-SS, UC-OPMON, UG-SS, TEST_OPMON, TEST_OPMONSTRAT

 -- Cybernetica AS <xroad-support@cyber.ee>  Tue, 20 Dec 2016 00:40:15 +0200

xroad (6.8.10) trusty; urgency=low

  * Operational data monitoring improvements and bug fixes

 -- Cybernetica AS <xroad-support@cyber.ee>  Mon, 12 Dec 2016 13:01:33 +0200

xroad (6.8.9) trusty; urgency=low

  * Operational data monitoring

 -- Cybernetica AS <xroad-support@cyber.ee>  Mon, 5 Dec 2016 12:49:14 +0200

xroad (6.8.8) trusty; urgency=low

  * CDATA parsing fix (XTE-262)
  * Converting PR-MESS to Markdown

 -- Vitali Stupin <vitali.stupin@ria.ee>  Thu, 1 Dec 2016 13:45:00 +0300

xroad (6.8.7) trusty; urgency=low

  * DOM parser replacement with SAX parser

 -- Cybernetica AS <xroad-support@cyber.ee>  Fri, 21 Sep 2016 14:09:00 +0300

xroad (6.8.6) trusty; urgency=low

  * Fixed: security server processes MIME message incorrectly if there is a "\t" symbol before boundary parameter
  * Documentation update: apt-get upgrade does not upgrade security server from 6.8.3 to 6.8.5
  * Added xroad-securityserver conflicts uxp-addon-monitoring <= 6.4.0

 -- Cybernetica AS <xroad-support@cyber.ee>  Fri, 30 Sep 2016 14:43:36 +0300

xroad (6.7.13-1) trusty; urgency=low

  * PVAYLADEV-485: Fixed a bug in the message archiver functionality that caused very long filenames or filenames including XML to crash the archiver process.
  * PVAYLADEV-398: Security Server backup/restore functionality fixed to work also when the existing backup is restored to a clean environment (new installation of a Security Server to a new environment).
  * PVAYLADEV-238: OCSP dianostic UI now shows the connection status. Color codes:
   - Green: Ok
   - Yellow: Unknown status
   - Red: Connection cannot be established to OCSP service or OCSP response could not be interpreted or no response from OCSP service
  * PVAYLADEV-360: Namespace prefixes other than 'SOAP-ENV' for SOAP fault messages are now supported. Previously other prefixes caused an error.
  * PVAYLADEV-424: Improved the messagelog archiver functionality so that it cannot consume an unlimited amount of memory even if there would be tens of thousands of messages to archive.
  * PVAYLADEV-304: Fixed a situation that caused time-stamping to get stuck if some (rare) preconditions were realized.
  * PVAYLADEV-351: Performance of Security Server improved by optimizing database queries at the time when Security Server's configuration data is fetched.
  * PVAYLADEV-454: Adjusted the amount of metaspace memory available for xroad processes so that the signer service does not run out of memory.
  * PVAYLADEV-416: Added Security Server support for the old Finnish certificate profile used in the FI-DEV environment.
  * PVAYLADEV-459 / PVAYLADEV-352 / PVAYLADEV-460 / PVAYLADEV-461: Several improvements to OCSP protocol related functionalities:
    - After a failure to fetch an OCSP respose, fetch retries are now scheduled based on the Fibonacci Sequence. The first retry is done after 10 seconds, then after 20 seconds, then after 30 seconds, 50 seconds, 80 seconds, 130 seconds etc. until a successful OCSP response is fetched.
    - Validation of OCSP response is done only once per message and the validation result is then stored to cache. If result is needed later, cache will be used for checking the result. This change will make the checking faster.
    - OCSP responses are fetched by the time interval defined in Global Configuration so that the Security Server is able to operate longer in a case on OCSP service is down.
    - OCSP response is no longer fetched immediately if ocspFreshnessSeconds or nextUpdate parameter values are changed. This allows the Security Server to operate longer in case the OCSP service is down and the parameters are changed to avoid calling the unreachable OCSP service.
  * PVAYLADEV-353: Added system parameters to stop the security servers from leaking TCP connections between them. These settings maintain status quo by default so connections are leaked without configuration changes. The prevention is overridden to be enabled in the Finnish installation package. The added configuration options are described in the UG-SYSPAR document. In short, configuring the [proxy] on the server side with server-connector-max-idle-time=120000 will close idle connections after 120 seconds.
  * PVAYLADEV-455 / PVAYLADEV-458: Updated several Security Server dependency packages to the latest version so that possible vulnerabilities are fixed.
  * PVAYLADEV-400: Security Server UI: when adding a new subsystem only subsystems that are owned by the organization are visible by default. Previously all the subsystems were visible (all the registered subsystems).
  * PVAYLADEV-464: Security Server UI: implemented 'Certificate Profile Info' feature for Finnish certificates which allows the UI to automatically fill most of the necessary fields when creating a new certificate request (either sign or auth certificate request).
  * PVAYLADEV-476: Improved the performance of Security Server by optimizing the caching of global configuration.
  * Bug fixes and minor enhancements

 -- Jarkko Hyöty <jarkko.hyoty@gofore.com>  Fri, 16 Sep 2016 13:41:06 +0300

xroad (6.8.5) trusty; urgency=low

  * Bugfix: it's not possible to send duplicate client registration requests
    (https://github.com/vrk-kpa/xroad-joint-development/issues/48)
  * Bugfix: added one missing translation
  * Updated configuration client test data
  * Some minor corrections

 -- Cybernetica AS <xroad-support@cyber.ee>  Tue, 16 Aug 2016 13:54:52 +0300

xroad (6.8.4) trusty; urgency=low

  * Merged with XTEE6 repo

 -- Aktors <info@aktors.ee>  Wed,  11 May 2016 17:33:00 +0300

xroad (6.7.12-1) trusty; urgency=low

  * Fixed security server not starting if xroad-addon-messagelog is not installed
  * Added connection timeouts to configuration client to prevent hanging problems
  * In security server's keys and certificates view delete button now removes both key and certificates
  * Signer reacts to ocspFreshnessSeconds parameter change immediately
  * OCSP nextUpdate verification can be switched off with optional global configuration part
  * Fixed bug in xroad-create-cluster.sh script that created the certificates with 30 days expiry period
  * Fix software token batch signing setting

 -- Jarkko Hyöty <jarkko.hyoty@gofore.com>  Mon, 25 Apr 2016 14:51:45 +0300

xroad (6.7.11-1) trusty; urgency=low

  * Minor documentation changes

 -- Jarkko Hyöty <jarkko.hyoty@gofore.com>  Mon, 8 Feb 2016 16:32:45 +0200

xroad (6.7.10-1) trusty; urgency=low

  * Change configuration client admin port default to 5675 and make it configurable
  * Security server message exchange performance optimizations
  * Security server environmental monitoring

 -- Jarkko Hyöty <jarkko.hyoty@gofore.com>  Tue, 26 Jan 2016 10:23:45 +0200

xroad (6.7.9-1) trusty; urgency=low

  * Fix timestamper connection checking
  * Fix timestamper status when batch timestamping is used
  * Timestamping diagnostics displays status for all defined timestamping services

 -- Jarkko Hyöty <jarkko.hyoty@gofore.com>  Fri, 15 Jan 2016 14:41:01 +0200

xroad (6.7.8-1) trusty; urgency=low

  * Security server offers diagnostics information for time stamping service
  * Fixed database backup to support generated passwords

 -- Jarkko Hyöty <jarkko.hyoty@gofore.com>  Thu, 7 Jan 2016 14:00:01 +0200

xroad (6.7.7-1) trusty; urgency=low

  * Fixed critical errors found by SonarQube
  * Added option for requiring strong password for PIN-code
  * Security server offers diagnostics information for global configuration fetching
  * Taken to use HTML-attribute data-name to improve testability

 -- Jarkko Hyöty <jarkko.hyoty@gofore.com>  Wed, 9 Dec 2015 11:46:12 +0200

xroad (6.7.6-1) trusty; urgency=low

  * Fixed changing of security server configuration anchor

 -- Jarkko Hyöty <jarkko.hyoty@gofore.com>  Mon, 27 Nov 2015 12:50:01 +0200

xroad (6.7.5-1) trusty; urgency=low

  * Updated member code/identifier extractor for Finnish instance
  * Fixed XSS vulnerabilities in central server and security server user interfaces
  * Security server's internal TLS certificate can be replaced from the UI

 -- Jarkko Hyöty <jarkko.hyoty@gofore.com>  Mon, 26 Nov 2015 15:42:01 +0200

xroad (6.7.4-1) trusty; urgency=low

  * Add MIT license header to security server source code
  * Add LICENSE.info file to security server source code and binaries
  * Add LICENSE.info file to central server source code and binaries
  * Add LICENSE.info file to configuration proxy source code and binaries
  * Add LICENSE file containing MIT license to security server source code and binaries
  * Fixed 'Global configuration expired' error occurring under heavy load
  * The password for messagelog and serverconf databases is generated during installation

 -- Jarkko Hyöty <jarkko.hyoty@gofore.com>  Mon, 12 Nov 2015 12:48:18 +0200

xroad (6.7.3-1) trusty; urgency=low

  * Add license information
  * Refactor proxy setup scripts (RHEL)

 -- Jarkko Hyöty <jarkko.hyoty@gofore.com>  Mon, 26 Oct 2015 16:10:22 +0300

xroad (6.7.2-1) trusty; urgency=medium

  * Fix nginx configuration (remove X-Frame-Options)

 -- Jarkko Hyöty <jarkko.hyoty@gofore.com>  Mon, 19 Oct 2015 11:12:56 +0300

xroad (6.7.1-1) trusty; urgency=low

  * Finnish settings set SHA256withRSA as default signature algorithm
  * Finnish settings set SHA256withRSA as default CSR signature algorithm
  * Configurable message body logging
  * Perfect forward secrecy management services
  * Security server user interface uses TLSv1.2
  * Central server user interface uses TLSv1.2
  * Security server communicates with backend services using TLSv1.2
  * Perfect forward secrecy for security server user interface
  * Perfect forward secrecy for central server user interface
  * Perfect forward secrecy for security server communications with backend services
  * Fixed SonarQube static analysis blocker issues
  * Management services use TLSv1.2

 -- Jarkko Hyöty <jarkko.hyoty@gofore.com>  Wed, 14 Oct 2015 12:07:08 +0300

xroad (6.7-0) trusty; urgency=low

  * Member Code/Identifier Extractor for Finnish instance
    o Signing certificate subject DN format supported by the decoder: C=FI,O=<instanceIdentifier>, OU=<memberClass>, CN=<memberCode> (e.g. C=FI, O=FI-DEV, OU=PUB, CN=1234567-8)
  * Configurable key size for signing and authentication RSA keys
    o New configuration parameter signer.key-length (default 2048)
  * Configurable certificate signing request signing algorithm
    o New configuration parameter signer.csr-signature-algorithm (default: SHA1withRSA)
  * New security server metapackage with default configuration for Finnish instance
    o xroad-securityserver-fi
    o uses SHA256withRSA as signer.csr-signature-algorithm
  * Fixed atomic save to work between separate file systems
    o OS temp directory and X-Road software can now reside on different file systems

 -- Jarkko Hyöty <jarkko.hyoty@gofore.com>  Tue, 29 Sep 2015 09:36:56 +0300

xroad (6.6-2) trusty; urgency=low

  * Bugfixes

 -- Tarmo Oja <tarmo.oja@cyber.ee>  Tue, 15 Sep 2015 13:04:42 +0300

xroad (6.6-1) trusty; urgency=low

  * Bugfixes

 -- Tarmo Oja <tarmo.oja@cyber.ee>  Thu, 10 Sep 2015 15:15:07 +0300

xroad (6.6-0) trusty; urgency=low

  * The "userId" field of the X-Road SOAP message header was made optional

 -- Tarmo Oja <tarmo.oja@cyber.ee>  Thu, 30 Jul 2015 14:57:06 +0300

xroad (6.5-1) trusty; urgency=low

  * WSDL reload bugfix

 -- Tarmo Oja <tarmo.oja@cyber.ee>  Thu, 23 Jul 2015 13:08:16 +0300

xroad (6.5-0) trusty; urgency=low

  * Possibility to download signed documents and verification configuration
  * Auditlog
  * Bugfixes

 -- Tarmo Oja <tarmo.oja@cyber.ee>  Tue, 30 Jun 2015 12:52:44 +0300

xroad (6.4-1) trusty; urgency=low

   * corrected mime-attachment handling

 -- Tarmo Oja <tarmo.oja@cyber.ee>  Thu, 18 Jun 2015 17:08:14 +0300

xroad (6.4-0) trusty; urgency=low

   * User session is closed after inactivity
   * Data versioning at database level
   * listClients returns member name

 -- Tarmo Oja <tarmo.oja@cyber.ee>  Mon, 25 May 2015 13:27:42 +0300

xroad (6.3-0) trusty; urgency=low

   * Xroad 6.3

 -- Tarmo Oja <tarmo.oja@cyber.ee>  Tue, 07 Apr 2015 16:08:54 +0300

xroad (6.2-0) trusty; urgency=low

   [Added modules]
   * Messagelog
   * Metaservices

 -- Tarmo Oja <tarmo.oja@cyber.ee>  Tue, 31 Mar 2015 11:02:36 +0300

xroad (6.1-2) trusty; urgency=low

   Minor bugfixes for UI.

 -- Tarmo Oja <tarmo.oja@cyber.ee>  Tue, 23 Dec 2014 11:08:38 +0200

xroad (6.1-1) trusty; urgency=low

   Minor bugfixes for UI behaviour and for HSM based key handling.

 -- Tarmo Oja <tarmo.oja@cyber.ee>  Mon, 15 Dec 2014 23:26:33 +0200

xroad (6.1-0) trusty; urgency=low

   [General]
   * Added new separately installable component: configuration proxy (xroad-confproxy)
   * Changed the format and location of system configuration files.
   * Added support for federating two X-Road instances.
   * Added new command-line utilities for managing Signer component.

   [Depenencies]
   * Java 8
   * Jetty 9
   * JRuby 1.7.16.1 security fix

   [Central]
    Many user interface fixes and improvements.
    Added user interface for managing member classes.
    Added user interface for configuring management service.
    Added user interface for configuring system parameters.
    Added user interface for initializing central server.
    Changed names of some system parameters.
    Some system parameters are now automatically filled during installation.
    Added new configuration file for configuring installation-specific configuration parts (such as identifiermapping.xml).
    The server-owners group can no longer managed manually.
    Added foreign keys to databases.

   [Security server]
   * Many user interface fixes and improvements.
   * User cannot upload configuration anchor that points to configuration that does not contain private parameters #5092 #PJ, #KJ

 -- Tarmo Oja <tarmo.oja@cyber.ee>  Mon, 01 Dec 2014 13:07:34 +0200

xroad (6.0-99.3) trusty; urgency=low

  * version bump

 -- Tarmo Oja <tarmo.oja@cyber.ee>  Mon, 08 Sep 2014 09:26:42 +0300

xroad (6.0-99.1) trusty; urgency=low

  * version bump

 -- Tarmo Oja <tarmo.oja@cyber.ee>  Mon, 14 Jul 2014 15:42:15 +0300

xroad (6.0-2) trusty; urgency=low

  * package for 14.04

 -- Tarmo Oja <tarmo.oja@cyber.ee>  Wed, 25 June 2014 14:58:20 +0200<|MERGE_RESOLUTION|>--- conflicted
+++ resolved
@@ -1,17 +1,16 @@
-<<<<<<< HEAD
 xroad (7.4.0-1) stable; urgency=medium
-=======
+
+  * Change history is found at /usr/share/doc/xroad-
+    common/CHANGELOG.md.gz
+
+ -- NIIS <info@niis.org>  Tue, 5 Jun 2023 16:57:34 +0300
+
 xroad (7.3.1-1) stable; urgency=medium
->>>>>>> dc7cbb7a
-
-  * Change history is found at /usr/share/doc/xroad-
-    common/CHANGELOG.md.gz
-
-<<<<<<< HEAD
- -- NIIS <info@niis.org>  Tue, 5 Jun 2023 16:57:34 +0300
-=======
+
+  * Change history is found at /usr/share/doc/xroad-
+    common/CHANGELOG.md.gz
+
  -- NIIS <info@niis.org>  Mon, 10 Jul 2023 10:57:09 +0300
->>>>>>> dc7cbb7a
 
 xroad (7.3.0-1) stable; urgency=medium
 
