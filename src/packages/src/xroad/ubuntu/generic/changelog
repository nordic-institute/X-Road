--- conflicted
+++ resolved
@@ -1,17 +1,17 @@
-<<<<<<< HEAD
 xroad (7.6.0-0) stable; urgency=medium
-=======
+
+  * Change history is found at /usr/share/doc/xroad-
+    common/CHANGELOG.md.gz
+
+ -- NIIS <info@niis.org>  Fri, 05 Jul 2024 13:01:06 +0300
+
+
 xroad (7.5.1-1) stable; urgency=medium
->>>>>>> ebe65e44
-
-  * Change history is found at /usr/share/doc/xroad-
-    common/CHANGELOG.md.gz
-
-<<<<<<< HEAD
- -- NIIS <info@niis.org>  Fri, 05 Jul 2024 13:01:06 +0300
-=======
+
+  * Change history is found at /usr/share/doc/xroad-
+    common/CHANGELOG.md.gz
+
  -- NIIS <info@niis.org>  Mon, 02 Sep 2024 09:11:51 +0300
->>>>>>> ebe65e44
 
 xroad (7.5.0-1) stable; urgency=medium
 
