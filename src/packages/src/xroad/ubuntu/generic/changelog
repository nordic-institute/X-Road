<<<<<<< HEAD
xroad (6.25.0-0) stable; urgency=medium
=======
xroad (6.24.1-1) stable; urgency=medium
>>>>>>> b3cab9d5

  * Change history is found at /usr/share/doc/xroad-
    common/CHANGELOG.md.gz

<<<<<<< HEAD
 -- NIIS <info@niis.org>  Fri, 28 Aug 2020 09:34:22 +0300
=======
 -- NIIS <info@niis.org>  Thu, 17 Sep 2020 14:20:14 +0300
>>>>>>> b3cab9d5

xroad (6.24.0-1) stable; urgency=medium

  * Change history is found at /usr/share/doc/xroad-
    common/CHANGELOG.md.gz

 -- NIIS <info@niis.org>  Thu, 27 Aug 2020 15:44:48 +0300

xroad (6.23.0-1) stable; urgency=medium

  * Change history is found at /usr/share/doc/xroad-
    common/CHANGELOG.md.gz

 -- NIIS <info@niis.org>  Wed, 19 Feb 2020 10:28:31 +0200

xroad (6.22.1-1) stable; urgency=medium

  * Change history is found at /usr/share/doc/xroad-
    common/CHANGELOG.md.gz

 -- NIIS <info@niis.org>  Thu, 07 Nov 2019 12:13:36 +0200

xroad (6.22.0-1) stable; urgency=medium

  * Change history is found at /usr/share/doc/xroad-common/CHANGELOG.md.gz

 -- NIIS <info@niis.org>  Tue, 22 Oct 2019 13:37:25 +0300

xroad (6.21.1-1) stable; urgency=medium

  * Change history is found at /usr/share/doc/xroad-common/CHANGELOG.md.gz

 -- NIIS <info@niis.org>  Wed, 22 May 2019 09:42:31 +0300

xroad (6.21.0-1) stable; urgency=medium

  * Change history is found at /usr/share/doc/xroad-common/CHANGELOG.md.gz

 -- NIIS <info@niis.org>  Wed, 24 Apr 2019 15:33:20 +0300

xroad (6.20.1-1) stable; urgency=medium

  * Change history is found at /usr/share/doc/xroad-common/CHANGELOG.md.gz

 -- NIIS <info@niis.org>  Tue, 05 Feb 2019 14:14:14 +0200

xroad (6.20.0-1) stable; urgency=medium

  * Change history is found at /usr/share/doc/xroad-common/CHANGELOG.md.gz

 -- NIIS <info@niis.org>  Wed, 23 Jan 2019 12:22:17 +0300

xroad (6.19.0-1) trusty; urgency=medium

  * Change history is found at /usr/share/doc/xroad-common/CHANGELOG.md.gz

 -- NIIS <info@niis.org>  Tue, 25 Sep 2018 14:45:17 +0300

xroad (6.18.0-1) trusty; urgency=medium

  * Change history is found at /usr/share/doc/xroad-common/CHANGELOG.md.gz

 -- Cybernetica AS <xroad-support@cyber.ee>  Mon, 14 May 2018 10:10:45 +0300

xroad (6.17.0-1) trusty; urgency=medium

  * Change history is found at /usr/share/doc/xroad-common/CHANGELOG.md.gz

 -- Gofore Oyj <palveluvayla@gofore.com>  Wed, 14 Feb 2018 16:15:45 +0200

xroad (6.16.0-1) trusty; urgency=medium

  * Change history is found at /usr/share/doc/xroad-common/CHANGELOG.md.gz (Ubuntu) and /usr/share/doc/xroad-common/CHANGELOG.md (RHEL)

 -- Jarkko Hyöty <jarkko.hyoty@gofore.com>  Wed, 13 Sep 2017 14:55:00 +0300

xroad (6.15.0-1) trusty; urgency=low

  * PVAYLADEV-621 / XRJD #148 Fix environmental monitoring does not return correct value for open file handles.
  * PVAYLADEV-738 / XRJD #139 Fix concurrency issue in AdminPort synchronous request handling

 -- Jarkko Hyöty <jarkko.hyoty@gofore.com>  Fri, 12 May 2017 15:12:36 +0300

xroad (6.14.0-1) trusty; urgency=low

  * XTE-334 / Joint development issue #135: Security Server bugfix:
    Fixed not correctly functioning timeouts.
  * XTE-337 / Joint development issue #140: Remove X-Road version 5 migration
    support. Warning: Central Server database schema changed, old Central
    Server backups are not usable.
  * XTE-341 / Joint development issue #142: Security Server: Enable detect
    connections that have become stale (half-closed) while kept inactive in
    the connection pool.

 -- Cybernetica AS <xroad-support@cyber.ee>  Tue, 13 Apr 2017 17:43:23 +0300

xroad (6.13.0-1) trusty; urgency=medium

  * PVAYLADEV-695: Increase akka remoting maximum message size to 256KiB and
    enable logging of akka error events.
  * PVAYLADEV-729: During a configuration restore from backup, the access rights of the directory /var/lib/xroad for other users will no longer be removed.
  * PVAYLADEV-726: Fixed an issue where diagnostics view in security server UI was not able to show CA-information that contained special characters.
  * PVAYLADEV-722: Added support for external load balancing.
  * PVAYLADEV-714: Added documentation for SecurityServer protocol extension.
  * PVAYLADEV-709: Added a read-only user role for security server user interface.
  * PVAYLADEV-707: SOAP Faults wrapped in a multipart message will now be passed to the client. Previously, the security server replaced the fault with a generalized error message.
  * PVAYLADEV-615: Fix for never ending messagelog archiving. Doing it now in smaller transactions.
  * PVAYLADEV-704: Added Jenkinsfile to support building Github pull requests in Jenkins.

 -- Jarkko Hyöty <jarkko.hyoty@gofore.com>  Tue, 11 Apr 2017 15:46:12 +0300

xroad (6.12.0) trusty; urgency=low

  * XTE-99 / Joint development issue #79: Security Server UI: Added uniqueness
    check of the entered security server code when initializing the server.
  * XTE-252 / Joint development issue #53: Security Server: Upgraded embedded
    Jetty to the version 9.4.2. Due to upgrade SHA1 ciphers are no longer
    supported for communication between security server and client.
  * XTE-293: Security Server: A field set used to generate the token ID of the
    SSCD has been made configurable.
  * XTE-294 / Joint development issue #84: Security Server: Added configuration
    file for the OCSP responder Jetty server (and increased max threads size
    of the thread pool).
  * XTE-307 / Joint development issue #131: Security Server bugfix: Added
    missing HTTP header "Connection: close" into the server proxy response in
    cases error occurs before parsing a service provider's response.
  * XTE-308 / Joint development issue #132: Security Server bugfix: Added
    missing read timeout for OCSP responder client.
  * XTE-310 / Joint development issue #125: Security Server bugfix: SOAP
    messages with attachments caused in some cases a temopray file handle leak.
  * XTE-333 / Joint development issue #128: Security Server bugfix: Fixed
    parsing SOAP messages containing &amp; or &lt; entities.
  * Security Server: TCP socket SO_LINGER values in the proxy configuration file
    (proxy.ini) set to -1 according to avoid unexpected data stream closures.

 -- Cybernetica AS <xroad-support@cyber.ee>  Thu, 13 Mar 2017 14:16:52 +0200

xroad (6.11.0-1) trusty; urgency=medium

  * PVAYLADEV-609 / PVAYLADEV-703 / Joint development issue #120: Added a partial index to the messagelog database to speed up retrieval of messages requiring timestamping. This should increase proxy performance in cases where the logrecord table is large.
  * PVAYLADEV-685 / Joint development issue #121: Added a system property to deactivate signer's periodic OCSP-response retrieval on both central server and configuration proxy.

 -- Jarkko Hyöty <jarkko.hyoty@gofore.com>  Thu, 12 Jan 2017 16:37:12 +0300

xroad (6.10.0-1) trusty; urgency=medium

  * PVAYLADEV-684: Change source code directory structure so that doc folder moves to root level and xtee6 folder is renamed to src. Checkstyle configuration moves to src from doc.
  * PVAYLADEV-670: The document DM-CS central server data model was converted to markdown format and the included ER diagram was done with draw.io tool.
  * PVAYLADEV-253: Serverproxy ensures that client certificate belongs to registered security server before reading the SOAP message.
  * PVAYLADEV-369: Environmental monitoring port configuration system property group monitor has been renamed to env-monitor. If the system property monitor.port was previously configured, it has to be done again using env-monitor.port. Monitor sensor intervals are now also configurable as system properties.
  * PVAYLADEV-657: Added version history table and license text to markdown documentation.
  * PVAYLADEV-661: Packaging the software is done in Docker container. This includes both deb and rpm packaging.
  * PVAYLADEV-675: Fixed problem in central server and security server user interface's file upload component. The problem caused the component not to clear properly on close.
  * PVAYLADEV-680: Fixed problem in Debian changelog that caused warnings on packaging.
  * PVAYLADEV-682: Added Ansible scripts to create test automation environment.
  * PVAYLADEV-547: Added Vagrantfile for creating X-Road development boxes. It is possible to run X-Road servers in LXD containers inside the development box.

 -- Jarkko Hyöty <jarkko.hyoty@gofore.com>  Wed, 15 Jan 2017 15:03:26 +0300

xroad (6.9.5) trusty; urgency=low

  * XTE-293: Security Server: A field set used to generate the token ID of the SSCD has been made configurable.
  * XTE-333 / Joint development issue #128: Security Server bugfix: Fixed parsing SOAP messages containing &amp; or &lt; entities.

 -- Cybernetica AS <xroad-support@cyber.ee>  Mon, 27 Mar 2017 16:38:15 +0300

xroad (6.9.4) trusty; urgency=low

  * XTE-301: Security Server UI bugfix: race condition of the adding a new client caused duplicates
  * XTE-319: Security Server UI bugfix: WSDL deletion caused incorrect ACL removal
  * XTE-322: Security Server bugfix: a typo in the configuration file proxy.ini (client-timeout)

 -- Cybernetica AS <xroad-support@cyber.ee>  Mon, 13 Feb 2017 18:36:28 +0200

xroad (6.9.3) trusty; urgency=low

  * PVAYLADEV-691: Hotfix for ExecListingSensor init. (Fixes package listing information, etc)

 -- Sami Kallio <sami.kallio@gofore.com>  Fri, 10 Feb 2017 14:05:11 +0200

xroad (6.9.2) trusty; urgency=low

  * PVAYLADEV-662: Fixed proxy memory parameters
  * PVAYLADEV-662: Altered OCSP fetch interval default value from 3600 to 1200 seconds
  * PVAYLADEV-662: Converted DM-ML document to markdown format
  * PVAYLADEV-662: Fixed bug in handling HW token's PIN code
  * PVAYLADEV-662: Fixed bug in prepare_buildhost.sh script that caused build to fail on a clean machine
  * PVAYLADEV-656: Added a reading timeout of 60 seconds for OcspClient connections
  * PVAYLADEV-666: Fixed bug that caused metaservices and environmental monitoring replies to be returned in multipart format

 -- Jarkko Hyöty <jarkko.hyoty@gofore.com>  Fri, 23 Jan 2017 13:55:12 +0200

xroad (6.9.1) trusty; urgency=low

  * Updated documents: ARC-OPMOND, UG-OPMONSYSPAR, UG-SS, PR-OPMON, PR-OPMONJMX, TEST_OPMON, TEST_OPMONSTRAT, UC-OPMON
  * Updated example Zabbix related scripts and configuration files

 -- Cybernetica AS <xroad-support@cyber.ee>  Fri, 13 Jan 2017 17:43:07 +0200

xroad (6.9.0-1) trusty; urgency=medium

  * PVAYLADEV-505: Fixed a bug in Security Server's UI that was causing the text in the pop-window to be messed with HTML code in some cases when "Remove selected" button was clicked.
  * PVAYLADEV-484: Changed the value of Finnish setting for time-stamping of messages (acceptable-timestamp-failure-period parameter). Value was increased from value 1800s to value 18000s. By this change faults related to time-stamping functionality will be decreased.
  * PVAYLADEV-475 / Joint Development issue #70: Security Server's connection pool functionality improved so that existing and already opened connections will re-used more effectively. Old implementation was always opening a new connection when a new message was sent. This new functionality will boost performance of Security Server several percents. Global settings use the old functionality by default but the Finnish installation packages override the global setting, opting to use the improvements. See the system parameters documentation UG-SYSPAR for more details.
  * PVAYLADEV-523: An Ansible script for installing the test-CA was created and published in the Github repository. The script will execute the installation automatically without any manual actions needed.
  * PVAYLADEV-536: Improved OCSP diagnostics and logging when handling a certificate issued by an intermediate (non-root) certificate authority: The certificates are now listed in OCSP diagnostics and a false positive error message is no longer logged.
  * PVAYLADEV-467 / PVAYLADEV-468 / PVAYLADEV-469 / PVAYLADEV-553 / Joint Development issue #81: Several improvements and checks to make sure there are no security threats related to Security Server's user rights and system generated files:
    - /var/tmp/xroad and /var/log/xroad folders checked and user rights validated
    - /var/lib/xroad folder user rights restricted
    - /var/log/secure and /var/log/up2date folders checked through and validated if files generated here are necessary
    - /var/log/messages folder checked through and validated if files generated here are necessary. Fixed functionality so that xroad-confclient is not writing log files to this folder if it is running as a service.
    - N.B! if there are monitoring actions and processed related to xroad-confclient, that are using log files of this folder, the configuration of monitoring must be changed so that the source of logs is from now on /var/log/xroad folder.
  * PVAYLADEV-556: All installed additional parts of Central Server are seen on UI of Central Server. Earlier some parts that where installed could not be seen on UI.
  * PVAYLADEV-531: Fixed the bug in functionality of "Unregister" dialog window in security server's "Keys and Certificates" -view so that no nonsensical error messages are shown to user. Erroneous notification was shown if user had created an authentication certificate and then made a request to register it and immediately canceled the request before it was accepted. This caused an unexpected error text from the Keys -table to be translated and the subsequent message to be shown to the user. The underlying error was a fixed removing any unnecessary error messages.
  * PVAYLADEV-560 / Joint Development issue #65: Improved the handling of OCSP responses at startup phase of Security Server. If at startup the global configuration is expired then the next OCSP validation is scheduled within one minute. In earlier versions this was scheduled within one hour and caused extra delay until OCSP status was 'good'. Also, error message 'Server has no valid authentication' was generated.
  * PVAYLADEV-489 / PVAYLADEV-571 / Joint Development issue #69: From version 6.9.0 Security Server is supporting new XML schema that makes possible to use a set of different Global Configuration versions. This makes possible that Global Configuration can be updated without breaking the compatibility to the Security Servers that are still using the older version of Global Configuration. Each Security Server knows the correct Global Configuration version it is using and based on this information is able to request that version from the Central Server. Central Server in turn is able to distribute all the Global Configurations that might be in use.
  * PVAYLADEV-570 / Joint Development issue #69: From version 6.9.0 Configuration Proxy supports a new XML schema that makes it possible to use a set of different Global Configuration versions. Configuration Proxy can download, cache and distribute all the Global Configurations that might be in use.
  * PVAYLADEV-588 / Joint Development issue #64: Fixed a bug that caused Security Server to start doing duplicate OCSP fetches at the same time. This happened if two or more OCSP related parameter values were changed (almost) at the same time.
  * PVAYLADEV-457: Improved the INFO level logging information of Signer module so that more information will be written to log. It makes easier to see afterward what Signer has been doing.
  * PVAYLADEV-607 / Joint Development issue #69: Global Configuration version that is generated and distributed by default can be set both in Central Server and Configuration Proxy (using a parameter value).
  * PVAYLADEV-616: Fixed a bug in environment monitoring causing file handles not to be closed properly.
  * PVAYLADEV-618 / Joint Development issue #89: Partial index is created to messagelog database so that non-archived messages will be fetched faster. This change will make the archiver process much faster.
  * PVAYLADEV-634 / Joint Development issue #96: Fixed a bug in 'Generate certificate request' dialog. A refactored method was not updated to certificate request generation from System Parameters -view which caused the certificate generation to fail with the error message "Undefined method".

 -- Jarkko Hyöty <jarkko.hyoty@gofore.com>  Fri, 06 Jan 2017 15:05:03 +0200

xroad (6.8.11) trusty; urgency=low

  * Added documents: PR-OPMON, PR-OPMONJMX, ARC-OPMOND, UG-OPMONSYSPAR
  * Updated documents: ARC-G, ARC-SS, UC-OPMON, UG-SS, TEST_OPMON, TEST_OPMONSTRAT

 -- Cybernetica AS <xroad-support@cyber.ee>  Tue, 20 Dec 2016 00:40:15 +0200

xroad (6.8.10) trusty; urgency=low

  * Operational data monitoring improvements and bug fixes

 -- Cybernetica AS <xroad-support@cyber.ee>  Mon, 12 Dec 2016 13:01:33 +0200

xroad (6.8.9) trusty; urgency=low

  * Operational data monitoring

 -- Cybernetica AS <xroad-support@cyber.ee>  Mon, 5 Dec 2016 12:49:14 +0200

xroad (6.8.8) trusty; urgency=low

  * CDATA parsing fix (XTE-262)
  * Converting PR-MESS to Markdown

 -- Vitali Stupin <vitali.stupin@ria.ee>  Thu, 1 Dec 2016 13:45:00 +0300

xroad (6.8.7) trusty; urgency=low

  * DOM parser replacement with SAX parser

 -- Cybernetica AS <xroad-support@cyber.ee>  Fri, 21 Sep 2016 14:09:00 +0300

xroad (6.8.6) trusty; urgency=low

  * Fixed: security server processes MIME message incorrectly if there is a "\t" symbol before boundary parameter
  * Documentation update: apt-get upgrade does not upgrade security server from 6.8.3 to 6.8.5
  * Added xroad-securityserver conflicts uxp-addon-monitoring <= 6.4.0

 -- Cybernetica AS <xroad-support@cyber.ee>  Fri, 30 Sep 2016 14:43:36 +0300

xroad (6.7.13-1) trusty; urgency=low

  * PVAYLADEV-485: Fixed a bug in the message archiver functionality that caused very long filenames or filenames including XML to crash the archiver process.
  * PVAYLADEV-398: Security Server backup/restore functionality fixed to work also when the existing backup is restored to a clean environment (new installation of a Security Server to a new environment).
  * PVAYLADEV-238: OCSP dianostic UI now shows the connection status. Color codes:
   - Green: Ok
   - Yellow: Unknown status
   - Red: Connection cannot be established to OCSP service or OCSP response could not be interpreted or no response from OCSP service
  * PVAYLADEV-360: Namespace prefixes other than 'SOAP-ENV' for SOAP fault messages are now supported. Previously other prefixes caused an error.
  * PVAYLADEV-424: Improved the messagelog archiver functionality so that it cannot consume an unlimited amount of memory even if there would be tens of thousands of messages to archive.
  * PVAYLADEV-304: Fixed a situation that caused time-stamping to get stuck if some (rare) preconditions were realized.
  * PVAYLADEV-351: Performance of Security Server improved by optimizing database queries at the time when Security Server's configuration data is fetched.
  * PVAYLADEV-454: Adjusted the amount of metaspace memory available for xroad processes so that the signer service does not run out of memory.
  * PVAYLADEV-416: Added Security Server support for the old Finnish certificate profile used in the FI-DEV environment.
  * PVAYLADEV-459 / PVAYLADEV-352 / PVAYLADEV-460 / PVAYLADEV-461: Several improvements to OCSP protocol related functionalities:
    - After a failure to fetch an OCSP respose, fetch retries are now scheduled based on the Fibonacci Sequence. The first retry is done after 10 seconds, then after 20 seconds, then after 30 seconds, 50 seconds, 80 seconds, 130 seconds etc. until a successful OCSP response is fetched.
    - Validation of OCSP response is done only once per message and the validation result is then stored to cache. If result is needed later, cache will be used for checking the result. This change will make the checking faster.
    - OCSP responses are fetched by the time interval defined in Global Configuration so that the Security Server is able to operate longer in a case on OCSP service is down.
    - OCSP response is no longer fetched immediately if ocspFreshnessSeconds or nextUpdate parameter values are changed. This allows the Security Server to operate longer in case the OCSP service is down and the parameters are changed to avoid calling the unreachable OCSP service.
  * PVAYLADEV-353: Added system parameters to stop the security servers from leaking TCP connections between them. These settings maintain status quo by default so connections are leaked without configuration changes. The prevention is overridden to be enabled in the Finnish installation package. The added configuration options are described in the UG-SYSPAR document. In short, configuring the [proxy] on the server side with server-connector-max-idle-time=120000 will close idle connections after 120 seconds.
  * PVAYLADEV-455 / PVAYLADEV-458: Updated several Security Server dependency packages to the latest version so that possible vulnerabilities are fixed.
  * PVAYLADEV-400: Security Server UI: when adding a new subsystem only subsystems that are owned by the organization are visible by default. Previously all the subsystems were visible (all the registered subsystems).
  * PVAYLADEV-464: Security Server UI: implemented 'Certificate Profile Info' feature for Finnish certificates which allows the UI to automatically fill most of the necessary fields when creating a new certificate request (either sign or auth certificate request).
  * PVAYLADEV-476: Improved the performance of Security Server by optimizing the caching of global configuration.
  * Bug fixes and minor enhancements

 -- Jarkko Hyöty <jarkko.hyoty@gofore.com>  Fri, 16 Sep 2016 13:41:06 +0300

xroad (6.8.5) trusty; urgency=low

  * Bugfix: it's not possible to send duplicate client registration requests
    (https://github.com/vrk-kpa/xroad-joint-development/issues/48)
  * Bugfix: added one missing translation
  * Updated configuration client test data
  * Some minor corrections

 -- Cybernetica AS <xroad-support@cyber.ee>  Tue, 16 Aug 2016 13:54:52 +0300

xroad (6.8.4) trusty; urgency=low

  * Merged with XTEE6 repo

 -- Aktors <info@aktors.ee>  Wed,  11 May 2016 17:33:00 +0300

xroad (6.7.12-1) trusty; urgency=low

  * Fixed security server not starting if xroad-addon-messagelog is not installed
  * Added connection timeouts to configuration client to prevent hanging problems
  * In security server's keys and certificates view delete button now removes both key and certificates
  * Signer reacts to ocspFreshnessSeconds parameter change immediately
  * OCSP nextUpdate verification can be switched off with optional global configuration part
  * Fixed bug in xroad-create-cluster.sh script that created the certificates with 30 days expiry period
  * Fix software token batch signing setting

 -- Jarkko Hyöty <jarkko.hyoty@gofore.com>  Mon, 25 Apr 2016 14:51:45 +0300

xroad (6.7.11-1) trusty; urgency=low

  * Minor documentation changes

 -- Jarkko Hyöty <jarkko.hyoty@gofore.com>  Mon, 8 Feb 2016 16:32:45 +0200

xroad (6.7.10-1) trusty; urgency=low

  * Change configuration client admin port default to 5675 and make it configurable
  * Security server message exchange performance optimizations
  * Security server environmental monitoring

 -- Jarkko Hyöty <jarkko.hyoty@gofore.com>  Tue, 26 Jan 2016 10:23:45 +0200

xroad (6.7.9-1) trusty; urgency=low

  * Fix timestamper connection checking
  * Fix timestamper status when batch timestamping is used
  * Timestamping diagnostics displays status for all defined timestamping services

 -- Jarkko Hyöty <jarkko.hyoty@gofore.com>  Fri, 15 Jan 2016 14:41:01 +0200

xroad (6.7.8-1) trusty; urgency=low

  * Security server offers diagnostics information for time stamping service
  * Fixed database backup to support generated passwords

 -- Jarkko Hyöty <jarkko.hyoty@gofore.com>  Thu, 7 Jan 2016 14:00:01 +0200

xroad (6.7.7-1) trusty; urgency=low

  * Fixed critical errors found by SonarQube
  * Added option for requiring strong password for PIN-code
  * Security server offers diagnostics information for global configuration fetching
  * Taken to use HTML-attribute data-name to improve testability

 -- Jarkko Hyöty <jarkko.hyoty@gofore.com>  Wed, 9 Dec 2015 11:46:12 +0200

xroad (6.7.6-1) trusty; urgency=low

  * Fixed changing of security server configuration anchor

 -- Jarkko Hyöty <jarkko.hyoty@gofore.com>  Mon, 27 Nov 2015 12:50:01 +0200

xroad (6.7.5-1) trusty; urgency=low

  * Updated member code/identifier extractor for Finnish instance
  * Fixed XSS vulnerabilities in central server and security server user interfaces
  * Security server's internal TLS certificate can be replaced from the UI

 -- Jarkko Hyöty <jarkko.hyoty@gofore.com>  Mon, 26 Nov 2015 15:42:01 +0200

xroad (6.7.4-1) trusty; urgency=low

  * Add MIT license header to security server source code
  * Add LICENSE.info file to security server source code and binaries
  * Add LICENSE.info file to central server source code and binaries
  * Add LICENSE.info file to configuration proxy source code and binaries
  * Add LICENSE file containing MIT license to security server source code and binaries
  * Fixed 'Global configuration expired' error occurring under heavy load
  * The password for messagelog and serverconf databases is generated during installation

 -- Jarkko Hyöty <jarkko.hyoty@gofore.com>  Mon, 12 Nov 2015 12:48:18 +0200

xroad (6.7.3-1) trusty; urgency=low

  * Add license information
  * Refactor proxy setup scripts (RHEL)

 -- Jarkko Hyöty <jarkko.hyoty@gofore.com>  Mon, 26 Oct 2015 16:10:22 +0300

xroad (6.7.2-1) trusty; urgency=medium

  * Fix nginx configuration (remove X-Frame-Options)

 -- Jarkko Hyöty <jarkko.hyoty@gofore.com>  Mon, 19 Oct 2015 11:12:56 +0300

xroad (6.7.1-1) trusty; urgency=low

  * Finnish settings set SHA256withRSA as default signature algorithm
  * Finnish settings set SHA256withRSA as default CSR signature algorithm
  * Configurable message body logging
  * Perfect forward secrecy management services
  * Security server user interface uses TLSv1.2
  * Central server user interface uses TLSv1.2
  * Security server communicates with backend services using TLSv1.2
  * Perfect forward secrecy for security server user interface
  * Perfect forward secrecy for central server user interface
  * Perfect forward secrecy for security server communications with backend services
  * Fixed SonarQube static analysis blocker issues
  * Management services use TLSv1.2

 -- Jarkko Hyöty <jarkko.hyoty@gofore.com>  Wed, 14 Oct 2015 12:07:08 +0300

xroad (6.7-0) trusty; urgency=low

  * Member Code/Identifier Extractor for Finnish instance
    o Signing certificate subject DN format supported by the decoder: C=FI,O=<instanceIdentifier>, OU=<memberClass>, CN=<memberCode> (e.g. C=FI, O=FI-DEV, OU=PUB, CN=1234567-8)
  * Configurable key size for signing and authentication RSA keys
    o New configuration parameter signer.key-length (default 2048)
  * Configurable certificate signing request signing algorithm
    o New configuration parameter signer.csr-signature-algorithm (default: SHA1withRSA)
  * New security server metapackage with default configuration for Finnish instance
    o xroad-securityserver-fi
    o uses SHA256withRSA as signer.csr-signature-algorithm
  * Fixed atomic save to work between separate file systems
    o OS temp directory and X-Road software can now reside on different file systems

 -- Jarkko Hyöty <jarkko.hyoty@gofore.com>  Tue, 29 Sep 2015 09:36:56 +0300

xroad (6.6-2) trusty; urgency=low

  * Bugfixes

 -- Tarmo Oja <tarmo.oja@cyber.ee>  Tue, 15 Sep 2015 13:04:42 +0300

xroad (6.6-1) trusty; urgency=low

  * Bugfixes

 -- Tarmo Oja <tarmo.oja@cyber.ee>  Thu, 10 Sep 2015 15:15:07 +0300

xroad (6.6-0) trusty; urgency=low

  * The "userId" field of the X-Road SOAP message header was made optional

 -- Tarmo Oja <tarmo.oja@cyber.ee>  Thu, 30 Jul 2015 14:57:06 +0300

xroad (6.5-1) trusty; urgency=low

  * WSDL reload bugfix

 -- Tarmo Oja <tarmo.oja@cyber.ee>  Thu, 23 Jul 2015 13:08:16 +0300

xroad (6.5-0) trusty; urgency=low

  * Possibility to download signed documents and verification configuration
  * Auditlog
  * Bugfixes

 -- Tarmo Oja <tarmo.oja@cyber.ee>  Tue, 30 Jun 2015 12:52:44 +0300

xroad (6.4-1) trusty; urgency=low

   * corrected mime-attachment handling

 -- Tarmo Oja <tarmo.oja@cyber.ee>  Thu, 18 Jun 2015 17:08:14 +0300

xroad (6.4-0) trusty; urgency=low

   * User session is closed after inactivity
   * Data versioning at database level
   * listClients returns member name

 -- Tarmo Oja <tarmo.oja@cyber.ee>  Mon, 25 May 2015 13:27:42 +0300

xroad (6.3-0) trusty; urgency=low

   * Xroad 6.3

 -- Tarmo Oja <tarmo.oja@cyber.ee>  Tue, 07 Apr 2015 16:08:54 +0300

xroad (6.2-0) trusty; urgency=low

   [Added modules]
   * Messagelog
   * Metaservices

 -- Tarmo Oja <tarmo.oja@cyber.ee>  Tue, 31 Mar 2015 11:02:36 +0300

xroad (6.1-2) trusty; urgency=low

   Minor bugfixes for UI.

 -- Tarmo Oja <tarmo.oja@cyber.ee>  Tue, 23 Dec 2014 11:08:38 +0200

xroad (6.1-1) trusty; urgency=low

   Minor bugfixes for UI behaviour and for HSM based key handling.

 -- Tarmo Oja <tarmo.oja@cyber.ee>  Mon, 15 Dec 2014 23:26:33 +0200

xroad (6.1-0) trusty; urgency=low

   [General]
   * Added new separately installable component: configuration proxy (xroad-confproxy)
   * Changed the format and location of system configuration files.
   * Added support for federating two X-Road instances.
   * Added new command-line utilities for managing Signer component.

   [Depenencies]
   * Java 8
   * Jetty 9
   * JRuby 1.7.16.1 security fix

   [Central]
    Many user interface fixes and improvements.
    Added user interface for managing member classes.
    Added user interface for configuring management service.
    Added user interface for configuring system parameters.
    Added user interface for initializing central server.
    Changed names of some system parameters.
    Some system parameters are now automatically filled during installation.
    Added new configuration file for configuring installation-specific configuration parts (such as identifiermapping.xml).
    The server-owners group can no longer managed manually.
    Added foreign keys to databases.

   [Security server]
   * Many user interface fixes and improvements.
   * User cannot upload configuration anchor that points to configuration that does not contain private parameters #5092 #PJ, #KJ

 -- Tarmo Oja <tarmo.oja@cyber.ee>  Mon, 01 Dec 2014 13:07:34 +0200

xroad (6.0-99.3) trusty; urgency=low

  * version bump

 -- Tarmo Oja <tarmo.oja@cyber.ee>  Mon, 08 Sep 2014 09:26:42 +0300

xroad (6.0-99.1) trusty; urgency=low

  * version bump

 -- Tarmo Oja <tarmo.oja@cyber.ee>  Mon, 14 Jul 2014 15:42:15 +0300

xroad (6.0-2) trusty; urgency=low

  * package for 14.04

 -- Tarmo Oja <tarmo.oja@cyber.ee>  Wed, 25 June 2014 14:58:20 +0200<|MERGE_RESOLUTION|>--- conflicted
+++ resolved
@@ -1,24 +1,16 @@
-<<<<<<< HEAD
 xroad (6.25.0-0) stable; urgency=medium
-=======
-xroad (6.24.1-1) stable; urgency=medium
->>>>>>> b3cab9d5
 
   * Change history is found at /usr/share/doc/xroad-
     common/CHANGELOG.md.gz
 
-<<<<<<< HEAD
- -- NIIS <info@niis.org>  Fri, 28 Aug 2020 09:34:22 +0300
-=======
  -- NIIS <info@niis.org>  Thu, 17 Sep 2020 14:20:14 +0300
->>>>>>> b3cab9d5
-
-xroad (6.24.0-1) stable; urgency=medium
+
+xroad (6.24.1-1) stable; urgency=medium
 
   * Change history is found at /usr/share/doc/xroad-
     common/CHANGELOG.md.gz
 
- -- NIIS <info@niis.org>  Thu, 27 Aug 2020 15:44:48 +0300
+ -- NIIS <info@niis.org>  Thu, 17 Sep 2020 14:20:14 +0300
 
 xroad (6.23.0-1) stable; urgency=medium
 
