--- conflicted
+++ resolved
@@ -1,17 +1,16 @@
-<<<<<<< HEAD
 xroad (7.5.0-0) stable; urgency=medium
-=======
+
+  * Change history is found at /usr/share/doc/xroad-
+    common/CHANGELOG.md.gz
+
+ -- NIIS <info@niis.org>  Thu, 21 Dec 2023 14:03:16 +0000
+
 xroad (7.4.2-1) stable; urgency=medium
->>>>>>> a30be58a
-
-  * Change history is found at /usr/share/doc/xroad-
-    common/CHANGELOG.md.gz
-
-<<<<<<< HEAD
- -- NIIS <info@niis.org>  Thu, 21 Dec 2023 14:03:16 +0000
-=======
+
+  * Change history is found at /usr/share/doc/xroad-
+    common/CHANGELOG.md.gz
+
  -- NIIS <info@niis.org>  Mon, 18 Mar 2024 15:16:26 +0000
->>>>>>> a30be58a
 
 xroad (7.4.1-1) stable; urgency=medium
 
