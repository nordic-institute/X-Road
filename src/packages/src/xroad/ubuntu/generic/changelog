<<<<<<< HEAD
xroad (7.7.0-0) stable; urgency=medium
=======
xroad (7.6.2-1) stable; urgency=medium
>>>>>>> 259c7c8d

  * Change history is found at /usr/share/doc/xroad-
    common/CHANGELOG.md.gz

<<<<<<< HEAD
 -- NIIS <info@niis.org>  Fri, 03 Jan 2025 08:36:21 +0000
=======
 -- NIIS <info@niis.org>  Thu, 03 Apr 2025 12:25:51 +0000
>>>>>>> 259c7c8d

xroad (7.6.1-1) stable; urgency=medium

  * Change history is found at /usr/share/doc/xroad-
    common/CHANGELOG.md.gz

 -- NIIS <info@niis.org>  Mon, 27 Jan 2025 16:10:10 +0200

xroad (7.6.0-1) stable; urgency=medium

  * Change history is found at /usr/share/doc/xroad-
    common/CHANGELOG.md.gz

 -- NIIS <info@niis.org>  Thu, 19 Dec 2024 13:43:30 +0000

xroad (7.5.1-1) stable; urgency=medium

  * Change history is found at /usr/share/doc/xroad-
    common/CHANGELOG.md.gz

 -- NIIS <info@niis.org>  Mon, 02 Sep 2024 09:11:51 +0300

xroad (7.5.0-1) stable; urgency=medium

  * Change history is found at /usr/share/doc/xroad-
    common/CHANGELOG.md.gz

 -- NIIS <info@niis.org>  Thu, 04 Jul 2024 12:13:30 +0300

xroad (7.4.2-1) stable; urgency=medium

  * Change history is found at /usr/share/doc/xroad-
    common/CHANGELOG.md.gz

 -- NIIS <info@niis.org>  Mon, 18 Mar 2024 15:16:26 +0000

xroad (7.4.1-1) stable; urgency=medium

  * Change history is found at /usr/share/doc/xroad-
    common/CHANGELOG.md.gz

 -- NIIS <info@niis.org>  Fri, 02 Feb 2024 08:11:44 +0200

xroad (7.4.0-1) stable; urgency=medium

  * Change history is found at /usr/share/doc/xroad-
    common/CHANGELOG.md.gz

 -- NIIS <info@niis.org>  Wed, 20 Dec 2023 14:40:00 +0000

xroad (7.3.2-1) stable; urgency=medium

  * Change history is found at /usr/share/doc/xroad-
    common/CHANGELOG.md.gz

 -- NIIS <info@niis.org>  Mon, 07 Aug 2023 06:31:44 +0000

xroad (7.3.1-1) stable; urgency=medium

  * Change history is found at /usr/share/doc/xroad-
    common/CHANGELOG.md.gz

 -- NIIS <info@niis.org>  Mon, 10 Jul 2023 10:57:09 +0300

xroad (7.3.0-1) stable; urgency=medium

  * Change history is found at /usr/share/doc/xroad-
    common/CHANGELOG.md.gz

 -- NIIS <info@niis.org>  Tue, 13 Dec 2022 15:34:21 +0200

xroad (7.2.0-0) stable; urgency=medium

  * Change history is found at /usr/share/doc/xroad-
    common/CHANGELOG.md.gz

 -- NIIS <info@niis.org>  Mon, 29 Jun 2022 10:34:13 +0300

xroad (7.1.1-1) stable; urgency=medium

  * Change history is found at /usr/share/doc/xroad-
    common/CHANGELOG.md.gz

 -- NIIS <info@niis.org>  Thu, 18 Aug 2022 13:41:48 +0300

xroad (7.1.0-1) stable; urgency=medium

  * Change history is found at /usr/share/doc/xroad-
    common/CHANGELOG.md.gz

 -- NIIS <info@niis.org>  Thu, 26 May 2022 14:24:32 +0300

xroad (7.0.3-1) stable; urgency=medium

  * Change history is found at /usr/share/doc/xroad-
    common/CHANGELOG.md.gz

 -- NIIS <info@niis.org>  Mon, 25 Apr 2022 10:27:06 +0300

xroad (7.0.2-1) stable; urgency=medium

  * Change history is found at /usr/share/doc/xroad-
    common/CHANGELOG.md.gz

 -- NIIS <info@niis.org>  Thu, 10 Feb 2022 07:38:52 +0200

xroad (7.0.1-1) stable; urgency=medium

  * Change history is found at /usr/share/doc/xroad-
    common/CHANGELOG.md.gz

 -- NIIS <info@niis.org>  Mon, 10 Jan 2022 10:10:29 +0200

xroad (7.0.0-1) stable; urgency=medium

  * Change history is found at /usr/share/doc/xroad-
    common/CHANGELOG.md.gz

 -- NIIS <info@niis.org>  Fri, 26 Nov 2021 10:39:16 +0200

xroad (6.26.0-1) stable; urgency=medium

  * Change history is found at /usr/share/doc/xroad-
    common/CHANGELOG.md.gz

 -- NIIS <info@niis.org>  Tue, 23 Mar 2021 08:26:31 +0200

xroad (6.25.0-1) stable; urgency=medium

  * Change history is found at /usr/share/doc/xroad-
    common/CHANGELOG.md.gz

 -- NIIS <info@niis.org>  Thu, 26 Nov 2020 14:30:19 +0200

xroad (6.24.1-1) stable; urgency=medium

  * Change history is found at /usr/share/doc/xroad-
    common/CHANGELOG.md.gz

 -- NIIS <info@niis.org>  Thu, 17 Sep 2020 14:20:14 +0300

xroad (6.23.0-1) stable; urgency=medium

  * Change history is found at /usr/share/doc/xroad-
    common/CHANGELOG.md.gz

 -- NIIS <info@niis.org>  Wed, 19 Feb 2020 10:28:31 +0200

xroad (6.22.1-1) stable; urgency=medium

  * Change history is found at /usr/share/doc/xroad-
    common/CHANGELOG.md.gz

 -- NIIS <info@niis.org>  Thu, 07 Nov 2019 12:13:36 +0200

xroad (6.22.0-1) stable; urgency=medium

  * Change history is found at /usr/share/doc/xroad-common/CHANGELOG.md.gz

 -- NIIS <info@niis.org>  Tue, 22 Oct 2019 13:37:25 +0300

xroad (6.21.1-1) stable; urgency=medium

  * Change history is found at /usr/share/doc/xroad-common/CHANGELOG.md.gz

 -- NIIS <info@niis.org>  Wed, 22 May 2019 09:42:31 +0300

xroad (6.21.0-1) stable; urgency=medium

  * Change history is found at /usr/share/doc/xroad-common/CHANGELOG.md.gz

 -- NIIS <info@niis.org>  Wed, 24 Apr 2019 15:33:20 +0300

xroad (6.20.1-1) stable; urgency=medium

  * Change history is found at /usr/share/doc/xroad-common/CHANGELOG.md.gz

 -- NIIS <info@niis.org>  Tue, 05 Feb 2019 14:14:14 +0200

xroad (6.20.0-1) stable; urgency=medium

  * Change history is found at /usr/share/doc/xroad-common/CHANGELOG.md.gz

 -- NIIS <info@niis.org>  Wed, 23 Jan 2019 12:22:17 +0300

xroad (6.19.0-1) trusty; urgency=medium

  * Change history is found at /usr/share/doc/xroad-common/CHANGELOG.md.gz

 -- NIIS <info@niis.org>  Tue, 25 Sep 2018 14:45:17 +0300

xroad (6.18.0-1) trusty; urgency=medium

  * Change history is found at /usr/share/doc/xroad-common/CHANGELOG.md.gz

 -- Cybernetica AS <xroad-support@cyber.ee>  Mon, 14 May 2018 10:10:45 +0300

xroad (6.17.0-1) trusty; urgency=medium

  * Change history is found at /usr/share/doc/xroad-common/CHANGELOG.md.gz

 -- Gofore Oyj <palveluvayla@gofore.com>  Wed, 14 Feb 2018 16:15:45 +0200

xroad (6.16.0-1) trusty; urgency=medium

  * Change history is found at /usr/share/doc/xroad-common/CHANGELOG.md.gz (Ubuntu) and /usr/share/doc/xroad-common/CHANGELOG.md (RHEL)

 -- Jarkko Hyöty <jarkko.hyoty@gofore.com>  Wed, 13 Sep 2017 14:55:00 +0300

xroad (6.15.0-1) trusty; urgency=low

  * PVAYLADEV-621 / XRJD #148 Fix environmental monitoring does not return correct value for open file handles.
  * PVAYLADEV-738 / XRJD #139 Fix concurrency issue in AdminPort synchronous request handling

 -- Jarkko Hyöty <jarkko.hyoty@gofore.com>  Fri, 12 May 2017 15:12:36 +0300

xroad (6.14.0-1) trusty; urgency=low

  * XTE-334 / Joint development issue #135: Security Server bugfix:
    Fixed not correctly functioning timeouts.
  * XTE-337 / Joint development issue #140: Remove X-Road version 5 migration
    support. Warning: Central Server database schema changed, old Central
    Server backups are not usable.
  * XTE-341 / Joint development issue #142: Security Server: Enable detect
    connections that have become stale (half-closed) while kept inactive in
    the connection pool.

 -- Cybernetica AS <xroad-support@cyber.ee>  Tue, 13 Apr 2017 17:43:23 +0300

xroad (6.13.0-1) trusty; urgency=medium

  * PVAYLADEV-695: Increase akka remoting maximum message size to 256KiB and
    enable logging of akka error events.
  * PVAYLADEV-729: During a configuration restore from backup, the access rights of the directory /var/lib/xroad for other users will no longer be removed.
  * PVAYLADEV-726: Fixed an issue where diagnostics view in security server UI was not able to show CA-information that contained special characters.
  * PVAYLADEV-722: Added support for external load balancing.
  * PVAYLADEV-714: Added documentation for SecurityServer protocol extension.
  * PVAYLADEV-709: Added a read-only user role for security server user interface.
  * PVAYLADEV-707: SOAP Faults wrapped in a multipart message will now be passed to the client. Previously, the security server replaced the fault with a generalized error message.
  * PVAYLADEV-615: Fix for never ending messagelog archiving. Doing it now in smaller transactions.
  * PVAYLADEV-704: Added Jenkinsfile to support building Github pull requests in Jenkins.

 -- Jarkko Hyöty <jarkko.hyoty@gofore.com>  Tue, 11 Apr 2017 15:46:12 +0300

xroad (6.12.0) trusty; urgency=low

  * XTE-99 / Joint development issue #79: Security Server UI: Added uniqueness
    check of the entered security server code when initializing the server.
  * XTE-252 / Joint development issue #53: Security Server: Upgraded embedded
    Jetty to the version 9.4.2. Due to upgrade SHA1 ciphers are no longer
    supported for communication between security server and client.
  * XTE-293: Security Server: A field set used to generate the token ID of the
    SSCD has been made configurable.
  * XTE-294 / Joint development issue #84: Security Server: Added configuration
    file for the OCSP responder Jetty server (and increased max threads size
    of the thread pool).
  * XTE-307 / Joint development issue #131: Security Server bugfix: Added
    missing HTTP header "Connection: close" into the server proxy response in
    cases error occurs before parsing a service provider's response.
  * XTE-308 / Joint development issue #132: Security Server bugfix: Added
    missing read timeout for OCSP responder client.
  * XTE-310 / Joint development issue #125: Security Server bugfix: SOAP
    messages with attachments caused in some cases a temopray file handle leak.
  * XTE-333 / Joint development issue #128: Security Server bugfix: Fixed
    parsing SOAP messages containing &amp; or &lt; entities.
  * Security Server: TCP socket SO_LINGER values in the proxy configuration file
    (proxy.ini) set to -1 according to avoid unexpected data stream closures.

 -- Cybernetica AS <xroad-support@cyber.ee>  Thu, 13 Mar 2017 14:16:52 +0200

xroad (6.11.0-1) trusty; urgency=medium

  * PVAYLADEV-609 / PVAYLADEV-703 / Joint development issue #120: Added a partial index to the messagelog database to speed up retrieval of messages requiring timestamping. This should increase proxy performance in cases where the logrecord table is large.
  * PVAYLADEV-685 / Joint development issue #121: Added a system property to deactivate signer's periodic OCSP-response retrieval on both central server and configuration proxy.

 -- Jarkko Hyöty <jarkko.hyoty@gofore.com>  Thu, 12 Jan 2017 16:37:12 +0300

xroad (6.10.0-1) trusty; urgency=medium

  * PVAYLADEV-684: Change source code directory structure so that doc folder moves to root level and xtee6 folder is renamed to src. Checkstyle configuration moves to src from doc.
  * PVAYLADEV-670: The document DM-CS central server data model was converted to markdown format and the included ER diagram was done with draw.io tool.
  * PVAYLADEV-253: Serverproxy ensures that client certificate belongs to registered security server before reading the SOAP message.
  * PVAYLADEV-369: Environmental monitoring port configuration system property group monitor has been renamed to env-monitor. If the system property monitor.port was previously configured, it has to be done again using env-monitor.port. Monitor sensor intervals are now also configurable as system properties.
  * PVAYLADEV-657: Added version history table and license text to markdown documentation.
  * PVAYLADEV-661: Packaging the software is done in Docker container. This includes both deb and rpm packaging.
  * PVAYLADEV-675: Fixed problem in central server and security server user interface's file upload component. The problem caused the component not to clear properly on close.
  * PVAYLADEV-680: Fixed problem in Debian changelog that caused warnings on packaging.
  * PVAYLADEV-682: Added Ansible scripts to create test automation environment.
  * PVAYLADEV-547: Added Vagrantfile for creating X-Road development boxes. It is possible to run X-Road servers in LXD containers inside the development box.

 -- Jarkko Hyöty <jarkko.hyoty@gofore.com>  Wed, 15 Jan 2017 15:03:26 +0300

xroad (6.9.5) trusty; urgency=low

  * XTE-293: Security Server: A field set used to generate the token ID of the SSCD has been made configurable.
  * XTE-333 / Joint development issue #128: Security Server bugfix: Fixed parsing SOAP messages containing &amp; or &lt; entities.

 -- Cybernetica AS <xroad-support@cyber.ee>  Mon, 27 Mar 2017 16:38:15 +0300

xroad (6.9.4) trusty; urgency=low

  * XTE-301: Security Server UI bugfix: race condition of the adding a new client caused duplicates
  * XTE-319: Security Server UI bugfix: WSDL deletion caused incorrect ACL removal
  * XTE-322: Security Server bugfix: a typo in the configuration file proxy.ini (client-timeout)

 -- Cybernetica AS <xroad-support@cyber.ee>  Mon, 13 Feb 2017 18:36:28 +0200

xroad (6.9.3) trusty; urgency=low

  * PVAYLADEV-691: Hotfix for ExecListingSensor init. (Fixes package listing information, etc)

 -- Sami Kallio <sami.kallio@gofore.com>  Fri, 10 Feb 2017 14:05:11 +0200

xroad (6.9.2) trusty; urgency=low

  * PVAYLADEV-662: Fixed proxy memory parameters
  * PVAYLADEV-662: Altered OCSP fetch interval default value from 3600 to 1200 seconds
  * PVAYLADEV-662: Converted DM-ML document to markdown format
  * PVAYLADEV-662: Fixed bug in handling HW token's PIN code
  * PVAYLADEV-662: Fixed bug in prepare_buildhost.sh script that caused build to fail on a clean machine
  * PVAYLADEV-656: Added a reading timeout of 60 seconds for OcspClient connections
  * PVAYLADEV-666: Fixed bug that caused metaservices and environmental monitoring replies to be returned in multipart format

 -- Jarkko Hyöty <jarkko.hyoty@gofore.com>  Fri, 23 Jan 2017 13:55:12 +0200

xroad (6.9.1) trusty; urgency=low

  * Updated documents: ARC-OPMOND, UG-OPMONSYSPAR, UG-SS, PR-OPMON, PR-OPMONJMX, TEST_OPMON, TEST_OPMONSTRAT, UC-OPMON
  * Updated example Zabbix related scripts and configuration files

 -- Cybernetica AS <xroad-support@cyber.ee>  Fri, 13 Jan 2017 17:43:07 +0200

xroad (6.9.0-1) trusty; urgency=medium

  * PVAYLADEV-505: Fixed a bug in Security Server's UI that was causing the text in the pop-window to be messed with HTML code in some cases when "Remove selected" button was clicked.
  * PVAYLADEV-484: Changed the value of Finnish setting for time-stamping of messages (acceptable-timestamp-failure-period parameter). Value was increased from value 1800s to value 18000s. By this change faults related to time-stamping functionality will be decreased.
  * PVAYLADEV-475 / Joint Development issue #70: Security Server's connection pool functionality improved so that existing and already opened connections will re-used more effectively. Old implementation was always opening a new connection when a new message was sent. This new functionality will boost performance of Security Server several percents. Global settings use the old functionality by default but the Finnish installation packages override the global setting, opting to use the improvements. See the system parameters documentation UG-SYSPAR for more details.
  * PVAYLADEV-523: An Ansible script for installing the test-CA was created and published in the Github repository. The script will execute the installation automatically without any manual actions needed.
  * PVAYLADEV-536: Improved OCSP diagnostics and logging when handling a certificate issued by an intermediate (non-root) certificate authority: The certificates are now listed in OCSP diagnostics and a false positive error message is no longer logged.
  * PVAYLADEV-467 / PVAYLADEV-468 / PVAYLADEV-469 / PVAYLADEV-553 / Joint Development issue #81: Several improvements and checks to make sure there are no security threats related to Security Server's user rights and system generated files:
    - /var/tmp/xroad and /var/log/xroad folders checked and user rights validated
    - /var/lib/xroad folder user rights restricted
    - /var/log/secure and /var/log/up2date folders checked through and validated if files generated here are necessary
    - /var/log/messages folder checked through and validated if files generated here are necessary. Fixed functionality so that xroad-confclient is not writing log files to this folder if it is running as a service.
    - N.B! if there are monitoring actions and processed related to xroad-confclient, that are using log files of this folder, the configuration of monitoring must be changed so that the source of logs is from now on /var/log/xroad folder.
  * PVAYLADEV-556: All installed additional parts of Central Server are seen on UI of Central Server. Earlier some parts that where installed could not be seen on UI.
  * PVAYLADEV-531: Fixed the bug in functionality of "Unregister" dialog window in security server's "Keys and Certificates" -view so that no nonsensical error messages are shown to user. Erroneous notification was shown if user had created an authentication certificate and then made a request to register it and immediately canceled the request before it was accepted. This caused an unexpected error text from the Keys -table to be translated and the subsequent message to be shown to the user. The underlying error was a fixed removing any unnecessary error messages.
  * PVAYLADEV-560 / Joint Development issue #65: Improved the handling of OCSP responses at startup phase of Security Server. If at startup the global configuration is expired then the next OCSP validation is scheduled within one minute. In earlier versions this was scheduled within one hour and caused extra delay until OCSP status was 'good'. Also, error message 'Server has no valid authentication' was generated.
  * PVAYLADEV-489 / PVAYLADEV-571 / Joint Development issue #69: From version 6.9.0 Security Server is supporting new XML schema that makes possible to use a set of different Global Configuration versions. This makes possible that Global Configuration can be updated without breaking the compatibility to the Security Servers that are still using the older version of Global Configuration. Each Security Server knows the correct Global Configuration version it is using and based on this information is able to request that version from the Central Server. Central Server in turn is able to distribute all the Global Configurations that might be in use.
  * PVAYLADEV-570 / Joint Development issue #69: From version 6.9.0 Configuration Proxy supports a new XML schema that makes it possible to use a set of different Global Configuration versions. Configuration Proxy can download, cache and distribute all the Global Configurations that might be in use.
  * PVAYLADEV-588 / Joint Development issue #64: Fixed a bug that caused Security Server to start doing duplicate OCSP fetches at the same time. This happened if two or more OCSP related parameter values were changed (almost) at the same time.
  * PVAYLADEV-457: Improved the INFO level logging information of Signer module so that more information will be written to log. It makes easier to see afterward what Signer has been doing.
  * PVAYLADEV-607 / Joint Development issue #69: Global Configuration version that is generated and distributed by default can be set both in Central Server and Configuration Proxy (using a parameter value).
  * PVAYLADEV-616: Fixed a bug in environment monitoring causing file handles not to be closed properly.
  * PVAYLADEV-618 / Joint Development issue #89: Partial index is created to messagelog database so that non-archived messages will be fetched faster. This change will make the archiver process much faster.
  * PVAYLADEV-634 / Joint Development issue #96: Fixed a bug in 'Generate certificate request' dialog. A refactored method was not updated to certificate request generation from System Parameters -view which caused the certificate generation to fail with the error message "Undefined method".

 -- Jarkko Hyöty <jarkko.hyoty@gofore.com>  Fri, 06 Jan 2017 15:05:03 +0200

xroad (6.8.11) trusty; urgency=low

  * Added documents: PR-OPMON, PR-OPMONJMX, ARC-OPMOND, UG-OPMONSYSPAR
  * Updated documents: ARC-G, ARC-SS, UC-OPMON, UG-SS, TEST_OPMON, TEST_OPMONSTRAT

 -- Cybernetica AS <xroad-support@cyber.ee>  Tue, 20 Dec 2016 00:40:15 +0200

xroad (6.8.10) trusty; urgency=low

  * Operational data monitoring improvements and bug fixes

 -- Cybernetica AS <xroad-support@cyber.ee>  Mon, 12 Dec 2016 13:01:33 +0200

xroad (6.8.9) trusty; urgency=low

  * Operational data monitoring

 -- Cybernetica AS <xroad-support@cyber.ee>  Mon, 5 Dec 2016 12:49:14 +0200

xroad (6.8.8) trusty; urgency=low

  * CDATA parsing fix (XTE-262)
  * Converting PR-MESS to Markdown

 -- Vitali Stupin <vitali.stupin@ria.ee>  Thu, 1 Dec 2016 13:45:00 +0300

xroad (6.8.7) trusty; urgency=low

  * DOM parser replacement with SAX parser

 -- Cybernetica AS <xroad-support@cyber.ee>  Fri, 21 Sep 2016 14:09:00 +0300

xroad (6.8.6) trusty; urgency=low

  * Fixed: security server processes MIME message incorrectly if there is a "\t" symbol before boundary parameter
  * Documentation update: apt-get upgrade does not upgrade security server from 6.8.3 to 6.8.5
  * Added xroad-securityserver conflicts uxp-addon-monitoring <= 6.4.0

 -- Cybernetica AS <xroad-support@cyber.ee>  Fri, 30 Sep 2016 14:43:36 +0300

xroad (6.7.13-1) trusty; urgency=low

  * PVAYLADEV-485: Fixed a bug in the message archiver functionality that caused very long filenames or filenames including XML to crash the archiver process.
  * PVAYLADEV-398: Security Server backup/restore functionality fixed to work also when the existing backup is restored to a clean environment (new installation of a Security Server to a new environment).
  * PVAYLADEV-238: OCSP dianostic UI now shows the connection status. Color codes:
   - Green: Ok
   - Yellow: Unknown status
   - Red: Connection cannot be established to OCSP service or OCSP response could not be interpreted or no response from OCSP service
  * PVAYLADEV-360: Namespace prefixes other than 'SOAP-ENV' for SOAP fault messages are now supported. Previously other prefixes caused an error.
  * PVAYLADEV-424: Improved the messagelog archiver functionality so that it cannot consume an unlimited amount of memory even if there would be tens of thousands of messages to archive.
  * PVAYLADEV-304: Fixed a situation that caused time-stamping to get stuck if some (rare) preconditions were realized.
  * PVAYLADEV-351: Performance of Security Server improved by optimizing database queries at the time when Security Server's configuration data is fetched.
  * PVAYLADEV-454: Adjusted the amount of metaspace memory available for xroad processes so that the signer service does not run out of memory.
  * PVAYLADEV-416: Added Security Server support for the old Finnish certificate profile used in the FI-DEV environment.
  * PVAYLADEV-459 / PVAYLADEV-352 / PVAYLADEV-460 / PVAYLADEV-461: Several improvements to OCSP protocol related functionalities:
    - After a failure to fetch an OCSP respose, fetch retries are now scheduled based on the Fibonacci Sequence. The first retry is done after 10 seconds, then after 20 seconds, then after 30 seconds, 50 seconds, 80 seconds, 130 seconds etc. until a successful OCSP response is fetched.
    - Validation of OCSP response is done only once per message and the validation result is then stored to cache. If result is needed later, cache will be used for checking the result. This change will make the checking faster.
    - OCSP responses are fetched by the time interval defined in Global Configuration so that the Security Server is able to operate longer in a case on OCSP service is down.
    - OCSP response is no longer fetched immediately if ocspFreshnessSeconds or nextUpdate parameter values are changed. This allows the Security Server to operate longer in case the OCSP service is down and the parameters are changed to avoid calling the unreachable OCSP service.
  * PVAYLADEV-353: Added system parameters to stop the security servers from leaking TCP connections between them. These settings maintain status quo by default so connections are leaked without configuration changes. The prevention is overridden to be enabled in the Finnish installation package. The added configuration options are described in the UG-SYSPAR document. In short, configuring the [proxy] on the server side with server-connector-max-idle-time=120000 will close idle connections after 120 seconds.
  * PVAYLADEV-455 / PVAYLADEV-458: Updated several Security Server dependency packages to the latest version so that possible vulnerabilities are fixed.
  * PVAYLADEV-400: Security Server UI: when adding a new subsystem only subsystems that are owned by the organization are visible by default. Previously all the subsystems were visible (all the registered subsystems).
  * PVAYLADEV-464: Security Server UI: implemented 'Certificate Profile Info' feature for Finnish certificates which allows the UI to automatically fill most of the necessary fields when creating a new certificate request (either sign or auth certificate request).
  * PVAYLADEV-476: Improved the performance of Security Server by optimizing the caching of global configuration.
  * Bug fixes and minor enhancements

 -- Jarkko Hyöty <jarkko.hyoty@gofore.com>  Fri, 16 Sep 2016 13:41:06 +0300

xroad (6.8.5) trusty; urgency=low

  * Bugfix: it's not possible to send duplicate client registration requests
    (https://github.com/vrk-kpa/xroad-joint-development/issues/48)
  * Bugfix: added one missing translation
  * Updated configuration client test data
  * Some minor corrections

 -- Cybernetica AS <xroad-support@cyber.ee>  Tue, 16 Aug 2016 13:54:52 +0300

xroad (6.8.4) trusty; urgency=low

  * Merged with XTEE6 repo

 -- Aktors <info@aktors.ee>  Wed,  11 May 2016 17:33:00 +0300

xroad (6.7.12-1) trusty; urgency=low

  * Fixed security server not starting if xroad-addon-messagelog is not installed
  * Added connection timeouts to configuration client to prevent hanging problems
  * In security server's keys and certificates view delete button now removes both key and certificates
  * Signer reacts to ocspFreshnessSeconds parameter change immediately
  * OCSP nextUpdate verification can be switched off with optional global configuration part
  * Fixed bug in xroad-create-cluster.sh script that created the certificates with 30 days expiry period
  * Fix software token batch signing setting

 -- Jarkko Hyöty <jarkko.hyoty@gofore.com>  Mon, 25 Apr 2016 14:51:45 +0300

xroad (6.7.11-1) trusty; urgency=low

  * Minor documentation changes

 -- Jarkko Hyöty <jarkko.hyoty@gofore.com>  Mon, 8 Feb 2016 16:32:45 +0200

xroad (6.7.10-1) trusty; urgency=low

  * Change configuration client admin port default to 5675 and make it configurable
  * Security server message exchange performance optimizations
  * Security server environmental monitoring

 -- Jarkko Hyöty <jarkko.hyoty@gofore.com>  Tue, 26 Jan 2016 10:23:45 +0200

xroad (6.7.9-1) trusty; urgency=low

  * Fix timestamper connection checking
  * Fix timestamper status when batch timestamping is used
  * Timestamping diagnostics displays status for all defined timestamping services

 -- Jarkko Hyöty <jarkko.hyoty@gofore.com>  Fri, 15 Jan 2016 14:41:01 +0200

xroad (6.7.8-1) trusty; urgency=low

  * Security server offers diagnostics information for time stamping service
  * Fixed database backup to support generated passwords

 -- Jarkko Hyöty <jarkko.hyoty@gofore.com>  Thu, 7 Jan 2016 14:00:01 +0200

xroad (6.7.7-1) trusty; urgency=low

  * Fixed critical errors found by SonarQube
  * Added option for requiring strong password for PIN-code
  * Security server offers diagnostics information for global configuration fetching
  * Taken to use HTML-attribute data-name to improve testability

 -- Jarkko Hyöty <jarkko.hyoty@gofore.com>  Wed, 9 Dec 2015 11:46:12 +0200

xroad (6.7.6-1) trusty; urgency=low

  * Fixed changing of security server configuration anchor

 -- Jarkko Hyöty <jarkko.hyoty@gofore.com>  Mon, 27 Nov 2015 12:50:01 +0200

xroad (6.7.5-1) trusty; urgency=low

  * Updated member code/identifier extractor for Finnish instance
  * Fixed XSS vulnerabilities in central server and security server user interfaces
  * Security server's internal TLS certificate can be replaced from the UI

 -- Jarkko Hyöty <jarkko.hyoty@gofore.com>  Mon, 26 Nov 2015 15:42:01 +0200

xroad (6.7.4-1) trusty; urgency=low

  * Add MIT license header to security server source code
  * Add LICENSE.info file to security server source code and binaries
  * Add LICENSE.info file to central server source code and binaries
  * Add LICENSE.info file to configuration proxy source code and binaries
  * Add LICENSE file containing MIT license to security server source code and binaries
  * Fixed 'Global configuration expired' error occurring under heavy load
  * The password for messagelog and serverconf databases is generated during installation

 -- Jarkko Hyöty <jarkko.hyoty@gofore.com>  Mon, 12 Nov 2015 12:48:18 +0200

xroad (6.7.3-1) trusty; urgency=low

  * Add license information
  * Refactor proxy setup scripts (RHEL)

 -- Jarkko Hyöty <jarkko.hyoty@gofore.com>  Mon, 26 Oct 2015 16:10:22 +0300

xroad (6.7.2-1) trusty; urgency=medium

  * Fix nginx configuration (remove X-Frame-Options)

 -- Jarkko Hyöty <jarkko.hyoty@gofore.com>  Mon, 19 Oct 2015 11:12:56 +0300

xroad (6.7.1-1) trusty; urgency=low

  * Finnish settings set SHA256withRSA as default signature algorithm
  * Finnish settings set SHA256withRSA as default CSR signature algorithm
  * Configurable message body logging
  * Perfect forward secrecy management services
  * Security server user interface uses TLSv1.2
  * Central server user interface uses TLSv1.2
  * Security server communicates with backend services using TLSv1.2
  * Perfect forward secrecy for security server user interface
  * Perfect forward secrecy for central server user interface
  * Perfect forward secrecy for security server communications with backend services
  * Fixed SonarQube static analysis blocker issues
  * Management services use TLSv1.2

 -- Jarkko Hyöty <jarkko.hyoty@gofore.com>  Wed, 14 Oct 2015 12:07:08 +0300

xroad (6.7-0) trusty; urgency=low

  * Member Code/Identifier Extractor for Finnish instance
    o Signing certificate subject DN format supported by the decoder: C=FI,O=<instanceIdentifier>, OU=<memberClass>, CN=<memberCode> (e.g. C=FI, O=FI-DEV, OU=PUB, CN=1234567-8)
  * Configurable key size for signing and authentication RSA keys
    o New configuration parameter signer.key-length (default 2048)
  * Configurable certificate signing request signing algorithm
    o New configuration parameter signer.csr-signature-algorithm (default: SHA1withRSA)
  * New security server metapackage with default configuration for Finnish instance
    o xroad-securityserver-fi
    o uses SHA256withRSA as signer.csr-signature-algorithm
  * Fixed atomic save to work between separate file systems
    o OS temp directory and X-Road software can now reside on different file systems

 -- Jarkko Hyöty <jarkko.hyoty@gofore.com>  Tue, 29 Sep 2015 09:36:56 +0300

xroad (6.6-2) trusty; urgency=low

  * Bugfixes

 -- Tarmo Oja <tarmo.oja@cyber.ee>  Tue, 15 Sep 2015 13:04:42 +0300

xroad (6.6-1) trusty; urgency=low

  * Bugfixes

 -- Tarmo Oja <tarmo.oja@cyber.ee>  Thu, 10 Sep 2015 15:15:07 +0300

xroad (6.6-0) trusty; urgency=low

  * The "userId" field of the X-Road SOAP message header was made optional

 -- Tarmo Oja <tarmo.oja@cyber.ee>  Thu, 30 Jul 2015 14:57:06 +0300

xroad (6.5-1) trusty; urgency=low

  * WSDL reload bugfix

 -- Tarmo Oja <tarmo.oja@cyber.ee>  Thu, 23 Jul 2015 13:08:16 +0300

xroad (6.5-0) trusty; urgency=low

  * Possibility to download signed documents and verification configuration
  * Auditlog
  * Bugfixes

 -- Tarmo Oja <tarmo.oja@cyber.ee>  Tue, 30 Jun 2015 12:52:44 +0300

xroad (6.4-1) trusty; urgency=low

   * corrected mime-attachment handling

 -- Tarmo Oja <tarmo.oja@cyber.ee>  Thu, 18 Jun 2015 17:08:14 +0300

xroad (6.4-0) trusty; urgency=low

   * User session is closed after inactivity
   * Data versioning at database level
   * listClients returns member name

 -- Tarmo Oja <tarmo.oja@cyber.ee>  Mon, 25 May 2015 13:27:42 +0300

xroad (6.3-0) trusty; urgency=low

   * Xroad 6.3

 -- Tarmo Oja <tarmo.oja@cyber.ee>  Tue, 07 Apr 2015 16:08:54 +0300

xroad (6.2-0) trusty; urgency=low

   [Added modules]
   * Messagelog
   * Metaservices

 -- Tarmo Oja <tarmo.oja@cyber.ee>  Tue, 31 Mar 2015 11:02:36 +0300

xroad (6.1-2) trusty; urgency=low

   Minor bugfixes for UI.

 -- Tarmo Oja <tarmo.oja@cyber.ee>  Tue, 23 Dec 2014 11:08:38 +0200

xroad (6.1-1) trusty; urgency=low

   Minor bugfixes for UI behaviour and for HSM based key handling.

 -- Tarmo Oja <tarmo.oja@cyber.ee>  Mon, 15 Dec 2014 23:26:33 +0200

xroad (6.1-0) trusty; urgency=low

   [General]
   * Added new separately installable component: configuration proxy (xroad-confproxy)
   * Changed the format and location of system configuration files.
   * Added support for federating two X-Road instances.
   * Added new command-line utilities for managing Signer component.

   [Depenencies]
   * Java 8
   * Jetty 9
   * JRuby 1.7.16.1 security fix

   [Central]
    Many user interface fixes and improvements.
    Added user interface for managing member classes.
    Added user interface for configuring management service.
    Added user interface for configuring system parameters.
    Added user interface for initializing central server.
    Changed names of some system parameters.
    Some system parameters are now automatically filled during installation.
    Added new configuration file for configuring installation-specific configuration parts (such as identifiermapping.xml).
    The server-owners group can no longer managed manually.
    Added foreign keys to databases.

   [Security server]
   * Many user interface fixes and improvements.
   * User cannot upload configuration anchor that points to configuration that does not contain private parameters #5092 #PJ, #KJ

 -- Tarmo Oja <tarmo.oja@cyber.ee>  Mon, 01 Dec 2014 13:07:34 +0200

xroad (6.0-99.3) trusty; urgency=low

  * version bump

 -- Tarmo Oja <tarmo.oja@cyber.ee>  Mon, 08 Sep 2014 09:26:42 +0300

xroad (6.0-99.1) trusty; urgency=low

  * version bump

 -- Tarmo Oja <tarmo.oja@cyber.ee>  Mon, 14 Jul 2014 15:42:15 +0300

xroad (6.0-2) trusty; urgency=low

  * package for 14.04

 -- Tarmo Oja <tarmo.oja@cyber.ee>  Wed, 25 June 2014 14:58:20 +0200<|MERGE_RESOLUTION|>--- conflicted
+++ resolved
@@ -1,17 +1,16 @@
-<<<<<<< HEAD
 xroad (7.7.0-0) stable; urgency=medium
-=======
+
+  * Change history is found at /usr/share/doc/xroad-
+    common/CHANGELOG.md.gz
+
+ -- NIIS <info@niis.org>  Fri, 03 Jan 2025 08:36:21 +0000
+
 xroad (7.6.2-1) stable; urgency=medium
->>>>>>> 259c7c8d
-
-  * Change history is found at /usr/share/doc/xroad-
-    common/CHANGELOG.md.gz
-
-<<<<<<< HEAD
- -- NIIS <info@niis.org>  Fri, 03 Jan 2025 08:36:21 +0000
-=======
+
+  * Change history is found at /usr/share/doc/xroad-
+    common/CHANGELOG.md.gz
+
  -- NIIS <info@niis.org>  Thu, 03 Apr 2025 12:25:51 +0000
->>>>>>> 259c7c8d
 
 xroad (7.6.1-1) stable; urgency=medium
 
