--- conflicted
+++ resolved
@@ -1,15 +1,11 @@
-<<<<<<< HEAD
 xroad (7.1.0-0) stable; urgency=medium
 
   * Change history is found at /usr/share/doc/xroad-
     common/CHANGELOG.md.gz
 
- -- NIIS <info@niis.org>  Tue, 16 Feb 2021 10:34:13 +0200
-
-xroad (6.26.0-1) stable; urgency=medium
-=======
+ -- NIIS <info@niis.org>  Thu, 25 Mar 2021 12:00:30 +0200
+
 xroad (7.0.0-0) stable; urgency=medium
->>>>>>> bcc570e7
 
   * Change history is found at /usr/share/doc/xroad-
     common/CHANGELOG.md.gz
