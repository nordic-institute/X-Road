#!/bin/bash

source /usr/share/xroad/scripts/_read_cs_db_properties.sh

TMP=$(mktemp -d) || exit 1
trap 'rc=$?; rm -rf $TMP; exit $rc' EXIT
cd "$TMP" || exit 1

get_prop() { crudini --get "$1" '' "$2" 2>/dev/null || echo -n "$3"; }
get_root_prop() { get_prop "/etc/xroad.properties" "$@"; }
abort() { local rc=$?; echo -e "FATAL: $*" >&2; exit $rc; }

while getopts "F" opt ; do
  case ${opt} in
    F)
      FORCE_RESTORE=true
      ;;
    \?)
      echo "Invalid option $OPTARG -- did you use the correct wrapper script?"
      exit 2
      ;;
  esac
done

shift $(($OPTIND - 1))

prepare_db_props

DUMP_FILE=$1
MASTER_USER=postgres
root_properties=/etc/xroad.properties
USER=${db_user}
SCHEMA=${db_schema}
PASSWORD=${db_password}
DATABASE=${db_database}
ADMIN_USER=$(get_root_prop 'centerui.database.admin_user' "$USER")
ADMIN_PASSWORD=$(get_root_prop 'centerui.database.admin_password' "$PASSWORD")
HOST=${db_host}
PORT=${db_port}

# Reading custom libpq ENV variables
if [ -f /etc/xroad/db_libpq.env ]; then
  source /etc/xroad/db_libpq.env
fi

<<<<<<< HEAD
if [ ! -z $PGOPTIONS_EXTRA ]; then
=======
if [[ ! -z $PGOPTIONS_EXTRA ]]; then
>>>>>>> ebe65e44
  PGOPTIONS_EXTRA=" ${PGOPTIONS_EXTRA}"
fi

export PGOPTIONS="-c client-min-messages=warning -c search_path=$SCHEMA,public${PGOPTIONS_EXTRA-}"

if [ "$SCHEMA" == "public" ]; then
    echo "FATAL: Restoring to the 'public' schema is not supported." >&2
    exit 1
fi

local_psql() {
    su -l -c "psql -qtA ${*@Q}" postgres
}

remote_psql() {
    psql -h "${PGHOST:-$HOST}" -p "${PGPORT:-$PORT}" -qtA "$@"
}

psql_adminuser() {
    PGDATABASE="$DATABASE" PGUSER="$ADMIN_USER" PGPASSWORD="$ADMIN_PASSWORD" remote_psql "$@"
}

psql_dbuser() {
    PGDATABASE="$DATABASE" PGUSER="$USER" PGPASSWORD="$PASSWORD" remote_psql "$@"
}

if [[ -f ${root_properties} && $(get_prop ${root_properties} postgres.connection.password) != "" ]]; then
    master_passwd=$(get_prop ${root_properties} postgres.connection.password)
    MASTER_USER=$(get_prop ${root_properties} postgres.connection.user 'postgres')
    function psql_master() {
        PGUSER="$MASTER_USER" PGPASSWORD="$master_passwd" remote_psql "$@"
    }
else
    function psql_master() {
        local_psql "$@"
    }
fi

if psql_adminuser -c "\q" &>/dev/null; then
    echo "Database and user exists, skipping database creation during restore."
else
    psql_master <<EOF || abort "Creating database '$DATABASE' on '$HOST:$POST' failed."
CREATE DATABASE "${DATABASE}" ENCODING 'UTF8';
REVOKE ALL ON DATABASE "${DATABASE}" FROM PUBLIC;
DO \$\$
BEGIN
  CREATE ROLE "${ADMIN_USER}" LOGIN PASSWORD '${ADMIN_PASSWORD}';
  EXCEPTION WHEN OTHERS THEN
    RAISE NOTICE 'User $ADMIN_USER already exists';
  CREATE ROLE "${USER}" LOGIN PASSWORD '${PASSWORD}';
  EXCEPTION WHEN OTHERS THEN
    RAISE NOTICE 'User $USER already exists';
END\$\$;
GRANT CREATE,TEMPORARY,CONNECT ON DATABASE "${DATABASE}" TO "${ADMIN_USER}";
GRANT TEMPORARY,CONNECT ON DATABASE "${DATABASE}" TO "${USER}";
\c "${DATABASE}"
CREATE EXTENSION hstore;
REVOKE CREATE ON SCHEMA public FROM PUBLIC;
EOF
fi

# restore dump
{ cat <<EOF
BEGIN;
DROP SCHEMA IF EXISTS "$SCHEMA" CASCADE;
EOF
cat "$DUMP_FILE"
echo "COMMIT;"
} | psql_adminuser >/dev/null || abort "Restoring database failed."

context="--contexts=user"
if [[ "$USER" != "$ADMIN_USER" ]]; then
  context="--contexts=admin"
fi

(cd /usr/share/xroad/db &&
  JAVA_OPTS="-Ddb_user=$USER -Ddb_schema=$SCHEMA" /usr/share/xroad/db/liquibase.sh \
  --classpath=/usr/share/xroad/jlib/postgresql.jar \
  --url="jdbc:postgresql://$HOST:$PORT/$DATABASE?currentSchema=${SCHEMA},public" \
  --changeLogFile=centerui-changelog.xml \
  --password="${ADMIN_PASSWORD}" \
  --username="${ADMIN_USER}" \
  --defaultSchemaName="${SCHEMA}" \
  $context \
  update \
  || abort "Database schema migration failed."
)<|MERGE_RESOLUTION|>--- conflicted
+++ resolved
@@ -43,11 +43,7 @@
   source /etc/xroad/db_libpq.env
 fi
 
-<<<<<<< HEAD
-if [ ! -z $PGOPTIONS_EXTRA ]; then
-=======
 if [[ ! -z $PGOPTIONS_EXTRA ]]; then
->>>>>>> ebe65e44
   PGOPTIONS_EXTRA=" ${PGOPTIONS_EXTRA}"
 fi
 
