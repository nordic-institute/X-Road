--- conflicted
+++ resolved
@@ -16,11 +16,7 @@
 
 # This version number must be increased when we introduce changes that make
 # earlier backup files incompatible with the current system.
-<<<<<<< HEAD
 XROAD_VERSION_LABEL="XROAD_7.1"
-=======
-XROAD_VERSION_LABEL="XROAD_7.0"
->>>>>>> 3dfeb1d2
 
 die () {
     echo >&2 "$@"
