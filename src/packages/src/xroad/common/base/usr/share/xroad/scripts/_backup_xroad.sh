#!/bin/bash
# Script for backing up the configuration files and database of the
# X-Road system.
# This script should be invoked by the wrapper script installed at the server
# that is being backed up.

source /usr/share/xroad/scripts/_backup_restore_common.sh

shopt -s nullglob
BACKED_UP_PATHS=(/etc/xroad/ /etc/nginx/conf.d/*xroad*.conf /etc/nginx/sites-enabled/*xroad*)
shopt -u nullglob

THIS_FILE="$(pwd)/$0"

die () {
    echo >&2 "$@"
    exit 1
}

create_database_backup () {
  if [[ $SKIP_DB_BACKUP = true ]] ; then
    echo "SKIPPING DB BACKUP AS REQUESTED"
  else
    if [ -x "${DATABASE_BACKUP_SCRIPT}" ] ; then
      echo "CREATING DATABASE DUMP TO ${DATABASE_DUMP_FILENAME}"
      if ! $DATABASE_BACKUP_SCRIPT "$DATABASE_DUMP_FILENAME"; then
        die "Database backup failed!" \
            "Please check the error messages and fix them before trying again!"
      fi
      BACKED_UP_PATHS+=("${DATABASE_DUMP_FILENAME}")
    else
      die "Failed to execute the database backup script at ${DATABASE_BACKUP_SCRIPT}"
    fi
  fi
}

create_openbao_backup () {
  if [[ $SKIP_OPENBAO_BACKUP = true ]] ; then
    echo "SKIPPING OPENBAO BACKUP AS REQUESTED"
  elif [[ -d /etc/openbao && -f ${OPENBAO_DATABASE_BACKUP_SCRIPT} ]] ; then
    if [ -x "${OPENBAO_DATABASE_BACKUP_SCRIPT}" ] ; then
      echo "CREATING OPENBAO DATABASE DUMP TO ${OPENBAO_DATABASE_DUMP_FILENAME}"
      if ! $OPENBAO_DATABASE_BACKUP_SCRIPT "$OPENBAO_DATABASE_DUMP_FILENAME"; then
        die "OpenBao database backup failed!" \
            "Please check the error messages and fix them before trying again!"
      fi
      BACKED_UP_PATHS+=("/etc/openbao" "${OPENBAO_DATABASE_DUMP_FILENAME}")
    else
      die "Failed to execute OpenBao database backup script at ${OPENBAO_DATABASE_BACKUP_SCRIPT}"
    fi
  fi
}

create_backup_tarball () {

  if [ "$ENCRYPT_MODE" = "encrypt" ] || [ "$ENCRYPT_MODE" = "signonly" ] ; then
    local ENCRYPTION_ARGS=()
    if [ "$ENCRYPT_MODE" = "encrypt" ] ; then
      echo "CREATING ENCRYPTED AND SIGNED TAR ARCHIVE TO ${BACKUP_FILENAME}"
      local PUBCOUNT=0
      local FIRST_RECEIPIENT=${SECURITY_SERVER_ID}
      if [ -z "${FIRST_RECEIPIENT}" ] ; then
        FIRST_RECEIPIENT=${INSTANCE_ID}
      fi
      ENCRYPTION_ARGS=(--encrypt --trust-model direct --cipher-algo AES256 --no-auto-key-locate -r "${FIRST_RECEIPIENT}")
      if [ -n "${GPG_KEYIDS}" ] ; then
        local recipients=()
        IFS=", " read -ra recipients <<< "${GPG_KEYIDS}"
        for keyid in "${recipients[@]}"; do
          (( PUBCOUNT++ )) || true
          ENCRYPTION_ARGS+=(-r "$keyid")
        done
        echo "Encrypting archive with servers public key and $PUBCOUNT extra recipients"
      fi
    else
      echo "CREATING SIGNED TAR ARCHIVE TO ${BACKUP_FILENAME}"
    fi

    tar --create -v --label "${TARBALL_LABEL}" \
        --exclude="tmp*.tmp" \
        --exclude="/etc/xroad/services/*.conf" \
        --exclude="/etc/xroad/postgresql" \
        --exclude="/etc/xroad/gpghome"  \
        --exclude="/etc/xroad/xroad.properties" \
<<<<<<< HEAD
        --exclude="/etc/openbao/root-token" \
        --exclude="/etc/openbao/unseal-keys" \
=======
        --exclude="/etc/xroad/lost+found" \
>>>>>>> de5747b6
        "${BACKED_UP_PATHS[@]}" \
    | gpg --batch --no-tty --homedir /etc/xroad/gpghome --sign --digest-algo SHA256 "${ENCRYPTION_ARGS[@]}" --output "${BACKUP_FILENAME}"

  else
    echo "CREATING TAR ARCHIVE TO ${BACKUP_FILENAME}"
    tar --create -v --label "${TARBALL_LABEL}" --file "${BACKUP_FILENAME}" \
      --exclude="tmp*.tmp" \
      --exclude="/etc/xroad/services/*.conf" \
      --exclude="/etc/xroad/postgresql" \
      --exclude="/etc/xroad/gpghome" \
      --exclude="/etc/xroad/xroad.properties" \
<<<<<<< HEAD
      --exclude="/etc/openbao/root-token" \
      --exclude="/etc/openbao/unseal-keys" \
=======
      --exclude="/etc/xroad/lost+found" \
>>>>>>> de5747b6
      "${BACKED_UP_PATHS[@]}"
  fi
  if [ $? != 0 ] ; then
    echo "Removing incomplete backup archive"
    rm -v "${BACKUP_FILENAME}"
    die "Creating a backup file to ${BACKUP_FILENAME} failed!" \
        "Please check the error messages and fix them before trying again!"
  fi
  echo "Backup file saved to ${BACKUP_FILENAME}"
}

ENCRYPT_MODE="none"

while getopts ":t:i:s:n:f:E:k:bS" opt ; do
  case $opt in
    S)
      SKIP_DB_BACKUP=true
      ;;
    t)
      SERVER_TYPE=$OPTARG
      ;;
    i)
      INSTANCE_ID=$OPTARG
      ;;
    s)
      SECURITY_SERVER_ID=$OPTARG
      ;;
    n)
      CENTRAL_SERVER_HA_NODE_NAME=$OPTARG
      ;;
    f)
      BACKUP_FILENAME=$OPTARG
      ;;
    b)
      USE_BASE_64=true
      ;;
    E)
      ENCRYPT_MODE=$OPTARG
      ;;
    k)
      GPG_KEYIDS=$OPTARG
      ;;
    \?)
      echo "Invalid option $OPTARG -- did you use the correct wrapper script?"
      exit 2
      ;;
    :)
      echo "Option -$OPTARG requires an argument -- did you use the correct wrapper script?"
      exit 2
  esac
done

check_server_type
create_database_backup
create_openbao_backup
make_tarball_label
create_backup_tarball

# vim: ts=2 sw=2 sts=2 et filetype=sh<|MERGE_RESOLUTION|>--- conflicted
+++ resolved
@@ -82,12 +82,9 @@
         --exclude="/etc/xroad/postgresql" \
         --exclude="/etc/xroad/gpghome"  \
         --exclude="/etc/xroad/xroad.properties" \
-<<<<<<< HEAD
+        --exclude="/etc/xroad/lost+found" \
         --exclude="/etc/openbao/root-token" \
         --exclude="/etc/openbao/unseal-keys" \
-=======
-        --exclude="/etc/xroad/lost+found" \
->>>>>>> de5747b6
         "${BACKED_UP_PATHS[@]}" \
     | gpg --batch --no-tty --homedir /etc/xroad/gpghome --sign --digest-algo SHA256 "${ENCRYPTION_ARGS[@]}" --output "${BACKUP_FILENAME}"
 
@@ -99,12 +96,9 @@
       --exclude="/etc/xroad/postgresql" \
       --exclude="/etc/xroad/gpghome" \
       --exclude="/etc/xroad/xroad.properties" \
-<<<<<<< HEAD
+      --exclude="/etc/xroad/lost+found" \
       --exclude="/etc/openbao/root-token" \
       --exclude="/etc/openbao/unseal-keys" \
-=======
-      --exclude="/etc/xroad/lost+found" \
->>>>>>> de5747b6
       "${BACKED_UP_PATHS[@]}"
   fi
   if [ $? != 0 ] ; then
