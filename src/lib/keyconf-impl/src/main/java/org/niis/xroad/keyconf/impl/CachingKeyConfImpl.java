--- conflicted
+++ resolved
@@ -180,16 +180,9 @@
         }
     }
 
-<<<<<<< HEAD
-    @SneakyThrows
-    @SuppressWarnings("checkstyle:SneakyThrowsCheck") //TODO XRDDEV-2390 will be refactored in the future
-    public static FileWatcherRunner createChangeWatcher(FileWatchListener onChange) {
-        return createChangeWatcher(() -> { }, onChange, new FileContentChangeChecker(SystemProperties.getKeyConfFile()));
-=======
     @Override
     public void addChangeListener(KeyConfChangeListener listener) {
         listeners.add(new WeakReference<>(listener));
->>>>>>> 8491ab49
     }
 
     private void notifyListeners() {
