--- conflicted
+++ resolved
@@ -72,13 +72,8 @@
         return sharedParameters.getInstanceIdentifier();
     }
 
-    @SneakyThrows
-<<<<<<< HEAD
     @SuppressWarnings("checkstyle:SneakyThrowsCheck") //TODO XRDDEV-2390 will be refactored in the future
-    SharedParametersCache(@NonNull SharedParameters sharedParameters) {
-=======
     public SharedParametersCache(@NonNull SharedParameters sharedParameters) {
->>>>>>> 8491ab49
         this.sharedParameters = sharedParameters;
 
         cacheCaCerts();
