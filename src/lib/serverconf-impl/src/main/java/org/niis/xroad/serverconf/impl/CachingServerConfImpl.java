/*
 * The MIT License
 *
 * Copyright (c) 2019- Nordic Institute for Interoperability Solutions (NIIS)
 * Copyright (c) 2018 Estonian Information System Authority (RIA),
 * Nordic Institute for Interoperability Solutions (NIIS), Population Register Centre (VRK)
 * Copyright (c) 2015-2017 Estonian Information System Authority (RIA), Population Register Centre (VRK)
 *
 * Permission is hereby granted, free of charge, to any person obtaining a copy
 * of this software and associated documentation files (the "Software"), to deal
 * in the Software without restriction, including without limitation the rights
 * to use, copy, modify, merge, publish, distribute, sublicense, and/or sell
 * copies of the Software, and to permit persons to whom the Software is
 * furnished to do so, subject to the following conditions:
 *
 * The above copyright notice and this permission notice shall be included in
 * all copies or substantial portions of the Software.
 *
 * THE SOFTWARE IS PROVIDED "AS IS", WITHOUT WARRANTY OF ANY KIND, EXPRESS OR
 * IMPLIED, INCLUDING BUT NOT LIMITED TO THE WARRANTIES OF MERCHANTABILITY,
 * FITNESS FOR A PARTICULAR PURPOSE AND NONINFRINGEMENT. IN NO EVENT SHALL THE
 * AUTHORS OR COPYRIGHT HOLDERS BE LIABLE FOR ANY CLAIM, DAMAGES OR OTHER
 * LIABILITY, WHETHER IN AN ACTION OF CONTRACT, TORT OR OTHERWISE, ARISING FROM,
 * OUT OF OR IN CONNECTION WITH THE SOFTWARE OR THE USE OR OTHER DEALINGS IN
 * THE SOFTWARE.
 */
package org.niis.xroad.serverconf.impl;

import ee.ria.xroad.common.CodedException;
import ee.ria.xroad.common.conf.InternalSSLKey;
import ee.ria.xroad.common.db.DatabaseCtx;
import ee.ria.xroad.common.identifier.ClientId;
import ee.ria.xroad.common.identifier.SecurityServerId;
import ee.ria.xroad.common.identifier.ServiceId;

import com.google.common.cache.Cache;
import com.google.common.cache.CacheBuilder;
import lombok.extern.slf4j.Slf4j;
import org.apache.commons.lang3.ObjectUtils;
import org.hibernate.Session;
import org.niis.xroad.globalconf.GlobalConfProvider;
import org.niis.xroad.serverconf.IsAuthentication;
<<<<<<< HEAD
import org.niis.xroad.serverconf.ServerConfCommonProperties;
import org.niis.xroad.serverconf.model.ClientType;
=======
import org.niis.xroad.serverconf.model.Client;
>>>>>>> ebb2d882
import org.niis.xroad.serverconf.model.DescriptionType;
import org.niis.xroad.serverconf.model.Endpoint;
import org.niis.xroad.serverconf.model.Service;

import java.util.Collections;
import java.util.List;
import java.util.Optional;
import java.util.concurrent.ExecutionException;
import java.util.concurrent.TimeUnit;

import static ee.ria.xroad.common.ErrorCodes.X_UNKNOWN_SERVICE;

/**
 * Caching implementation for ServerConf
 * The long lasting and frequently used operations are cached
 */
@Slf4j
public class CachingServerConfImpl extends ServerConfImpl {

    public static final String TSP_URL = "tsp_url";

    private volatile SecurityServerId.Conf serverId;
    private final Cache<Object, List<String>> tspCache;
    private final Cache<ServiceId, Optional<Service>> serviceCache;
    private final Cache<AclCacheKey, List<Endpoint>> aclCache;
    private final Cache<ServiceId, List<ee.ria.xroad.common.metadata.Endpoint>> serviceEndpointsCache;
    private final Cache<ClientId, Optional<Client>> clientCache;
    private final Cache<String, InternalSSLKey> internalKeyCache;

    /**
     * Constructor, creates time based object cache with expireSeconds (or internalKeyExpireSeconds
     * with internal key cache)
     */
    @SuppressWarnings("checkstyle:MagicNumber")
    public CachingServerConfImpl(DatabaseCtx serverConfDatabaseCtx, GlobalConfProvider globalConfProvider,
                                 ServerConfCommonProperties serverConfProperties) {
        super(serverConfDatabaseCtx, globalConfProvider);

        int expireSeconds = serverConfProperties.cachePeriod();
        internalKeyCache = CacheBuilder.newBuilder()
                .maximumSize(1)
                .expireAfterWrite(expireSeconds, TimeUnit.SECONDS)
                .build();

        tspCache = CacheBuilder.newBuilder()
                .maximumSize(1)
                .expireAfterWrite(expireSeconds, TimeUnit.SECONDS)
                .build();

        clientCache = CacheBuilder.newBuilder()
                .maximumSize(serverConfProperties.clientCacheSize())
                .expireAfterWrite(expireSeconds, TimeUnit.SECONDS)
                .recordStats()
                .build();

        serviceCache = CacheBuilder.newBuilder()
                .maximumSize(serverConfProperties.serviceCacheSize())
                .expireAfterWrite(expireSeconds, TimeUnit.SECONDS)
                .recordStats()
                .build();

        aclCache = CacheBuilder.newBuilder()
<<<<<<< HEAD
                .weigher((AclCacheKey k, List<EndpointType> v) -> v.size() + 1)
                .maximumWeight(serverConfProperties.aclCacheSize())
=======
                .weigher((AclCacheKey k, List<Endpoint> v) -> v.size() + 1)
                .maximumWeight(SystemProperties.getServerConfAclCacheSize())
>>>>>>> ebb2d882
                .expireAfterWrite(expireSeconds, TimeUnit.SECONDS)
                .recordStats()
                .build();

        serviceEndpointsCache = CacheBuilder.newBuilder()
<<<<<<< HEAD
                .weigher((ServiceId k, List<Endpoint> v) -> v.size() + 1)
                .maximumWeight(serverConfProperties.serviceEndpointsCacheSize())
=======
                .weigher((ServiceId k, List<ee.ria.xroad.common.metadata.Endpoint> v) -> v.size() + 1)
                .maximumWeight(SystemProperties.getServerConfServiceEndpointsCacheSize())
>>>>>>> ebb2d882
                .expireAfterWrite(expireSeconds, TimeUnit.SECONDS)
                .recordStats()
                .build();
    }

    @Override
    public InternalSSLKey getSSLKey() {
        try {
            return internalKeyCache.get(InternalSSLKey.KEY_ALIAS, super::getSSLKey);
        } catch (ExecutionException e) {
            if (e.getCause() instanceof CodedException) {
                throw (CodedException) e.getCause();
            }
            log.debug("Failed to get InternalSSLKey", e);
            return null;
        }
    }

    @Override
    public SecurityServerId.Conf getIdentifier() {
        SecurityServerId.Conf id = serverId;
        if (id == null) {
            return getAndCacheServerId(null);
        } else {
            if (globalConfProvider.getServerOwner(id) == null) {
                // Globalconf and the cached value disagree on server owner (maybe changed)
                return getAndCacheServerId(id);
            } else {
                return id;
            }
        }
    }

    @SuppressWarnings("checkstyle:innerassignment")
    private synchronized SecurityServerId.Conf getAndCacheServerId(final SecurityServerId current) {
        SecurityServerId.Conf id = serverId;
        if (id == current) { //intentional reference equality test (for double-checked locking)
            serverId = id = super.getIdentifier();
        }
        return id;
    }

    @Override
    public List<String> getTspUrl() {
        try {
            return tspCache.get(TSP_URL, super::getTspUrl);
        } catch (ExecutionException e) {
            if (e.getCause() instanceof CodedException) {
                throw (CodedException) e.getCause();
            }
            log.debug("Failed to resolve tsp url", e);
            return Collections.emptyList();
        }
    }

    @Override
    public String getMemberStatus(ClientId clientId) {
        return getClient(clientId).map(Client::getClientStatus).orElse(null);
    }

    @Override
    public List<ee.ria.xroad.common.metadata.Endpoint> getServiceEndpoints(ServiceId serviceId) {
        try {
            return serviceEndpointsCache.get(serviceId, () -> super.getServiceEndpoints(serviceId));
        } catch (ExecutionException e) {
            if (e.getCause() instanceof CodedException codedException) {
                throw codedException;
            }
            log.debug("Failed to get list of service endpoints", e);
            return List.of();
        }
    }

    @Override
    public IsAuthentication getIsAuthentication(ClientId clientId) {
        return getClient(clientId).map(c -> c.getIsAuthentication() == null ? IsAuthentication.NOSSL
                : IsAuthentication.valueOf(c.getIsAuthentication())).orElse(null);
    }

    @Override
    public boolean serviceExists(ServiceId serviceId) {
        return getService(serviceId).isPresent();
    }

    @Override
    public String getServiceAddress(ServiceId serviceId) {
        return getService(serviceId).map(Service::getUrl).orElse(null);
    }

    @Override
    public String getServiceDescriptionURL(ServiceId serviceId) {
        return getService(serviceId).map(it -> it.getServiceDescription().getUrl()).orElse(null);
    }

    @Override
    public DescriptionType getDescriptionType(ServiceId serviceId) {
        return getService(serviceId).map(it -> it.getServiceDescription().getType()).orElse(null);
    }

    @Override
    public boolean isSslAuthentication(ServiceId serviceId) {
        Optional<Service> serviceOptional = getService(serviceId);
        if (serviceOptional.isEmpty()) {
            throw new CodedException(X_UNKNOWN_SERVICE, "Service '%s' not found", serviceId);
        }
        Service service = serviceOptional.get();
        return (boolean) ObjectUtils.defaultIfNull(service.getSslAuthentication(), true);
    }

    @Override
    public String getDisabledNotice(ServiceId serviceId) {
        return getService(serviceId)
                .map(it -> it.getServiceDescription().isDisabled() ? it.getServiceDescription().getDisabledNotice() : null
        ).orElse(null);
    }

    @Override
    public int getServiceTimeout(ServiceId serviceId) {
        return getService(serviceId).map(Service::getTimeout).orElse(DEFAULT_SERVICE_TIMEOUT);
    }

    @Override
    protected List<Endpoint> getAclEndpoints(Session session, ClientId clientId, ServiceId serviceId) {
        final AclCacheKey key = new AclCacheKey(clientId, serviceId);
        try {
            /*
             * Implementation note. It seems that the loader function is executed in the same thread, in which case the
             * transaction simply joins the current one. However, this is not explicitly promised by the API,
             * so we start a transaction if necessary.
             */
            return aclCache.get(key, () -> tx(s -> super.getAclEndpoints(s, clientId, serviceId)));
        } catch (ExecutionException e) {
            if (e.getCause() instanceof CodedException) {
                throw (CodedException) e.getCause();
            }
            log.debug("Failed get list of endpoints", e);
            return Collections.emptyList();
        }
    }

    private Optional<Service> getService(ServiceId serviceId) {
        try {
            return serviceCache
                    .get(serviceId, () -> tx(session -> Optional.ofNullable(super.getService(session, serviceId))));
        } catch (ExecutionException e) {
            if (e.getCause() instanceof CodedException) {
                throw (CodedException) e.getCause();
            }
            log.debug("Failed to get service", e);
            return Optional.empty();
        }
    }

    private Optional<Client> getClient(ClientId clientId) {
        try {
            return clientCache.get(clientId,
                    () -> tx(session -> Optional.ofNullable(super.getClient(session, clientId))));
        } catch (ExecutionException e) {
            if (e.getCause() instanceof CodedException) {
                throw (CodedException) e.getCause();
            }
            log.debug("Failed to get client", e);
            return Optional.empty();
        }
    }

    @Override
    public void logStatistics() {
        if (log.isTraceEnabled()) {
            log.trace("ServerConf.clientCache : entries: {}, stats: {}", clientCache.size(),
                    clientCache.stats());
            log.trace("ServerConf.serviceCache: entries: {}, stats: {}", serviceCache.size(),
                    serviceCache.stats());
            log.trace("ServerConf.aclCache    : entries: {}, stats: {}", aclCache.size(),
                    aclCache.stats());
            log.trace("ServerConf.serviceEndpointsCache: entries: {}, stats: {}", serviceEndpointsCache.size(),
                    serviceEndpointsCache.stats());
        }
    }

    @Override
    public void clearCache() {
        log.info("Clearing configuration cache");
        internalKeyCache.invalidateAll();
    }

    private record AclCacheKey(ClientId clientId, ServiceId serviceId) {
    }
}<|MERGE_RESOLUTION|>--- conflicted
+++ resolved
@@ -40,12 +40,8 @@
 import org.hibernate.Session;
 import org.niis.xroad.globalconf.GlobalConfProvider;
 import org.niis.xroad.serverconf.IsAuthentication;
-<<<<<<< HEAD
 import org.niis.xroad.serverconf.ServerConfCommonProperties;
-import org.niis.xroad.serverconf.model.ClientType;
-=======
 import org.niis.xroad.serverconf.model.Client;
->>>>>>> ebb2d882
 import org.niis.xroad.serverconf.model.DescriptionType;
 import org.niis.xroad.serverconf.model.Endpoint;
 import org.niis.xroad.serverconf.model.Service;
@@ -108,25 +104,15 @@
                 .build();
 
         aclCache = CacheBuilder.newBuilder()
-<<<<<<< HEAD
-                .weigher((AclCacheKey k, List<EndpointType> v) -> v.size() + 1)
+                .weigher((AclCacheKey k, List<Endpoint> v) -> v.size() + 1)
                 .maximumWeight(serverConfProperties.aclCacheSize())
-=======
-                .weigher((AclCacheKey k, List<Endpoint> v) -> v.size() + 1)
-                .maximumWeight(SystemProperties.getServerConfAclCacheSize())
->>>>>>> ebb2d882
                 .expireAfterWrite(expireSeconds, TimeUnit.SECONDS)
                 .recordStats()
                 .build();
 
         serviceEndpointsCache = CacheBuilder.newBuilder()
-<<<<<<< HEAD
-                .weigher((ServiceId k, List<Endpoint> v) -> v.size() + 1)
+                .weigher((ServiceId k, List<ee.ria.xroad.common.metadata.Endpoint> v) -> v.size() + 1)
                 .maximumWeight(serverConfProperties.serviceEndpointsCacheSize())
-=======
-                .weigher((ServiceId k, List<ee.ria.xroad.common.metadata.Endpoint> v) -> v.size() + 1)
-                .maximumWeight(SystemProperties.getServerConfServiceEndpointsCacheSize())
->>>>>>> ebb2d882
                 .expireAfterWrite(expireSeconds, TimeUnit.SECONDS)
                 .recordStats()
                 .build();
