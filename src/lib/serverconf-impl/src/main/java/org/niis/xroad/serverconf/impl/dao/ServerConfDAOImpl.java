--- conflicted
+++ resolved
@@ -60,8 +60,5 @@
                 .setMaxResults(1)
                 .uniqueResult();
     }
-<<<<<<< HEAD
 
-=======
->>>>>>> ebb2d882
 }