/*
 * The MIT License
 *
 * Copyright (c) 2019- Nordic Institute for Interoperability Solutions (NIIS)
 * Copyright (c) 2018 Estonian Information System Authority (RIA),
 * Nordic Institute for Interoperability Solutions (NIIS), Population Register Centre (VRK)
 * Copyright (c) 2015-2017 Estonian Information System Authority (RIA), Population Register Centre (VRK)
 *
 * Permission is hereby granted, free of charge, to any person obtaining a copy
 * of this software and associated documentation files (the "Software"), to deal
 * in the Software without restriction, including without limitation the rights
 * to use, copy, modify, merge, publish, distribute, sublicense, and/or sell
 * copies of the Software, and to permit persons to whom the Software is
 * furnished to do so, subject to the following conditions:
 *
 * The above copyright notice and this permission notice shall be included in
 * all copies or substantial portions of the Software.
 *
 * THE SOFTWARE IS PROVIDED "AS IS", WITHOUT WARRANTY OF ANY KIND, EXPRESS OR
 * IMPLIED, INCLUDING BUT NOT LIMITED TO THE WARRANTIES OF MERCHANTABILITY,
 * FITNESS FOR A PARTICULAR PURPOSE AND NONINFRINGEMENT. IN NO EVENT SHALL THE
 * AUTHORS OR COPYRIGHT HOLDERS BE LIABLE FOR ANY CLAIM, DAMAGES OR OTHER
 * LIABILITY, WHETHER IN AN ACTION OF CONTRACT, TORT OR OTHERWISE, ARISING FROM,
 * OUT OF OR IN CONNECTION WITH THE SOFTWARE OR THE USE OR OTHER DEALINGS IN
 * THE SOFTWARE.
 */
package org.niis.xroad.serverconf.impl;

import ee.ria.xroad.common.db.DatabaseCtx;
import ee.ria.xroad.common.identifier.ClientId;
import ee.ria.xroad.common.identifier.LocalGroupId;
import ee.ria.xroad.common.identifier.ServiceId;

import org.hibernate.Session;
import org.junit.After;
import org.junit.AfterClass;
import org.junit.Before;
import org.junit.BeforeClass;
import org.junit.Test;
import org.niis.xroad.serverconf.impl.dao.ClientDAOImpl;
import org.niis.xroad.serverconf.impl.dao.IdentifierDAOImpl;
import org.niis.xroad.serverconf.impl.dao.ServerConfDAOImpl;
import org.niis.xroad.serverconf.impl.dao.ServiceDAOImpl;
import org.niis.xroad.serverconf.impl.dao.ServiceDescriptionDAOImpl;
import org.niis.xroad.serverconf.impl.entity.AccessRightEntity;
import org.niis.xroad.serverconf.impl.entity.ClientEntity;
import org.niis.xroad.serverconf.impl.entity.ClientIdEntity;
import org.niis.xroad.serverconf.impl.entity.GroupMemberEntity;
import org.niis.xroad.serverconf.impl.entity.LocalGroupEntity;
import org.niis.xroad.serverconf.impl.entity.ServerConfEntity;
import org.niis.xroad.serverconf.impl.entity.ServiceDescriptionEntity;
import org.niis.xroad.serverconf.impl.entity.ServiceEntity;
import org.niis.xroad.serverconf.impl.entity.ServiceIdEntity;

import java.util.Date;
import java.util.List;

import static org.junit.Assert.assertEquals;
import static org.junit.Assert.assertFalse;
import static org.junit.Assert.assertNotNull;
import static org.junit.Assert.assertNull;
import static org.junit.Assert.assertTrue;
import static org.niis.xroad.serverconf.impl.TestUtil.NUM_CLIENTS;
import static org.niis.xroad.serverconf.impl.TestUtil.SERVICE_VERSION;
import static org.niis.xroad.serverconf.impl.TestUtil.SUBSYSTEM;
import static org.niis.xroad.serverconf.impl.TestUtil.client;
import static org.niis.xroad.serverconf.impl.TestUtil.createTestClientId;
import static org.niis.xroad.serverconf.impl.TestUtil.createTestServiceIdEntity;
import static org.niis.xroad.serverconf.impl.TestUtil.prepareDB;
import static org.niis.xroad.serverconf.impl.TestUtil.service;

/**
 * Test cases for different ServerConf releated DAOs.
 */
public class DAOImplTest {

    private Session session;
<<<<<<< HEAD
    private IdentifierDAOImpl identifierDAO = new IdentifierDAOImpl();
    private static final DatabaseCtx DATABASE_CTX = ServerConfDatabaseConfig.createServerConfDbCtx(TestUtil.serverConfDbProperties);
=======
    private final IdentifierDAOImpl identifierDAO = new IdentifierDAOImpl();
>>>>>>> ebb2d882

    /**
     * Prepares test database.
     *
     * @throws Exception if an error occurs
     */
    @BeforeClass
    public static void setUpBeforeClass() throws Exception {
        prepareDB(DATABASE_CTX);
    }

    @AfterClass
    public static void afterClass() {
        DATABASE_CTX.destroy();
    }

    /**
     * Begins transaction.
     */
    @Before
    public void beginTransaction() {
        session = DATABASE_CTX.beginTransaction();
    }

    /**
     * Commits transaction.
     */
    @After
    public void commitTransaction() {
        DATABASE_CTX.commitTransaction();
    }

    /**
     * Test getting client by its identifier.
<<<<<<< HEAD
     *
     * @throws Exception if an error occurs
=======
>>>>>>> ebb2d882
     */
    @Test
    public void getClientByIdentifier() {
        ClientId id = createTestClientId(client(1));
        assertTrue(clientExists(id, false));
        getClient(id);

        id = createTestClientId(client(NUM_CLIENTS - 1));
        assertFalse(clientExists(id, false));
        assertTrue(clientExists(id, true));

        id = createTestClientId(client(NUM_CLIENTS - 1), SUBSYSTEM);
        assertTrue(clientExists(id, false));
    }

    /**
     * Test getting IS certificates.
<<<<<<< HEAD
     *
     * @throws Exception if an error occurs
=======
>>>>>>> ebb2d882
     */
    @Test
    public void getIsCerts() {
        ClientId id = createTestClientId(client(1));
        assertEquals(1, new ClientDAOImpl().getIsCerts(session, id).size());
    }

    /**
     * Test getting service by identifier.
<<<<<<< HEAD
     *
     * @throws Exception if an error occurs
=======
>>>>>>> ebb2d882
     */
    @Test
    public void getServiceByIdentifier() {
        ServiceIdEntity id = createTestServiceIdEntity(client(1), service(1, 1),
                SERVICE_VERSION);
        ServiceEntity service = new ServiceDAOImpl().getService(session, id);
        assertNotNull(service);
        assertNotNull(service.getServiceDescription());
        assertNotNull(service.getServiceDescription().getClient());
        assertEquals(id, ServiceIdEntity.create(
                service.getServiceDescription().getClient().getIdentifier(),
                service.getServiceCode(), service.getServiceVersion()));

        ServiceDescriptionEntity serviceDescription = new ServiceDescriptionDAOImpl().getServiceDescription(session, id);
        assertNotNull(serviceDescription);
        assertNotNull(serviceDescription.getClient());
        assertEquals(id.getClientId(), serviceDescription.getClient().getIdentifier());
    }

    /**
     * Test getting ACL.
<<<<<<< HEAD
     *
     * @throws Exception if an error occurs
=======
>>>>>>> ebb2d882
     */
    @Test
    public void getAcl() {
        ClientId id = createTestClientId(client(1));
        List<AccessRightEntity> acl = getClient(id).getAccessRights();
        assertEquals(6, acl.size());

        assertTrue(acl.get(0).getSubjectId() instanceof ClientId);
        assertTrue(acl.get(1).getSubjectId() instanceof ClientId);
        assertTrue(acl.get(2).getSubjectId() instanceof ServiceId);
        assertTrue(acl.get(3).getSubjectId() instanceof LocalGroupId);
    }

    /**
     * Test deleting client.
<<<<<<< HEAD
     *
     * @throws Exception if an error occurs
=======
>>>>>>> ebb2d882
     */
    @Test
    public void deleteClient() {
        ClientId id = createTestClientId(client(2));
        ClientEntity client = getClient(id);

        ServerConfEntity conf = getConf();
        assertTrue(conf.getClients().remove(client));

        session.merge(conf);
        session.remove(client);

        client = new ClientDAOImpl().findById(session, ClientEntity.class,
                client.getId());
        assertNull(client);
    }

    /**
     * Test deleting service description.
<<<<<<< HEAD
     *
     * @throws Exception if an error occurs
=======
>>>>>>> ebb2d882
     */
    @Test
    public void deleteServiceDescription() {
        ClientId id = createTestClientId(client(3));
        ClientEntity client = getClient(id);

        assertEquals(TestUtil.NUM_SERVICEDESCRIPTIONS, client.getServiceDescriptions().size());

        ServiceDescriptionEntity serviceDescription = client.getServiceDescriptions().getFirst();
        Long serviceDescriptionId = serviceDescription.getId();

        client.getServiceDescriptions().remove(serviceDescription);
        session.merge(client);
        session.remove(serviceDescription);

        assertEquals(TestUtil.NUM_SERVICEDESCRIPTIONS - 1, client.getServiceDescriptions().size());
        assertNull(session.get(ServiceDescriptionEntity.class, serviceDescriptionId));
    }

    /**
     * Test adding local group member.
<<<<<<< HEAD
     *
     * @throws Exception if an error occurs
=======
>>>>>>> ebb2d882
     */
    @Test
    public void addLocalGroupMember() {
        ClientEntity client = getClient(createTestClientId(client(1)));
        assertFalse(client.getLocalGroups().isEmpty());

        LocalGroupEntity localGroup = client.getLocalGroups().getFirst();

        ClientIdEntity clientId =
                identifierDAO.findClientId(session, createTestClientId(client(3)));
        assertNotNull(clientId);

        GroupMemberEntity member = new GroupMemberEntity();
        member.setAdded(new Date());
        member.setGroupMemberId(clientId);
        session.persist(member);

        localGroup.getGroupMembers().add(member);
    }

    private ServerConfEntity getConf() {
        return new ServerConfDAOImpl().getConf(session);
    }

    private boolean clientExists(ClientId id, boolean includeSubsystems) {
        return new ClientDAOImpl().clientExists(session, id, includeSubsystems);
    }

    private ClientEntity getClient(ClientId id) {
        ClientEntity client = new ClientDAOImpl().getClient(session, id);
        assertNotNull(client);
        assertEquals(id, client.getIdentifier());

        return client;
    }
}<|MERGE_RESOLUTION|>--- conflicted
+++ resolved
@@ -75,12 +75,8 @@
 public class DAOImplTest {
 
     private Session session;
-<<<<<<< HEAD
-    private IdentifierDAOImpl identifierDAO = new IdentifierDAOImpl();
+    private final IdentifierDAOImpl identifierDAO = new IdentifierDAOImpl();
     private static final DatabaseCtx DATABASE_CTX = ServerConfDatabaseConfig.createServerConfDbCtx(TestUtil.serverConfDbProperties);
-=======
-    private final IdentifierDAOImpl identifierDAO = new IdentifierDAOImpl();
->>>>>>> ebb2d882
 
     /**
      * Prepares test database.
@@ -115,11 +111,6 @@
 
     /**
      * Test getting client by its identifier.
-<<<<<<< HEAD
-     *
-     * @throws Exception if an error occurs
-=======
->>>>>>> ebb2d882
      */
     @Test
     public void getClientByIdentifier() {
@@ -137,11 +128,6 @@
 
     /**
      * Test getting IS certificates.
-<<<<<<< HEAD
-     *
-     * @throws Exception if an error occurs
-=======
->>>>>>> ebb2d882
      */
     @Test
     public void getIsCerts() {
@@ -151,11 +137,6 @@
 
     /**
      * Test getting service by identifier.
-<<<<<<< HEAD
-     *
-     * @throws Exception if an error occurs
-=======
->>>>>>> ebb2d882
      */
     @Test
     public void getServiceByIdentifier() {
@@ -177,11 +158,6 @@
 
     /**
      * Test getting ACL.
-<<<<<<< HEAD
-     *
-     * @throws Exception if an error occurs
-=======
->>>>>>> ebb2d882
      */
     @Test
     public void getAcl() {
@@ -197,11 +173,6 @@
 
     /**
      * Test deleting client.
-<<<<<<< HEAD
-     *
-     * @throws Exception if an error occurs
-=======
->>>>>>> ebb2d882
      */
     @Test
     public void deleteClient() {
@@ -221,11 +192,6 @@
 
     /**
      * Test deleting service description.
-<<<<<<< HEAD
-     *
-     * @throws Exception if an error occurs
-=======
->>>>>>> ebb2d882
      */
     @Test
     public void deleteServiceDescription() {
@@ -247,11 +213,6 @@
 
     /**
      * Test adding local group member.
-<<<<<<< HEAD
-     *
-     * @throws Exception if an error occurs
-=======
->>>>>>> ebb2d882
      */
     @Test
     public void addLocalGroupMember() {
