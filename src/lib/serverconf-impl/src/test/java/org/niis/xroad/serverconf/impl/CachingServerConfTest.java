/*
 * The MIT License
 *
 * Copyright (c) 2019- Nordic Institute for Interoperability Solutions (NIIS)
 * Copyright (c) 2018 Estonian Information System Authority (RIA),
 * Nordic Institute for Interoperability Solutions (NIIS), Population Register Centre (VRK)
 * Copyright (c) 2015-2017 Estonian Information System Authority (RIA), Population Register Centre (VRK)
 *
 * Permission is hereby granted, free of charge, to any person obtaining a copy
 * of this software and associated documentation files (the "Software"), to deal
 * in the Software without restriction, including without limitation the rights
 * to use, copy, modify, merge, publish, distribute, sublicense, and/or sell
 * copies of the Software, and to permit persons to whom the Software is
 * furnished to do so, subject to the following conditions:
 *
 * The above copyright notice and this permission notice shall be included in
 * all copies or substantial portions of the Software.
 *
 * THE SOFTWARE IS PROVIDED "AS IS", WITHOUT WARRANTY OF ANY KIND, EXPRESS OR
 * IMPLIED, INCLUDING BUT NOT LIMITED TO THE WARRANTIES OF MERCHANTABILITY,
 * FITNESS FOR A PARTICULAR PURPOSE AND NONINFRINGEMENT. IN NO EVENT SHALL THE
 * AUTHORS OR COPYRIGHT HOLDERS BE LIABLE FOR ANY CLAIM, DAMAGES OR OTHER
 * LIABILITY, WHETHER IN AN ACTION OF CONTRACT, TORT OR OTHERWISE, ARISING FROM,
 * OUT OF OR IN CONNECTION WITH THE SOFTWARE OR THE USE OR OTHER DEALINGS IN
 * THE SOFTWARE.
 */
package org.niis.xroad.serverconf.impl;

import ee.ria.xroad.common.ExpectedCodedException;
import ee.ria.xroad.common.db.DatabaseCtx;
import ee.ria.xroad.common.identifier.ClientId;
import ee.ria.xroad.common.identifier.SecurityServerId;
import ee.ria.xroad.common.identifier.ServiceId;
import ee.ria.xroad.common.metadata.Endpoint;
import ee.ria.xroad.common.util.CryptoUtils;

import org.junit.After;
import org.junit.AfterClass;
import org.junit.Before;
import org.junit.BeforeClass;
import org.junit.Rule;
import org.junit.Test;
import org.niis.xroad.globalconf.GlobalConfProvider;
import org.niis.xroad.serverconf.IsAuthentication;
import org.niis.xroad.serverconf.ServerConfProvider;
import org.niis.xroad.serverconf.impl.dao.ServiceDAOImpl;
import org.niis.xroad.serverconf.impl.mapper.XRoadIdMapper;
import org.niis.xroad.test.globalconf.EmptyGlobalConf;

import java.security.cert.X509Certificate;
import java.util.ArrayList;
import java.util.List;

import static ee.ria.xroad.common.ErrorCodes.X_UNKNOWN_SERVICE;
import static org.junit.Assert.assertEquals;
import static org.junit.Assert.assertFalse;
import static org.junit.Assert.assertNotEquals;
import static org.junit.Assert.assertNotNull;
import static org.junit.Assert.assertNull;
import static org.junit.Assert.assertTrue;
import static org.niis.xroad.serverconf.impl.TestUtil.BASE64_CERT;
import static org.niis.xroad.serverconf.impl.TestUtil.CLIENT_CODE;
import static org.niis.xroad.serverconf.impl.TestUtil.MEMBER_CLASS;
import static org.niis.xroad.serverconf.impl.TestUtil.MEMBER_CODE;
import static org.niis.xroad.serverconf.impl.TestUtil.NUM_CLIENTS;
import static org.niis.xroad.serverconf.impl.TestUtil.NUM_SERVICEDESCRIPTIONS;
import static org.niis.xroad.serverconf.impl.TestUtil.NUM_SERVICES;
import static org.niis.xroad.serverconf.impl.TestUtil.NUM_TSPS;
import static org.niis.xroad.serverconf.impl.TestUtil.SERVER_CODE;
import static org.niis.xroad.serverconf.impl.TestUtil.SERVICE_CODE;
import static org.niis.xroad.serverconf.impl.TestUtil.SERVICE_TIMEOUT;
import static org.niis.xroad.serverconf.impl.TestUtil.SERVICE_URL;
import static org.niis.xroad.serverconf.impl.TestUtil.SERVICE_VERSION;
import static org.niis.xroad.serverconf.impl.TestUtil.SUBSYSTEM;
import static org.niis.xroad.serverconf.impl.TestUtil.XROAD_INSTANCE;
import static org.niis.xroad.serverconf.impl.TestUtil.client;
import static org.niis.xroad.serverconf.impl.TestUtil.createTestClientId;
import static org.niis.xroad.serverconf.impl.TestUtil.createTestServiceId;
import static org.niis.xroad.serverconf.impl.TestUtil.prepareDB;
import static org.niis.xroad.serverconf.impl.TestUtil.serverConfDbProperties;
import static org.niis.xroad.serverconf.impl.TestUtil.serverConfProperties;
import static org.niis.xroad.serverconf.impl.TestUtil.service;

/**
 * Tests server conf API.
 */
public class CachingServerConfTest {

    @Rule
    public ExpectedCodedException thrown = ExpectedCodedException.none();

    private static final DatabaseCtx DATABASE_CTX = new DatabaseCtx("serverconf", serverConfDbProperties.hibernate());
    private static GlobalConfProvider globalConfProvider;
    private static ServerConfProvider serverConfProvider;

    /**
     * Creates test database.
     *
     * @throws Exception if an error occurs
     */
    @BeforeClass
    public static void setUpBeforeClass() throws Exception {
        globalConfProvider = new EmptyGlobalConf() {
            @Override
            public boolean isSecurityServerClient(ClientId client, SecurityServerId securityServer) {
                return true;
            }
        };
        serverConfProvider = new CachingServerConfImpl(DATABASE_CTX, globalConfProvider, serverConfProperties);

        prepareDB(DATABASE_CTX);
    }

    @AfterClass
    public static void afterClass() {
        DATABASE_CTX.destroy();
    }

    /**
     * Begins transaction.
     */
    @Before
    public void beforeTest() {
        DATABASE_CTX.beginTransaction();
    }

    /**
     * Commits transaction.
     */
    @After
    public void afterTest() {
        DATABASE_CTX.commitTransaction();
    }

    /**
     * Test getting owner.
     */
    @Test
    public void getOwner() {
        assertEquals(createTestClientId(),
                serverConfProvider.getIdentifier().getOwner());
    }

    /**
     * Tests getting security server identififer.
     */
    @Test
    public void getIdentifier() {
        SecurityServerId.Conf expectedIdentifier =
                SecurityServerId.Conf.create(
                        XROAD_INSTANCE, MEMBER_CLASS, MEMBER_CODE, SERVER_CODE);
        assertEquals(expectedIdentifier, serverConfProvider.getIdentifier());
    }

    /**
     * Tests getting service address.
     */
    @Test
    public void getExistingServiceAddress() {
        ServiceId.Conf service = ServiceId.Conf.create(XROAD_INSTANCE, MEMBER_CLASS,
                client(1), null, service(1, 1), SERVICE_VERSION);
        assertTrue(serverConfProvider.serviceExists(service));
        assertEquals(SERVICE_URL + 1, serverConfProvider.getServiceAddress(service));
        assertEquals(SERVICE_TIMEOUT, serverConfProvider.getServiceTimeout(service));

        service = ServiceId.Conf.create(XROAD_INSTANCE, MEMBER_CLASS,
                client(1), null, service(1, NUM_SERVICES - 2), null);
        assertTrue(serverConfProvider.serviceExists(service));
    }

    /**
     * Tests getting all services.
     */
    @Test
    public void getAllServices() {
        ClientId.Conf serviceProvider = createTestClientId(client(1));

        List<ServiceId> expectedServices = new ArrayList<>();
        for (int i = 0; i < NUM_SERVICEDESCRIPTIONS; i++) {
            for (int j = 0; j < NUM_SERVICES; j++) {
                String version = j == NUM_SERVICES - 2 ? null : SERVICE_VERSION;
                expectedServices.add(createTestServiceId(serviceProvider,
                        service(i, j), version));
            }
        }

        assertEquals(expectedServices,
                serverConfProvider.getAllServices(serviceProvider));
    }

    /**
     * Tests getting allowed services.
     */
    @Test
    public void getAllowedServices() {
        ClientId serviceProvider = createTestClientId(client(1));
        ClientId client1 = createTestClientId(client(1));
        ClientId client2 = createTestClientId(client(2));

        List<ServiceId> expectedServices = List.of(
                createTestServiceId(serviceProvider,
                        service(1, 1), SERVICE_VERSION));

        assertEquals(expectedServices,
                serverConfProvider.getAllowedServices(serviceProvider, client1));
        assertTrue(serverConfProvider.getAllowedServices(serviceProvider,
                client2).isEmpty());
    }

    /**
     * Tests getting non-existing service.
     */
    @Test
    public void getNonExistingServiceAddress() {
        ServiceId service = createTestServiceId("foo", "bar");
        assertFalse(serverConfProvider.serviceExists(service));
        assertNull(serverConfProvider.getServiceAddress(service));
        assertNotEquals(SERVICE_TIMEOUT,
                serverConfProvider.getServiceTimeout(service));
    }

    /**
     * Tests getting service description disabled notice.
     */
    @Test
    public void getDisabledNotice() {
        ServiceId existingService = createTestServiceId(client(1),
                service(NUM_SERVICEDESCRIPTIONS - 1, NUM_SERVICES - 1), SERVICE_VERSION);
        ServiceId nonExistingService = createTestServiceId("foo", "bar");

        assertNotNull(serverConfProvider.getDisabledNotice(existingService));
        assertNull(serverConfProvider.getDisabledNotice(nonExistingService));
    }

    /**
     * Tests query allowed.
     */
    @Test
    public void isQueryAllowed() {
        ClientId client1 = createTestClientId(client(1));
        ClientId clientX = createTestClientId(CLIENT_CODE + "X");
        ServiceId service1 = createTestServiceId(client1.getMemberCode(),
                service(1, 1), SERVICE_VERSION);
        ServiceId serviceX = createTestServiceId(client1.getMemberCode(),
                SERVICE_CODE + "X", SERVICE_VERSION + "X");
        ServiceId serviceRest = createTestServiceId(client1.getMemberCode(), "rest", null);

        assertTrue(serverConfProvider.isQueryAllowed(client1, service1));
        assertTrue(serverConfProvider.isQueryAllowed(client1, service1, "POST", "/"));
        assertFalse(serverConfProvider.isQueryAllowed(clientX, service1));
        assertFalse(serverConfProvider.isQueryAllowed(clientX, serviceX));
        assertFalse(serverConfProvider.isQueryAllowed(client1, serviceX));

        assertTrue(serverConfProvider.isQueryAllowed(client1, serviceRest, "GET", "/api/foo"));

        assertTrue(serverConfProvider.isQueryAllowed(client1, serviceRest, "POST", "/api/test/foo"));
        assertTrue(serverConfProvider.isQueryAllowed(client1, serviceRest, "POST", "/api/t%65st/foo"));
        assertTrue(serverConfProvider.isQueryAllowed(client1, serviceRest, "POST", "/api/t%65st/foo%2dbar"));
        assertTrue(serverConfProvider.isQueryAllowed(client1, serviceRest, "POST", "/api/test/foo/../bar"));

        assertFalse(serverConfProvider.isQueryAllowed(client1, serviceRest, "POST", "/api/test%2Dbar"));
        assertFalse(serverConfProvider.isQueryAllowed(client1, serviceRest, "POST", "/api/test/../bar"));
        assertFalse(serverConfProvider.isQueryAllowed(client1, serviceRest, "GET", "/api/test/../../../api/test"));
        assertFalse(serverConfProvider.isQueryAllowed(client1, serviceRest, "POST", "/api/test/foo/bar"));
        assertFalse(serverConfProvider.isQueryAllowed(client1, serviceRest, "DELETE", "/api/test"));
        assertFalse(serverConfProvider.isQueryAllowed(client1, serviceRest));
    }

    /**
     * Tests getting IS authentication.
     */
    @Test
    public void getIsAuthentication() {
        assertEquals(IsAuthentication.SSLAUTH,
                serverConfProvider.getIsAuthentication(createTestClientId(client(1))));
        assertEquals(IsAuthentication.SSLNOAUTH,
                serverConfProvider.getIsAuthentication(createTestClientId(client(2))));
        assertEquals(IsAuthentication.NOSSL,
                serverConfProvider.getIsAuthentication(createTestClientId(client(3))));
    }

    /**
     * Tests getting IS certificates,
     *
     * @throws Exception if an error coccurs
     */
    @Test
    public void getIsCerts() throws Exception {
        List<X509Certificate> isCerts =
                serverConfProvider.getIsCerts(createTestClientId(client(1)));
        assertEquals(1, isCerts.size());
        assertEquals(CryptoUtils.readCertificate(BASE64_CERT), isCerts.getFirst());
    }

    /**
     * Tests getting SSL authentication.
     */
    @Test
    public void isSslAuthentication() {
        assertTrue(serverConfProvider.isSslAuthentication(
                createTestServiceId(client(1), service(1, 0),
                        SERVICE_VERSION)));
        assertFalse(serverConfProvider.isSslAuthentication(
                createTestServiceId(client(1), service(1, 1),
                        SERVICE_VERSION)));

        thrown.expectError(X_UNKNOWN_SERVICE);
        assertFalse(serverConfProvider.isSslAuthentication(
                createTestServiceId(client(1), service(1, NUM_SERVICES),
                        SERVICE_VERSION)));
    }

    /**
     * Tests getting members.
     *
     * @throws Exception if an error coccurs
     */
    @Test
    public void getMembers() throws Exception {
        List<ClientId.Conf> members = serverConfProvider.getMembers();
        assertNotNull(members);
        assertEquals(NUM_CLIENTS, members.size());
    }

    /**
     * Tests getting TSPs.
     */
    @Test
    public void getTsps() {
        List<String> tspUrls = serverConfProvider.getTspUrl();
        assertEquals(NUM_TSPS, tspUrls.size());
    }

    @Test
    public void getServiceEndpoints() {
        ClientId client1 = createTestClientId(client(1));
        ServiceId serviceRest = createTestServiceId(client1.getMemberCode(), "rest", null);
        List<Endpoint> endpoints = serverConfProvider.getServiceEndpoints(serviceRest);
        assertEquals(2, endpoints.size());
    }

    /**
     * Tests getting services.
     */
    @Test
    public void getServices() {
        ClientId serviceProvider = createTestClientId(client(1), null);

        List<ServiceId.Conf> allServices = getServices(serviceProvider);
        assertEquals(NUM_SERVICEDESCRIPTIONS * NUM_SERVICES, allServices.size());

        serviceProvider = createTestClientId(client(NUM_CLIENTS - 1), null);

        allServices = getServices(serviceProvider);
        assertEquals(0, allServices.size());

        serviceProvider = createTestClientId(client(NUM_CLIENTS - 1),
                SUBSYSTEM);

        allServices = getServices(serviceProvider);
        assertEquals(NUM_SERVICEDESCRIPTIONS * NUM_SERVICES, allServices.size());
    }

<<<<<<< HEAD
    private static List<ServiceId.Conf> getServices(ClientId serviceProvider) {
        return new ServiceDAOImpl().getServices(
                DATABASE_CTX.getSession(),
                serviceProvider);
=======
    private static List<ServiceId.Conf> getServices(ClientId serviceProviderId) {
        return XRoadIdMapper.get().toServices(new ServiceDAOImpl().getServices(
                ServerConfDatabaseCtx.get().getSession(), serviceProviderId)
        );
>>>>>>> ebb2d882
    }
}<|MERGE_RESOLUTION|>--- conflicted
+++ resolved
@@ -361,16 +361,9 @@
         assertEquals(NUM_SERVICEDESCRIPTIONS * NUM_SERVICES, allServices.size());
     }
 
-<<<<<<< HEAD
-    private static List<ServiceId.Conf> getServices(ClientId serviceProvider) {
-        return new ServiceDAOImpl().getServices(
-                DATABASE_CTX.getSession(),
-                serviceProvider);
-=======
     private static List<ServiceId.Conf> getServices(ClientId serviceProviderId) {
         return XRoadIdMapper.get().toServices(new ServiceDAOImpl().getServices(
-                ServerConfDatabaseCtx.get().getSession(), serviceProviderId)
+                DATABASE_CTX.getSession(), serviceProviderId)
         );
->>>>>>> ebb2d882
     }
 }