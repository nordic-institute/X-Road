plugins {
    id 'java-gradle-plugin'
}

repositories {
    mavenCentral()
}

gradlePlugin {
    plugins {
        simplePlugin {
            id = 'org.niis.xroad.oasvalidatorplugin'
            implementationClass = 'org.niis.xroad.oasvalidatorplugin.Oas3ValidatorGradlePlugin'
        }
    }
}

dependencies {
    // force newer version, older conflicts with owasp dependency check
<<<<<<< HEAD
    implementation 'commons-codec:commons-codec:1.16.0'
    implementation 'org.openapi4j:openapi-parser:1.0.7'
    implementation 'org.openapitools.openapistylevalidator:openapi-style-validator-lib:1.10'
    implementation 'io.swagger.parser.v3:swagger-parser:2.1.19'
    implementation 'org.openapitools.empoa:empoa-swagger-core:2.1.0'
    testImplementation("org.junit.jupiter:junit-jupiter-engine:5.10.1")
}

test {
    useJUnitPlatform()
=======
    implementation 'commons-codec:commons-codec:1.15'
    implementation 'org.openapi4j:openapi-parser:1.0.5'
    implementation 'org.openapitools.openapistylevalidator:openapi-style-validator-lib:1.6'
    implementation 'io.swagger.parser.v3:swagger-parser:2.1.18'
    implementation 'org.openapitools.empoa:empoa-swagger-core:2.0.0'
    testImplementation group: 'junit', name: 'junit', version: '4.12'

    dependencies {
        constraints {
            // org.owasp.dependencycheck needs at least this version of jackson.
            add("implementation", "com.fasterxml.jackson:jackson-bom:2.16.0")
            // org.owasp.dependencycheck needs these versions.
            add("implementation", "org.apache.commons:commons-lang3:3.14.0")
            add("implementation", "org.apache.commons:commons-text:1.11.0")
        }
    }
>>>>>>> 18f4c7a0
}<|MERGE_RESOLUTION|>--- conflicted
+++ resolved
@@ -17,24 +17,12 @@
 
 dependencies {
     // force newer version, older conflicts with owasp dependency check
-<<<<<<< HEAD
     implementation 'commons-codec:commons-codec:1.16.0'
     implementation 'org.openapi4j:openapi-parser:1.0.7'
     implementation 'org.openapitools.openapistylevalidator:openapi-style-validator-lib:1.10'
     implementation 'io.swagger.parser.v3:swagger-parser:2.1.19'
     implementation 'org.openapitools.empoa:empoa-swagger-core:2.1.0'
     testImplementation("org.junit.jupiter:junit-jupiter-engine:5.10.1")
-}
-
-test {
-    useJUnitPlatform()
-=======
-    implementation 'commons-codec:commons-codec:1.15'
-    implementation 'org.openapi4j:openapi-parser:1.0.5'
-    implementation 'org.openapitools.openapistylevalidator:openapi-style-validator-lib:1.6'
-    implementation 'io.swagger.parser.v3:swagger-parser:2.1.18'
-    implementation 'org.openapitools.empoa:empoa-swagger-core:2.0.0'
-    testImplementation group: 'junit', name: 'junit', version: '4.12'
 
     dependencies {
         constraints {
@@ -45,5 +33,8 @@
             add("implementation", "org.apache.commons:commons-text:1.11.0")
         }
     }
->>>>>>> 18f4c7a0
+}
+
+test {
+    useJUnitPlatform()
 }