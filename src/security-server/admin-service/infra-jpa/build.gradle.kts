plugins {
  id("xroad.java-conventions")
  id("xroad.jib-conventions")
}

dependencies {
}

configurations {
  create("changelogJar")
}

tasks.register<Jar>("changelogJar") {
  archiveClassifier.set("resources")
  from(sourceSets.main.get().resources)
}

artifacts {
  add("changelogJar", tasks.named("changelogJar"))
}

<<<<<<< HEAD
val libs = project.extensions.getByType<VersionCatalogsExtension>().named("libs")

jib {
  from {
    image = "liquibase:${libs.findVersion("liquibase").get()}"
  }
  to {
    image = "${project.property("xroadImageRegistry")}/ss-db-serverconf-init"
    tags = setOf("latest")
  }
  container {
    entrypoint = listOf("/liquibase/docker-entrypoint.sh")
    workingDirectory = "/liquibase"
    user = "liquibase"
    args = listOf(
      "--log-level=debug",
      "update"
    )
    environment = mapOf(
      "LIQUIBASE_COMMAND_CHANGELOG_FILE" to "changelog/serverconf-changelog.xml",
      "LIQUIBASE_COMMAND_DRIVER" to "org.postgresql.Driver",
    )

  }
  extraDirectories {
    paths {
      path {
        setFrom(project.file("src/main/resources/liquibase/").toPath())
        into = "/liquibase/changelog"
      }
    }
  }
}

tasks {
  named("assemble") {
    dependsOn("jib")
  }
=======
archUnit {
  setSkip(true)
>>>>>>> 02ac7b95
}<|MERGE_RESOLUTION|>--- conflicted
+++ resolved
@@ -19,7 +19,6 @@
   add("changelogJar", tasks.named("changelogJar"))
 }
 
-<<<<<<< HEAD
 val libs = project.extensions.getByType<VersionCatalogsExtension>().named("libs")
 
 jib {
@@ -58,8 +57,8 @@
   named("assemble") {
     dependsOn("jib")
   }
-=======
+}
+
 archUnit {
   setSkip(true)
->>>>>>> 02ac7b95
 }