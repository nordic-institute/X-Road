--- conflicted
+++ resolved
@@ -19,13 +19,8 @@
     "@niis/shared-ui": "workspace:*"
   },
   "devDependencies": {
-<<<<<<< HEAD
-    "@typescript-eslint/eslint-plugin": "~8.8.0",
-    "@typescript-eslint/parser": "~8.8.0",
-=======
     "@typescript-eslint/eslint-plugin": "~8.9.0",
     "@typescript-eslint/parser": "~8.9.0",
->>>>>>> 8ff0df41
     "eslint-plugin-vue-scoped-css": "^2.8.1"
   },
   "engines": {
