<!--
   The MIT License
   Copyright (c) 2019- Nordic Institute for Interoperability Solutions (NIIS)
   Copyright (c) 2018 Estonian Information System Authority (RIA),
   Nordic Institute for Interoperability Solutions (NIIS), Population Register Centre (VRK)
   Copyright (c) 2015-2017 Estonian Information System Authority (RIA), Population Register Centre (VRK)

   Permission is hereby granted, free of charge, to any person obtaining a copy
   of this software and associated documentation files (the "Software"), to deal
   in the Software without restriction, including without limitation the rights
   to use, copy, modify, merge, publish, distribute, sublicense, and/or sell
   copies of the Software, and to permit persons to whom the Software is
   furnished to do so, subject to the following conditions:

   The above copyright notice and this permission notice shall be included in
   all copies or substantial portions of the Software.

   THE SOFTWARE IS PROVIDED "AS IS", WITHOUT WARRANTY OF ANY KIND, EXPRESS OR
   IMPLIED, INCLUDING BUT NOT LIMITED TO THE WARRANTIES OF MERCHANTABILITY,
   FITNESS FOR A PARTICULAR PURPOSE AND NONINFRINGEMENT. IN NO EVENT SHALL THE
   AUTHORS OR COPYRIGHT HOLDERS BE LIABLE FOR ANY CLAIM, DAMAGES OR OTHER
   LIABILITY, WHETHER IN AN ACTION OF CONTRACT, TORT OR OTHERWISE, ARISING FROM,
   OUT OF OR IN CONNECTION WITH THE SOFTWARE OR THE USE OR OTHER DEALINGS IN
   THE SOFTWARE.
 -->
<template>
<<<<<<< HEAD
    <XrdTitledView :title="title">
      <template #header-buttons>
        <MakeOwnerButton
          v-if="showMakeOwner"
          :id="id"
          @done="fetchData"
        />
        <DeleteClientButton v-if="showDelete" :id="id" class="ml-5" />
        <UnregisterClientButton
          v-if="showUnregister"
          :id="id"
          class="ml-5"
          @done="fetchData"
        />
      </template>
=======
  <XrdTitledView :title="title">
    <template #header-buttons>
      <MakeOwnerButton v-if="showMakeOwner" :id="id" @done="fetchData" />
      <DeleteClientButton v-if="showDelete" :id="id" class="ml-5" />
      <UnregisterClientButton
        v-if="showUnregister"
        :id="id"
        class="ml-5"
        @done="fetchData"
      />
    </template>
>>>>>>> 67fdc926

    <router-view />
  </XrdTitledView>
</template>

<script lang="ts">
import { defineComponent } from 'vue';

import { Permissions } from '@/global';
import DeleteClientButton from '@/components/client/DeleteClientButton.vue';
import UnregisterClientButton from '@/components/client/UnregisterClientButton.vue';
import MakeOwnerButton from '@/components/client/MakeOwnerButton.vue';
import { mapActions, mapState } from 'pinia';
import { useNotifications } from '@/store/modules/notifications';
import { useUser } from '@/store/modules/user';
import { useClient } from '@/store/modules/client';
import { XrdTitledView } from '@niis/shared-ui';

export default defineComponent({
  components: {
    XrdTitledView,
    UnregisterClientButton,
    DeleteClientButton,
    MakeOwnerButton,
  },
  props: {
    id: {
      type: String,
      required: true,
    },
  },
  computed: {
    ...mapState(useClient, ['client', 'clientLoading']),
    ...mapState(useUser, ['hasPermission']),
    title(): string {
      if (this.clientLoading) {
        return this.$t('noData.loading');
      } else if (this.client && this.client.owner) {
        return `${this.client.member_name} (${this.$t('client.owner')})`;
      } else if (this.client) {
        return `${this.client.member_name} (${this.$t('client.member')})`;
      }
      return '';
    },
    showMakeOwner(): boolean {
      return (
        !!this.client &&
        this.hasPermission(Permissions.SEND_OWNER_CHANGE_REQ) &&
        this.client.status === 'REGISTERED' &&
        !this.client.owner
      );
    },
    showUnregister(): boolean {
      return (
        !!this.client &&
        this.hasPermission(Permissions.SEND_CLIENT_DEL_REQ) &&
        (this.client.status === 'REGISTERED' ||
          this.client.status === 'REGISTRATION_IN_PROGRESS')
      );
    },
    showDelete(): boolean {
      if (
        !this.client ||
        this.client.status === 'REGISTERED' ||
        this.client.status === 'REGISTRATION_IN_PROGRESS'
      ) {
        return false;
      }

      return this.hasPermission(Permissions.DELETE_CLIENT);
    },
  },
  created() {
    this.fetchData(this.id);
  },
  methods: {
    ...mapActions(useNotifications, ['showError']),
    ...mapActions(useClient, ['fetchClient']),
    fetchData(id: string): void {
      this.fetchClient(id).catch((error) => {
        this.showError(error);
      });
    },
  },
});
</script>

<style lang="scss" scoped></style><|MERGE_RESOLUTION|>--- conflicted
+++ resolved
@@ -24,35 +24,20 @@
    THE SOFTWARE.
  -->
 <template>
-<<<<<<< HEAD
     <XrdTitledView :title="title">
       <template #header-buttons>
         <MakeOwnerButton
           v-if="showMakeOwner"
           :id="id"
-          @done="fetchData"
-        />
-        <DeleteClientButton v-if="showDelete" :id="id" class="ml-5" />
+          @done="fetchData"/>
+      <DeleteClientButton v-if="showDelete" :id="id" class="ml-5" />
         <UnregisterClientButton
           v-if="showUnregister"
           :id="id"
           class="ml-5"
-          @done="fetchData"
-        />
-      </template>
-=======
-  <XrdTitledView :title="title">
-    <template #header-buttons>
-      <MakeOwnerButton v-if="showMakeOwner" :id="id" @done="fetchData" />
-      <DeleteClientButton v-if="showDelete" :id="id" class="ml-5" />
-      <UnregisterClientButton
-        v-if="showUnregister"
-        :id="id"
-        class="ml-5"
         @done="fetchData"
       />
     </template>
->>>>>>> 67fdc926
 
     <router-view />
   </XrdTitledView>
