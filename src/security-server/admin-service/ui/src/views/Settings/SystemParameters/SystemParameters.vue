<!--
   The MIT License
   Copyright (c) 2019- Nordic Institute for Interoperability Solutions (NIIS)
   Copyright (c) 2018 Estonian Information System Authority (RIA),
   Nordic Institute for Interoperability Solutions (NIIS), Population Register Centre (VRK)
   Copyright (c) 2015-2017 Estonian Information System Authority (RIA), Population Register Centre (VRK)

   Permission is hereby granted, free of charge, to any person obtaining a copy
   of this software and associated documentation files (the "Software"), to deal
   in the Software without restriction, including without limitation the rights
   to use, copy, modify, merge, publish, distribute, sublicense, and/or sell
   copies of the Software, and to permit persons to whom the Software is
   furnished to do so, subject to the following conditions:

   The above copyright notice and this permission notice shall be included in
   all copies or substantial portions of the Software.

   THE SOFTWARE IS PROVIDED "AS IS", WITHOUT WARRANTY OF ANY KIND, EXPRESS OR
   IMPLIED, INCLUDING BUT NOT LIMITED TO THE WARRANTIES OF MERCHANTABILITY,
   FITNESS FOR A PARTICULAR PURPOSE AND NONINFRINGEMENT. IN NO EVENT SHALL THE
   AUTHORS OR COPYRIGHT HOLDERS BE LIABLE FOR ANY CLAIM, DAMAGES OR OTHER
   LIABILITY, WHETHER IN AN ACTION OF CONTRACT, TORT OR OTHERWISE, ARISING FROM,
   OUT OF OR IN CONNECTION WITH THE SOFTWARE OR THE USE OR OTHER DEALINGS IN
   THE SOFTWARE.
 -->
<template>
<<<<<<< HEAD
  <XrdTitledView data-test="system-parameters-tab-view" title-key="systemParameters.title">
    <template #header-buttons>
      <maintenance-mode-widget class="pr-1" />
    </template>
    <v-card flat class="xrd-card" v-if="hasPermission(permissions.CHANGE_SS_ADDRESS)">
=======
  <XrdTitledView
    data-test="system-parameters-tab-view"
    title-key="systemParameters.title"
  >
    <template #header-buttons>
      <maintenance-mode-widget class="pr-1" />
    </template>
    <v-card
      v-if="hasPermission(permissions.CHANGE_SS_ADDRESS)"
      flat
      class="xrd-card"
    >
>>>>>>> 67fdc926
      <v-card-text class="card-text">
        <v-row no-gutters class="px-4">
          <v-col>
            <h3>{{ $t('systemParameters.securityServer.securityServer') }}</h3>
          </v-col>
        </v-row>
        <v-row>
          <v-col>
            <table class="xrd-table">
              <thead>
                <tr>
                  <th>
                    {{ $t('systemParameters.securityServer.serverAddress') }}
                  </th>
                  <th></th>
                  <th></th>
                </tr>
              </thead>
              <tbody data-test="system-parameters-server-address-table-body">
                <tr>
                  <td>{{ serverAddress }}</td>
                  <td>
                    <div v-if="addressChangeInProgress" class="status-wrapper">
                      <xrd-status-icon :status="'progress-register'" />
                      <div class="status-text">
                        {{
                          $t(
                            'systemParameters.securityServer.addressChangeInProgress',
                          )
                        }}
                      </div>
                    </div>
                  </td>
                  <td class="pr-4">
                    <xrd-button
                      :outlined="false"
                      data-test="change-server-address-button"
                      text
                      :disabled="addressChangeInProgress"
                      @click="showEditServerAddressDialog = true"
                    >
                      {{ $t('action.edit') }}
                    </xrd-button>
                  </td>
                </tr>
              </tbody>
            </table>
          </v-col>
        </v-row>
      </v-card-text>
    </v-card>
    <v-card flat class="xrd-card">
      <v-card-text class="card-text">
        <v-row
          v-if="hasPermission(permissions.VIEW_ANCHOR)"
          no-gutters
          class="px-4"
        >
          <v-col>
            <h3>{{ $t('systemParameters.configurationAnchor.title') }}</h3>
          </v-col>
          <v-col class="text-right">
            <div class="anchor-buttons">
              <xrd-button
                v-if="hasPermission(permissions.DOWNLOAD_ANCHOR)"
                data-test="system-parameters-configuration-anchor-download-button"
                :loading="downloadingAnchor"
                outlined
                @click="downloadAnchor"
              >
                <xrd-icon-base class="xrd-large-button-icon">
                  <xrd-icon-download />
                </xrd-icon-base>
                {{ $t('systemParameters.configurationAnchor.action.download') }}
              </xrd-button>

              <upload-configuration-anchor-dialog
                @uploaded="fetchConfigurationAnchor"
              />
            </div>
          </v-col>
        </v-row>
        <v-row v-if="hasPermission(permissions.VIEW_ANCHOR)" no-gutters>
          <v-col>
            <table class="xrd-table">
              <thead>
                <tr>
                  <th>
                    {{
                      $t(
                        'systemParameters.configurationAnchor.table.header.distinguishedName',
                      )
                    }}
                  </th>
                  <th>
                    {{
                      $t(
                        'systemParameters.configurationAnchor.table.header.generated',
                      )
                    }}
                  </th>
                </tr>
              </thead>
              <tbody
                data-test="system-parameters-configuration-anchor-table-body"
              >
                <tr v-if="configurationAnchor">
                  <td>{{ $filters.colonize(configurationAnchor.hash) }}</td>
                  <td class="pr-4">
                    {{
                      $filters.formatDateTime(configurationAnchor.created_at)
                    }}
                  </td>
                </tr>

                <XrdEmptyPlaceholderRow
                  :colspan="2"
                  :loading="loadingAnchor"
                  :data="configurationAnchor"
                  :no-items-text="$t('noData.noTimestampingServices')"
                />
              </tbody>
            </table>
          </v-col>
        </v-row>
      </v-card-text>
    </v-card>
    <v-card flat class="xrd-card" :class="{ disabled: !messageLogEnabled }">
      <v-card-text class="card-text">
        <v-row
          v-if="hasPermission(permissions.VIEW_TSPS)"
          no-gutters
          class="px-4"
        >
          <v-col
            ><h3 :class="{ disabled: !messageLogEnabled }">
              {{ $t('systemParameters.timestampingServices.title') }}
            </h3></v-col
          >
          <v-col
            v-if="hasPermission(permissions.ADD_TSP) && messageLogEnabled"
            class="text-right"
          >
            <add-timestamping-service-dialog
              :configured-timestamping-services="configuredTimestampingServices"
              @added="fetchConfiguredTimestampingServiced"
            />
          </v-col>
          <v-col v-if="!messageLogEnabled" class="text-right disabled">
            {{ $t('diagnostics.addOnStatus.messageLogDisabled') }}
          </v-col>
        </v-row>

        <v-row v-if="hasPermission(permissions.VIEW_TSPS)" no-gutters>
          <v-col>
            <table class="xrd-table">
              <thead>
                <tr>
                  <th>
                    {{
                      $t(
                        'systemParameters.timestampingServices.table.header.timestampingService',
                      )
                    }}
                  </th>
                  <th>
                    {{
                      $t(
                        'systemParameters.timestampingServices.table.header.serviceURL',
                      )
                    }}
                  </th>
                  <th>&nbsp;</th>
                </tr>
              </thead>
              <tbody
                data-test="system-parameters-timestamping-services-table-body"
              >
                <timestamping-service-row
                  v-for="timestampingService in configuredTimestampingServices"
                  :key="timestampingService.url"
                  :timestamping-service="timestampingService"
                  :message-log-enabled="messageLogEnabled"
                  @deleted="fetchConfiguredTimestampingServiced"
                />

                <XrdEmptyPlaceholderRow
                  :colspan="3"
                  :loading="loadingTimestampingservices"
                  :data="configuredTimestampingServices"
                  :no-items-text="$t('noData.noTimestampingServices')"
                />
              </tbody>
            </table>
          </v-col>
        </v-row>
      </v-card-text>
    </v-card>
    <v-card flat class="xrd-card">
      <v-card-text class="card-text">
        <v-row
          v-if="
            hasPermission(permissions.VIEW_APPROVED_CERTIFICATE_AUTHORITIES)
          "
          no-gutters
          class="px-4"
        >
          <v-col>
            <h3>
              {{ $t('systemParameters.approvedCertificateAuthorities.title') }}
            </h3>
          </v-col>
        </v-row>
        <v-row
          v-if="
            hasPermission(permissions.VIEW_APPROVED_CERTIFICATE_AUTHORITIES)
          "
          no-gutters
        >
          <v-col>
            <table class="xrd-table">
              <thead>
                <tr>
                  <th>
                    {{
                      $t(
                        'systemParameters.approvedCertificateAuthorities.table.header.distinguishedName',
                      )
                    }}
                  </th>
                  <th>
                    {{
                      $t(
                        'systemParameters.approvedCertificateAuthorities.table.header.acmeIpAddresses',
                      )
                    }}
                  </th>
                  <th>
                    {{
                      $t(
                        'systemParameters.approvedCertificateAuthorities.table.header.ocspResponse',
                      )
                    }}
                  </th>
                  <th>
                    {{
                      $t(
                        'systemParameters.approvedCertificateAuthorities.table.header.expires',
                      )
                    }}
                  </th>
                </tr>
              </thead>
              <tbody data-test="system-parameters-approved-ca-table-body">
                <tr
                  v-for="approvedCA in orderedCertificateAuthorities"
                  :key="approvedCA.path"
                >
                  <td
                    :class="{
                      'interm-ca': !approvedCA.top_ca,
                      'root-ca': approvedCA.top_ca,
                    }"
                  >
                    {{ approvedCA.subject_distinguished_name }}
                  </td>
                  <td
                    v-if="
                      approvedCA.acme_server_ip_addresses &&
                      approvedCA.acme_server_ip_addresses.length > 0
                    "
                  >
                    <p
                      v-for="ipAddress in approvedCA.acme_server_ip_addresses"
                      :key="ipAddress"
                    >
                      {{ ipAddress }}
                    </p>
                  </td>
                  <td v-else>
                    {{
                      $t(
                        'systemParameters.approvedCertificateAuthorities.table.notAvailable',
                      )
                    }}
                  </td>
                  <td v-if="approvedCA.top_ca">
                    {{
                      $t(
                        'systemParameters.approvedCertificateAuthorities.table.ocspResponse.NOT_AVAILABLE',
                      )
                    }}
                  </td>
                  <td v-if="!approvedCA.top_ca">
                    {{
                      $t(
                        `systemParameters.approvedCertificateAuthorities.table.ocspResponse.${approvedCA.ocsp_response}`,
                      )
                    }}
                  </td>
                  <td class="pr-4">
                    {{ $filters.formatDate(approvedCA.not_after) }}
                  </td>
                </tr>

                <XrdEmptyPlaceholderRow
                  :colspan="4"
                  :loading="loadingCAs"
                  :data="orderedCertificateAuthorities"
                  :no-items-text="$t('noData.noCertificateAuthorities')"
                />
              </tbody>
            </table>
          </v-col>
        </v-row>
      </v-card-text>
    </v-card>
  </XrdTitledView>

  <edit-security-server-address-dialog
    v-if="showEditServerAddressDialog"
    :address="serverAddress!"
    @cancel="showEditServerAddressDialog = false"
    @address-updated="addressChangeSubmitted"
  />
</template>

<script lang="ts">
import { defineComponent } from 'vue';
import { XrdButton, XrdIconDownload } from '@niis/shared-ui';
import {
  AddOnStatus,
  Anchor,
  CertificateAuthority,
  SecurityServerAddressStatus,
  TimestampingService,
} from '@/openapi-types';
import * as api from '@/util/api';
import { Permissions } from '@/global';
import TimestampingServiceRow from '@/views/Settings/SystemParameters/TimestampingServiceRow.vue';
import UploadConfigurationAnchorDialog from '@/views/Settings/SystemParameters/UploadConfigurationAnchorDialog.vue';
import { saveResponseAsFile } from '@/util/helpers';
import AddTimestampingServiceDialog from '@/views/Settings/SystemParameters/AddTimestampingServiceDialog.vue';
import { mapActions, mapState } from 'pinia';
import { useNotifications } from '@/store/modules/notifications';
import { useUser } from '@/store/modules/user';
import EditSecurityServerAddressDialog from '@/views/Settings/SystemParameters/EditSecurityServerAddressDialog.vue';
<<<<<<< HEAD
import { sortTimestampingServices } from "@/util/sorting";
=======
import { sortTimestampingServices } from '@/util/sorting';
>>>>>>> 67fdc926
import MaintenanceModeWidget from '@/views/Settings/SystemParameters/MaintenanceModeWidget.vue';

export default defineComponent({
  components: {
    MaintenanceModeWidget,
    EditSecurityServerAddressDialog,
    XrdButton,
    XrdIconDownload,
    TimestampingServiceRow,
    UploadConfigurationAnchorDialog,
    AddTimestampingServiceDialog,
  },
  data() {
    return {
      configurationAnchor: undefined as Anchor | undefined,
      downloadingAnchor: false,
      configuredTimestampingServices: [] as TimestampingService[],
      certificateAuthorities: [] as CertificateAuthority[],
      permissions: Permissions,
      loadingTimestampingservices: false,
      loadingAnchor: false,
      loadingCAs: false,
      loadingMessageLogEnabled: false,
      messageLogEnabled: false,
      showEditServerAddressDialog: false,
      addressChangeInProgress: false,
      serverAddress: '',
    };
  },
  computed: {
    ...mapState(useUser, ['hasPermission', 'currentSecurityServer']),
    orderedCertificateAuthorities(): CertificateAuthority[] {
      const temp = this.certificateAuthorities;

      return temp.sort((authorityA, authorityB) =>
        authorityA.path.localeCompare(authorityB.path),
      );
    },
  },
  created(): void {
    if (this.hasPermission(Permissions.VIEW_ANCHOR)) {
      this.fetchConfigurationAnchor();
    }

    if (this.hasPermission(Permissions.VIEW_TSPS)) {
      this.fetchMessageLogEnabled();
      this.fetchConfiguredTimestampingServiced();
    }

    if (this.hasPermission(Permissions.VIEW_APPROVED_CERTIFICATE_AUTHORITIES)) {
      this.fetchApprovedCertificateAuthorities();
    }
    if (this.hasPermission(Permissions.CHANGE_SS_ADDRESS)) {
      this.fetchServerAddress();
    }
  },
  methods: {
    ...mapActions(useNotifications, ['showError']),

    async fetchConfigurationAnchor() {
      this.loadingAnchor = true;
      return api
        .get<Anchor>('/system/anchor')
        .then((resp) => (this.configurationAnchor = resp.data))
        .catch((error) => this.showError(error))
        .finally(() => (this.loadingAnchor = false));
    },
    async fetchMessageLogEnabled() {
      this.loadingMessageLogEnabled = true;
      return api
        .get<AddOnStatus>('/diagnostics/addon-status')
        .then((resp) => (this.messageLogEnabled = resp.data.messagelog_enabled))
        .catch((error) => this.showError(error))
        .finally(() => (this.loadingMessageLogEnabled = false));
    },
    async fetchConfiguredTimestampingServiced() {
      this.loadingTimestampingservices = true;
      return api
        .get<TimestampingService[]>('/system/timestamping-services')
        .then(
          (resp) =>
            (this.configuredTimestampingServices = sortTimestampingServices(
              resp.data,
            )),
        )
        .catch((error) => this.showError(error))
        .finally(() => (this.loadingTimestampingservices = false));
    },
    async fetchApprovedCertificateAuthorities() {
      this.loadingCAs = true;
      return api
        .get<CertificateAuthority[]>(
          '/certificate-authorities?include_intermediate_cas=true',
        )
        .then((resp) => (this.certificateAuthorities = resp.data))
        .catch((error) => this.showError(error))
        .finally(() => (this.loadingCAs = false));
    },
    downloadAnchor(): void {
      this.downloadingAnchor = true;
      api
        .get('/system/anchor/download', { responseType: 'blob' })
        .then((res) => saveResponseAsFile(res, 'configuration-anchor.xml'))
        .catch((error) => {
          this.showError(error);
        })
        .finally(() => (this.downloadingAnchor = false));
    },
    fetchServerAddress(): boolean {
      if (this.hasPermission(Permissions.CHANGE_SS_ADDRESS)) {
        api
          .get<SecurityServerAddressStatus>('/system/server-address')
          .then((resp) => {
            this.serverAddress = resp.data.current_address?.address || '';
            this.addressChangeInProgress =
              resp.data.requested_change !== undefined;
          })
          .catch((error) => this.showError(error));
      }
      return false;
    },
    addressChangeSubmitted(): void {
      this.showEditServerAddressDialog = false;
      this.addressChangeInProgress = true;
    },
  },
});
</script>

<style lang="scss" scoped>
@use '@niis/shared-ui/src/assets/colors';
@use '@niis/shared-ui/src/assets/tables';

h3 {
  color: colors.$Black100;
  font-size: 18px;
  font-weight: bold;
  letter-spacing: 0;
  line-height: 24px;
}

.card-text {
  padding-left: 0;
  padding-right: 0;
}

.disabled {
  cursor: not-allowed;
  background: colors.$Black10;
  color: colors.$WarmGrey100;
}

tr td {
  color: colors.$Black100;
  font-weight: normal !important;
}

tr td:last-child {
  width: 1%;
  white-space: nowrap;
}

.root-ca {
  font-weight: bold !important;
}

.interm-ca {
  font-weight: normal !important;
  padding-left: 2rem !important;
}

.xrd-card {
  margin-bottom: 24px;
}

.anchor-buttons {
  display: flex;
  justify-content: flex-end;
}

.status-wrapper {
  display: flex;
  flex-direction: row;
  align-items: center;
}

.status-text {
  font-style: normal;
  font-weight: bold;
  font-size: 12px;
  line-height: 16px;
  color: colors.$WarmGrey100;
  margin-left: 2px;
}
</style><|MERGE_RESOLUTION|>--- conflicted
+++ resolved
@@ -24,17 +24,13 @@
    THE SOFTWARE.
  -->
 <template>
-<<<<<<< HEAD
-  <XrdTitledView data-test="system-parameters-tab-view" title-key="systemParameters.title">
-    <template #header-buttons>
-      <maintenance-mode-widget class="pr-1" />
-    </template>
-    <v-card flat class="xrd-card" v-if="hasPermission(permissions.CHANGE_SS_ADDRESS)">
-=======
   <XrdTitledView
     data-test="system-parameters-tab-view"
     title-key="systemParameters.title"
   >
+    <template #header-buttons>
+      <maintenance-mode-widget class="pr-1" />
+    </template>
     <template #header-buttons>
       <maintenance-mode-widget class="pr-1" />
     </template>
@@ -43,7 +39,6 @@
       flat
       class="xrd-card"
     >
->>>>>>> 67fdc926
       <v-card-text class="card-text">
         <v-row no-gutters class="px-4">
           <v-col>
@@ -391,11 +386,8 @@
 import { useNotifications } from '@/store/modules/notifications';
 import { useUser } from '@/store/modules/user';
 import EditSecurityServerAddressDialog from '@/views/Settings/SystemParameters/EditSecurityServerAddressDialog.vue';
-<<<<<<< HEAD
-import { sortTimestampingServices } from "@/util/sorting";
-=======
 import { sortTimestampingServices } from '@/util/sorting';
->>>>>>> 67fdc926
+import MaintenanceModeWidget from '@/views/Settings/SystemParameters/MaintenanceModeWidget.vue';
 import MaintenanceModeWidget from '@/views/Settings/SystemParameters/MaintenanceModeWidget.vue';
 
 export default defineComponent({
