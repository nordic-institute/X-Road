/*
 * The MIT License
 * Copyright (c) 2019- Nordic Institute for Interoperability Solutions (NIIS)
 * Copyright (c) 2018 Estonian Information System Authority (RIA),
 * Nordic Institute for Interoperability Solutions (NIIS), Population Register Centre (VRK)
 * Copyright (c) 2015-2017 Estonian Information System Authority (RIA), Population Register Centre (VRK)
 *
 * Permission is hereby granted, free of charge, to any person obtaining a copy
 * of this software and associated documentation files (the "Software"), to deal
 * in the Software without restriction, including without limitation the rights
 * to use, copy, modify, merge, publish, distribute, sublicense, and/or sell
 * copies of the Software, and to permit persons to whom the Software is
 * furnished to do so, subject to the following conditions:
 *
 * The above copyright notice and this permission notice shall be included in
 * all copies or substantial portions of the Software.
 *
 * THE SOFTWARE IS PROVIDED "AS IS", WITHOUT WARRANTY OF ANY KIND, EXPRESS OR
 * IMPLIED, INCLUDING BUT NOT LIMITED TO THE WARRANTIES OF MERCHANTABILITY,
 * FITNESS FOR A PARTICULAR PURPOSE AND NONINFRINGEMENT. IN NO EVENT SHALL THE
 * AUTHORS OR COPYRIGHT HOLDERS BE LIABLE FOR ANY CLAIM, DAMAGES OR OTHER
 * LIABILITY, WHETHER IN AN ACTION OF CONTRACT, TORT OR OTHERWISE, ARISING FROM,
 * OUT OF OR IN CONNECTION WITH THE SOFTWARE OR THE USE OR OTHER DEALINGS IN
 * THE SOFTWARE.
 */

import { Permissions, RouteName } from '@/global';

import AddClient from '@/views/AddClient/AddClient.vue';
import AddKey from '@/views/AddKey/AddKey.vue';
import AddMember from '@/views/AddMember/AddMember.vue';
import AddServiceClientAccessRights from '@/views/Clients/ServiceClients/AddServiceClientAccessRightsWizard.vue';
import AddSubsystem from '@/views/AddSubsystem/AddSubsystem.vue';
import AlertsContainer from '@/components/ui/AlertsContainer.vue';
import ApiKey from '@/views/KeysAndCertificates/ApiKey/ApiKey.vue';
import AppBase from '@/layouts/AppBase.vue';
import AppError from '@/views/AppError.vue';
import AppLogin from '@/views/AppLogin.vue';
import BackupAndRestore from '@/views/Settings/BackupAndRestore/BackupAndRestore.vue';
import CertificateDetails from '@/views/CertificateDetails/CertificateDetails.vue';
import ClientDetails from '@/views/Clients/Details/ClientDetails.vue';
import ClientsView from '@/views/Clients/ClientsView.vue';
import ClientTabs from '@/views/Clients/ClientTabs.vue';
import ClientTlsCertificate from '@/views/ClientTlsCertificate/ClientTlsCertificate.vue';
import ClientView from '@/views/Clients/ClientView.vue';
import CreateApiKeyStepper from '@/views/KeysAndCertificates/ApiKey/CreateApiKeyStepper.vue';
import DiagnosticsView from '@/views/Diagnostics/DiagnosticsView.vue';
import EndpointAccessRights from '@/views/Service/Endpoints/Endpoint/EndpointAccessRights.vue';
import EndpointDetails from '@/views/Service/Endpoints/Endpoint/EndpointDetails.vue';
import EndpointsView from '@/views/Service/Endpoints/EndpointsView.vue';
import GenerateCertificateSignRequest from '@/views/GenerateCertificateSignRequest/GenerateCertificateSignRequest.vue';
import GenerateInternalCsr from '@/views/KeysAndCertificates/SecurityServerTlsCertificate/GenerateInternalCsr.vue';
import InternalCertificateDetails from '@/views/InternalCertificateDetails/InternalCertificateDetails.vue';
import InternalServers from '@/views/Clients/InternalServers/InternalServers.vue';
import KeyDetails from '@/views/KeyDetails/KeyDetails.vue';
import KeysAndCertificates from '@/views/KeysAndCertificates/KeysAndCertificates.vue';
import KeysAndCertificatesTabs from '@/views/KeysAndCertificates/KeysAndCertificatesTabs.vue';
import LocalGroup from '@/views/LocalGroup/LocalGroup.vue';
import LocalGroups from '@/views/Clients/LocalGroups/LocalGroups.vue';
import AppForbidden from '@/views/AppForbidden.vue';
import { RouteRecordRaw } from 'vue-router';
import SSTlsCertificate from '@/views/KeysAndCertificates/SecurityServerTlsCertificate/SecurityServerTlsCertificate.vue';
import ServiceClientAccessRights from '@/views/Clients/ServiceClients/ServiceClientAccessRights.vue';
import ServiceClients from '@/views/Clients/ServiceClients/ServiceClients.vue';
import ServiceDescriptionDetails from '@/views/ServiceDescriptionDetails/ServiceDescriptionDetails.vue';
import ServiceParameters from '@/views/Service/Parameters/ServiceParameters.vue';
import ServicesView from '@/views/Clients/Services/ServicesView.vue';
import ServiceView from '@/views/Service/ServiceView.vue';
import SettingsTabs from '@/views/Settings/SettingsTabs.vue';
import SettingsView from '@/views/Settings/SettingsView.vue';
import SignAndAuthKeys from '@/views/KeysAndCertificates/SignAndAuthKeys/SignAndAuthKeys.vue';
import SubsystemTabs from '@/views/Clients/SubsystemTabs.vue';
import SubsystemView from '@/views/Clients/SubsystemView.vue';
import SystemParameters from '@/views/Settings/SystemParameters/SystemParameters.vue';
import TabsBase from '@/layouts/TabsBase.vue';
import TabsBaseEmpty from '@/layouts/TabsBaseEmpty.vue';
import TokenDetails from '@/views/TokenDetails/TokenDetails.vue';
import DiagnosticsTabs from '@/views/Diagnostics/DiagnosticsTabs.vue';
import DiagnosticsOverview from '@/views/Diagnostics/Overview/DiagnosticsOverview.vue';
import TrafficContainer from '@/views/Diagnostics/Traffic/TrafficContainer.vue';
<<<<<<< HEAD
import { XrdAddAdminUser, XrdAdminUsers } from '@niis/shared-ui';
=======
>>>>>>> 80ae720e

const routes: RouteRecordRaw[] = [
  {
    path: '/',
    component: AppBase,
    name: RouteName.BaseRoute,
    redirect: { name: RouteName.Clients },
    children: [
      {
        path: '/keys',
        components: {
          default: KeysAndCertificates,
          top: TabsBase,
          subTabs: KeysAndCertificatesTabs,
          alerts: AlertsContainer,
        },
        props: {
          default: true,
          subTabs: true,
        },
        meta: { permissions: [Permissions.VIEW_KEYS] },
        children: [
          {
            name: RouteName.SignAndAuthKeys,
            path: '',
            component: SignAndAuthKeys,
            props: true,
            meta: { permissions: [Permissions.VIEW_KEYS] },
          },
          {
            name: RouteName.ApiKey,
            path: 'apikey',
            component: ApiKey,
            props: true,
            meta: {
              permissions: [
                Permissions.VIEW_API_KEYS,
                Permissions.CREATE_API_KEY,
                Permissions.UPDATE_API_KEY,
                Permissions.REVOKE_API_KEY,
              ],
            },
          },
          {
            name: RouteName.SSTlsCertificate,
            path: 'tls-cert',
            component: SSTlsCertificate,
            props: true,
            meta: { permissions: [Permissions.VIEW_INTERNAL_TLS_CERT] },
          },
        ],
      },
      {
        name: RouteName.CreateApiKey,
        path: '/keys/apikey/create',
        components: {
          default: CreateApiKeyStepper,
          alerts: AlertsContainer,
          top: TabsBaseEmpty,
        },
        props: {
          default: true,
        },
        meta: { permissions: [Permissions.CREATE_API_KEY] },
      },
      {
        name: RouteName.GenerateInternalCSR,
        path: '/keys/tsl-cert/generate-csr',
        components: {
          default: GenerateInternalCsr,
          alerts: AlertsContainer,
        },
        meta: { permissions: [Permissions.GENERATE_INTERNAL_TLS_CSR] },
        props: {
          default: true,
        },
      },
      {
        path: '/diagnostics',
        meta: { permissions: [Permissions.DIAGNOSTICS] },
        components: {
          default: DiagnosticsView,
          top: TabsBase,
          subTabs: DiagnosticsTabs,
          alerts: AlertsContainer,
        },
        props: {
          subTabs: true,
        },
        children: [
          {
            name: RouteName.Diagnostics,
            path: '',
            component: DiagnosticsOverview,
            props: true,
            meta: { permissions: [Permissions.DIAGNOSTICS] },
          },
          {
            name: RouteName.DiagnosticsTraffic,
            path: 'traffic',
            component: TrafficContainer,
            props: true,
            meta: { permissions: [Permissions.DIAGNOSTICS] },
          },
        ],
      },
      {
        path: '/settings',
        meta: {
          permissions: [
            Permissions.VIEW_SYS_PARAMS,
            Permissions.BACKUP_CONFIGURATION,
          ],
        },
        components: {
          default: SettingsView,
          top: TabsBase,
          subTabs: SettingsTabs,
          alerts: AlertsContainer,
        },
        props: {
          subTabs: true,
        },
        children: [
          {
            name: RouteName.SystemParameters,
            path: '',
            component: SystemParameters,
            props: true,
            meta: { permissions: [Permissions.VIEW_SYS_PARAMS] },
          },
          {
            name: RouteName.BackupAndRestore,
            path: 'backup',
            component: BackupAndRestore,
            props: true,
            meta: { permissions: [Permissions.BACKUP_CONFIGURATION] },
          },
          {
            name: RouteName.AdminUsers,
            path: 'users',
            component: XrdAdminUsers,
            props: true,
            meta: {
              permissions: [
                Permissions.VIEW_ADMIN_USERS,
                Permissions.ADD_ADMIN_USER,
                Permissions.UPDATE_ADMIN_USER,
                Permissions.DELETE_ADMIN_USER,
              ],
            },
          },
        ],
      },
      {
        name: RouteName.AddAdminUser,
        path: '/settings/users/add',
        components: {
          default: XrdAddAdminUser,
          alerts: AlertsContainer,
        },
        props: {
          default: true,
        },
        meta: { permissions: [Permissions.ADD_ADMIN_USER] },
      },
      {
        name: RouteName.AddSubsystem,
        path: '/add-subsystem/:instanceId/:memberClass/:memberCode/:memberName',
        components: {
          default: AddSubsystem,
          alerts: AlertsContainer,
          top: TabsBaseEmpty,
        },
        props: {
          default: true,
        },
        meta: { permissions: [Permissions.ADD_CLIENT] },
      },
      {
        name: RouteName.AddClient,
        path: '/add-client',
        components: {
          default: AddClient,
          alerts: AlertsContainer,
          top: TabsBaseEmpty,
        },
        meta: { permissions: [Permissions.ADD_CLIENT] },
      },
      {
        name: RouteName.AddMember,
        path: '/add-member/:ownerInstanceId/:ownerMemberClass/:ownerMemberCode',
        components: {
          default: AddMember,
          alerts: AlertsContainer,
          top: TabsBaseEmpty,
        },
        props: {
          default: true,
        },
        meta: { permissions: [Permissions.ADD_CLIENT] },
      },
      {
        name: RouteName.Subsystem,
        path: '/subsystem',
        meta: { permissions: [Permissions.VIEW_CLIENT_DETAILS] },
        redirect: { name: RouteName.SubsystemDetails },
        components: {
          default: SubsystemView,
          top: TabsBase,
          subTabs: SubsystemTabs,
          alerts: AlertsContainer,
        },
        props: {
          default: true,
          subTabs: true,
        },
        children: [
          {
            name: RouteName.SubsystemDetails,
            path: '/subsystem/details/:id',
            component: ClientDetails,
            props: true,
            meta: { permissions: [Permissions.VIEW_CLIENT_DETAILS] },
          },
          {
            name: RouteName.SubsystemServiceClients,
            path: '/subsystem/serviceclients/:id',
            component: ServiceClients,
            props: true,
            meta: { permissions: [Permissions.VIEW_CLIENT_ACL_SUBJECTS] },
          },
          {
            name: RouteName.SubsystemServices,
            path: '/subsystem/services/:id',
            component: ServicesView,
            props: true,
            meta: { permissions: [Permissions.VIEW_CLIENT_SERVICES] },
          },
          {
            name: RouteName.SubsystemServers,
            path: '/subsystem/internalservers/:id',
            component: InternalServers,
            props: true,
            meta: { permissions: [Permissions.VIEW_CLIENT_INTERNAL_CERTS] },
          },
          {
            name: RouteName.SubsystemLocalGroups,
            path: '/subsystem/localgroups/:id',
            component: LocalGroups,
            props: true,
            meta: { permissions: [Permissions.VIEW_CLIENT_LOCAL_GROUPS] },
          },
        ],
      },
      {
        name: RouteName.Client,
        path: '/client',
        meta: { permissions: [Permissions.VIEW_CLIENT_DETAILS] },
        redirect: { name: RouteName.MemberDetails },
        components: {
          default: ClientView,
          top: TabsBase,
          subTabs: ClientTabs,
          alerts: AlertsContainer,
        },
        props: { default: true, subTabs: true },
        children: [
          {
            name: RouteName.MemberDetails,
            path: '/client/details/:id',
            component: ClientDetails,
            props: true,
            meta: { permissions: [Permissions.VIEW_CLIENT_DETAILS] },
          },
          {
            name: RouteName.MemberServers,
            path: '/client/internalservers/:id',
            component: InternalServers,
            props: true,
            meta: { permissions: [Permissions.VIEW_CLIENT_INTERNAL_CERTS] },
          },
        ],
      },
      {
        name: RouteName.Clients,
        path: '/clients',
        components: {
          default: ClientsView,
          top: TabsBase,
          alerts: AlertsContainer,
        },
        meta: { permissions: [Permissions.VIEW_CLIENTS] },
      },
      {
        name: RouteName.Certificate,
        path: '/certificate/:hash/:usage',
        components: {
          default: CertificateDetails,
          alerts: AlertsContainer,
          top: TabsBaseEmpty,
        },
        props: { default: true },
      },
      {
        name: RouteName.Token,
        path: '/token/:id',
        components: {
          default: TokenDetails,
          alerts: AlertsContainer,
          top: TabsBaseEmpty,
        },
        props: { default: true },
      },
      {
        name: RouteName.Key,
        path: '/key/:id',
        components: {
          default: KeyDetails,
          alerts: AlertsContainer,
          top: TabsBaseEmpty,
        },
        props: { default: true },
      },
      {
        name: RouteName.ClientTlsCertificate,
        path: '/client-tls-certificate/:id/:hash',
        components: {
          default: ClientTlsCertificate,
          alerts: AlertsContainer,
          top: TabsBaseEmpty,
        },
        props: { default: true },
        meta: {
          permissions: [Permissions.VIEW_CLIENT_INTERNAL_CERT_DETAILS],
        },
      },
      {
        name: RouteName.ServiceClientAccessRights,
        path: '/subsystem/:id/serviceclients/:serviceClientId',
        props: { default: true },
        components: {
          default: ServiceClientAccessRights,
          alerts: AlertsContainer,
          top: TabsBaseEmpty,
        },
      },
      {
        name: RouteName.AddServiceClientAccessRight,
        path: '/subsystem/serviceclients/:id/add',
        props: { default: true },
        components: {
          default: AddServiceClientAccessRights,
          alerts: AlertsContainer,
          top: TabsBaseEmpty,
        },
      },
      {
        name: RouteName.LocalGroup,
        path: '/localgroup/:clientId/:groupId',
        components: {
          default: LocalGroup,
          alerts: AlertsContainer,
          top: TabsBaseEmpty,
        },
        props: { default: true },
      },
      {
        name: RouteName.ServiceDescriptionDetails,
        path: '/service-description/:id',
        components: {
          default: ServiceDescriptionDetails,
          alerts: AlertsContainer,
          top: TabsBaseEmpty,
        },
        props: { default: true },
      },
      {
        name: RouteName.Service,
        path: '/service',
        components: {
          default: ServiceView,
          alerts: AlertsContainer,
          top: TabsBaseEmpty,
        },
        redirect: { name: RouteName.ServiceParameters },
        props: { default: true },
        children: [
          {
            name: RouteName.ServiceParameters,
            path: '/service/:clientId/:serviceId/parameters',
            components: {
              default: ServiceParameters,
            },
            props: { default: true },
          },
          {
            name: RouteName.Endpoints,
            path: '/service/:clientId/:serviceId/endpoints',
            components: {
              default: EndpointsView,
            },
            props: { default: true },
          },
        ],
      },
      {
        name: RouteName.EndpointDetails,
        path: '/service/:clientId/:serviceId/endpoints/:id',
        components: {
          default: EndpointDetails,
          alerts: AlertsContainer,
          top: TabsBaseEmpty,
        },
        props: { default: true },
      },
      {
        name: RouteName.EndpointAccessRights,
        path: '/service/:clientId/:serviceId/endpoints/:id/accessrights',
        components: {
          default: EndpointAccessRights,
          alerts: AlertsContainer,
          top: TabsBaseEmpty,
        },
        props: { default: true },
      },
      {
        name: RouteName.GenerateCertificateSignRequest,
        path: '/generate-csr/:keyId/:tokenType',
        components: {
          default: GenerateCertificateSignRequest,
          alerts: AlertsContainer,
          top: TabsBaseEmpty,
        },
        props: { default: true },
      },
      {
        name: RouteName.AddKey,
        path: '/add-key/:tokenId/:tokenType',
        components: {
          default: AddKey,
          alerts: AlertsContainer,
          top: TabsBaseEmpty,
        },
        props: { default: true },
      },
      {
        name: RouteName.InternalTlsCertificate,
        path: '/internal-tls-certificate',
        components: {
          default: InternalCertificateDetails,
          alerts: AlertsContainer,
          top: TabsBaseEmpty,
        },
        props: { default: true },
      },
    ],
  },

  {
    path: '/login',
    name: RouteName.Login,
    component: AppLogin,
  },
  {
    path: '/forbidden',
    name: RouteName.Forbidden,
    component: AppForbidden,
  },
  {
    path: '/:pathMatch(.*)*',
    component: AppError,
  },
  {
    path: '/:pathMatch(.*)',
    component: AppError,
  },
];

export default routes;<|MERGE_RESOLUTION|>--- conflicted
+++ resolved
@@ -78,10 +78,7 @@
 import DiagnosticsTabs from '@/views/Diagnostics/DiagnosticsTabs.vue';
 import DiagnosticsOverview from '@/views/Diagnostics/Overview/DiagnosticsOverview.vue';
 import TrafficContainer from '@/views/Diagnostics/Traffic/TrafficContainer.vue';
-<<<<<<< HEAD
 import { XrdAddAdminUser, XrdAdminUsers } from '@niis/shared-ui';
-=======
->>>>>>> 80ae720e
 
 const routes: RouteRecordRaw[] = [
   {
@@ -235,18 +232,6 @@
             },
           },
         ],
-      },
-      {
-        name: RouteName.AddAdminUser,
-        path: '/settings/users/add',
-        components: {
-          default: XrdAddAdminUser,
-          alerts: AlertsContainer,
-        },
-        props: {
-          default: true,
-        },
-        meta: { permissions: [Permissions.ADD_ADMIN_USER] },
       },
       {
         name: RouteName.AddSubsystem,
