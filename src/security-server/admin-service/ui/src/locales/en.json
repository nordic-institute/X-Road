{
  "accessRights": {
    "addServiceClients": "Add subjects",
    "addServiceClientsSuccess": "Access rights added successfully",
    "addServiceClientsTitle": "Add Subjects",
    "addSubjectsSuccess": "Access rights added successfully",
    "id": "ID",
    "memberName": "Member Name / Group Description",
    "removeAllText": "Are you sure you want to remove access rights from all clients?",
    "removeAllTitle": "Remove all access rights?",
    "removeSuccess": "Access rights removed successfully",
    "removeText": "Are you sure you want to remove access rights from this client?",
    "removeTitle": "Remove access rights?",
    "rightsGiven": "Access Rights given",
    "title": "Access Rights"
  },
  "action": {
    "disable": "Disable",
    "enable": "Enable",
    "order": "Order"
  },
  "alert": {
    "warningCount": "Amount of same warnings"
  },
  "adminUsers": {
    "role": {
      "XROAD_SECURITYSERVER_OBSERVER": "Server Observer",
      "XROAD_SERVICE_ADMINISTRATOR": "Service Administrator"
    }
  },
  "apiKey": {
    "role": {
      "XROAD_SECURITYSERVER_OBSERVER": "Server Observer",
      "XROAD_SERVICE_ADMINISTRATOR": "Service Administrator"
    }
  },
  "backup": {
    "createBackup": {
      "messages": {
        "localConfWarning": "Warning! The file “/etc/xroad/services/local.conf” used for configuration overrides is deprecated and not included in the backups anymore. The file “/etc/xroad/services/local.properties” should be used instead."
      }
    }
  },
  "cert": {
    "activateSuccess": "Certificate has been activated",
    "certDeleted": "Certificate deleted",
    "deleteCertConfirm": "Are you sure that you want to delete this certificate?",
    "deleteCertTitle": "Delete certificate?",
    "disableSuccess": "Certificate has been disabled",
    "disabled": "disabled",
    "expires": "Expires",
    "inUse": "in use",
    "serialNumber": "Serial Number",
    "signCertificate": "Sign Certificate",
    "state": "State"
  },
  "certificate": {
    "hash": "Certificate Hash",
    "notAfter": "Not After",
    "notBefore": "Not Before",
    "subjectDistinguishedName": "Subject Distinguished Name"
  },
  "certificateProfile": {
    "COMMON_NAME": "Common Name (CN)",
    "COUNTRY_CODE": "Country Code (C)",
    "INSTANCE_IDENTIFIER": "Instance Identifier (C)",
    "INSTANCE_IDENTIFIER_O": "Instance Identifier (O)",
    "MEMBER_CLASS": "Member Class (O)",
    "MEMBER_CLASS_BC": "Member Class (BC)",
    "MEMBER_CLASS_OU": "Member Class (OU)",
    "MEMBER_CODE": "Member Code (CN)",
    "MEMBER_CODE_SN": "Member Code (SN)",
    "ORGANIZATION_NAME": "Organization Name (O)",
    "ORGANIZATION_NAME_CN": "Organization Name (CN)",
    "SERIAL_NUMBER": "Serial Number",
    "SERIAL_NUMBER_SN": "Serial Number (SN)",
    "SERVER_CODE": "Server Code (CN)",
    "SERVER_DNS_NAME": "Server DNS Name (CN)",
    "SUBJECT_ALTERNATIVE_NAME": "Subject Alternative Name (SAN)"
  },
  "client": {
    "action": {
      "delete": {
        "confirmText": "Do you want to delete this client?",
        "confirmTitle": "Delete client",
        "success": "Client deleted"
      },
      "disable": {
        "confirmText": "Do you want to disable this client?",
        "confirmTitle": "Disable client",
        "success": "Client disabling in progress"
      },
      "enable": {
        "confirmText": "Do you want to enable this client?",
        "confirmTitle": "Enable client",
        "success": "Client enabling in progress"
      },
      "makeOwner": {
        "button": "Make Owner",
        "confirmText1": "Do you want to make the Member below the new Owner Member of this Security Server?",
        "confirmText2": "As the \"Make owner\" button below is pressed, a request for changing the owner will be submitted to the X-Road governing authority.",
        "confirmTitle": "Make Owner Member",
        "success": "Owner changed"
      },
      "removeOrphans": {
        "cancelButtonText": "No",
        "confirmText": "Signature key and certificate associated with the deleted client have no users. Delete key and certificate?",
        "confirmTitle": "Key and certificate deletion",
        "success": "Certificate deleted"
      },
      "renameSubsystem": {
        "changeAdded": "Subsystem name change successfully added and will be applied on client registration",
        "changeSubmitted": "Subsystem name change successfully submitted",
        "title": "Edit subsystem name"
      },
      "unregister": {
        "confirmText": "Do you want to unregister this client?",
        "confirmTitle": "Unregister client",
        "success": "Client unregistered"
      }
    },
    "defaultSubsystemNameTooltip": "Subsystem name is not defined",
    "forbiddenDisable": "The provider of management services is not eligible for deactivation.",
    "id": "ID",
    "member": "Member",
    "memberClass": "Member Class",
    "memberCode": "Member Code",
    "memberName": "Member Name",
    "name": "Name",
    "owner": "Owner",
    "status": "Status",
    "statusText": {
      "deletionInProgress": "DELETION IN PROGRESS",
      "disabled": "DISABLED",
      "disablingInProgress": "DISABLING IN PROGRESS",
      "enablingInProgress": "ENABLING IN PROGRESS",
      "globalError": "GLOBAL ERROR",
      "nameSet": "Name change will be applied on client registration",
      "nameSubmitted": "Name change is submitted",
      "registered": "REGISTERED",
      "registrationInProgress": "REGISTRATION IN PROGRESS",
      "saved": "SAVED"
    },
    "subsystemCode": "Subsystem Code",
    "subsystemName": "Subsystem Name",
    "subsystemTitleSuffix": " (@:general.subsystem)",
    "unknownMember": "unknown member"
  },
  "clients": {
    "action": {
      "register": {
        "confirm": {
          "text": "Are you sure you want to send a client registration request?",
          "title": "Register client"
        },
        "success": "Client registration request sent successfully"
      }
    }
  },
  "csr": {
    "addKey": "Add key",
    "certificationService": "Certification Service",
    "client": "Client",
    "csrDetails": "CSR details",
    "csrFormat": "CSR Format",
    "eabCredRequired": "Selected Certification Authority requires external account binding for ACME, but the credentials are missing from the configuration.",
    "failedFetchAcmeMetadata": "Failed to fetch ACME metadata for selected Certification Authority, this may cause errors on the next steps.",
    "generateCsr": "Generate CSR",
    "helpCertificationService": "Certification Authority (CA) that will issue the certificate.",
    "helpClient": "X-Road member the certificate will be issued for.",
    "helpCsrFormat": "Format of the certificate signing request according to the CA’s requirements.",
    "helpUsage": "Usage policy of the certificate: signing messages or authenticating Security Server.",
    "orderAcmeCertificate": "Order certificate from ACME Server with the generated CSR and import the returned certificate to the token.",
    "saveInfo": "Generate a new CSR and save it into a safe place.",
    "usage": "Usage"
  },
  "customValidation": {
    "invalidEndpoint": "Endpoint contains illegal characters",
    "invalidUrl": "URL is not valid",
    "invalidXrdIdentifier": "Identifier value contains illegal characters",
    "requiredIf": "The {fieldName} field is required"
  },
  "diagnostics": {
    "addOnStatus": {
      "messageLogDisabled": "Disabled by configuration"
    },
    "downloadReport": "Download Diagnostic Report",
    "encryption": {
      "backup": {
        "configuredKeyId": "Configured Key Id",
        "title": "Backup encryption"
      },
      "messageLog": {
        "archive": {
          "defaultKeyNote": "This member is configured to use the servers default encryption key. For additional security, consider defining a specific key to be used.",
          "groupingTitle": "Grouping rule:",
          "keyId": "Key id",
          "memberIdentifier": "Member identifier",
          "title": "Message log archive encryption"
        },
        "database": {
          "title": "Message log database encryption"
        }
      },
      "status": {
        "false": "Disabled",
        "true": "Enabled"
      },
      "statusTitle": "Encryption status:"
    },
    "globalConfiguration": {
      "configurationStatus": {
        "ERROR_CODE_CANNOT_DOWNLOAD_CONF": "Unable to download global configuration. Check the network connection.",
        "ERROR_CODE_EXPIRED_CONF": "The downloaded global configuration has expired.",
        "ERROR_CODE_INTERNAL": "Internal error occurred.",
        "ERROR_CODE_INVALID_SIGNATURE_VALUE": "Invalid signature value.",
        "ERROR_CODE_MISSING_PRIVATE_PARAMS": "The downloaded global configuration did not contain private parameters",
        "ERROR_CODE_UNINITIALIZED": "The configuration client is initialising.",
        "SUCCESS": "Everything ok",
        "UNKNOWN": "Unknown"
      },
      "title": "Global configuration"
    },
    "javaVersion": {
      "earliest": "Earliest supported version",
      "latest": "Latest supported version",
      "notSupported": "Current Java version is not supported",
      "ok": "Everything ok",
      "title": "Java version",
      "vendor": "Vendor name"
    },
    "mailNotificationConfiguration": {
      "confStatus": {
        "false": "Configuration incomplete",
        "true": "Configured"
      },
      "configuration": "Mail server configuration",
      "enabled": {
        "false": "Disabled",
        "true": "Enabled"
      },
      "help": {
        "description": "Mail notifications are sent automatically to configured recipients for the following events depending on the configuration: authentication certificate renewal over ACME succeeded / failed, signing certificate renewal over ACME succeeded / failed, authentication certificate registration succeeded. Enabling email notifications requires changes to the Security Server’s configuration. Please see the Security Server User Guide for details.",
        "title": "Different mail notification statuses available"
      },
      "recipientsEmails": "Recipients' emails",
      "status": "Status",
      "sentTestMail": "Send test e-mail",
      "title": "Mail notification status",
      "type": {
        "ACME_FAILURE": "ACME failure notifications",
        "ACME_SUCCESS": "ACME success notifications",
        "AUTH_CERT_REGISTERED": "AUTH certificate registered notifications",
        "ACME_CERT_AUTOMATICALLY_ACTIVATED": "ACME certificate automatically activated notifications",
        "ACME_CERT_AUTOMATIC_ACTIVATION_FAILURE": "ACME certificate automatic activation failure notifications"
      },
      "types": "Mail notification types"
    },
    "maintenanceMode": {
      "enableTitle": "Enable maintenance mode",
      "enableConfirm": "Do you want to enable maintenance mode?",
      "enableSuccess": "Maintenance mode enabling in progress",
      "disableTitle": "Disable maintenance mode",
      "disableConfirm": "Do you want to disable maintenance mode?",
      "disableSuccess": "Maintenance mode disabling in progress",
      "forbiddenEnable": "Maintenance mode cannot be enabled for a management services provider",
      "label": "Maintenance mode:",
      "status": {
        "DISABLED_MAINTENANCE_MODE": "Maintenance mode is disabled",
        "ENABLED_MAINTENANCE_MODE": "Maintenance mode is enabled",
        "PENDING_DISABLE_MAINTENANCE_MODE": "Disable maintenance mode request is submitted",
        "PENDING_ENABLE_MAINTENANCE_MODE": "Enable maintenance mode request is submitted"
      }
    },
    "message": "Message",
    "nextUpdate": "Next Update",
    "ocspResponders": {
      "certificationService": "Certification Service:",
      "ocspStatus": {
        "ERROR_CODE_OCSP_CONNECTION_ERROR": "Unable to connect to the OCSP responder",
        "ERROR_CODE_OCSP_FAILED": "Unable to fetch response from the OCSP responder",
        "ERROR_CODE_OCSP_RESPONSE_INVALID": "Unable to parse the OCSP response",
        "ERROR_CODE_OCSP_RESPONSE_UNVERIFIED": "Unable to verify the OCSP response",
        "ERROR_CODE_OCSP_UNINITIALIZED": "Status request not sent yet",
        "SUCCESS": "Everything ok",
        "UNKNOWN": "Unknown"
      },
      "title": "OCSP responders"
    },
    "previousUpdate": "Previous Update",
    "proxyMemoryUsage": {
      "title": "Proxy memory usage",
      "max": "Maximum memory",
      "total": "Total allocated memory",
      "used": "Used memory",
      "threshold": "Threshold",
      "usagePercent": "Used memory (%)",
      "ok": "Everything ok",
      "alertOverThreshold": "Warning: Proxy's memory usage is above configured threshold"
    },
    "serviceUrl": "Service URL",
    "status": "Status",
    "timestamping": {
      "timestampingStatus": {
        "ERROR_CODE_INTERNAL": "Internal error occurred",
        "ERROR_CODE_MALFORMED_TIMESTAMP_SERVER_URL": "Malformed timestamp server URL. Check the URL.",
        "ERROR_CODE_TIMESTAMP_REQUEST_TIMED_OUT": "Connection timed out. Check the network connection.",
        "ERROR_CODE_TIMESTAMP_UNINITIALIZED": "Connection ok, no timestamp request made yet",
        "SUCCESS": "Everything ok",
        "UNKNOWN": "Unknown"
      },
      "title": "Timestamping"
    },
    "traffic": {
      "period": "Period",
      "periodInfo": "Select start and end",
      "date": "Date",
      "time": "Time",
      "party": "Party",
      "partyInfo": "Service, subsystem, member",
      "client": "Client",
      "service": "Service",
      "exchangeRole": "Exchange role",
      "exchangeRoleInfo": "Producer or Consumer",
      "producer": "Producer",
      "status": "Status",
      "statusInfo": "Message exchange status",
      "success": "Success",
      "failure": "Failure",
      "successfulRequests": "Successful requests",
      "failedRequests": "Failed requests",
      "disabledTitle": "Operational Data Monitoring Is Disabled",
      "disabledMessage": "Operational data monitoring is disabled for this Security Server. To enable it, please install the operational data monitoring add-on (xroad-addon-opmonitoring)."
    }
  },
  "endpoints": {
    "addEndpoint": "Add Endpoint",
    "all": "ALL",
    "deleteEndpointText": "Are you sure that you want to delete this endpoint",
    "deleteSuccess": "Endpoint removed successfully",
    "deleteTitle": "Delete endpoint",
    "details": "Endpoint details",
    "editSuccess": "Changes to endpoint saved successfully",
    "endpointHelp1": "Paths is relative to the API base path, e.g. '/pets'. The asterisk (*) can be used as a wildcard",
    "endpointHelp2": "* = match one path segment.",
    "endpointHelp3": "** = match zero or more segments, e.g. '/pets/**'.",
    "endpointHelp4": "Path parameters must be replaced with an asterisk, e.g. '/pets/{id}/images' => '/pets/*/images'.",
    "httpRequestMethod": "HTTP Request Method",
    "path": "Path",
    "saveNewEndpointSuccess": "New endpoint created successfully"
  },
  "error_code": {
    "accessright_not_found": "Access right not found",
    "acme": {
      "account_creation_failure": "Creating Account on ACME server failed. If external account binding is required, check that the correct credentials are configured in acme.yml",
      "account_key_pair_error": "Getting key pair for ACME server account failed",
      "account_keystore_password_missing": "ACME account keystore password missing from the acme.yml configuration file",
      "authorization_failure": "Authorization failed. Usually related to a challenge validation failure that is required to prove the ownership of the domain",
      "authorization_wait_failure": "Waiting for the Authorization to complete failed",
      "certificate_failure": "Getting the Certificate from the ACME server failed",
      "certificate_wait_failure": "Waiting for the creation of the new Certificate failed",
      "challenge_trigger_failure": "Requesting the ACME server to validate the challenge failed",
      "eab_credentials_missing": "External Account binding credentials missing, but required",
      "eab_secret_length": "Invalid external account binding base64 secret length",
      "fetching_metadata_error": "Fetching ACME server metadata failed. ACME Server might be unreachable",
      "http_challenge_file_creation": "Creating ACME HTTP challenge file failed",
      "http_challenge_file_deletion": "Deleting ACME HTTP challenge file failed",
      "http_challenge_missing": "Currently X-Road only supports HTTP challenge, but is missing from the possible options from the ACME server",
      "order_creation_failure": "Creating new Order on ACME server failed",
      "order_finalization_failure": "Finalizing the Order on ACME server failed"
    },
    "action_not_possible": "Action is not possible",
    "additional_member_already_exists": "Additional member already exists",
    "already_disabled_maintenance_mode": "Maintenance mode is already disabled",
    "already_enabled_maintenance_mode": "Maintenance mode is already enabled",
    "anchor_already_exists": "Anchor already exists",
    "anchor_file_not_found": "Anchor file not found",
    "anchor_not_found": "Anchor not found",
    "anchor_upload_failed": "Anchor upload failed",
    "auth_cert_not_supported": "Authentication certificate is not supported",
    "base_endpoint_not_found": "Base endpoint not found",
    "ca_cert_status_processing_failure": "CA certificate status processing failed",
    "cannot_delete_owner": "Cannot delete the owner",
    "cannot_register_owner": "Cannot register the owner",
    "cannot_unregister_owner": "Cannot unregister owner",
    "cert_wrong_usage": "Wrong usage of certificate",
    "certificate_already_exists": "Certificate already exists",
    "certificate_authority_not_found": "Certificate authority not found",
    "certificate_id_not_found": "Certificate id not found",
    "certificate_not_found": "Certificate not found",
    "certificate_profile_instantiation_failure": "Instantiation of certificate profile failed",
    "client_already_exists": "Client already exists",
    "client_not_deleted": "Unable to delete keys, certificates and CSRs, because they belong to an existing client",
    "client_not_found": "Client not found",
    "conf_download_failed": "Configuration download failed",
    "conf_verification": {
      "anchor_not_for_external_source": "Anchor points to an internal configuration source. Only external configuration source anchors are supported as trusted anchors.",
      "missing_private_params": "Configuration anchor import failed: invalid anchor file",
      "other": "Configuration from source failed verification",
      "outdated": "Configuration from source is out of date",
      "signature_invalid": "Signature of configuration cannot be verified",
      "unreachable": "Configuration source cannot be reached, check source URL in uploaded anchor file"
    },
    "core": {
      "Server": {
        "InternalError": "Internal error",
        "ServerProxy": {
          "ServiceFailed": {
            "HttpError": "HTTP error",
            "SslAuthenticationFailed": "SSL authentication failed"
          },
          "UnknownService": "Unknown service"
        }
      }
    },
    "csr_not_found": "CSR not found",
    "diagnostic_request_failed": "Diagnostic request failed",
    "duplicate_accessright": "Duplicate access right",
    "endpoint_already_exists": "Endpoint already exists",
    "endpoint_not_found": "Endpoint not found",
    "forbidden_disable_management_service_client": "The management services provider cannot be deactivated.",
    "forbidden_enable_maintenance_mode_for_management_service": "The management services provider cannot be deactivated.",
    "global_conf_download_request_failed": "Global configuration download request failed",
    "global_conf_outdated": "Global configuration is outdated",
    "gpg_key_generation_failed": "GPG keypair generation failed",
    "gpg_key_generation_interrupted": "GPG keypair generation interrupted",
    "identifier_not_found": "Identifier not found",
    "illegal_generated_endpoint_remove": "Removing the generated endpoint is not allowed",
    "illegal_generated_endpoint_update": "Updating the generated endpoint is not allowed",
    "import_internal_cert_failed": "Importing internal certificate failed",
    "internal_anchor_upload_invalid_instance_id": "Anchor has an invalid instance id",
    "internal_key_cert_interrupted": "Internal key certificate interrupted",
    "invalid_characters_pin": "PIN has invalid characters",
    "invalid_dn_parameter": "Invalid DN parameter",
    "invalid_https_url": "URL does not use HTTPS",
    "invalid_init_params": "Invalid initialisation parameters",
    "invalid_instance_identifier": "Invalid instance identifier",
    "invalid_member_class": "Invalid member class",
    "invalid_service_client_id": "Invalid service client ID",
    "invalid_service_url": "Invalid service url",
    "invalid_wsdl": "Invalid WSDL",
    "invalid_wsdl_service_identifier": "Invalid WSDL service identifier",
    "key_and_cert_generation_failed": "Key and certificate generation failed",
    "key_not_found": "Key not found",
    "local_group_code_already_exists": "Local group code already exists",
    "local_group_member_already_exists": "Local group member already exists",
    "local_group_member_not_found": "Local group member not found",
    "local_group_not_found": "Local group not found",
    "malformed_anchor": "Malformed anchor",
    "maintenance_mode_change_request_already_submitted": "Maintenance mode change is already pending",
    "malformed_url": "Malformed URL",
    "management_request_sending_failed": "Sending of management request failed",
    "member_already_owner": "Member is already the owner",
    "member_class_exists": "Member class exists",
    "member_class_not_provided": "Member class is not provided",
    "member_code_exists": "Member code exists",
    "member_code_not_provided": "Member code is not provided",
    "missing_parameter": "Missing parameter",
    "openapi_parsing_error": "Parsing OpenApi3 description failed",
    "orphans_not_found": "Orphan keys, certificates and/or CSRs that belong to the given client were not found",
    "pin_code_exists": "PIN code exists",
    "pin_code_not_provided": "PIN code is not provided",
    "pin_incorrect": "Incorrect PIN. Please try again.",
    "process_failed": "Process failed",
    "process_not_executable": "Process is not executable",
    "server_already_fully_initialized": "Server is already fully initialised",
    "server_code_exists": "Server code exists",
    "server_code_not_provided": "Server code is not provided",
    "service_already_exists": "Service already exists",
    "service_client_not_found": "Service client not found",
    "service_code_already_exists": "Service code already exists",
    "service_code_reserved": "The service code provided is reserved for internal system use and cannot be assigned to custom services.",
    "service_description_not_found": "Service description not found",
    "service_not_found": "service not found",
    "sign_cert_not_supported": "Signing certificate is not supported",
    "software_token_init_failed": "Software token initialisation failed",
    "timestamping_service_already_configured": "Timestamping service is already configured",
    "timestamping_service_not_found": "Timestamping service not found",
    "token": {
      "malformed_csr": "CSR data is malformed"
    },
    "token_not_active": "Token is not active",
    "unsupported_openapi_version": "Unsupported OpenAPI version. Only versions 3.0.x and 3.1.0 are currently supported.",
    "url_already_exists": "URL already exists",
    "warnings_detected": "Warnings detected",
    "wrong_key_usage": "Wrong key usage",
    "wrong_servicedescription_type": "Wrong service description type",
    "wsdl_download_failed": "WSDL download failed",
    "wsdl_exists": "WSDL exists",
    "wsdl_validator_interrupted": "WSDL validator interrupted",
    "wsdl_validator_not_executable": "WSDL validator is not executable"
  },
  "fields": {
    "C": "Country Code",
    "CN": "Server DNS Name",
    "O": "Organization Name",
    "addClient": {
      "memberClass": "Member Class",
      "memberCode": "Member Code",
      "subsystemCode": "Subsystem Code",
      "subsystemName": "Subsystem Name"
    },
    "certificationService": "Certification Service",
    "clientAdd": {
      "client": {
        "memberCode": "Member Code",
        "subsystemCode": "Subsystem Code"
      }
    },
    "confirmPin": "Confirm PIN",
    "csr": {
      "certService": "Certification Service",
      "certificationService": "Certification Service",
      "client": "Client",
      "csrFormat": "CSR Format",
      "usage": "Usage"
    },
    "dns": "DNS",
    "keys": {
      "name": "Name"
    },
    "maintenanceModeMessage": "Maintenance mode message",
    "memberCode": "Member Code",
    "path": "path",
    "pin": "PIN",
    "securityServerAddress": "Security Server address",
    "serialNumber": "Serial Number",
    "serviceCode": "Service Code",
    "serviceDescriptionAdd": {
      "restServiceCode": "Service code"
    },
    "serviceDescriptionUpdate": {
      "newRestServiceCode": "Service code"
    },
    "serviceTimeout": "Timeout",
    "serviceType": "Service Type",
    "serviceUrl": "URL",
    "subjectAltName": "Subject Alternative Name",
    "token": {
      "friendlyName": "Friendly name",
      "newPin": "New pin",
      "newPinConfirm": "Confirm new pin",
      "oldPin": "Old pin"
    },
    "tokenPin": "Token PIN",
    "url": "URL",
    "username": "Username"
  },
  "general": {
    "instance": "Instance",
    "memberClass": "Member class",
    "memberCode": "Member code",
    "name": "Name",
    "subsystem": "subsystem",
    "subsystemCode": "Subsystem code",
    "type": "Type",
    "undefinedSubsystemName": "undefined"
  },
  "global": {
    "appTitle": "X-Road Security Server"
  },
  "globalAlert": {
    "backupRestoreInProgress": "The Security Server configuration is being restored from a backup. Process started at {startTime}",
    "certificateRenewalJobFailure": "Last certificate renewal job has failed.",
    "certificateRenewalJobFailureAuth": "Failed Authentication certificate(s):",
    "certificateRenewalJobFailureSign": "Failed Signing certificate(s):",
    "globalConfigurationInvalid": "Global configuration is expired",
    "navigateToKeysPage": "See keys and certificates page for more details",
    "secondaryNode": "You are on a secondary node in a Security Server cluster. Modifying configuration is disabled.",
    "softTokenPinNotEntered": "Please enter soft token PIN"
  },
  "initialConfiguration": {
    "anchor": {
      "generated": "Generated",
      "hash": "Hash (SHA-224)",
      "info": "Import the configuration anchor provided by the Central Server's administrator.",
      "title": "Configuration Anchor"
    },
    "member": {
      "info": "Define the member that will act as the Security Server owner:",
      "serverCodeHelp": "Security Server code that uniquely identifies this Security Server within all the Security Servers of the same owner.",
      "title": "Owner Member"
    },
    "noInitializationStatus": "No initialization status available",
    "noPermission": "This Security Server is currently not initialised, please contact an administrator to do the initial configuration",
    "pin": {
      "confirmPin": "Confirm PIN",
      "info1": "The software token is the place where the Security Server’s AUTH keys is stored. Please define a PIN to log-in into the software token.",
      "info2": "All required information is collected, press the Submit button to to initialise the Security Server.",
      "info3": "Once the initialisation is done, you must complete the Security Server configuration - simply click the Configure button in the toast notification that will appear in a few moments.",
      "pin": "PIN",
      "pinMatchError": "PIN confirmation does not match",
      "title": "Token PIN"
    },
    "success": "Server initialised",
    "title": "Initial configuration",
    "warning": {
      "init_server_id_exists": "Server id exists",
      "init_server_owner_exists": "Server owner exists",
      "init_servercode_exists": "Servercode exists",
      "init_software_token_initialized": "Software token is initialised",
      "init_unregistered_member": "Member is unregistered"
    }
  },
  "internalServers": {
    "certHash": "Certificate Hash",
    "connTypeUpdated": "Connection type updated",
    "connectionInfo": "Connection type for servers in service provider role is set in the Services tab by the service URL (http/https).",
    "connectionType": "Connection type",
    "ssCertTitle": "Security Server certificate",
    "tlsTitle": "Information System TLS certificate"
  },
  "keys": {
    "acmeCertOrdered": "Certificate successfully ordered",
    "addKey": "Add key",
    "authDetailsTitle": "AUTH Key details",
    "authKeyCert": "AUTH Keys and Certificates",
    "authNotSupported": "Auth. key not supported",
    "auth_key_with_registered_cert_warning": "Key has certificates that need to be unregistered before deletion. Do you want to continue with unregistration and deletion of associated certificates and the key from server configuration? Key ID:",
    "certMarkedForDeletion": "Certificate marked for deletion",
    "certRegistrationInfo": "Security server DNS name or IP address",
    "certStatus": {
      "deletion": "Deletion in progress",
      "globalError": "Global error",
      "onlyInHWToken": "Only in token",
      "registered": "Registered",
      "registration": "Registration in progress",
      "saved": "Saved"
    },
    "certificateRegistered": "Certificate registration request sent successfully",
    "certificateUnregistered": "Certificate unregistration request sent successfully",
    "csrDeleted": "CSR deleted",
    "deleteCsr": "Delete CSR",
    "deleteCsrText": "Are you sure that you want to delete this CSR?",
    "deleteCsrTitle": "Delete CSR?",
    "deleteKeyText": "Are you sure that you want to delete this key and all associated certificates from server configuration?",
    "deleteTitle": "Delete key?",
    "detailsTitle": "Key details",
    "expires": "Expires",
    "friendlyName": "Friendly name",
    "generateCsr": "Generate CSR",
    "globalErrors": "Global errors",
    "gotIt": "Got it",
    "helpTextApi": "API keys are used to authenticate API calls to Security Server’s management REST API. API keys are associated with roles that define the permissions granted to the API key.",
    "helpTextKeys": "Authentication key and certificate certify authenticity of a Security Server. They are used for authentication in connections between Security Servers. Signature key and certificate certify authenticity of an X-Road member. They are used for signing and verifying the integrity of mediated messages.",
    "helpTextSS": "Security Server’s TLS certificate is used in connections between the Security Server and an information system. The internal TLS certificate is used as both client and server certificate depending on the roles of the Security Server and information system.",
    "helpTitleApi": "API Keys",
    "helpTitleKeys": "AUTH and SIGN Keys",
    "helpTitleSS": "Security Server TLS Certificate",
    "id": "ID",
    "importCert": "Import cert.",
    "importCertOcspVerifyWarning": "Could not activate certificate, because OCSP Responses could not be verified. Error message: {errorMessage}",
    "importCertSuccess": "Uploading certificate succeeded",
    "incorrectPin": "Incorrect PIN. Please try again.",
    "keyAlgorithm": "Key Algorithm:",
    "keyDeleted": "Key deleted",
    "keyId": "Key ID:",
    "keyInfo": "Key information",
    "keyLabelInput": "Key label",
    "keySaved": "Key saved",
    "label": "Label:",
    "logIn": "Log in",
    "logOut": "Log out",
    "logOutText": "Log out of the token?",
    "logOutTitle": "Log out",
    "loggedIn": "Logged in token",
    "loggedOut": "Logged out of token",
    "noIssues": "No issues",
    "ocsp": "OCSP",
    "ocspStatus": {
      "disabled": "Disabled",
      "expired": "Expired",
      "good": "Good",
      "revoked": "Revoked",
      "suspended": "Suspended",
      "unknown": "Unknown"
    },
    "orderAcmeCertificate": "Order Certificate",
    "readOnly": "Read-only:",
    "registrationRequest": "Registration request",
    "renewal": "Automatic Renewal",
    "request": "Request",
    "signDetailsTitle": "SIGN Key details",
    "signKeyCert": "SIGN Keys and Certificates",
    "status": "Status",
    "token": {
      "details": "Token details",
      "id": "Token ID:",
      "info": "Token information",
      "saved": "Token saved",
      "deleteText": "Are you sure that you want to delete this token and all associated information from the server configuration?",
      "deleteTitle": "Delete token?",
      "deleteSuccess": "Token was deleted"
    },
    "tokenStatus": {
      "active": "",
      "available": "",
      "inactive": "Inactive",
      "unavailable": "Blocked",
      "unsaved": "Not saved"
    },
    "type": "Type:",
    "unknown": "Key type not specified",
    "unregisterError": "Failed to unregister certificate. Continue with certificate deletion anyway?",
    "unregisterText": "Do you want to unregister this certificate?",
    "unregisterTitle": "Unregister certificate"
  },
  "localGroup": {
    "accessDate": "Access Rights Given",
    "addLocalGroup": "Add Local Group",
    "addMembers": "Add Members",
    "addSelected": "Add selected",
    "code": "Code",
    "deleteText": "Are you sure that you want to delete this group?",
    "deleteTitle": "Delete group?",
    "descSaved": "Description saved",
    "description": "Description",
    "groupDeleted": "Group deleted",
    "groupMembers": "Group Members",
    "id": "Id",
    "localGroup": "Local group",
    "localGroupAdded": "Local group added",
    "memberName": "Member Name",
    "noResults": "Your search found no results.",
    "removeAllText": "Are you sure you want to remove all members of this group?",
    "removeAllTitle": "Remove all members?",
    "removeText": "Are you sure you want to remove this member?",
    "removeTitle": "Remove member?",
    "searchOptions": "Search options",
    "subsystemName": "Subsystem Name"
  },
  "localGroups": {
    "addGroup": "Add group",
    "code": "Code",
    "description": "Description",
    "memberCount": "Member Count",
    "updated": "Updated"
  },
  "noData": {
    "noBackUpEncryptionKeys": "No configured backup encryption keys",
    "noCertificateAuthorities": "No certificate authorities",
    "noClientData": "No client data",
    "noLocalGroups": "No local groups",
    "noServiceClients": "No service clients",
    "noTimestampingServices": "No timestamping services"
  },
  "serviceClientType": {
    "globalGroup": "GLOBALGROUP",
    "localGroup": "LOCALGROUP",
    "subsystem": "SUBSYSTEM"
  },
  "serviceClients": {
    "accessRights": "Access rights",
    "accessRightsGiven": "Access Rights Given",
    "addSelected": "Add Selected",
    "addService": "Add service",
    "addServiceClient": "Add subject",
    "addServiceClientAccessRightSuccess": "Access rights successfully added",
    "addServiceClientTitle": "Add a subject",
    "id": "ID",
    "memberGroupCodeLabel": "Member/Group code",
    "memberGroupStep": "Member / Group",
    "name": "Member(Subsystem) name / Group description",
    "noAccessRights": "No access rights to this client",
    "noAvailableServices": "No available services",
    "removeAll": "Remove all",
    "removeAllText": "Are you sure you want to remove all access rights from this service client?",
    "removeAllTitle": "Remove all access rights?",
    "removeOneText": "Are you sure you want to remove access rights from this service client?",
    "removeOneTitle": "Remove access rights?",
    "searchPlaceHolder": "Service clients",
    "serviceCode": "Service code",
    "serviceSelectionStep": "Servicecode",
    "servicesStep": "Services",
    "title": "Title"
  },
  "services": {
    "OpenApi3Description": "OpenAPI 3 Description",
    "addRest": "Add REST",
    "addWsdl": "Add WSDL",
    "applyToAll": "Apply to all in WSDL",
    "deleteRestText": "Are you sure that you want to delete this REST Service?",
    "deleteTitle": "Delete service description?",
    "deleteWsdlText": "Are you sure that you want to delete this WSDL?",
    "deleted": "Service description deleted",
    "disableNotice": "Disable notice",
    "disableSuccess": "Service description disabled",
    "disableTitle": "Disable?",
    "editUrl": "Edit URL",
    "enableSuccess": "Service description enabled",
    "idGroupCode": "ID / Group code",
    "lastRefreshed": "Last refreshed: ",
    "memberNameGroupDesc": "Member name / Group description",
    "noMatches": "No matching records",
    "openApi3Added": "OpenApi3 service added",
    "openapiDetails": "OpenAPI 3 details",
    "refreshed": "Refreshed",
    "restAdded": "REST service added",
    "restApiBasePath": "REST API Base Path",
    "restDetails": "REST details",
    "service": "Service",
    "serviceCode": "Service Code",
    "serviceCodePlaceholder": "Insert service code",
    "serviceSaved": "Service saved",
    "serviceType": "URL type",
    "serviceUrl": "Service URL",
    "service_parameters_ssl_test_warnings": {
      "internal_server_ssl_error": "Checking internal server certificates failed. Is the upstream server URL correct and accessible by the Security Server?",
      "internal_server_ssl_handshake_error": "TLS handshake with the upstream server failed, server certificate missing from configuration:"
    },
    "timeout": "Timeout",
    "timeoutSec": "Timeout (s)",
    "timeoutTooltip": "The maximum duration of a request to the service, in seconds",
    "tlsTooltip": "Verify TLS certificate when a secure connection is established",
    "url": "URL",
    "urlPlaceholder": "Insert URL",
    "urlTooltip": "The URL where requests targeted at the service are directed",
    "verifyTls": "Verify TLS certificate",
    "warning": "Warning",
    "warningCode": {
      "adding_endpoints": "Adding endpoints:",
      "adding_services": "Adding services:",
      "deleting_endpoints": "Deleting endpoints:",
      "deleting_services": "Deleting services:",
      "openapi_validation_warnings": "Validation warnings:",
      "wsdl_validation_warnings": "Validation warnings:"
    },
    "wsdlAdded": "WSDL added",
    "wsdlDescription": "WSDL Description",
    "wsdlDetails": "WSDL details"
  },
  "ssTlsCertificate": {
    "certificateImported": "Certificate imported",
    "exportCertificate": "Export cert.",
    "generateCsr": "Generate CSR",
    "generateInternalCsr": {
      "cancel": "CANCEL",
      "done": "DONE",
      "step1": {
        "description": "1) First, provide a distinguished name",
        "label": "Distinguished name",
        "placeholder": "CN=mysecurityserver.example.com, O=My Organization, C=EE",
        "tooltip": "The Distinguished Name (DN) uniquely identifies an entity in an X.509 certificate. The following attribute types are commonly found in the DN: CN = Common name, O = Organization name, C = Country code."
      },
      "step2": {
        "description": "2) Generate a new CSR and save it into a safe place",
        "generateCSR": "Generate CSR"
      },
      "title": "Generate TLS Certificate Signing Request"
    },
    "generateKey": "Generate key",
    "generateTlsAndCertificateDialog": {
      "confirmation": "Generate a new Security Server TLS key and certificate?",
      "explanation": "The system will generate a new Security Server TLS key and a self-signed certificate, replacing the existing key and certificate.",
      "success": "New Security Server TLS key and certificate generated successfully",
      "title": "Security Server TLS Key"
    },
    "importCertificate": "Import cert.",
    "keyCertTitle": "TLS Key and Certificate",
    "keyText": "Internal TLS Key"
  },
  "stores": {
    "user": {
      "currentSecurityServerNotFound": "Failed to determine the current Security Server information. API response is invalid."
    }
  },
  "systemParameters": {
    "approvedCertificateAuthorities": {
      "table": {
        "header": {
          "acmeIpAddresses": "ACME Server IP",
          "distinguishedName": "Distinguished Name",
          "expires": "Expires",
          "ocspResponse": "OCSP Response"
        },
        "notAvailable": "N/A",
        "ocspResponse": {
          "NOT_AVAILABLE": "N/A",
          "OCSP_RESPONSE_GOOD": "Good",
          "OCSP_RESPONSE_REVOKED": "Revoked",
          "OCSP_RESPONSE_SUSPENDED": "Suspended",
          "OCSP_RESPONSE_UNKNOWN": "Unknown"
        }
      },
      "title": "Approved Certificate Authorities"
    },
    "configurationAnchor": {
      "action": {
        "download": "Download",
        "upload": {
          "button": "Upload",
          "dialog": {
            "confirmation": "Continue with import?",
            "field": {
              "generated": "Generated",
              "hash": "Hash (SHA-224)"
            },
            "info": "Configuration anchor details:",
            "success": "Configuration anchor uploaded",
            "title": "Confirm configuration anchor details"
          }
        }
      },
      "table": {
        "header": {
          "distinguishedName": "Hash (SHA-224)",
          "generated": "Generated"
        }
      },
      "title": "Configuration Anchor"
    },
    "securityServer": {
      "addressChangeInProgress": "CHANGE IN PROGRESS",
      "editDialog": {
        "title": "Edit Security Server address"
      },
      "securityServer": "Security Server",
      "serverAddress": "Server address",
      "updateSubmitted": "Security Server address change successfully submitted"
    },
    "timestampingServices": {
      "action": {
        "add": {
          "button": "Add",
          "dialog": {
            "info": "Trusted Timestamping services:",
            "success": "Timestamping service added",
            "title": "Add Timestamping Service"
          }
        }
      },
      "table": {
        "action": {
          "delete": {
            "button": "Delete",
            "confirmation": {
              "text": "Are you sure you want to delete the timestamping service?",
              "title": "Are you sure?"
            },
            "success": "Timestamping service successfully deleted"
          }
        },
        "header": {
          "serviceURL": "Service URL",
          "timestampingService": "Timestamping Service"
        }
      },
      "title": "Timestamping Services"
    },
    "title": "System parameters"
  },
  "tab": {
    "client": {
      "details": "Details",
      "internalServers": "Internal servers",
      "localGroups": "Local groups",
      "serviceClients": "Service clients",
      "services": "Services"
    },
    "keys": {
      "apiKey": "API Keys",
      "signAndAuthKeys": "SIGN and AUTH Keys",
      "ssTlsCertificate": "Security Server TLS Key"
    },
    "main": {
      "clients": "Clients",
      "diagnostics": "Diagnostics",
      "keys": "Keys and certificates",
      "settings": "Settings"
    },
    "services": {
      "endpoints": "Endpoints",
      "parameters": "Service Parameters"
    },
    "settings": {
      "backupAndRestore": "Backup And Restore",
<<<<<<< HEAD
      "systemParameters": "System Parameters"
    },
    "diagnostics": {
      "overview": "Overview",
      "traffic": "Traffic"
=======
      "systemParameters": "System Parameters",
      "adminUsers": "Admin Users"
>>>>>>> c2462b31
    }
  },
  "token": {
    "changePin": "Change the pin",
    "pinChanged": "Token pin was changed – please log in the token with the new pin",
    "tokenPinPolicy": "Software token pin is required to be at least 10 ASCII characters from at least tree character classes (lowercase letters, uppercase letters, digits, special characters).",
    "tokenPinPolicyHeader": "Token PIN policy is enabled."
  },
  "toolbar": {
    "securityServerNodeType": {
      "PRIMARY": "Primary node",
      "SECONDARY": "Secondary node",
      "undefined": ""
    }
  },
  "validationError": {
    "IdentifierChars": "invalid identifier characters"
  },
  "wizard": {
    "addClientTitle": "Add client",
    "addMemberTitle": "Add member",
    "addSubsystemTitle": "Add subsystem",
    "client": {
      "addClient": "Add Client",
      "clientExists": "Client already exists",
      "memberClassTooltip": "Code identifying the member class (e.g., government agency, private enterprise etc.).",
      "memberCodeTooltip": "Member code that uniquely identifies this X-Road member within its member class (e.g. business ID).",
      "memberNameTooltip": "Name of the member organization.",
      "register": "Register client",
      "searchLabel": "Client",
      "subsystemCodeTooltip": "Subsystem code that identifies an information system owned by the Member.",
      "subsystemNameTooltip": "Name of an information system owned by the Member."
    },
    "clientDetails": "Client details",
    "clientInfo1": "Specify the details of the Client you want to add.",
    "clientInfo2": "If the Client is already existing, you can select it from the Global list.",
    "finish": {
      "acme": {
        "infoLine": "All required information is collected. By clicking \"Submit\", the new client will be added to the Clients list and the new key and certificate will appear in the Keys and Certificates view. The certificate will be ordered from the CA's ACME Server and imported automatically. Then you can register the new client."
      },
      "infoLine1": "All required information is collected. By clicking \"Submit\", the new client will be added to the Clients list and the new key and CSR will appear in the Keys and Certificates view.",
      "infoLine2": "In order to register the new client, please complete the following steps:",
      "note": "NOTE: if you click Cancel, all data will be lost",
      "title": "Finish",
      "todo1": "1) Send the CSR to a Certificate Authority for signing",
      "todo2": "2) Once received back, import the resulting certificate to the corresponding key",
      "todo3": "3) At this point you can register the new client"
    },
    "member": {
      "info1": "Specify the details of the Member you want to add.",
      "info2": "If the Member is already existing, you can select it from the Global list.",
      "memberExists": "Member already exists",
      "register": "Register member",
      "searchLabel": "Member",
      "select": "Select member",
      "title": "Member details"
    },
    "memberClass": "Member Class",
    "memberCode": "Member Code",
    "memberName": "Member Name",
    "selectClient": "Select Client",
    "selectMemberClass": "Select Member Class",
    "signKey": {
      "info": "You can define a label for the newly created SIGN key (not mandatory)",
      "keyLabel": "Key Label",
      "title": "Sign Key"
    },
    "subsystem": {
      "info1": "Specify the code of the subsystem to be added.",
      "info2": "If the subsystem is already existing, you can select it from the Global list.",
      "registerSubsystem": "Register subsystem",
      "searchLabel": "Subsystem",
      "selectSubsystem": "Select Subsystem",
      "subsystemAdded": "Subsystem added",
      "subsystemExists": "Subsystem already exists"
    },
    "subsystemCode": "Subsystem Code",
    "subsystemName": "Subsystem Name",
    "token": {
      "info": "Please select the token where you want to add the SIGN key for the new Client. Note: the token must be in Logged in state.",
      "loggedIn": "Logged in",
      "title": "Token",
      "tokenName": "Token name"
    },
    "warning": {
      "unregistered_member": "Unregistered member"
    }
  }
}<|MERGE_RESOLUTION|>--- conflicted
+++ resolved
@@ -974,16 +974,12 @@
     },
     "settings": {
       "backupAndRestore": "Backup And Restore",
-<<<<<<< HEAD
-      "systemParameters": "System Parameters"
+      "systemParameters": "System Parameters",
+      "adminUsers": "Admin Users"
     },
     "diagnostics": {
       "overview": "Overview",
       "traffic": "Traffic"
-=======
-      "systemParameters": "System Parameters",
-      "adminUsers": "Admin Users"
->>>>>>> c2462b31
     }
   },
   "token": {
