--- conflicted
+++ resolved
@@ -289,14 +289,14 @@
     },
     "previousUpdate": "Previous Update",
     "proxyMemoryUsage": {
+      "alertOverThreshold": "Warning: Proxy's memory usage is above configured threshold",
+      "max": "Maximum memory",
+      "ok": "Everything ok",
+      "threshold": "Threshold",
       "title": "Proxy memory usage",
-      "max": "Maximum memory",
       "total": "Total allocated memory",
-      "used": "Used memory",
-      "threshold": "Threshold",
       "usagePercent": "Used memory (%)",
-      "ok": "Everything ok",
-      "alertOverThreshold": "Warning: Proxy's memory usage is above configured threshold"
+      "used": "Used memory"
     },
     "serviceUrl": "Service URL",
     "status": "Status",
@@ -974,12 +974,8 @@
     },
     "settings": {
       "backupAndRestore": "Backup And Restore",
-<<<<<<< HEAD
       "systemParameters": "System Parameters",
       "adminUsers": "Admin Users"
-=======
-      "systemParameters": "System Parameters"
->>>>>>> 80ae720e
     },
     "diagnostics": {
       "overview": "Overview",
