--- conflicted
+++ resolved
@@ -269,7 +269,6 @@
     },
     "previousUpdate": "Previous Update",
     "proxyMemoryUsage": {
-<<<<<<< HEAD
       "title": "Proxy memory usage",
       "max": "Maximum memory",
       "total": "Total allocated memory",
@@ -278,16 +277,6 @@
       "usagePercent": "Used memory (%)",
       "ok": "Everything ok",
       "alertOverThreshold": "Warning: Proxy's memory usage is above configured threshold"
-=======
-      "alertOverThreshold": "Warning: Proxy's memory usage is above configured threshold",
-      "max": "Maximum memory",
-      "ok": "Everything ok",
-      "threshold": "Threshold",
-      "title": "Proxy memory usage",
-      "total": "Total allocated memory",
-      "usagePercent": "Used memory (%)",
-      "used": "Used memory"
->>>>>>> b3173be4
     },
     "serviceUrl": "Service URL",
     "status": "Status",
