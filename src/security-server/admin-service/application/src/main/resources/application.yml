--- conflicted
+++ resolved
@@ -37,8 +37,19 @@
   ee.ria.xroad.common.SystemPropertiesLoader: OFF
 
 xroad:
-<<<<<<< HEAD
   common:
+    serverconf:
+      cache-period: 60
+      client-cache-size: 100
+      service-cache-size: 1000
+      acl-cache-size: 100_000
+      hibernate:
+        dialect: ee.ria.xroad.common.db.CustomPostgreSQLDialect
+        connection.driver_class: org.postgresql.Driver
+        connection.url: jdbc:postgresql://127.0.0.1:5432/serverconf
+        connection.username: serverconf
+        hikari.dataSource.currentSchema: serverconf,public
+        jdbc.use_streams_for_binary: true
     grpc:
       channel:
         configuration-client:
@@ -52,31 +63,4 @@
         proxy:
           host: 127.0.0.1
           port: 5567
-          deadline-after: 60000
-=======
-  configuration-client:
-    grpc-host: localhost
-    grpc-port: 5665
-    grpc-tls-enabled: false
-  signer:
-    grpc-host: localhost
-    grpc-port: 5560
-    grpc-tls-enabled: false
-  proxy:
-    grpc-host: localhost
-    grpc-port: 5567
-    grpc-tls-enabled: false
-  common:
-    serverconf:
-      cache-period: 60
-      client-cache-size: 100
-      service-cache-size: 1000
-      acl-cache-size: 100_000
-      hibernate:
-        dialect: ee.ria.xroad.common.db.CustomPostgreSQLDialect
-        connection.driver_class: org.postgresql.Driver
-        connection.url: jdbc:postgresql://127.0.0.1:5432/serverconf
-        connection.username: serverconf
-        hikari.dataSource.currentSchema: serverconf,public
-        jdbc.use_streams_for_binary: true
->>>>>>> 9d2e9343
+          deadline-after: 60000