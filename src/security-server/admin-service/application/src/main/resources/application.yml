--- conflicted
+++ resolved
@@ -68,15 +68,12 @@
     strict-identifier-checks: true
     request-size-limit-regular: 50KB
     request-size-limit-binary-upload: 10MB
-<<<<<<< HEAD
+    authentication-key-algorithm: RSA
+    signing-key-algorithm: RSA
     addon:
       wsdl-validator:
         enabled: true
         command: /usr/share/xroad/wsdlvalidator/bin/wsdlvalidator_wrapper.sh
-=======
-    authentication-key-algorithm: RSA
-    signing-key-algorithm: RSA
->>>>>>> 3ac92ce0
   common:
     serverconf:
       cache-period: 60
