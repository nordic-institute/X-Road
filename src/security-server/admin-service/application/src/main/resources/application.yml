# shared properties for dev/prod runtime
# test runtime has a separate application.properties
spring:
  application:
    name: proxy-ui-api
  main:
    banner-mode: log
  datasource:
    url: ${xroad.common.serverconf.hibernate.connection.url}
    username: ${xroad.common.serverconf.hibernate.connection.username}
    password: ${xroad.common.serverconf.hibernate.connection.password}
    hikari:
      data-source-properties:
        currentSchema: ${xroad.common.serverconf.hibernate.hikari.dataSource.currentSchema}
  jpa:
    ## *.hbm.xml files are loaded from classpath
    mapping-resources: identifiers.hbm.xml,serverconf.hbm.xml,apikey.hbm.xml
    open-in-view: false
    hibernate:
      ddl-auto: none
      show-sql: true
      naming:
        physical-strategy: org.hibernate.boot.model.naming.PhysicalNamingStrategyStandardImpl
    properties:
      hibernate:
        dialect: ee.ria.xroad.common.db.CustomPostgreSQLDialect
        id:
          db_structure_naming_strategy: legacy #TODO Migrate to newer strategies
  mvc:
    throw-exception-if-no-handler-found: true
  jackson:
    default-property-inclusion: NON_NULL
  servlet:
    multipart:
      max-file-size: ${xroad.proxy-ui-api.request-size-limit-binary-upload}
      max-request-size: ${xroad.proxy-ui-api.request-size-limit-binary-upload}
  profiles:
    include: nontest

# TLS
# (can be overridden with external ssl.properties)
server:
  port: 4000
  servlet:
    session:
      cookie:
        secure: true
        same-site: Strict
  ssl:
    key-store: /etc/xroad/ssl/proxy-ui-api.p12
    key-store-password: proxy-ui-api
    enabled: true
    ciphers: TLS_ECDHE_RSA_WITH_AES_128_GCM_SHA256,TLS_ECDHE_RSA_WITH_AES_256_GCM_SHA384,TLS_ECDHE_ECDSA_WITH_AES_128_GCM_SHA256,TLS_ECDHE_ECDSA_WITH_AES_256_GCM_SHA384
    protocol: TLS
    enabled-protocols: TLSv1.2
  compression:
    enabled: true
    mime-types: application/json,application/xml,text/html,text/xml,text/plain,application/javascript,text/css,image/jpeg

logging.level:
  ee.ria.xroad.common.SystemPropertiesLoader: OFF

xroad:
<<<<<<< HEAD
  proxy-ui-api:
    rate-limit-requests-per-second: 20
    rate-limit-requests-per-minute: 600
    rate-limit-cache-size: 10_000
    rate-limit-expire-after-access-minutes: 5
    cache-default-ttl: 60
    cache-api-key-ttl: 60
    strict-identifier-checks: true
    request-size-limit-regular: 50KB
    request-size-limit-binary-upload: 10MB
  configuration-client:
    grpc-host: localhost
    grpc-port: 5665
    grpc-tls-enabled: false
  signer:
    grpc-host: localhost
    grpc-port: 5560
    grpc-tls-enabled: false
  proxy:
    grpc-host: localhost
    grpc-port: 5567
    grpc-tls-enabled: false
=======
>>>>>>> c9cb1def
  common:
    serverconf:
      cache-period: 60
      client-cache-size: 100
      service-cache-size: 1000
      acl-cache-size: 100_000
      hibernate:
        dialect: ee.ria.xroad.common.db.CustomPostgreSQLDialect
        connection.driver_class: org.postgresql.Driver
        connection.url: jdbc:postgresql://127.0.0.1:5432/serverconf
        connection.username: serverconf
        hikari.dataSource.currentSchema: serverconf,public
        jdbc.use_streams_for_binary: true
<<<<<<< HEAD

file-upload-endpoints:
  endpoint-definitions:
    -
      http-method: POST
      path-pattern: "/**/backups/upload"
    -
      http-method: POST
      path-pattern: "/**/tls-certificates"
    -
      http-method: POST
      path-pattern: "/**/token-certificates"
    -
      http-method: POST
      path-pattern: "/**/certificate/import"

script:
  generate-gpg-keypair:
    path: /usr/share/xroad/scripts/generate_gpg_keypair.sh
  generate-certificate:
    path: /usr/share/xroad/scripts/generate_certificate.sh
    args: -n internal -f -S -p 2>&1
  generate-backup:
    path: /usr/share/xroad/scripts/backup_xroad_proxy_configuration.sh
    valid-filename-pattern: "^(?!\\.)[\\w\\.\\-]+\\.gpg$"
  restore-configuration:
    path: /usr/share/xroad/scripts/restore_xroad_proxy_configuration.sh

common-module-endpoints:
  base-path: /api/v1

gpgkeys:
  gpghome: /etc/xroad/gpghome
=======
    grpc:
      channel:
        configuration-client:
          host: 127.0.0.1
          port: 5665
          deadline-after: 60000
        signer:
          host: 127.0.0.1
          port: 5560
          deadline-after: 60000
        proxy:
          host: 127.0.0.1
          port: 5567
          deadline-after: 60000
>>>>>>> c9cb1def
<|MERGE_RESOLUTION|>--- conflicted
+++ resolved
@@ -61,7 +61,6 @@
   ee.ria.xroad.common.SystemPropertiesLoader: OFF
 
 xroad:
-<<<<<<< HEAD
   proxy-ui-api:
     rate-limit-requests-per-second: 20
     rate-limit-requests-per-minute: 600
@@ -72,20 +71,6 @@
     strict-identifier-checks: true
     request-size-limit-regular: 50KB
     request-size-limit-binary-upload: 10MB
-  configuration-client:
-    grpc-host: localhost
-    grpc-port: 5665
-    grpc-tls-enabled: false
-  signer:
-    grpc-host: localhost
-    grpc-port: 5560
-    grpc-tls-enabled: false
-  proxy:
-    grpc-host: localhost
-    grpc-port: 5567
-    grpc-tls-enabled: false
-=======
->>>>>>> c9cb1def
   common:
     serverconf:
       cache-period: 60
@@ -99,7 +84,20 @@
         connection.username: serverconf
         hikari.dataSource.currentSchema: serverconf,public
         jdbc.use_streams_for_binary: true
-<<<<<<< HEAD
+    grpc:
+      channel:
+        configuration-client:
+          host: 127.0.0.1
+          port: 5665
+          deadline-after: 60000
+        signer:
+          host: 127.0.0.1
+          port: 5560
+          deadline-after: 60000
+        proxy:
+          host: 127.0.0.1
+          port: 5567
+          deadline-after: 60000
 
 file-upload-endpoints:
   endpoint-definitions:
@@ -132,20 +130,4 @@
   base-path: /api/v1
 
 gpgkeys:
-  gpghome: /etc/xroad/gpghome
-=======
-    grpc:
-      channel:
-        configuration-client:
-          host: 127.0.0.1
-          port: 5665
-          deadline-after: 60000
-        signer:
-          host: 127.0.0.1
-          port: 5560
-          deadline-after: 60000
-        proxy:
-          host: 127.0.0.1
-          port: 5567
-          deadline-after: 60000
->>>>>>> c9cb1def
+  gpghome: /etc/xroad/gpghome