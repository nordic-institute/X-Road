# shared properties for dev/prod runtime
# test runtime has a separate application.properties
spring:
  main:
    banner-mode: log
  datasource:
    url: ${xroad.db.serverconf.hibernate.connection.url}
    username: ${xroad.db.serverconf.hibernate.connection.username}
    password: ${xroad.db.serverconf.hibernate.connection.password}
    hikari:
      data-source-properties:
        currentSchema: ${xroad.db.serverconf.hibernate.hikari.dataSource.currentSchema}
  jpa:
    mapping-resources: identifiers.orm.xml,serverconf.orm.xml
    open-in-view: false
    hibernate:
      ddl-auto: none
      naming:
        physical-strategy: org.hibernate.boot.model.naming.PhysicalNamingStrategyStandardImpl
    properties:
      hibernate:
        id:
          db_structure_naming_strategy: single
  jackson:
    default-property-inclusion: NON_NULL
  servlet:
    multipart:
      max-file-size: ${xroad.proxy-ui-api.request-size-limit-binary-upload}
      max-request-size: ${xroad.proxy-ui-api.request-size-limit-binary-upload}
  cloud:
    vault:
      enabled: false #TODO disabled until rpc tls is enabled
  config:
    import:
      - classpath:/xroad-common.yaml
      - optional:file:/etc/xroad/db.properties
      - optional:file:/etc/xroad/conf.d/local.yaml

# TLS
# (can be overridden with external ssl.properties)
server:
  port: 4000
  ssl:
    key-store: /etc/xroad/ssl/proxy-ui-api.p12
    key-store-password: proxy-ui-api
    enabled: true
    ciphers: TLS_ECDHE_RSA_WITH_AES_128_GCM_SHA256,TLS_ECDHE_RSA_WITH_AES_256_GCM_SHA384,TLS_ECDHE_ECDSA_WITH_AES_128_GCM_SHA256,TLS_ECDHE_ECDSA_WITH_AES_256_GCM_SHA384
    protocol: TLS
    enabled-protocols: TLSv1.2
  compression:
    enabled: true
<<<<<<< HEAD
    mime-types: application/json,application/xml,text/html,text/xml,text/plain,application/javascript,text/css,image/jpeg
=======
    mime-types: application/json,application/xml,text/html,text/xml,text/plain,application/javascript,text/css,image/jpeg
  servlet:
    session:
      cookie:
        secure: true
        same-site: Strict

xroad:
  common:
    global-conf:
      refresh-rate-seconds: -1 # UI has its own refresh job.
  proxy-ui-api:
    rate-limit-requests-per-second: 20
    rate-limit-requests-per-minute: 600
    rate-limit-cache-size: 10_000
    rate-limit-expire-after-access-minutes: 5
    cache-default-ttl: 60
    cache-api-key-ttl: 60
    strict-identifier-checks: true
    request-size-limit-regular: 50KB
    request-size-limit-binary-upload: 10MB
    authentication-key-algorithm: RSA
    signing-key-algorithm: RSA

file-upload-endpoints:
  endpoint-definitions:
    -
      http-method: POST
      path-pattern: "/**/backups/upload"
    -
      http-method: POST
      path-pattern: "/**/tls-certificates"
    -
      http-method: POST
      path-pattern: "/**/token-certificates"
    -
      http-method: POST
      path-pattern: "/**/certificate/import"

script:
  generate-gpg-keypair:
    path: /usr/share/xroad/scripts/generate_gpg_keypair.sh
  generate-certificate:
    path: /usr/share/xroad/scripts/generate_certificate.sh
    args: -n internal -f -S -p 2>&1
  generate-backup:
    path: /usr/share/xroad/scripts/backup_xroad_proxy_configuration.sh
    valid-filename-pattern: "^(?!\\.)[\\w\\.\\-]+\\.gpg$"
  external-configuration-verifier:
    path: /usr/share/xroad/scripts/verify_external_configuration.sh
  restore-configuration:
    path: /usr/share/xroad/scripts/restore_xroad_proxy_configuration.sh

common-module-endpoints:
  base-path: /api/v1

gpgkeys:
  gpghome: /etc/xroad/gpghome

#Profile based configuration
---
spring:
  profiles:
    group:
      containerized: nontest
      native: nontest

---
spring:
  config:
    activate:
      on-profile: containerized
logging:
  config: classpath:logback-containerized.xml

---
spring:
  config:
    activate:
      on-profile: native
logging:
  config: classpath:logback-native.xml
  config-access: classpath:logback-access-native.xml
>>>>>>> e3be1400
<|MERGE_RESOLUTION|>--- conflicted
+++ resolved
@@ -49,9 +49,6 @@
     enabled-protocols: TLSv1.2
   compression:
     enabled: true
-<<<<<<< HEAD
-    mime-types: application/json,application/xml,text/html,text/xml,text/plain,application/javascript,text/css,image/jpeg
-=======
     mime-types: application/json,application/xml,text/html,text/xml,text/plain,application/javascript,text/css,image/jpeg
   servlet:
     session:
@@ -134,5 +131,4 @@
       on-profile: native
 logging:
   config: classpath:logback-native.xml
-  config-access: classpath:logback-access-native.xml
->>>>>>> e3be1400
+  config-access: classpath:logback-access-native.xml