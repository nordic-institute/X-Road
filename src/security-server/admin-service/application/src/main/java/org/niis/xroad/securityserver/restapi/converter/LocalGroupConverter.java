/*
 * The MIT License
 *
 * Copyright (c) 2019- Nordic Institute for Interoperability Solutions (NIIS)
 * Copyright (c) 2018 Estonian Information System Authority (RIA),
 * Nordic Institute for Interoperability Solutions (NIIS), Population Register Centre (VRK)
 * Copyright (c) 2015-2017 Estonian Information System Authority (RIA), Population Register Centre (VRK)
 *
 * Permission is hereby granted, free of charge, to any person obtaining a copy
 * of this software and associated documentation files (the "Software"), to deal
 * in the Software without restriction, including without limitation the rights
 * to use, copy, modify, merge, publish, distribute, sublicense, and/or sell
 * copies of the Software, and to permit persons to whom the Software is
 * furnished to do so, subject to the following conditions:
 *
 * The above copyright notice and this permission notice shall be included in
 * all copies or substantial portions of the Software.
 *
 * THE SOFTWARE IS PROVIDED "AS IS", WITHOUT WARRANTY OF ANY KIND, EXPRESS OR
 * IMPLIED, INCLUDING BUT NOT LIMITED TO THE WARRANTIES OF MERCHANTABILITY,
 * FITNESS FOR A PARTICULAR PURPOSE AND NONINFRINGEMENT. IN NO EVENT SHALL THE
 * AUTHORS OR COPYRIGHT HOLDERS BE LIABLE FOR ANY CLAIM, DAMAGES OR OTHER
 * LIABILITY, WHETHER IN AN ACTION OF CONTRACT, TORT OR OTHERWISE, ARISING FROM,
 * OUT OF OR IN CONNECTION WITH THE SOFTWARE OR THE USE OR OTHER DEALINGS IN
 * THE SOFTWARE.
 */
package org.niis.xroad.securityserver.restapi.converter;

import ee.ria.xroad.common.identifier.LocalGroupId;

import com.google.common.collect.Streams;
import lombok.RequiredArgsConstructor;
import org.niis.xroad.globalconf.GlobalConfProvider;
import org.niis.xroad.restapi.converter.ClientIdConverter;
import org.niis.xroad.restapi.util.FormatUtils;
import org.niis.xroad.securityserver.restapi.openapi.model.GroupMemberDto;
import org.niis.xroad.securityserver.restapi.openapi.model.LocalGroupAddDto;
import org.niis.xroad.securityserver.restapi.openapi.model.LocalGroupDto;
import org.niis.xroad.serverconf.model.GroupMember;
import org.niis.xroad.serverconf.model.LocalGroup;
import org.springframework.stereotype.Component;

import java.util.Date;
import java.util.Set;
import java.util.stream.Collectors;

import static ee.ria.xroad.common.identifier.XRoadId.ENCODED_ID_SEPARATOR;

/**
 * Helper to convert LocalGroups
 */
@Component
@RequiredArgsConstructor
public class LocalGroupConverter {

    private final GlobalConfProvider globalConfProvider;

    private final ClientIdConverter clientIdConverter = new ClientIdConverter();

    /**
     * Converts LocalGroup to LocalGroupDto
     * @param localGroup localGroup
     * @return LocalGroupDto
     */
    public LocalGroupDto convert(LocalGroup localGroup) {
        LocalGroupDto localGroupDto = new LocalGroupDto();

        localGroupDto.setId(String.valueOf(localGroup.getId()));
        localGroupDto.setCode(localGroup.getGroupCode());
        localGroupDto.setDescription(localGroup.getDescription());
        localGroupDto.setUpdatedAt(FormatUtils.fromDateToOffsetDateTime(localGroup.getUpdated()));
        localGroupDto.setMemberCount(localGroup.getGroupMembers().size());
        localGroupDto.setMembers(localGroup.getGroupMembers().stream().map(this::convert).collect(Collectors.toSet()));

        return localGroupDto;
    }

    /**
     * Converts a group of LocalGroup to a list of Groups
     * @param localGroups localGroups
     * @return Set<LocalGroupDto>
     */
    public Set<LocalGroupDto> convert(Iterable<LocalGroup> localGroups) {
        return Streams.stream(localGroups)
                .map(this::convert).collect(Collectors.toSet());
    }

    /**
     * Converts LocalGroupDto to LocalGroup. Ignores LocalGroup#id field since it is obsolete in LocalGroup
     * @param localGroupDto localGroupDto
     * @return LocalGroup
     */
    public LocalGroup convert(LocalGroupDto localGroupDto) {
        LocalGroup localGroup = new LocalGroup();

        localGroup.setDescription(localGroupDto.getDescription());
        localGroup.setGroupCode(localGroupDto.getCode());
        localGroup.setUpdated(new Date());
        if (localGroupDto.getMembers() != null) {
            localGroup.getGroupMembers().addAll(localGroupDto.getMembers().stream()
                    .map(this::convert).toList());
        }

        return localGroup;
    }

    /**
     * Converts LocalGroupAddDto to LocalGroup
     * @param localGroupAddDto localGroupAddDto
     * @return LocalGroup
     */
    public LocalGroup convert(LocalGroupAddDto localGroupAddDto) {
        LocalGroup localGroup = new LocalGroup();

        localGroup.setDescription(localGroupAddDto.getDescription());
        localGroup.setGroupCode(localGroupAddDto.getCode());
        localGroup.setUpdated(new Date());

        return localGroup;
    }

    /**
     * Converts GroupMemberDto to GroupMember. Ignores id field
     * @param groupMemberDto groupMemberDto
     * @return GroupMember
     */
    private GroupMember convert(GroupMemberDto groupMemberDto) {
        GroupMember groupMember = new GroupMember();

        groupMember.setGroupMemberId(clientIdConverter.convertId(groupMemberDto.getId()));
        groupMember.setAdded(new Date(groupMemberDto.getCreatedAt().toEpochSecond()));

        return groupMember;
    }

    /**
     * Converts GroupMember to GroupMemberDto. Ignores id field
     * @param groupMember groupMember
     * @return GroupMemberDto
     */
<<<<<<< HEAD
    public GroupMemberDto convert(GroupMember groupMember) {
        GroupMemberDto groupMemberDto = new GroupMemberDto();
        groupMemberDto.setId(clientIdConverter.convertId(groupMember.getGroupMemberId()));
        groupMemberDto.setCreatedAt(FormatUtils.fromDateToOffsetDateTime(groupMember.getAdded()));
        groupMemberDto.setName(globalConfProvider.getMemberName(groupMember.getGroupMemberId()));
        return groupMemberDto;
=======
    public GroupMember convert(GroupMemberType groupMemberType) {
        GroupMember groupMember = new GroupMember();
        groupMember.setId(clientIdConverter.convertId(groupMemberType.getGroupMemberId()));
        groupMember.setCreatedAt(FormatUtils.fromDateToOffsetDateTime(groupMemberType.getAdded()));
        groupMember.setMemberName(globalConfProvider.getMemberName(groupMemberType.getGroupMemberId()));
        groupMember.setSubsystemName(globalConfProvider.getSubsystemName(groupMemberType.getGroupMemberId()));
        return groupMember;
>>>>>>> fbecbc96
    }

    /**
     * Convert LocalGroupId into encoded id string
     * @return String
     */
    public String convertId(LocalGroupId localGroupId) {
        return convertId(localGroupId, false);
    }

    /**
     * Convert LocalGroupId into encoded id string
     * @param localGroupId localGroupId
     * @return String
     */
    public String convertId(LocalGroupId localGroupId, boolean includeType) {
        StringBuilder builder = new StringBuilder();
        if (includeType) {
            builder.append(localGroupId.getObjectType())
                    .append(ENCODED_ID_SEPARATOR);
        }
        builder.append(localGroupId.getGroupCode());
        return builder.toString().trim();
    }
}<|MERGE_RESOLUTION|>--- conflicted
+++ resolved
@@ -138,22 +138,14 @@
      * @param groupMember groupMember
      * @return GroupMemberDto
      */
-<<<<<<< HEAD
     public GroupMemberDto convert(GroupMember groupMember) {
         GroupMemberDto groupMemberDto = new GroupMemberDto();
         groupMemberDto.setId(clientIdConverter.convertId(groupMember.getGroupMemberId()));
         groupMemberDto.setCreatedAt(FormatUtils.fromDateToOffsetDateTime(groupMember.getAdded()));
-        groupMemberDto.setName(globalConfProvider.getMemberName(groupMember.getGroupMemberId()));
+        groupMemberDto.setMemberName(globalConfProvider.getMemberName(groupMember.getGroupMemberId()));
+        groupMemberDto.setSubsystemName(globalConfProvider.getSubsystemName(groupMember.getGroupMemberId()));
+
         return groupMemberDto;
-=======
-    public GroupMember convert(GroupMemberType groupMemberType) {
-        GroupMember groupMember = new GroupMember();
-        groupMember.setId(clientIdConverter.convertId(groupMemberType.getGroupMemberId()));
-        groupMember.setCreatedAt(FormatUtils.fromDateToOffsetDateTime(groupMemberType.getAdded()));
-        groupMember.setMemberName(globalConfProvider.getMemberName(groupMemberType.getGroupMemberId()));
-        groupMember.setSubsystemName(globalConfProvider.getSubsystemName(groupMemberType.getGroupMemberId()));
-        return groupMember;
->>>>>>> fbecbc96
     }
 
     /**
