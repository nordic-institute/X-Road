/*
 * The MIT License
 * Copyright (c) 2019- Nordic Institute for Interoperability Solutions (NIIS)
 * Copyright (c) 2018 Estonian Information System Authority (RIA),
 * Nordic Institute for Interoperability Solutions (NIIS), Population Register Centre (VRK)
 * Copyright (c) 2015-2017 Estonian Information System Authority (RIA), Population Register Centre (VRK)
 * <p>
 * Permission is hereby granted, free of charge, to any person obtaining a copy
 * of this software and associated documentation files (the "Software"), to deal
 * in the Software without restriction, including without limitation the rights
 * to use, copy, modify, merge, publish, distribute, sublicense, and/or sell
 * copies of the Software, and to permit persons to whom the Software is
 * furnished to do so, subject to the following conditions:
 * <p>
 * The above copyright notice and this permission notice shall be included in
 * all copies or substantial portions of the Software.
 * <p>
 * THE SOFTWARE IS PROVIDED "AS IS", WITHOUT WARRANTY OF ANY KIND, EXPRESS OR
 * IMPLIED, INCLUDING BUT NOT LIMITED TO THE WARRANTIES OF MERCHANTABILITY,
 * FITNESS FOR A PARTICULAR PURPOSE AND NONINFRINGEMENT. IN NO EVENT SHALL THE
 * AUTHORS OR COPYRIGHT HOLDERS BE LIABLE FOR ANY CLAIM, DAMAGES OR OTHER
 * LIABILITY, WHETHER IN AN ACTION OF CONTRACT, TORT OR OTHERWISE, ARISING FROM,
 * OUT OF OR IN CONNECTION WITH THE SOFTWARE OR THE USE OR OTHER DEALINGS IN
 * THE SOFTWARE.
 */
package org.niis.xroad.securityserver.restapi.service;

import ee.ria.xroad.common.AddOnStatusDiagnostics;
import ee.ria.xroad.common.BackupEncryptionStatusDiagnostics;
import ee.ria.xroad.common.MessageLogEncryptionStatusDiagnostics;
<<<<<<< HEAD
import ee.ria.xroad.common.ProxyMemory;
=======
import ee.ria.xroad.common.PortNumbers;
import ee.ria.xroad.common.ProxyMemory;
import ee.ria.xroad.common.SystemProperties;
import ee.ria.xroad.common.util.JsonUtils;
>>>>>>> b3173be4

import lombok.RequiredArgsConstructor;
import lombok.extern.slf4j.Slf4j;
<<<<<<< HEAD
import org.niis.xroad.confclient.model.DiagnosticsStatus;
import org.niis.xroad.confclient.rpc.ConfClientRpcClient;
import org.niis.xroad.proxy.proto.ProxyRpcClient;
import org.niis.xroad.restapi.exceptions.DeviationAwareRuntimeException;
import org.niis.xroad.restapi.exceptions.ErrorDeviation;
=======
import org.niis.xroad.common.exception.InternalServerErrorException;
import org.niis.xroad.globalconf.status.CertificationServiceDiagnostics;
import org.niis.xroad.globalconf.status.CertificationServiceStatus;
import org.niis.xroad.globalconf.status.DiagnosticsStatus;
import org.niis.xroad.globalconf.status.OcspResponderStatus;
>>>>>>> b3173be4
import org.niis.xroad.securityserver.restapi.dto.OcspResponderDiagnosticsStatus;
import org.niis.xroad.signer.api.dto.CertificationServiceDiagnostics;
import org.niis.xroad.signer.api.dto.CertificationServiceStatus;
import org.niis.xroad.signer.api.dto.OcspResponderStatus;
import org.niis.xroad.signer.client.SignerRpcClient;
import org.springframework.security.access.prepost.PreAuthorize;
import org.springframework.stereotype.Service;
import org.springframework.transaction.annotation.Transactional;

import java.util.List;
import java.util.Map;
import java.util.Objects;
import java.util.Set;
import java.util.stream.Collectors;

<<<<<<< HEAD
import static java.time.Instant.ofEpochMilli;
import static org.niis.xroad.restapi.exceptions.DeviationCodes.ERROR_DIAGNOSTIC_REQUEST_FAILED;
import static org.niis.xroad.restapi.util.FormatUtils.fromInstantToOffsetDateTime;
=======
import static org.niis.xroad.securityserver.restapi.exceptions.ErrorMessage.DIAGNOSTIC_REQUEST_FAILED;
>>>>>>> b3173be4

@Slf4j
@Service
@Transactional
@RequiredArgsConstructor
@PreAuthorize("isAuthenticated()")
public class DiagnosticService {
<<<<<<< HEAD

    private final ConfClientRpcClient confClientRpcClient;
    private final SignerRpcClient signerRpcClient;
    private final ProxyRpcClient proxyRpcClient;

    /**
     * Query global configuration status.
     *
     * @return
     */
    public DiagnosticsStatus queryGlobalConfStatus() {
        try {
            var status = confClientRpcClient.getStatus();
            return new DiagnosticsStatus(status.getReturnCode(),
                    status.hasPrevUpdate() ? fromInstantToOffsetDateTime(ofEpochMilli(status.getPrevUpdate())) : null,
                    status.hasNextUpdate() ? fromInstantToOffsetDateTime(ofEpochMilli(status.getNextUpdate())) : null,
                    status.getDescription());

        } catch (Exception e) {
            throw new DeviationAwareRuntimeException(e, new ErrorDeviation(ERROR_DIAGNOSTIC_REQUEST_FAILED));
        }
    }

    /**
     * Query timestamping services status.
     *
=======
    private static final int HTTP_CONNECT_TIMEOUT_MS = 1000;
    private static final int HTTP_CLIENT_TIMEOUT_MS = 60000;
    private final RestTemplate restTemplate;
    private final String diagnosticsGlobalconfUrl;
    private final String diagnosticsTimestampingServicesUrl;
    private final String diagnosticsOcspRespondersUrl;
    private final String diagnosticsAddOnStatusUrl;
    private final String backupEncryptionStatusUrl;
    private final String messageLogEncryptionStatusUrl;
    private final String proxyMemoryUsageUrl;

    @Autowired
    public DiagnosticService(
            @Value("${url.diagnostics-globalconf}") String diagnosticsGlobalconfUrl,
            @Value("${url.diagnostics-timestamping-services}") String diagnosticsTimestampingServicesUrl,
            @Value("${url.diagnostics-ocsp-responders}") String diagnosticsOcspRespondersUrl,
            @Value("${url.diagnostics-addon-status}") String diagnosticsAddOnStatusUrl,
            @Value("${url.diagnostics-backup-encryption-status}") String backupEncryptionStatusUrl,
            @Value("${url.diagnostics-message-log-encryption-status}") String messageLogEncryptionStatusUrl,
            @Value("${url.diagnostics-proxy-memory-usage}") String proxyMemoryUsageUrl,
            RestTemplateBuilder restTemplateBuilder) {

        this.diagnosticsGlobalconfUrl = String.format(diagnosticsGlobalconfUrl,
                SystemProperties.getConfigurationClientAdminPort());
        this.diagnosticsTimestampingServicesUrl = String.format(diagnosticsTimestampingServicesUrl,
                PortNumbers.ADMIN_PORT);
        this.diagnosticsOcspRespondersUrl = String.format(diagnosticsOcspRespondersUrl,
                SystemProperties.getSignerAdminPort());
        this.diagnosticsAddOnStatusUrl = String.format(diagnosticsAddOnStatusUrl, PortNumbers.ADMIN_PORT);
        this.backupEncryptionStatusUrl = String.format(backupEncryptionStatusUrl,
                PortNumbers.ADMIN_PORT);
        this.messageLogEncryptionStatusUrl = String.format(messageLogEncryptionStatusUrl,
                PortNumbers.ADMIN_PORT);
        this.proxyMemoryUsageUrl = String.format(proxyMemoryUsageUrl,
                PortNumbers.ADMIN_PORT);

        MappingJackson2HttpMessageConverter converter = new MappingJackson2HttpMessageConverter(
                JsonUtils.getObjectMapperCopy());
        List<MediaType> mediaTypes = new ArrayList<>(converter.getSupportedMediaTypes());
        mediaTypes.add(MediaType.APPLICATION_OCTET_STREAM);
        converter.setSupportedMediaTypes(mediaTypes);
        this.restTemplate = restTemplateBuilder
                .connectTimeout(Duration.ofMillis(HTTP_CONNECT_TIMEOUT_MS))
                .readTimeout(Duration.ofMillis(HTTP_CLIENT_TIMEOUT_MS))
                .messageConverters(converter)
                .build();
    }

    /**
     * Query global configuration status from admin port over HTTP.
     * @return
     */
    public DiagnosticsStatus queryGlobalConfStatus() {
        ResponseEntity<DiagnosticsStatus> response = sendGetRequest(diagnosticsGlobalconfUrl,
                DiagnosticsStatus.class);

        return response.getBody();
    }

    /**
     * Query timestamping services status from admin port over HTTP.
>>>>>>> b3173be4
     * @return
     */
    public Set<DiagnosticsStatus> queryTimestampingStatus() {
        log.info("Query timestamper status");
<<<<<<< HEAD
        try {
            Map<String, DiagnosticsStatus> response = proxyRpcClient.getTimestampingStatus();

            return Objects.requireNonNull(response)
                    .entrySet().stream()
                    .map(diagnosticsStatusEntry -> {
                        DiagnosticsStatus diagnosticsStatus = diagnosticsStatusEntry.getValue();
                        diagnosticsStatus.setDescription(diagnosticsStatusEntry.getKey());
                        return diagnosticsStatus;
                    }).collect(Collectors.toSet());
        } catch (Exception e) {
            throw new DeviationAwareRuntimeException(e, new ErrorDeviation(ERROR_DIAGNOSTIC_REQUEST_FAILED));
        }
    }

    /**
     * Query ocsp responders status.
     *
=======

        ResponseEntity<TimestampingStatusResponse> response = sendGetRequest(diagnosticsTimestampingServicesUrl,
                TimestampingStatusResponse.class);

        return Objects.requireNonNull(response.getBody())
                .entrySet().stream()
                .map(diagnosticsStatusEntry -> {
                    DiagnosticsStatus diagnosticsStatus = diagnosticsStatusEntry.getValue();
                    diagnosticsStatus.setDescription(diagnosticsStatusEntry.getKey());
                    return diagnosticsStatus;
                }).collect(Collectors.toSet());

    }

    /**
     * Query ocsp responders status from admin port over HTTP.
>>>>>>> b3173be4
     * @return
     */
    public List<OcspResponderDiagnosticsStatus> queryOcspResponderStatus() {
        log.info("Query OCSP status");
<<<<<<< HEAD
        try {
            CertificationServiceDiagnostics response = signerRpcClient.getCertificationServiceDiagnostics();

            return Objects.requireNonNull(response)
                    .getCertificationServiceStatusMap()
                    .entrySet()
                    .stream()
                    .map(this::parseOcspResponderDiagnosticsStatus)
                    .toList();
        } catch (Exception e) {
            throw new DeviationAwareRuntimeException(e.getMessage(),
                    new ErrorDeviation(ERROR_DIAGNOSTIC_REQUEST_FAILED));
        }
    }

    /**
     * Query proxy addons status.
     *
     * @return
     */
    public AddOnStatusDiagnostics queryAddOnStatus() {
        try {
            return proxyRpcClient.getAddOnStatus();
        } catch (Exception e) {
            throw new DeviationAwareRuntimeException(e, new ErrorDeviation(ERROR_DIAGNOSTIC_REQUEST_FAILED));
        }
    }

    /**
     * Query proxy backup encryption status.
     *
     * @return BackupEncryptionStatusDiagnostics
     */
    public BackupEncryptionStatusDiagnostics queryBackupEncryptionStatus() {
        try {
            return proxyRpcClient.getBackupEncryptionStatus();
        } catch (Exception e) {
            throw new DeviationAwareRuntimeException(e, new ErrorDeviation(ERROR_DIAGNOSTIC_REQUEST_FAILED));
        }
    }

    /**
     * Query proxy message log encryption status.
     *
     * @return MessageLogEncryptionStatusDiagnostics
     */
    public MessageLogEncryptionStatusDiagnostics queryMessageLogEncryptionStatus() {
        try {
            return proxyRpcClient.getMessageLogEncryptionStatus();
        } catch (Exception e) {
            throw new DeviationAwareRuntimeException(e, new ErrorDeviation(ERROR_DIAGNOSTIC_REQUEST_FAILED));
        }
    }

    /**
     * Query proxy memory usage from admin port over HTTP.
     *
     * @return ProxyMemory
=======

        ResponseEntity<CertificationServiceDiagnostics> response = sendGetRequest(diagnosticsOcspRespondersUrl,
                CertificationServiceDiagnostics.class);

        return Objects.requireNonNull(response.getBody())
                .getCertificationServiceStatusMap()
                .entrySet()
                .stream()
                .map(this::parseOcspResponderDiagnosticsStatus)
                .collect(Collectors.toList());

    }

    /**
     * Query proxy addons status from admin port over HTTP.
     * @return
     */
    public AddOnStatusDiagnostics queryAddOnStatus() {

        return sendGetRequest(diagnosticsAddOnStatusUrl, AddOnStatusDiagnostics.class).getBody();

    }

    /**
     * Query proxy backup encryption status from admin port over HTTP.
     * @return BackupEncryptionStatusDiagnostics
     */
    public BackupEncryptionStatusDiagnostics queryBackupEncryptionStatus() {

        return sendGetRequest(backupEncryptionStatusUrl, BackupEncryptionStatusDiagnostics.class).getBody();

    }

    /**
     * Query proxy message log encryption status from admin port over HTTP.
     * @return MessageLogEncryptionStatusDiagnostics
     */
    public MessageLogEncryptionStatusDiagnostics queryMessageLogEncryptionStatus() {
        return sendGetRequest(messageLogEncryptionStatusUrl, MessageLogEncryptionStatusDiagnostics.class).getBody();

    }

    /**
     * Query proxy memory usage from admin port over HTTP.
     * @return ProxyMemory
     */
    public ProxyMemory queryProxyMemoryUsage() {
        return sendGetRequest(proxyMemoryUsageUrl, ProxyMemory.class).getBody();
    }

    /**
     * Send HTTP GET request to the given address (http://localhost:{port}/{path}).
     * @param address
     * @return ResponseEntity with the provided type
     * @throws DiagnosticRequestException if sending a diagnostics requests fails or an error is returned
>>>>>>> b3173be4
     */
    public ProxyMemory queryProxyMemoryUsage() {
        try {
            return proxyRpcClient.getProxyMemoryStatus();
        } catch (Exception e) {
            throw new DeviationAwareRuntimeException(e, new ErrorDeviation(ERROR_DIAGNOSTIC_REQUEST_FAILED));
        }
    }

    /**
     * Parse parse OcspResponderDiagnosticsStatus representing a certificate authority including the ocsp services
     * of the certificate authority
     * @param entry
     * @return
     */
    private OcspResponderDiagnosticsStatus parseOcspResponderDiagnosticsStatus(
            Map.Entry<String, CertificationServiceStatus> entry) {
        CertificationServiceStatus ca = entry.getValue();
        OcspResponderDiagnosticsStatus status = new OcspResponderDiagnosticsStatus(ca.getName());
        Map<String, OcspResponderStatus> ocspResponderStatusMap = ca.getOcspResponderStatusMap();
        List<DiagnosticsStatus> statuses = ocspResponderStatusMap.values().stream()
                .map(ocspResponderStatus -> {
                    DiagnosticsStatus diagnosticsStatus = new DiagnosticsStatus(ocspResponderStatus.getStatus(),
                            ocspResponderStatus.getPrevUpdate(), ocspResponderStatus.getNextUpdate());
                    diagnosticsStatus.setDescription(ocspResponderStatus.getUrl());
                    return diagnosticsStatus;
                })
                .collect(Collectors.toList());
        status.setOcspResponderStatusMap(statuses);

        return status;
    }

<<<<<<< HEAD
=======
    /**
     * Thrown when trying to send a diagnostic request
     */
    public static final class DiagnosticRequestException extends InternalServerErrorException {
        public DiagnosticRequestException() {
            super(DIAGNOSTIC_REQUEST_FAILED.build());
        }
    }

    private static final class TimestampingStatusResponse extends HashMap<String, DiagnosticsStatus> {
    }
>>>>>>> b3173be4
}<|MERGE_RESOLUTION|>--- conflicted
+++ resolved
@@ -28,30 +28,15 @@
 import ee.ria.xroad.common.AddOnStatusDiagnostics;
 import ee.ria.xroad.common.BackupEncryptionStatusDiagnostics;
 import ee.ria.xroad.common.MessageLogEncryptionStatusDiagnostics;
-<<<<<<< HEAD
 import ee.ria.xroad.common.ProxyMemory;
-=======
-import ee.ria.xroad.common.PortNumbers;
-import ee.ria.xroad.common.ProxyMemory;
-import ee.ria.xroad.common.SystemProperties;
-import ee.ria.xroad.common.util.JsonUtils;
->>>>>>> b3173be4
 
 import lombok.RequiredArgsConstructor;
 import lombok.extern.slf4j.Slf4j;
-<<<<<<< HEAD
 import org.niis.xroad.confclient.model.DiagnosticsStatus;
 import org.niis.xroad.confclient.rpc.ConfClientRpcClient;
 import org.niis.xroad.proxy.proto.ProxyRpcClient;
 import org.niis.xroad.restapi.exceptions.DeviationAwareRuntimeException;
 import org.niis.xroad.restapi.exceptions.ErrorDeviation;
-=======
-import org.niis.xroad.common.exception.InternalServerErrorException;
-import org.niis.xroad.globalconf.status.CertificationServiceDiagnostics;
-import org.niis.xroad.globalconf.status.CertificationServiceStatus;
-import org.niis.xroad.globalconf.status.DiagnosticsStatus;
-import org.niis.xroad.globalconf.status.OcspResponderStatus;
->>>>>>> b3173be4
 import org.niis.xroad.securityserver.restapi.dto.OcspResponderDiagnosticsStatus;
 import org.niis.xroad.signer.api.dto.CertificationServiceDiagnostics;
 import org.niis.xroad.signer.api.dto.CertificationServiceStatus;
@@ -67,13 +52,9 @@
 import java.util.Set;
 import java.util.stream.Collectors;
 
-<<<<<<< HEAD
 import static java.time.Instant.ofEpochMilli;
-import static org.niis.xroad.restapi.exceptions.DeviationCodes.ERROR_DIAGNOSTIC_REQUEST_FAILED;
+import static org.niis.xroad.securityserver.restapi.exceptions.ErrorMessage.DIAGNOSTIC_REQUEST_FAILED;
 import static org.niis.xroad.restapi.util.FormatUtils.fromInstantToOffsetDateTime;
-=======
-import static org.niis.xroad.securityserver.restapi.exceptions.ErrorMessage.DIAGNOSTIC_REQUEST_FAILED;
->>>>>>> b3173be4
 
 @Slf4j
 @Service
@@ -81,7 +62,6 @@
 @RequiredArgsConstructor
 @PreAuthorize("isAuthenticated()")
 public class DiagnosticService {
-<<<<<<< HEAD
 
     private final ConfClientRpcClient confClientRpcClient;
     private final SignerRpcClient signerRpcClient;
@@ -89,7 +69,6 @@
 
     /**
      * Query global configuration status.
-     *
      * @return
      */
     public DiagnosticsStatus queryGlobalConfStatus() {
@@ -107,77 +86,12 @@
 
     /**
      * Query timestamping services status.
-     *
-=======
-    private static final int HTTP_CONNECT_TIMEOUT_MS = 1000;
-    private static final int HTTP_CLIENT_TIMEOUT_MS = 60000;
-    private final RestTemplate restTemplate;
-    private final String diagnosticsGlobalconfUrl;
-    private final String diagnosticsTimestampingServicesUrl;
-    private final String diagnosticsOcspRespondersUrl;
-    private final String diagnosticsAddOnStatusUrl;
-    private final String backupEncryptionStatusUrl;
-    private final String messageLogEncryptionStatusUrl;
-    private final String proxyMemoryUsageUrl;
-
-    @Autowired
-    public DiagnosticService(
-            @Value("${url.diagnostics-globalconf}") String diagnosticsGlobalconfUrl,
-            @Value("${url.diagnostics-timestamping-services}") String diagnosticsTimestampingServicesUrl,
-            @Value("${url.diagnostics-ocsp-responders}") String diagnosticsOcspRespondersUrl,
-            @Value("${url.diagnostics-addon-status}") String diagnosticsAddOnStatusUrl,
-            @Value("${url.diagnostics-backup-encryption-status}") String backupEncryptionStatusUrl,
-            @Value("${url.diagnostics-message-log-encryption-status}") String messageLogEncryptionStatusUrl,
-            @Value("${url.diagnostics-proxy-memory-usage}") String proxyMemoryUsageUrl,
-            RestTemplateBuilder restTemplateBuilder) {
-
-        this.diagnosticsGlobalconfUrl = String.format(diagnosticsGlobalconfUrl,
-                SystemProperties.getConfigurationClientAdminPort());
-        this.diagnosticsTimestampingServicesUrl = String.format(diagnosticsTimestampingServicesUrl,
-                PortNumbers.ADMIN_PORT);
-        this.diagnosticsOcspRespondersUrl = String.format(diagnosticsOcspRespondersUrl,
-                SystemProperties.getSignerAdminPort());
-        this.diagnosticsAddOnStatusUrl = String.format(diagnosticsAddOnStatusUrl, PortNumbers.ADMIN_PORT);
-        this.backupEncryptionStatusUrl = String.format(backupEncryptionStatusUrl,
-                PortNumbers.ADMIN_PORT);
-        this.messageLogEncryptionStatusUrl = String.format(messageLogEncryptionStatusUrl,
-                PortNumbers.ADMIN_PORT);
-        this.proxyMemoryUsageUrl = String.format(proxyMemoryUsageUrl,
-                PortNumbers.ADMIN_PORT);
-
-        MappingJackson2HttpMessageConverter converter = new MappingJackson2HttpMessageConverter(
-                JsonUtils.getObjectMapperCopy());
-        List<MediaType> mediaTypes = new ArrayList<>(converter.getSupportedMediaTypes());
-        mediaTypes.add(MediaType.APPLICATION_OCTET_STREAM);
-        converter.setSupportedMediaTypes(mediaTypes);
-        this.restTemplate = restTemplateBuilder
-                .connectTimeout(Duration.ofMillis(HTTP_CONNECT_TIMEOUT_MS))
-                .readTimeout(Duration.ofMillis(HTTP_CLIENT_TIMEOUT_MS))
-                .messageConverters(converter)
-                .build();
-    }
-
-    /**
-     * Query global configuration status from admin port over HTTP.
-     * @return
-     */
-    public DiagnosticsStatus queryGlobalConfStatus() {
-        ResponseEntity<DiagnosticsStatus> response = sendGetRequest(diagnosticsGlobalconfUrl,
-                DiagnosticsStatus.class);
-
-        return response.getBody();
-    }
-
-    /**
-     * Query timestamping services status from admin port over HTTP.
->>>>>>> b3173be4
      * @return
      */
     public Set<DiagnosticsStatus> queryTimestampingStatus() {
         log.info("Query timestamper status");
-<<<<<<< HEAD
-        try {
-            Map<String, DiagnosticsStatus> response = proxyRpcClient.getTimestampingStatus();
+
+        Map<String, DiagnosticsStatus> response = proxyRpcClient.getTimestampingStatus();
 
             return Objects.requireNonNull(response)
                     .entrySet().stream()
@@ -193,32 +107,12 @@
 
     /**
      * Query ocsp responders status.
-     *
-=======
-
-        ResponseEntity<TimestampingStatusResponse> response = sendGetRequest(diagnosticsTimestampingServicesUrl,
-                TimestampingStatusResponse.class);
-
-        return Objects.requireNonNull(response.getBody())
-                .entrySet().stream()
-                .map(diagnosticsStatusEntry -> {
-                    DiagnosticsStatus diagnosticsStatus = diagnosticsStatusEntry.getValue();
-                    diagnosticsStatus.setDescription(diagnosticsStatusEntry.getKey());
-                    return diagnosticsStatus;
-                }).collect(Collectors.toSet());
-
-    }
-
-    /**
-     * Query ocsp responders status from admin port over HTTP.
->>>>>>> b3173be4
      * @return
      */
     public List<OcspResponderDiagnosticsStatus> queryOcspResponderStatus() {
         log.info("Query OCSP status");
-<<<<<<< HEAD
-        try {
-            CertificationServiceDiagnostics response = signerRpcClient.getCertificationServiceDiagnostics();
+
+        CertificationServiceDiagnostics response = signerRpcClient.getCertificationServiceDiagnostics();
 
             return Objects.requireNonNull(response)
                     .getCertificationServiceStatusMap()
@@ -234,7 +128,6 @@
 
     /**
      * Query proxy addons status.
-     *
      * @return
      */
     public AddOnStatusDiagnostics queryAddOnStatus() {
@@ -247,7 +140,6 @@
 
     /**
      * Query proxy backup encryption status.
-     *
      * @return BackupEncryptionStatusDiagnostics
      */
     public BackupEncryptionStatusDiagnostics queryBackupEncryptionStatus() {
@@ -260,7 +152,6 @@
 
     /**
      * Query proxy message log encryption status.
-     *
      * @return MessageLogEncryptionStatusDiagnostics
      */
     public MessageLogEncryptionStatusDiagnostics queryMessageLogEncryptionStatus() {
@@ -275,63 +166,6 @@
      * Query proxy memory usage from admin port over HTTP.
      *
      * @return ProxyMemory
-=======
-
-        ResponseEntity<CertificationServiceDiagnostics> response = sendGetRequest(diagnosticsOcspRespondersUrl,
-                CertificationServiceDiagnostics.class);
-
-        return Objects.requireNonNull(response.getBody())
-                .getCertificationServiceStatusMap()
-                .entrySet()
-                .stream()
-                .map(this::parseOcspResponderDiagnosticsStatus)
-                .collect(Collectors.toList());
-
-    }
-
-    /**
-     * Query proxy addons status from admin port over HTTP.
-     * @return
-     */
-    public AddOnStatusDiagnostics queryAddOnStatus() {
-
-        return sendGetRequest(diagnosticsAddOnStatusUrl, AddOnStatusDiagnostics.class).getBody();
-
-    }
-
-    /**
-     * Query proxy backup encryption status from admin port over HTTP.
-     * @return BackupEncryptionStatusDiagnostics
-     */
-    public BackupEncryptionStatusDiagnostics queryBackupEncryptionStatus() {
-
-        return sendGetRequest(backupEncryptionStatusUrl, BackupEncryptionStatusDiagnostics.class).getBody();
-
-    }
-
-    /**
-     * Query proxy message log encryption status from admin port over HTTP.
-     * @return MessageLogEncryptionStatusDiagnostics
-     */
-    public MessageLogEncryptionStatusDiagnostics queryMessageLogEncryptionStatus() {
-        return sendGetRequest(messageLogEncryptionStatusUrl, MessageLogEncryptionStatusDiagnostics.class).getBody();
-
-    }
-
-    /**
-     * Query proxy memory usage from admin port over HTTP.
-     * @return ProxyMemory
-     */
-    public ProxyMemory queryProxyMemoryUsage() {
-        return sendGetRequest(proxyMemoryUsageUrl, ProxyMemory.class).getBody();
-    }
-
-    /**
-     * Send HTTP GET request to the given address (http://localhost:{port}/{path}).
-     * @param address
-     * @return ResponseEntity with the provided type
-     * @throws DiagnosticRequestException if sending a diagnostics requests fails or an error is returned
->>>>>>> b3173be4
      */
     public ProxyMemory queryProxyMemoryUsage() {
         try {
@@ -365,18 +199,4 @@
         return status;
     }
 
-<<<<<<< HEAD
-=======
-    /**
-     * Thrown when trying to send a diagnostic request
-     */
-    public static final class DiagnosticRequestException extends InternalServerErrorException {
-        public DiagnosticRequestException() {
-            super(DIAGNOSTIC_REQUEST_FAILED.build());
-        }
-    }
-
-    private static final class TimestampingStatusResponse extends HashMap<String, DiagnosticsStatus> {
-    }
->>>>>>> b3173be4
 }