--- conflicted
+++ resolved
@@ -26,11 +26,8 @@
 package org.niis.xroad.securityserver.restapi.service;
 
 import ee.ria.xroad.common.CodedException;
-<<<<<<< HEAD
 import ee.ria.xroad.signer.SignerRpcClient;
-=======
 import ee.ria.xroad.common.crypto.identifier.KeyAlgorithm;
->>>>>>> bf48f38a
 import ee.ria.xroad.signer.protocol.dto.CertificateInfo;
 import ee.ria.xroad.signer.protocol.dto.KeyInfo;
 import ee.ria.xroad.signer.protocol.dto.KeyUsageInfo;
@@ -170,11 +167,7 @@
 
         KeyInfo keyInfo = null;
         try {
-<<<<<<< HEAD
-            keyInfo = signerRpcClient.generateKey(tokenId, keyLabel);
-=======
-            keyInfo = signerProxyFacade.generateKey(tokenId, keyLabel, algorithm);
->>>>>>> bf48f38a
+            keyInfo = signerRpcClient.generateKey(tokenId, keyLabel, algorithm);
         } catch (CodedException e) {
             throw e;
         } catch (Exception other) {
