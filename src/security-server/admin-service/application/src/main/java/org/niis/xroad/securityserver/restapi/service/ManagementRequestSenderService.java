--- conflicted
+++ resolved
@@ -222,12 +222,7 @@
         globalConfService.verifyGlobalConfValidity();
         ClientId sender = currentSecurityServerId.getServerId().getOwner();
         ClientId receiver = globalConfProvider.getManagementRequestService();
-<<<<<<< HEAD
-        return new ManagementRequestSender(globalConfProvider, signerRpcClient, sender, receiver, proxyUrl);
-=======
-        return new ManagementRequestSender(vaultKeyProvider, globalConfProvider, signerRpcClient, sender, receiver,
-                SystemProperties.getProxyUiSecurityServerUrl());
->>>>>>> f0d522dc
+        return new ManagementRequestSender(vaultKeyProvider, globalConfProvider, signerRpcClient, sender, receiver, proxyUrl);
     }
 
 }