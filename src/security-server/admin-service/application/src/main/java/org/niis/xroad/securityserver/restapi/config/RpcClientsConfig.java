/*
 * The MIT License
 *
 * Copyright (c) 2019- Nordic Institute for Interoperability Solutions (NIIS)
 * Copyright (c) 2018 Estonian Information System Authority (RIA),
 * Nordic Institute for Interoperability Solutions (NIIS), Population Register Centre (VRK)
 * Copyright (c) 2015-2017 Estonian Information System Authority (RIA), Population Register Centre (VRK)
 *
 * Permission is hereby granted, free of charge, to any person obtaining a copy
 * of this software and associated documentation files (the "Software"), to deal
 * in the Software without restriction, including without limitation the rights
 * to use, copy, modify, merge, publish, distribute, sublicense, and/or sell
 * copies of the Software, and to permit persons to whom the Software is
 * furnished to do so, subject to the following conditions:
 *
 * The above copyright notice and this permission notice shall be included in
 * all copies or substantial portions of the Software.
 *
 * THE SOFTWARE IS PROVIDED "AS IS", WITHOUT WARRANTY OF ANY KIND, EXPRESS OR
 * IMPLIED, INCLUDING BUT NOT LIMITED TO THE WARRANTIES OF MERCHANTABILITY,
 * FITNESS FOR A PARTICULAR PURPOSE AND NONINFRINGEMENT. IN NO EVENT SHALL THE
 * AUTHORS OR COPYRIGHT HOLDERS BE LIABLE FOR ANY CLAIM, DAMAGES OR OTHER
 * LIABILITY, WHETHER IN AN ACTION OF CONTRACT, TORT OR OTHERWISE, ARISING FROM,
 * OUT OF OR IN CONNECTION WITH THE SOFTWARE OR THE USE OR OTHER DEALINGS IN
 * THE SOFTWARE.
 */

package org.niis.xroad.securityserver.restapi.config;

<<<<<<< HEAD
import lombok.Setter;
import org.niis.xroad.backupmanager.proto.BackupManagerRpcChannelProperties;
import org.niis.xroad.backupmanager.proto.BackupManagerRpcClient;
import org.niis.xroad.common.rpc.client.RpcChannelFactory;
import org.niis.xroad.common.rpc.spring.SpringRpcConfig;
import org.niis.xroad.confclient.rpc.ConfClientRpcChannelProperties;
import org.niis.xroad.confclient.rpc.ConfClientRpcClient;
import org.niis.xroad.monitor.rpc.EnvMonitorRpcChannelProperties;
import org.niis.xroad.monitor.rpc.MonitorRpcClient;
import org.niis.xroad.proxy.proto.ProxyRpcChannelProperties;
import org.niis.xroad.proxy.proto.ProxyRpcClient;
import org.niis.xroad.signer.client.spring.SpringSignerClientConfiguration;
import org.springframework.boot.context.properties.ConfigurationProperties;
import org.springframework.boot.context.properties.EnableConfigurationProperties;
=======
import org.niis.xroad.opmonitor.client.OpMonitorClient;
import org.niis.xroad.signer.client.SignerRpcClient;
>>>>>>> 049c7100
import org.springframework.context.annotation.Bean;
import org.springframework.context.annotation.Configuration;
import org.springframework.context.annotation.Import;

@Configuration
@Import({SpringRpcConfig.class,
        SpringSignerClientConfiguration.class})
@EnableConfigurationProperties({
        RpcClientsConfig.SpringEnvMonitorRpcChannelProperties.class,
        RpcClientsConfig.SpringBackupManagerRpcChannelProperties.class,
        RpcClientsConfig.SpringConfClientRpcChannelProperties.class,
        RpcClientsConfig.SpringProxyRpcChannelProperties.class})
class RpcClientsConfig {

    @Bean
    MonitorRpcClient monitorClient(RpcChannelFactory rpcChannelFactory,
                                   SpringEnvMonitorRpcChannelProperties rpcChannelProperties) {
        return new MonitorRpcClient(rpcChannelFactory, rpcChannelProperties);
    }

<<<<<<< HEAD
    @ConfigurationProperties(prefix = EnvMonitorRpcChannelProperties.PREFIX)
    @Setter
    static class SpringEnvMonitorRpcChannelProperties implements EnvMonitorRpcChannelProperties {
        private String host = DEFAULT_HOST;
        private int port = Integer.parseInt(DEFAULT_PORT);
        private int deadlineAfter = Integer.parseInt(DEFAULT_DEADLINE_AFTER);

        @Override
        public String host() {
            return host;
        }

        @Override
        public int port() {
            return port;
        }

        @Override
        public int deadlineAfter() {
            return deadlineAfter;
        }
    }

    @Bean
    ConfClientRpcClient confClientRpcClient(RpcChannelFactory rpcChannelFactory, SpringConfClientRpcChannelProperties channelProperties) {
        return new ConfClientRpcClient(rpcChannelFactory, channelProperties);
    }

    @Setter
    @ConfigurationProperties(prefix = ConfClientRpcChannelProperties.PREFIX)
    public static class SpringConfClientRpcChannelProperties implements ConfClientRpcChannelProperties {
        private String host = DEFAULT_HOST;
        private int port = Integer.parseInt(DEFAULT_PORT);
        private int deadlineAfter = Integer.parseInt(DEFAULT_DEADLINE_AFTER);

        @Override
        public String host() {
            return host;
        }

        @Override
        public int port() {
            return port;
        }

        @Override
        public int deadlineAfter() {
            return deadlineAfter;
        }
    }

    @Bean
    ProxyRpcClient proxyRpcClient(RpcChannelFactory rpcChannelFactory, SpringProxyRpcChannelProperties proxyRpcChannelProperties) {
        return new ProxyRpcClient(rpcChannelFactory, proxyRpcChannelProperties);
    }

    @Setter
    @ConfigurationProperties(prefix = ProxyRpcChannelProperties.PREFIX)
    static class SpringProxyRpcChannelProperties implements ProxyRpcChannelProperties {
        private String host = DEFAULT_HOST;
        private int port = Integer.parseInt(DEFAULT_PORT);
        private int deadlineAfter = Integer.parseInt(DEFAULT_DEADLINE_AFTER);

        @Override
        public String host() {
            return host;
        }

        @Override
        public int port() {
            return port;
        }

        @Override
        public int deadlineAfter() {
            return deadlineAfter;
        }
    }

    @Bean
    BackupManagerRpcClient backupManagerRpcClient(RpcChannelFactory rpcChannelFactory,
                                                  SpringBackupManagerRpcChannelProperties backupManagerRpcChannelProperties) {
        return new BackupManagerRpcClient(rpcChannelFactory, backupManagerRpcChannelProperties);
    }

    @Setter
    @ConfigurationProperties(prefix = BackupManagerRpcChannelProperties.PREFIX)
    static class SpringBackupManagerRpcChannelProperties implements BackupManagerRpcChannelProperties {
        private String host = DEFAULT_HOST;
        private int port = Integer.parseInt(DEFAULT_PORT);
        private int deadlineAfter = Integer.parseInt(DEFAULT_DEADLINE_AFTER);

        @Override
        public String host() {
            return host;
        }

        @Override
        public int port() {
            return port;
        }

        @Override
        public int deadlineAfter() {
            return deadlineAfter;
        }
    }
=======
    @Bean
    public OpMonitorClient opMonitorClient() throws Exception {
        return new OpMonitorClient();
    }

>>>>>>> 049c7100
}<|MERGE_RESOLUTION|>--- conflicted
+++ resolved
@@ -27,8 +27,8 @@
 
 package org.niis.xroad.securityserver.restapi.config;
 
-<<<<<<< HEAD
 import lombok.Setter;
+import org.niis.xroad.opmonitor.client.OpMonitorClient;
 import org.niis.xroad.backupmanager.proto.BackupManagerRpcChannelProperties;
 import org.niis.xroad.backupmanager.proto.BackupManagerRpcClient;
 import org.niis.xroad.common.rpc.client.RpcChannelFactory;
@@ -42,10 +42,6 @@
 import org.niis.xroad.signer.client.spring.SpringSignerClientConfiguration;
 import org.springframework.boot.context.properties.ConfigurationProperties;
 import org.springframework.boot.context.properties.EnableConfigurationProperties;
-=======
-import org.niis.xroad.opmonitor.client.OpMonitorClient;
-import org.niis.xroad.signer.client.SignerRpcClient;
->>>>>>> 049c7100
 import org.springframework.context.annotation.Bean;
 import org.springframework.context.annotation.Configuration;
 import org.springframework.context.annotation.Import;
@@ -64,9 +60,12 @@
     MonitorRpcClient monitorClient(RpcChannelFactory rpcChannelFactory,
                                    SpringEnvMonitorRpcChannelProperties rpcChannelProperties) {
         return new MonitorRpcClient(rpcChannelFactory, rpcChannelProperties);
+
+    @Bean
+    public OpMonitorClient opMonitorClient() throws Exception {
+        return new OpMonitorClient();
     }
 
-<<<<<<< HEAD
     @ConfigurationProperties(prefix = EnvMonitorRpcChannelProperties.PREFIX)
     @Setter
     static class SpringEnvMonitorRpcChannelProperties implements EnvMonitorRpcChannelProperties {
@@ -174,11 +173,4 @@
             return deadlineAfter;
         }
     }
-=======
-    @Bean
-    public OpMonitorClient opMonitorClient() throws Exception {
-        return new OpMonitorClient();
-    }
-
->>>>>>> 049c7100
 }