/*
 * The MIT License
 * Copyright (c) 2019- Nordic Institute for Interoperability Solutions (NIIS)
 * Copyright (c) 2018 Estonian Information System Authority (RIA),
 * Nordic Institute for Interoperability Solutions (NIIS), Population Register Centre (VRK)
 * Copyright (c) 2015-2017 Estonian Information System Authority (RIA), Population Register Centre (VRK)
 *
 * Permission is hereby granted, free of charge, to any person obtaining a copy
 * of this software and associated documentation files (the "Software"), to deal
 * in the Software without restriction, including without limitation the rights
 * to use, copy, modify, merge, publish, distribute, sublicense, and/or sell
 * copies of the Software, and to permit persons to whom the Software is
 * furnished to do so, subject to the following conditions:
 *
 * The above copyright notice and this permission notice shall be included in
 * all copies or substantial portions of the Software.
 *
 * THE SOFTWARE IS PROVIDED "AS IS", WITHOUT WARRANTY OF ANY KIND, EXPRESS OR
 * IMPLIED, INCLUDING BUT NOT LIMITED TO THE WARRANTIES OF MERCHANTABILITY,
 * FITNESS FOR A PARTICULAR PURPOSE AND NONINFRINGEMENT. IN NO EVENT SHALL THE
 * AUTHORS OR COPYRIGHT HOLDERS BE LIABLE FOR ANY CLAIM, DAMAGES OR OTHER
 * LIABILITY, WHETHER IN AN ACTION OF CONTRACT, TORT OR OTHERWISE, ARISING FROM,
 * OUT OF OR IN CONNECTION WITH THE SOFTWARE OR THE USE OR OTHER DEALINGS IN
 * THE SOFTWARE.
 */
package org.niis.xroad.securityserver.restapi.service;

import ee.ria.xroad.common.CodedException;
import ee.ria.xroad.common.SystemProperties;
import ee.ria.xroad.common.conf.InternalSSLKey;
import ee.ria.xroad.common.crypto.Digests;
import ee.ria.xroad.common.util.CertUtils;

import lombok.RequiredArgsConstructor;
import lombok.Setter;
import lombok.extern.slf4j.Slf4j;
import org.apache.commons.io.FileUtils;
import org.bouncycastle.operator.OperatorCreationException;
import org.niis.xroad.confclient.rpc.ConfClientRpcClient;
import org.niis.xroad.globalconf.model.ConfigurationAnchor;
import org.niis.xroad.restapi.config.audit.AuditDataHelper;
import org.niis.xroad.restapi.config.audit.RestApiAuditProperty;
import org.niis.xroad.restapi.exceptions.DeviationAwareRuntimeException;
import org.niis.xroad.restapi.exceptions.ErrorDeviation;
import org.niis.xroad.restapi.openapi.ConflictException;
import org.niis.xroad.restapi.service.ConfigurationVerifier;
import org.niis.xroad.restapi.service.ServiceException;
import org.niis.xroad.restapi.util.FormatUtils;
import org.niis.xroad.securityserver.restapi.cache.CurrentSecurityServerId;
import org.niis.xroad.securityserver.restapi.cache.SecurityServerAddressChangeStatus;
import org.niis.xroad.securityserver.restapi.dto.AnchorFile;
<<<<<<< HEAD
import org.niis.xroad.serverconf.model.TspType;
=======
import org.niis.xroad.securityserver.restapi.repository.AnchorRepository;
import org.niis.xroad.serverconf.impl.entity.TimestampingServiceEntity;
import org.niis.xroad.serverconf.impl.mapper.TimestampingServiceMapper;
import org.niis.xroad.serverconf.model.TimestampingService;
import org.springframework.beans.factory.annotation.Value;
>>>>>>> ebb2d882
import org.springframework.security.access.prepost.PreAuthorize;
import org.springframework.stereotype.Service;
import org.springframework.transaction.annotation.Transactional;

import java.io.File;
import java.io.IOException;
import java.security.KeyPair;
import java.security.NoSuchAlgorithmException;
import java.security.spec.InvalidKeySpecException;
import java.text.DateFormat;
import java.text.SimpleDateFormat;
import java.util.List;
import java.util.Optional;

import static ee.ria.xroad.common.ErrorCodes.X_MALFORMED_GLOBALCONF;
import static org.niis.xroad.restapi.exceptions.DeviationCodes.ERROR_ANCHOR_EXISTS;
import static org.niis.xroad.restapi.exceptions.DeviationCodes.ERROR_ANCHOR_UPLOAD_FAILED;
import static org.niis.xroad.restapi.exceptions.DeviationCodes.ERROR_DUPLICATE_CONFIGURED_TIMESTAMPING_SERVICE;
import static org.niis.xroad.restapi.exceptions.DeviationCodes.ERROR_GENERIC_INTERNAL_ERROR;
import static org.niis.xroad.restapi.exceptions.DeviationCodes.ERROR_INTERNAL_ANCHOR_UPLOAD_INVALID_INSTANCE_ID;
import static org.niis.xroad.restapi.exceptions.DeviationCodes.ERROR_MALFORMED_ANCHOR;
import static org.niis.xroad.restapi.exceptions.ErrorDeviation.newError;

/**
 * Service that handles system services
 */
@Slf4j
@Service
@Transactional
@PreAuthorize("isAuthenticated()")
@RequiredArgsConstructor
public class SystemService {

    private final GlobalConfService globalConfService;
    private final ServerConfService serverConfService;
    private final CurrentSecurityServerId currentSecurityServerId;
    private final ManagementRequestSenderService managementRequestSenderService;
    private final AuditDataHelper auditDataHelper;
    private final SecurityServerAddressChangeStatus addressChangeStatus;
    private final ConfClientRpcClient confClientRpcClient;

    @Setter
    private String internalKeyPath = SystemProperties.getConfPath() + InternalSSLKey.PK_FILE_NAME;
    @Setter
    private String tempFilesPath = SystemProperties.getTempFilesPath();

    private static final String ANCHOR_DOWNLOAD_FILENAME_PREFIX = "configuration_anchor_UTC_";
    private static final String ANCHOR_DOWNLOAD_DATE_TIME_FORMAT = "yyyy-MM-dd_HH_mm_ss";
    private static final String ANCHOR_DOWNLOAD_FILE_EXTENSION = ".xml";

    /**
     * Return a list of configured timestamping services
     *
     * @return
     */
    public List<TimestampingService> getConfiguredTimestampingServices() {
        return TimestampingServiceMapper.get().toTargets(serverConfService.getConfiguredTimestampingServiceEntities());
    }

    /**
     * Audit log tsp name and url
<<<<<<< HEAD
     *
     * @param tspType
=======
     * @param timestampingService
>>>>>>> ebb2d882
     */
    private void auditLog(TimestampingService timestampingService) {
        auditDataHelper.put(RestApiAuditProperty.TSP_NAME, timestampingService.getName());
        auditDataHelper.put(RestApiAuditProperty.TSP_URL, timestampingService.getUrl());
    }

    public void addConfiguredTimestampingService(TimestampingService timestampingServiceToAdd)
            throws TimestampingServiceNotFoundException, DuplicateConfiguredTimestampingServiceException {
        auditLog(timestampingServiceToAdd);

        // Check that the timestamping service is an approved timestamping service
        Optional<TimestampingService> match = globalConfService.getApprovedTspsForThisInstance().stream()
                .filter(tsp -> timestampingServiceToAdd.getName().equals(tsp.getName())
                        && timestampingServiceToAdd.getUrl().equals(tsp.getUrl()))
                .findFirst();

        if (!match.isPresent()) {
            throw new TimestampingServiceNotFoundException(getExceptionMessage(timestampingServiceToAdd.getName(),
                    timestampingServiceToAdd.getUrl(), "not found"));
        }

        // Check that the timestamping service is not already configured
        Optional<TimestampingService> existingTsp = getConfiguredTimestampingServices().stream()
                .filter(tsp -> timestampingServiceToAdd.getName().equals(tsp.getName())
                        && timestampingServiceToAdd.getUrl().equals(tsp.getUrl()))
                .findFirst();

        if (existingTsp.isPresent()) {
            throw new DuplicateConfiguredTimestampingServiceException(
                    getExceptionMessage(timestampingServiceToAdd.getName(), timestampingServiceToAdd.getUrl(),
                            "is already configured")
            );
        }
        serverConfService.getConfiguredTimestampingServiceEntities()
                .add(TimestampingServiceMapper.get().toEntity(timestampingServiceToAdd));
    }

    /**
     * Deletes a configured timestamping service from serverconf
<<<<<<< HEAD
     *
     * @param tspTypeToDelete
=======
     * @param timestampingServiceToDelete
>>>>>>> ebb2d882
     * @throws TimestampingServiceNotFoundException
     */
    public void deleteConfiguredTimestampingService(TimestampingService timestampingServiceToDelete)
            throws TimestampingServiceNotFoundException {
        auditLog(timestampingServiceToDelete);

        List<TimestampingServiceEntity> configuredTimestampingServices = serverConfService.getConfiguredTimestampingServiceEntities();

        Optional<TimestampingServiceEntity> delete = configuredTimestampingServices.stream()
                .filter(tsp -> timestampingServiceToDelete.getName().equals(tsp.getName())
                        && timestampingServiceToDelete.getUrl().equals(tsp.getUrl()))
                .findFirst();

        if (!delete.isPresent()) {
            throw new TimestampingServiceNotFoundException(getExceptionMessage(timestampingServiceToDelete.getName(),
                    timestampingServiceToDelete.getUrl(), "not found")
            );
        }

        configuredTimestampingServices.remove(delete.get());
    }

    private String getExceptionMessage(String name, String url, String message) {
        StringBuilder sb = new StringBuilder();
        sb.append("Timestamping service with name ").append(name).append(" and url ").append(url);
        sb.append(" ").append(message);
        return sb.toString();
    }

    /**
     * Generate internal auth cert CSR
     *
     * @param distinguishedName
     * @return
     * @throws InvalidDistinguishedNameException if {@code distinguishedName} does not conform to
     *                                           <a href="http://www.ietf.org/rfc/rfc1779.txt">RFC 1779</a> or
     *                                           <a href="http://www.ietf.org/rfc/rfc2253.txt">RFC 2253</a>
     */
    public byte[] generateInternalCsr(String distinguishedName) throws InvalidDistinguishedNameException {
        auditDataHelper.put(RestApiAuditProperty.SUBJECT_NAME, distinguishedName);
        byte[] csrBytes = null;
        try {
            KeyPair keyPair = CertUtils.readKeyPairFromPemFile(internalKeyPath);
            csrBytes = CertUtils.generateCertRequest(keyPair.getPrivate(), keyPair.getPublic(), distinguishedName);
        } catch (IllegalArgumentException e) {
            throw new InvalidDistinguishedNameException(e);
        } catch (IOException | NoSuchAlgorithmException | InvalidKeySpecException | OperatorCreationException e) {
            throw new DeviationAwareRuntimeException(e, newError(ERROR_GENERIC_INTERNAL_ERROR));
        }
        return csrBytes;
    }

    /**
     * Get configuration anchor file
     *
     * @return
     * @throws AnchorNotFoundException if anchor file is not found
     */
    public AnchorFile getAnchorFile() throws AnchorNotFoundException {
        byte[] anchorBytes = readAnchorFile();
        AnchorFile anchorFile = new AnchorFile(calculateAnchorHexHash(anchorBytes));
        ConfigurationAnchor anchor = new ConfigurationAnchor(anchorBytes);
        anchorFile.setCreatedAt(FormatUtils.fromDateToOffsetDateTime(anchor.getGeneratedAt()));
        return anchorFile;
    }

    /**
     * Calculate the hex hash of the given anchor file. Used to verify/preview an anchor file before
     * uploading it
     *
     * @param anchorBytes
     * @param shouldVerifyAnchorInstance if the anchor instance should be verified
     * @return
     * @throws InvalidAnchorInstanceException anchor is not generated in the current instance
     * @throws MalformedAnchorException       if the Anchor content is wrong
     */
    public AnchorFile getAnchorFileFromBytes(byte[] anchorBytes, boolean shouldVerifyAnchorInstance)
            throws InvalidAnchorInstanceException, MalformedAnchorException {
        ConfigurationAnchor anchor = createAnchorFromBytes(anchorBytes);
        if (shouldVerifyAnchorInstance) {
            verifyAnchorInstance(anchor);
        }
        AnchorFile anchorFile = new AnchorFile(calculateAnchorHexHash(anchorBytes));
        anchorFile.setCreatedAt(FormatUtils.fromDateToOffsetDateTime(anchor.getGeneratedAt()));
        return anchorFile;
    }

    /**
     * Upload a new configuration anchor. This method should be used when initializing a new Security Server.
     * This method will throw {@link AnchorAlreadyExistsException} if an anchor already exists. When updating an
     * existing anchor one should use {@link #replaceAnchor(byte[])} instead.
     *
     * @param anchorBytes
     * @throws InvalidAnchorInstanceException                           anchor is not generated in the current instance
     * @throws AnchorUploadException                                    in case of external process exceptions
     * @throws MalformedAnchorException                                 if the Anchor content is wrong
     * @throws ConfigurationDownloadException                           if the configuration download
     *                                                                  request succeeds but configuration-client returns an error
     * @throws ConfigurationVerifier.ConfigurationVerificationException when a known exception happens during
     * @throws AnchorAlreadyExistsException                             if there already is an anchor -> a new one cannot be uploaded.
     *                                                                  Instead the old anchor should be updated
     *                                                                  by using {@link #uploadAnchor(byte[], boolean)}
     *                                                                  verification
     */
    public void uploadInitialAnchor(byte[] anchorBytes) throws InvalidAnchorInstanceException, AnchorUploadException,
            MalformedAnchorException, ConfigurationDownloadException,
            ConfigurationVerifier.ConfigurationVerificationException, AnchorAlreadyExistsException {
        if (isAnchorImported()) {
            throw new AnchorAlreadyExistsException("Anchor already exists - cannot upload a second one");
        }
        uploadAnchor(anchorBytes, false);
    }

    /**
     * Replace the current configuration anchor with a new one. When uploading the first anchor (in Security Server
     * init phase) one should use {@link #uploadInitialAnchor(byte[])};
     *
     * @param anchorBytes
     * @throws InvalidAnchorInstanceException                           anchor is not generated in the current instance
     * @throws AnchorUploadException                                    in case of external process exceptions
     * @throws MalformedAnchorException                                 if the Anchor content is wrong
     * @throws ConfigurationDownloadException                           if the configuration download request succeeds
     *                                                                  but configuration-client returns an error
     * @throws ConfigurationVerifier.ConfigurationVerificationException when a known exception happens during
     *                                                                  verification
     */
    public void replaceAnchor(byte[] anchorBytes) throws InvalidAnchorInstanceException, AnchorUploadException,
            MalformedAnchorException, ConfigurationDownloadException,
            ConfigurationVerifier.ConfigurationVerificationException {
        uploadAnchor(anchorBytes, true);
    }

    /**
     * Upload a new configuration anchor. A temporary anchor file is created on the filesystem in order to run
     * the verification process with configuration-client module (via external script).
     *
     * @param anchorBytes
     * @param shouldVerifyAnchorInstance whether the anchor instance should be verified or not. Usually it should
     *                                   always be verified (and this parameter should be true)
     *                                   but e.g. when initializing a new Security Server it
     *                                   cannot be verified (and this parameter should be set to false)
     * @throws InvalidAnchorInstanceException                           anchor is not generated in the current instance
     * @throws AnchorUploadException                                    in case of external process exceptions
     * @throws MalformedAnchorException                                 if the Anchor content is wrong
     * @throws ConfigurationDownloadException                           if the configuration download request succeeds
     *                                                                  but configuration-client returns an error
     * @throws ConfigurationVerifier.ConfigurationVerificationException when a known exception happens during
     *                                                                  verification
     */
    private void uploadAnchor(byte[] anchorBytes, boolean shouldVerifyAnchorInstance)
            throws InvalidAnchorInstanceException, MalformedAnchorException,
            ConfigurationVerifier.ConfigurationVerificationException {
        auditDataHelper.calculateAndPutAnchorHash(anchorBytes);
        ConfigurationAnchor anchor = createAnchorFromBytes(anchorBytes);
        auditDataHelper.putDate(RestApiAuditProperty.GENERATED_AT, anchor.getGeneratedAt());
        if (shouldVerifyAnchorInstance) {
            verifyAnchorInstance(anchor);
        }
        int returnCode = confClientRpcClient.verifyAndSaveConfigurationAnchor(anchorBytes);
        ConfigurationVerifier.throwIfErrorCodeReturned(returnCode);
    }

    /**
     * Is global conf initialized -> it is if whe can find a Configuration anchor
     *
     * @return
     */
    public boolean isAnchorImported() {
        try {
            return getAnchorFile() != null;
        } catch (AnchorNotFoundException e) {
            // global conf does not exist
        }
        return false;
    }

    /**
     * Sends a management request to change Security Server address
     *
     * @param newAddress new address
     * @return request ID in the central server database
     * @throws GlobalConfOutdatedException
     * @throws ManagementRequestSendingFailedException
     */
    public Integer changeSecurityServerAddress(String newAddress) throws GlobalConfOutdatedException,
            ManagementRequestSendingFailedException {
        auditDataHelper.put(RestApiAuditProperty.ADDRESS, newAddress);
        if (addressChangeStatus.getAddressChangeRequest().isPresent()) {
            throw new ConflictException("Address change request already submitted.");
        }
        if (globalConfService.getSecurityServerAddress(currentSecurityServerId.getServerId()).equals(newAddress)) {
            throw new ConflictException("Can not change to the same address.");
        }
        Integer requestId = managementRequestSenderService.sendAddressChangeRequest(newAddress);
        addressChangeStatus.setAddress(newAddress);

        return requestId;
    }

    /**
     * Simple helper to create a ConfigurationAnchorV2 instance from bytes
     *
     * @param anchorBytes
     * @return
     * @throws MalformedAnchorException if the anchor is malformed or somehow invalid
     */
    private ConfigurationAnchor createAnchorFromBytes(byte[] anchorBytes) throws MalformedAnchorException {
        ConfigurationAnchor anchor = null;
        try {
            anchor = new ConfigurationAnchor(anchorBytes);
        } catch (CodedException ce) {
            if (isCausedByMalformedAnchorContent(ce)) {
                throw new MalformedAnchorException("Anchor is invalid");
            } else {
                throw ce;
            }
        }
        return anchor;
    }

    /**
     * Create a temporary anchor file on the filesystem. This is needed for verifying the anchor with
     * configuration-client module (this might be changed in the future). This method does not delete the created
     * temporary file. Remember to delete the file after it is no longer needed.
     *
     * @param anchorBytes
     * @return temporary anchor file
     * @throws IOException if temp file creation fails
     */
    private File createTemporaryAnchorFile(byte[] anchorBytes) throws IOException {
        try {
            String tempAnchorPrefix = "temp-internal-anchor-";
            String tempAnchorSuffix = ".xml";
            File tempDirectory = tempFilesPath != null ? new File(tempFilesPath) : null;
            File tempAnchor = File.createTempFile(tempAnchorPrefix, tempAnchorSuffix, tempDirectory);
            FileUtils.writeByteArrayToFile(tempAnchor, anchorBytes);
            return tempAnchor;
        } catch (Exception e) {
            log.error("Creating temporary anchor file failed", e);
            throw e;
        }
    }

    /**
     * Verify that the anchor has been generated in the current instance
     *
     * @param anchor
     * @throws InvalidAnchorInstanceException anchor is not generated in the current instance
     */
    private void verifyAnchorInstance(ConfigurationAnchor anchor) throws InvalidAnchorInstanceException {
        String anchorInstanceId = anchor.getInstanceIdentifier();
        String ownerInstance = currentSecurityServerId.getServerId().getOwner().getXRoadInstance();
        if (!anchorInstanceId.equals(ownerInstance)) {
            String errorMessage = String.format("Cannot upload an anchor from instance %s into instance %s",
                    anchorInstanceId, ownerInstance);
            throw new InvalidAnchorInstanceException(errorMessage);
        }
    }

    /**
     * Read anchor file's content
     *
     * @return
     * @throws AnchorNotFoundException if anchor file is not found
     */
    public byte[] readAnchorFile() throws AnchorNotFoundException {
        try {
            return confClientRpcClient.getConfigurationAnchor();
        } catch (Exception e) {
            throw new AnchorNotFoundException("Anchor file not found");
        }
    }

    /**
     * Generate anchor file download name with the anchor file created at date/time. The name format is:
     * "configuration_anchor_UTC_yyyy-MM-dd_HH_mm_ss.xml".
     *
     * @return anchor file name
     */
    public String getAnchorFilenameForDownload() throws AnchorNotFoundException {
        DateFormat df = new SimpleDateFormat(ANCHOR_DOWNLOAD_DATE_TIME_FORMAT);
        ConfigurationAnchor anchor = new ConfigurationAnchor(readAnchorFile());
        return ANCHOR_DOWNLOAD_FILENAME_PREFIX + df.format(anchor.getGeneratedAt()) + ANCHOR_DOWNLOAD_FILE_EXTENSION;
    }

    /**
     * Return anchor file's hash as a hex string
     *
     * @return
     */
    private String calculateAnchorHexHash(byte[] anchor) {
        try {
            return Digests.hexDigest(Digests.DEFAULT_ANCHOR_HASH_ALGORITHM_ID, anchor).toUpperCase();
        } catch (Exception e) {
            log.error("can't create hex digest for anchor file");
            throw new RuntimeException(e);
        }
    }

    static boolean isCausedByMalformedAnchorContent(CodedException e) {
        return (X_MALFORMED_GLOBALCONF).equals(e.getFaultCode());
    }

    /**
     * Return the node type of the server
     *
     * @return server node type
     */
    public SystemProperties.NodeType getServerNodeType() {
        return SystemProperties.getServerNodeType();
    }

    /**
     * Thrown when attempt to add timestamping service that is already configured
     */
    public static class DuplicateConfiguredTimestampingServiceException extends ServiceException {
        public DuplicateConfiguredTimestampingServiceException(String s) {
            super(s, new ErrorDeviation(ERROR_DUPLICATE_CONFIGURED_TIMESTAMPING_SERVICE));
        }
    }

    /**
     * Thrown when attempting to upload an anchor from a wrong instance
     */
    public static class InvalidAnchorInstanceException extends ServiceException {
        public InvalidAnchorInstanceException(String s) {
            super(s, new ErrorDeviation(ERROR_INTERNAL_ANCHOR_UPLOAD_INVALID_INSTANCE_ID));
        }
    }

    /**
     * Thrown when uploading a conf anchor fails
     */
    public static class AnchorUploadException extends ServiceException {
        public AnchorUploadException(Throwable t) {
            super(t, new ErrorDeviation(ERROR_ANCHOR_UPLOAD_FAILED));
        }
    }

    /**
     * Thrown e.g. if Anchor upload or preview fails because of invalid content
     */
    public static class MalformedAnchorException extends ServiceException {
        public MalformedAnchorException(String s) {
            super(s, new ErrorDeviation(ERROR_MALFORMED_ANCHOR));
        }
    }

    /**
     * Thrown if user tries to upload a new anchor instead of updating the old
     */
    public static class AnchorAlreadyExistsException extends ServiceException {
        public AnchorAlreadyExistsException(String s) {
            super(s, new ErrorDeviation(ERROR_ANCHOR_EXISTS));
        }
    }
}<|MERGE_RESOLUTION|>--- conflicted
+++ resolved
@@ -49,15 +49,9 @@
 import org.niis.xroad.securityserver.restapi.cache.CurrentSecurityServerId;
 import org.niis.xroad.securityserver.restapi.cache.SecurityServerAddressChangeStatus;
 import org.niis.xroad.securityserver.restapi.dto.AnchorFile;
-<<<<<<< HEAD
-import org.niis.xroad.serverconf.model.TspType;
-=======
-import org.niis.xroad.securityserver.restapi.repository.AnchorRepository;
 import org.niis.xroad.serverconf.impl.entity.TimestampingServiceEntity;
 import org.niis.xroad.serverconf.impl.mapper.TimestampingServiceMapper;
 import org.niis.xroad.serverconf.model.TimestampingService;
-import org.springframework.beans.factory.annotation.Value;
->>>>>>> ebb2d882
 import org.springframework.security.access.prepost.PreAuthorize;
 import org.springframework.stereotype.Service;
 import org.springframework.transaction.annotation.Transactional;
@@ -119,12 +113,8 @@
 
     /**
      * Audit log tsp name and url
-<<<<<<< HEAD
-     *
-     * @param tspType
-=======
+     *
      * @param timestampingService
->>>>>>> ebb2d882
      */
     private void auditLog(TimestampingService timestampingService) {
         auditDataHelper.put(RestApiAuditProperty.TSP_NAME, timestampingService.getName());
@@ -164,12 +154,8 @@
 
     /**
      * Deletes a configured timestamping service from serverconf
-<<<<<<< HEAD
-     *
-     * @param tspTypeToDelete
-=======
+     *
      * @param timestampingServiceToDelete
->>>>>>> ebb2d882
      * @throws TimestampingServiceNotFoundException
      */
     public void deleteConfiguredTimestampingService(TimestampingService timestampingServiceToDelete)
