--- conflicted
+++ resolved
@@ -33,17 +33,12 @@
 import org.apache.commons.compress.archivers.tar.TarArchiveEntry;
 import org.apache.commons.compress.archivers.tar.TarArchiveOutputStream;
 import org.apache.commons.compress.compressors.gzip.GzipCompressorOutputStream;
-<<<<<<< HEAD
 import org.niis.xroad.common.core.exception.ErrorDeviation;
-import org.niis.xroad.common.exception.InternalServerErrorException;
-import org.niis.xroad.restapi.config.audit.AuditDataHelper;
-import org.niis.xroad.restapi.exceptions.DeviationAwareRuntimeException;
-import org.niis.xroad.securityserver.restapi.repository.InternalTlsCertificateRepository;
-=======
 import org.niis.xroad.proxy.proto.ProxyRpcClient;
 import org.niis.xroad.restapi.config.audit.AuditDataHelper;
 import org.niis.xroad.restapi.config.audit.RestApiAuditProperty;
->>>>>>> 8491ab49
+import org.niis.xroad.restapi.exceptions.DeviationAwareRuntimeException;
+import org.niis.xroad.securityserver.restapi.repository.InternalTlsCertificateRepository;
 import org.springframework.beans.factory.annotation.Autowired;
 import org.springframework.security.access.prepost.PreAuthorize;
 import org.springframework.stereotype.Service;
@@ -55,11 +50,8 @@
 import java.security.cert.X509Certificate;
 import java.util.Collection;
 
-<<<<<<< HEAD
 import static org.niis.xroad.common.core.exception.ErrorCodes.KEY_CERT_GENERATION_FAILED;
 
-=======
->>>>>>> 8491ab49
 /**
  * Operations related to internal tls certificates
  */
@@ -108,6 +100,7 @@
      * two files:
      * - cert.pem PEM encoded certificate
      * - cert.cer DER encoded certificate
+     *
      * @return byte array that contains the exported certs.tar.gz
      */
     public byte[] exportInternalTlsCertificate() {
@@ -149,6 +142,7 @@
     /**
      * Generates a new TLS key and certificate for internal use for the current Security Server. A runtime
      * exception will be thrown if the generation is interrupted or otherwise unable to be executed.
+     *
      * @throws InterruptedException if the thread running the key generator is interrupted. <b>The interrupted thread
      *                              has already been handled with so you can choose to ignore this exception if you so please.</b>
      */
@@ -166,6 +160,7 @@
 
     /**
      * Imports a new internal TLS certificate.
+     *
      * @param certificateBytes
      * @return X509Certificate
      * @throws InvalidCertificateException
@@ -185,6 +180,7 @@
 
     /**
      * Generate internal auth cert CSR
+     *
      * @param distinguishedName
      * @return
      * @throws InvalidDistinguishedNameException if {@code distinguishedName} does not conform to
