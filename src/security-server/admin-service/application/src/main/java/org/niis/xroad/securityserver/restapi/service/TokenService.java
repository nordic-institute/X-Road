--- conflicted
+++ resolved
@@ -27,11 +27,8 @@
 
 import ee.ria.xroad.common.CodedException;
 import ee.ria.xroad.common.conf.serverconf.model.ClientType;
-<<<<<<< HEAD
 import ee.ria.xroad.signer.SignerRpcClient;
-=======
 import ee.ria.xroad.signer.exception.SignerException;
->>>>>>> 69ed895c
 import ee.ria.xroad.signer.protocol.dto.CertificateInfo;
 import ee.ria.xroad.signer.protocol.dto.KeyInfo;
 import ee.ria.xroad.signer.protocol.dto.TokenInfo;
@@ -149,15 +146,9 @@
         possibleActionsRuleEngine.requirePossibleTokenAction(PossibleActionEnum.TOKEN_ACTIVATE,
                 tokenInfo);
         try {
-<<<<<<< HEAD
             signerRpcClient.activateToken(id, password);
-        } catch (CodedException e) {
-            if (isCausedByTokenNotFound(e)) {
-=======
-            signerProxyFacade.activateToken(id, password);
         } catch (SignerException e) {
             if (e.isCausedByTokenNotFound()) {
->>>>>>> 69ed895c
                 throw new TokenNotFoundException(e);
             } else if (e.isCausedByIncorrectPin()) {
                 throw new PinIncorrectException(e);
@@ -189,15 +180,9 @@
                 tokenInfo);
 
         try {
-<<<<<<< HEAD
             signerRpcClient.deactivateToken(id);
-        } catch (CodedException e) {
-            if (isCausedByTokenNotFound(e)) {
-=======
-            signerProxyFacade.deactivateToken(id);
         } catch (SignerException e) {
             if (e.isCausedByTokenNotFound()) {
->>>>>>> 69ed895c
                 throw new TokenNotFoundException(e);
             } else {
                 throw e;
@@ -217,15 +202,9 @@
      */
     public TokenInfo getToken(String id) throws TokenNotFoundException {
         try {
-<<<<<<< HEAD
             return signerRpcClient.getToken(id);
-        } catch (CodedException e) {
-            if (isCausedByTokenNotFound(e)) {
-=======
-            return signerProxyFacade.getToken(id);
         } catch (SignerException e) {
             if (e.isCausedByTokenNotFound()) {
->>>>>>> 69ed895c
                 throw new TokenNotFoundException(e);
             } else {
                 throw e;
@@ -255,17 +234,10 @@
                 tokenInfo);
 
         try {
-<<<<<<< HEAD
             signerRpcClient.setTokenFriendlyName(tokenId, friendlyName);
             tokenInfo = signerRpcClient.getToken(tokenId);
-        } catch (CodedException e) {
-            if (isCausedByTokenNotFound(e)) {
-=======
-            signerProxyFacade.setTokenFriendlyName(tokenId, friendlyName);
-            tokenInfo = signerProxyFacade.getToken(tokenId);
         } catch (SignerException e) {
             if (e.isCausedByTokenNotFound()) {
->>>>>>> 69ed895c
                 throw new TokenNotFoundException(e);
             } else {
                 throw e;
@@ -283,15 +255,9 @@
      */
     public TokenInfo getTokenForKeyId(String keyId) throws KeyNotFoundException {
         try {
-<<<<<<< HEAD
             return signerRpcClient.getTokenForKeyId(keyId);
-        } catch (CodedException e) {
-            if (isCausedByKeyNotFound(e)) {
-=======
-            return signerProxyFacade.getTokenForKeyId(keyId);
         } catch (SignerException e) {
             if (e.isCausedByKeyNotFound()) {
->>>>>>> 69ed895c
                 throw new KeyNotFoundException(e);
             } else {
                 throw e;
@@ -309,15 +275,9 @@
     public TokenInfoAndKeyId getTokenAndKeyIdForCertificateHash(String hash) throws KeyNotFoundException,
                                                                                     CertificateNotFoundException {
         try {
-<<<<<<< HEAD
             return signerRpcClient.getTokenAndKeyIdForCertHash(hash);
-        } catch (CodedException e) {
-            if (isCausedByKeyNotFound(e)) {
-=======
-            return signerProxyFacade.getTokenAndKeyIdForCertHash(hash);
         } catch (SignerException e) {
             if (e.isCausedByKeyNotFound()) {
->>>>>>> 69ed895c
                 throw new KeyNotFoundException(e);
             } else if (e.isCausedByCertNotFound()) {
                 throw new CertificateNotFoundException(e);
@@ -375,15 +335,9 @@
     public TokenInfoAndKeyId getTokenAndKeyIdForCertificateRequestId(String csrId) throws KeyNotFoundException,
                                                                                           CsrNotFoundException {
         try {
-<<<<<<< HEAD
             return signerRpcClient.getTokenAndKeyIdForCertRequestId(csrId);
-        } catch (CodedException e) {
-            if (isCausedByKeyNotFound(e)) {
-=======
-            return signerProxyFacade.getTokenAndKeyIdForCertRequestId(csrId);
         } catch (SignerException e) {
             if (e.isCausedByKeyNotFound()) {
->>>>>>> 69ed895c
                 throw new KeyNotFoundException(e);
             } else if (e.isCausedByCsrNotFound()) {
                 throw new CsrNotFoundException(e);
@@ -430,21 +384,12 @@
         char[] newPinCharArray = newPin.toCharArray();
         tokenPinValidator.validateSoftwareTokenPin(newPinCharArray);
         try {
-<<<<<<< HEAD
             signerRpcClient.updateTokenPin(tokenId, oldPin.toCharArray(), newPinCharArray);
-        } catch (CodedException ce) {
-            if (isCausedByTokenNotFound(ce)) {
-                throw new TokenNotFoundException(ce);
-            } else if (isCausedByIncorrectPin(ce)) {
-                throw new PinIncorrectException(ce);
-=======
-            signerProxyFacade.updateSoftwareTokenPin(tokenId, oldPin.toCharArray(), newPinCharArray);
         } catch (SignerException se) {
             if (se.isCausedByTokenNotFound()) {
                 throw new TokenNotFoundException(se);
             } else if (se.isCausedByIncorrectPin()) {
                 throw new PinIncorrectException(se);
->>>>>>> 69ed895c
             } else {
                 throw se;
             }
