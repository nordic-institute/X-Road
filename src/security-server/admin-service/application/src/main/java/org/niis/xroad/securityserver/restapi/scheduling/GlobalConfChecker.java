/*
 * The MIT License
 * Copyright (c) 2019- Nordic Institute for Interoperability Solutions (NIIS)
 * Copyright (c) 2018 Estonian Information System Authority (RIA),
 * Nordic Institute for Interoperability Solutions (NIIS), Population Register Centre (VRK)
 * Copyright (c) 2015-2017 Estonian Information System Authority (RIA), Population Register Centre (VRK)
 *
 * Permission is hereby granted, free of charge, to any person obtaining a copy
 * of this software and associated documentation files (the "Software"), to deal
 * in the Software without restriction, including without limitation the rights
 * to use, copy, modify, merge, publish, distribute, sublicense, and/or sell
 * copies of the Software, and to permit persons to whom the Software is
 * furnished to do so, subject to the following conditions:
 *
 * The above copyright notice and this permission notice shall be included in
 * all copies or substantial portions of the Software.
 *
 * THE SOFTWARE IS PROVIDED "AS IS", WITHOUT WARRANTY OF ANY KIND, EXPRESS OR
 * IMPLIED, INCLUDING BUT NOT LIMITED TO THE WARRANTIES OF MERCHANTABILITY,
 * FITNESS FOR A PARTICULAR PURPOSE AND NONINFRINGEMENT. IN NO EVENT SHALL THE
 * AUTHORS OR COPYRIGHT HOLDERS BE LIABLE FOR ANY CLAIM, DAMAGES OR OTHER
 * LIABILITY, WHETHER IN AN ACTION OF CONTRACT, TORT OR OTHERWISE, ARISING FROM,
 * OUT OF OR IN CONNECTION WITH THE SOFTWARE OR THE USE OR OTHER DEALINGS IN
 * THE SOFTWARE.
 */
package org.niis.xroad.securityserver.restapi.scheduling;

import ee.ria.xroad.common.SystemProperties;
import ee.ria.xroad.common.conf.globalconf.GlobalConfProvider;
import ee.ria.xroad.common.conf.globalconf.SharedParameters;
import ee.ria.xroad.common.conf.serverconf.model.ClientType;
import ee.ria.xroad.common.conf.serverconf.model.ServerConfType;
import ee.ria.xroad.common.conf.serverconf.model.TspType;
import ee.ria.xroad.common.identifier.ClientId;
import ee.ria.xroad.common.identifier.SecurityServerId;
import ee.ria.xroad.common.util.CertUtils;
import ee.ria.xroad.common.util.CryptoUtils;
import ee.ria.xroad.signer.SignerRpcClient;
import ee.ria.xroad.signer.protocol.dto.AuthKeyInfo;
import ee.ria.xroad.signer.protocol.dto.CertificateInfo;
import ee.ria.xroad.signer.protocol.dto.KeyUsageInfo;

import lombok.RequiredArgsConstructor;
import lombok.extern.slf4j.Slf4j;
import org.niis.xroad.restapi.common.backup.service.BackupRestoreEvent;
import org.niis.xroad.securityserver.restapi.cache.SecurityServerAddressChangeStatus;
<<<<<<< HEAD
=======
import org.niis.xroad.securityserver.restapi.facade.SignerProxyFacade;
import org.niis.xroad.securityserver.restapi.util.MailNotificationHelper;
>>>>>>> 1025141e
import org.springframework.context.event.EventListener;
import org.springframework.scheduling.annotation.Scheduled;
import org.springframework.stereotype.Component;
import org.springframework.transaction.annotation.Transactional;

import java.security.cert.X509Certificate;
import java.util.List;
import java.util.Optional;

import static ee.ria.xroad.common.ErrorCodes.translateException;
import static ee.ria.xroad.common.SystemProperties.NodeType.SLAVE;

/**
 * Job that checks whether globalconf has changed.
 */
@Component
@Slf4j
@RequiredArgsConstructor
public class GlobalConfChecker {
    public static final int JOB_REPEAT_INTERVAL_MS = 30000;
    public static final int INITIAL_DELAY_MS = 30000;
    private volatile boolean restoreInProgress = false;
    private final GlobalConfCheckerHelper globalConfCheckerHelper;
    private final GlobalConfProvider globalConfProvider;
    private final SignerRpcClient signerRpcClient;
    private final SecurityServerAddressChangeStatus addressChangeStatus;
    private final MailNotificationHelper mailNotificationHelper;

    /**
     * Reloads global configuration, and updates client statuses, authentication certificate statuses
     * and server owner identity to the serverconf database. The task is scheduled at a fixed rate
     * which means that the task is run at a fixed interval (defined by FIXED_RATE_MS) regardless of the
     * previous executions of the task. However, scheduled tasks do not run in parallel by default. The
     * next task won't be invoked until the previous one is done. Set an initial delay before running the task
     * for the first time after a startup to be sure that all required components are available, e.g.
     * SignerClient may not be available immediately.
     *
     * @throws Exception
     */
    @Scheduled(fixedRate = JOB_REPEAT_INTERVAL_MS, initialDelay = INITIAL_DELAY_MS)
    @Transactional
    public void checkGlobalConf() {
        if (restoreInProgress) {
            log.debug("Backup restore in progress - skipping globalconf update");
            return;
        }

        try {
            log.debug("Check globalconf for updates");
            reloadGlobalConf();
            updateServerConf();
        } catch (Exception e) {
            log.error("Checking globalconf for updates failed", e);
        }
    }

    @EventListener
    protected void onEvent(BackupRestoreEvent e) {
        restoreInProgress = BackupRestoreEvent.START.equals(e);
    }

    private void reloadGlobalConf() {
        // conf MUST be reloaded before checking validity otherwise expired or invalid conf is never reloaded
        log.debug("Reloading globalconf");
        globalConfProvider.reload();
        globalConfProvider.verifyValidity();
    }

    private void updateServerConf() {
        // In clustered setup slave nodes may skip serverconf updates
        if (SLAVE.equals(SystemProperties.getServerNodeType())) {
            log.debug("This is a slave node - skip serverconf updates");
            return;
        }

        ServerConfType serverConf = globalConfCheckerHelper.getServerConf();

        addressChangeStatus.getAddressChangeRequest()
                .ifPresent(requestedAddress -> {
                    var currentAddress = globalConfProvider.getSecurityServerAddress(buildSecurityServerId(serverConf));
                    if (requestedAddress.equals(currentAddress)) {
                        addressChangeStatus.clear();
                    }
                });

        try {
            if (globalConfProvider.getServerOwner(buildSecurityServerId(serverConf)) == null) {
                log.debug("Server owner not found in globalconf - owner may have changed");
                updateOwner(serverConf);
            }
            SecurityServerId securityServerId = buildSecurityServerId(serverConf);
            log.debug("Security Server ID is \"{}\"", securityServerId);
            updateClientStatuses(serverConf, securityServerId);
            updateAuthCertStatuses(securityServerId);
            if (SystemProperties.geUpdateTimestampServiceUrlsAutomatically()) {
                updateTimestampServiceUrls(globalConfProvider.getApprovedTsps(
                                globalConfProvider.getInstanceIdentifier()),
                        serverConf.getTsp()
                );
            }
        } catch (Exception e) {
            throw translateException(e);
        }
    }

    /**
     * Matches timestamping services in globalTsps with localTsps by name and checks if the URLs have changed.
     * If the change is unambiguous, it's performed on localTsps. Otherwise a warning is logged.
     *
     * @param globalTsps timestamping services from global configuration
     * @param localTsps  timestamping services from local database
     */
    void updateTimestampServiceUrls(List<SharedParameters.ApprovedTSA> globalTsps, List<TspType> localTsps) {

        for (TspType localTsp : localTsps) {
            List<SharedParameters.ApprovedTSA> globalTspMatches = globalTsps.stream()
                    .filter(g -> g.getName().equals(localTsp.getName()))
                    .toList();
            if (globalTspMatches.size() > 1) {
                Optional<SharedParameters.ApprovedTSA> urlChanges =
                        globalTspMatches.stream().filter(t -> !t.getUrl().equals(localTsp.getUrl())).findAny();
                if (urlChanges.isPresent()) {
                    log.warn("Skipping timestamping service URL update due to multiple services with the same name: {}",
                            globalTspMatches.get(0).getName());
                }
            } else if (globalTspMatches.size() == 1) {
                SharedParameters.ApprovedTSA globalTspMatch = globalTspMatches.get(0);
                if (!globalTspMatch.getUrl().equals(localTsp.getUrl())) {
                    log.info("Timestamping service URL has changed in the global configuration. "
                                    + "Updating the changes to the local configuration, Name: {}, Old URL: {}, New URL: {}",
                            localTsp.getName(), localTsp.getUrl(), globalTspMatch.getUrl());
                    localTsp.setUrl(globalTspMatch.getUrl());
                }
            }
        }
    }

    private SecurityServerId buildSecurityServerId(ClientId ownerId, String serverCode) {
        return SecurityServerId.Conf.create(
                ownerId.getXRoadInstance(), ownerId.getMemberClass(),
                ownerId.getMemberCode(), serverCode);
    }

    private SecurityServerId buildSecurityServerId(ServerConfType serverConf) {
        ClientId ownerId = serverConf.getOwner().getIdentifier();
        return buildSecurityServerId(ownerId, serverConf.getServerCode());
    }

    private void updateOwner(ServerConfType serverConf) throws Exception {
        ClientId ownerId = serverConf.getOwner().getIdentifier();
        for (ClientType client : serverConf.getClient()) {
            // Look for another member that is not the owner
            if (client.getIdentifier().getSubsystemCode() == null
                    && !client.getIdentifier().equals(ownerId)) {
                log.debug("Found potential new owner: \"{}\"", client.getIdentifier());

                // Build a new server id using the alternative member as owner
                SecurityServerId altSecurityServerId = buildSecurityServerId(client.getIdentifier(),
                        serverConf.getServerCode());

                // Get local auth cert
                X509Certificate cert = getAuthCert(altSecurityServerId);

                // Does the alternative server id exist in global conf?
                // And does the local auth cert match with the auth cert of
                // the alternative server from global conf?
                if (globalConfProvider.getServerOwner(altSecurityServerId) != null
                        && cert != null
                        && altSecurityServerId.equals(globalConfProvider.getServerId(cert))
                ) {
                    log.debug("Set \"{}\" as new owner", client.getIdentifier());
                    serverConf.setOwner(client);
                }
            }
        }
    }

    private X509Certificate getAuthCert(SecurityServerId serverId) throws Exception {
        log.debug("Get auth cert for security server '{}'", serverId);

        AuthKeyInfo keyInfo = signerRpcClient.getAuthKey(serverId);
        if (keyInfo != null && keyInfo.getCert() != null) {
            return CryptoUtils.readCertificate(keyInfo.getCert().getCertificateBytes());
        }
        log.warn("Failed to read authentication key");
        return null;
    }

    private void updateClientStatuses(ServerConfType serverConf, SecurityServerId securityServerId) {
        log.debug("Updating client statuses");

        for (ClientType client : serverConf.getClient()) {
            boolean registered = globalConfProvider.isSecurityServerClient(
                    client.getIdentifier(), securityServerId);

            log.debug("Client '{}' registered = '{}'", client.getIdentifier(),
                    registered);

            if (registered && client.getClientStatus() != null) {
                switch (client.getClientStatus()) {
                    case ClientType.STATUS_REGISTERED:
                        // do nothing
                        break;
                    case ClientType.STATUS_SAVED,
                         ClientType.STATUS_REGINPROG,
                         ClientType.STATUS_GLOBALERR,
                         ClientType.STATUS_ENABLING_INPROG:
                        updateClientStatus(client, ClientType.STATUS_REGISTERED);
                        break;
                    default:
                        log.warn("Unexpected status {} for client '{}'",
                                client.getIdentifier(),
                                client.getClientStatus());
                }
            }

            if (!registered && ClientType.STATUS_REGISTERED.equals(client.getClientStatus())) {
                updateClientStatus(client, ClientType.STATUS_GLOBALERR);
            }

            if (!registered && ClientType.STATUS_DISABLING_INPROG.equals(client.getClientStatus())) {
                updateClientStatus(client, ClientType.STATUS_DISABLED);
            }
        }
    }

    private void updateClientStatus(ClientType client, String status) {
        client.setClientStatus(status);
        log.debug("Setting client '{}' status to '{}'", client.getIdentifier(), client.getClientStatus());
    }

    private void updateAuthCertStatuses(SecurityServerId securityServerId)
            throws Exception {
        log.debug("Updating auth cert statuses");

        signerRpcClient.getTokens().stream().flatMap(t -> t.getKeyInfo().stream())
                .filter(k -> KeyUsageInfo.AUTHENTICATION.equals(k.getUsage()))
                .flatMap(k -> k.getCerts().stream()).forEach(certInfo -> {
                    try {
                        updateCertStatus(securityServerId, certInfo);
                    } catch (Exception e) {
                        throw translateException(e);
                    }
                });
    }

    private void updateCertStatus(SecurityServerId securityServerId, CertificateInfo certInfo) throws Exception {
        X509Certificate cert = CryptoUtils.readCertificate(certInfo.getCertificateBytes());

        boolean registered = securityServerId.equals(globalConfProvider.getServerId(cert));

        if (registered && certInfo.getStatus() != null) {
            switch (certInfo.getStatus()) {
                case CertificateInfo.STATUS_REGISTERED -> {
                    // do nothing
<<<<<<< HEAD
                    break;
                case CertificateInfo.STATUS_SAVED:
                case CertificateInfo.STATUS_REGINPROG:
                case CertificateInfo.STATUS_GLOBALERR:
                    log.debug("Setting certificate '{}' status to '{}'",
                            CertUtils.identify(cert),
                            CertificateInfo.STATUS_REGISTERED);

                    signerRpcClient.setCertStatus(certInfo.getId(),
                            CertificateInfo.STATUS_REGISTERED);
                    break;
                default:
                    log.warn("Unexpected status '{}' for certificate '{}'",
                            certInfo.getStatus(), CertUtils.identify(cert));
            }

        }

        if (!registered && CertificateInfo.STATUS_REGISTERED.equals(
                certInfo.getStatus())) {
            log.debug("Setting certificate '{}' status to '{}'",
                    CertUtils.identify(cert),
                    CertificateInfo.STATUS_GLOBALERR);

            signerRpcClient.setCertStatus(certInfo.getId(),
                    CertificateInfo.STATUS_GLOBALERR);
=======
                }
                case CertificateInfo.STATUS_REGINPROG -> {
                    mailNotificationHelper.sendAuthCertRegisteredNotification(securityServerId, certInfo);
                    setCertStatus(cert, CertificateInfo.STATUS_REGISTERED, certInfo);
                }
                case CertificateInfo.STATUS_SAVED, CertificateInfo.STATUS_GLOBALERR ->
                        setCertStatus(cert, CertificateInfo.STATUS_REGISTERED, certInfo);
                default -> log.warn("Unexpected status '{}' for certificate '{}'",
                        certInfo.getStatus(), CertUtils.identify(cert));
            }

        }

        if (!registered && CertificateInfo.STATUS_REGISTERED.equals(certInfo.getStatus())) {
            setCertStatus(cert, CertificateInfo.STATUS_GLOBALERR, certInfo);
>>>>>>> 1025141e
        }
    }

    private void setCertStatus(X509Certificate cert, String status, CertificateInfo certInfo) throws Exception {
        log.debug("Setting certificate '{}' status to '{}'", CertUtils.identify(cert), status);
        signerProxyFacade.setCertStatus(certInfo.getId(), status);
    }
}<|MERGE_RESOLUTION|>--- conflicted
+++ resolved
@@ -44,11 +44,7 @@
 import lombok.extern.slf4j.Slf4j;
 import org.niis.xroad.restapi.common.backup.service.BackupRestoreEvent;
 import org.niis.xroad.securityserver.restapi.cache.SecurityServerAddressChangeStatus;
-<<<<<<< HEAD
-=======
-import org.niis.xroad.securityserver.restapi.facade.SignerProxyFacade;
 import org.niis.xroad.securityserver.restapi.util.MailNotificationHelper;
->>>>>>> 1025141e
 import org.springframework.context.event.EventListener;
 import org.springframework.scheduling.annotation.Scheduled;
 import org.springframework.stereotype.Component;
@@ -304,34 +300,6 @@
             switch (certInfo.getStatus()) {
                 case CertificateInfo.STATUS_REGISTERED -> {
                     // do nothing
-<<<<<<< HEAD
-                    break;
-                case CertificateInfo.STATUS_SAVED:
-                case CertificateInfo.STATUS_REGINPROG:
-                case CertificateInfo.STATUS_GLOBALERR:
-                    log.debug("Setting certificate '{}' status to '{}'",
-                            CertUtils.identify(cert),
-                            CertificateInfo.STATUS_REGISTERED);
-
-                    signerRpcClient.setCertStatus(certInfo.getId(),
-                            CertificateInfo.STATUS_REGISTERED);
-                    break;
-                default:
-                    log.warn("Unexpected status '{}' for certificate '{}'",
-                            certInfo.getStatus(), CertUtils.identify(cert));
-            }
-
-        }
-
-        if (!registered && CertificateInfo.STATUS_REGISTERED.equals(
-                certInfo.getStatus())) {
-            log.debug("Setting certificate '{}' status to '{}'",
-                    CertUtils.identify(cert),
-                    CertificateInfo.STATUS_GLOBALERR);
-
-            signerRpcClient.setCertStatus(certInfo.getId(),
-                    CertificateInfo.STATUS_GLOBALERR);
-=======
                 }
                 case CertificateInfo.STATUS_REGINPROG -> {
                     mailNotificationHelper.sendAuthCertRegisteredNotification(securityServerId, certInfo);
@@ -347,7 +315,6 @@
 
         if (!registered && CertificateInfo.STATUS_REGISTERED.equals(certInfo.getStatus())) {
             setCertStatus(cert, CertificateInfo.STATUS_GLOBALERR, certInfo);
->>>>>>> 1025141e
         }
     }
 
