--- conflicted
+++ resolved
@@ -37,14 +37,8 @@
 import org.niis.xroad.securityserver.restapi.cache.CurrentSecurityServerSignCertificates;
 import org.niis.xroad.securityserver.restapi.cache.SubsystemNameStatus;
 import org.niis.xroad.securityserver.restapi.converter.comparator.ClientSortingComparator;
-<<<<<<< HEAD
 import org.niis.xroad.securityserver.restapi.openapi.model.ClientDto;
-import org.niis.xroad.securityserver.restapi.openapi.model.ClientStatusDto;
-import org.niis.xroad.securityserver.restapi.openapi.model.ConnectionTypeDto;
-=======
-import org.niis.xroad.securityserver.restapi.openapi.model.Client;
-import org.niis.xroad.securityserver.restapi.openapi.model.RenameStatus;
->>>>>>> fbecbc96
+import org.niis.xroad.securityserver.restapi.openapi.model.RenameStatusDto;
 import org.niis.xroad.securityserver.restapi.util.ClientUtils;
 import org.niis.xroad.serverconf.model.Client;
 import org.springframework.stereotype.Component;
@@ -71,58 +65,34 @@
     private ClientIdConverter clientIdConverter = new ClientIdConverter();
 
     /**
-<<<<<<< HEAD
-     *
      * @param client
      * @return
      */
     public ClientDto convert(Client client) {
-        ClientDto clientDto = new ClientDto();
-        clientDto.setId(clientIdConverter.convertId(client.getIdentifier()));
-        clientDto.setInstanceId(client.getIdentifier().getXRoadInstance());
-        clientDto.setMemberClass(client.getIdentifier().getMemberClass());
-        clientDto.setMemberCode(client.getIdentifier().getMemberCode());
-        clientDto.setSubsystemCode(client.getIdentifier().getSubsystemCode());
-        clientDto.setMemberName(globalConfProvider.getMemberName(client.getIdentifier()));
-        clientDto.setOwner(client.getIdentifier().equals(securityServerOwner.getServerId().getOwner()));
-        clientDto.setHasValidLocalSignCert(ClientUtils.hasValidLocalSignCert(client.getIdentifier(),
+        var clientId = client.getIdentifier();
+        var clientDto = new ClientDto();
+        clientDto.setId(clientIdConverter.convertId(clientId));
+        clientDto.setInstanceId(clientId.getXRoadInstance());
+        clientDto.setMemberClass(clientId.getMemberClass());
+        clientDto.setMemberCode(clientId.getMemberCode());
+        clientDto.setSubsystemCode(clientId.getSubsystemCode());
+        clientDto.setMemberName(globalConfProvider.getMemberName(clientId));
+        clientDto.setSubsystemName(globalConfProvider.getSubsystemName(clientId));
+        clientDto.setOwner(clientId.equals(securityServerOwner.getServerId().getOwner()));
+        clientDto.setHasValidLocalSignCert(ClientUtils.hasValidLocalSignCert(clientId,
                 currentSecurityServerSignCertificates.getSignCertificateInfos()));
-        Optional<ClientStatusDto> status = ClientStatusMapping.map(client.getClientStatus());
-        clientDto.setStatus(status.orElse(null));
-        Optional<ConnectionTypeDto> connectionTypeEnum =
-                ConnectionTypeMapping.map(client.getIsAuthentication());
-        clientDto.setConnectionType(connectionTypeEnum.orElse(null));
+        clientDto.setStatus(ClientStatusMapping.map(client.getClientStatus()).orElse(null));
+        clientDto.setConnectionType(ConnectionTypeMapping.map(client.getIsAuthentication()).orElse(null));
+        clientDto.setRenameStatus(mapRenameStatus(clientId));
         return clientDto;
-=======
-     * @param clientType
-     * @return
-     */
-    public Client convert(ClientType clientType) {
-        var clientId = clientType.getIdentifier();
-        var client = new Client();
-        client.setId(clientIdConverter.convertId(clientId));
-        client.setInstanceId(clientId.getXRoadInstance());
-        client.setMemberClass(clientId.getMemberClass());
-        client.setMemberCode(clientId.getMemberCode());
-        client.setSubsystemCode(clientId.getSubsystemCode());
-        client.setMemberName(globalConfProvider.getMemberName(clientId));
-        client.setSubsystemName(globalConfProvider.getSubsystemName(clientId));
-        client.setOwner(clientId.equals(securityServerOwner.getServerId().getOwner()));
-        client.setHasValidLocalSignCert(ClientUtils.hasValidLocalSignCert(clientId,
-                currentSecurityServerSignCertificates.getSignCertificateInfos()));
-        client.setStatus(ClientStatusMapping.map(clientType.getClientStatus()).orElse(null));
-        client.setConnectionType(ConnectionTypeMapping.map(clientType.getIsAuthentication()).orElse(null));
-        client.setRenameStatus(mapRenameStatus(clientId));
-        return client;
->>>>>>> fbecbc96
     }
 
-    private RenameStatus mapRenameStatus(ClientId clientId) {
+    private RenameStatusDto mapRenameStatus(ClientId clientId) {
         if (clientId.isSubsystem()) {
             if (subsystemNameStatus.isSubmitted(clientId)) {
-                return RenameStatus.NAME_SUBMITTED;
+                return RenameStatusDto.NAME_SUBMITTED;
             } else if (subsystemNameStatus.isSet(clientId)) {
-                return RenameStatus.NAME_SET;
+                return RenameStatusDto.NAME_SET;
             }
         }
         return null;
