--- conflicted
+++ resolved
@@ -209,40 +209,6 @@
         }
     }
 
-<<<<<<< HEAD
-    private void cleanUpOldKeysIfNewHasBeenRegistered(List<CertificateInfo> certs) {
-        List<CertificateInfo> certsInProcessOfRenewal = certs.stream().filter(cert -> cert.getRenewedCertHash() != null).toList();
-        log.info("Checking if {} old certificate(s) in process of renewal can be removed when new certificate has been registered",
-                certsInProcessOfRenewal.size());
-        for (CertificateInfo certInProcessOfRenewal : certsInProcessOfRenewal) {
-            try {
-                CertificateInfo renewedCert = getRenewedCertificate(certInProcessOfRenewal);
-                if (renewedCert == null) continue;
-                if (renewedCert.getStatus().equals(CertificateInfo.STATUS_REGISTERED)) {
-                    SignerRpcClient.KeyIdInfo oldKeyId =
-                            signerRpcClient.getKeyIdForCertHash(calculateCertHexHash(certInProcessOfRenewal.getCertificateBytes()));
-                    removeOldAuthKey(certInProcessOfRenewal, oldKeyId.keyId());
-                }
-            } catch (Exception ex) {
-                log.error("Error when trying to clean up old certificate '{}' that has been renewed", certInProcessOfRenewal.getId(), ex);
-                setRenewalError(certInProcessOfRenewal.getId(),
-                        format("Error when trying to clean up old certificate '%s' that has been renewed: %s",
-                                certInProcessOfRenewal.getId(),
-                                ex.getMessage()));
-            }
-        }
-    }
-
-    private CertificateInfo getRenewedCertificate(CertificateInfo certInProcessOfRenewal) throws Exception {
-        CertificateInfo renewedCert;
-        try {
-            renewedCert = signerRpcClient.getCertForHash(certInProcessOfRenewal.getRenewedCertHash());
-        } catch (CodedException e) {
-            if (e.getFaultCode().contains("CertNotFound")) {
-                return null;
-            }
-            throw e;
-=======
     private void setRenewalErrorAndSendFailureNotification(CertificateInfo cert, String errorDescription) {
         String memberId = cert.getMemberId() != null
                 ? cert.getMemberId().asEncodedId()
@@ -255,7 +221,6 @@
             setRenewalError(cert.getId(), errorDescription);
             SecurityServerId.Conf securityServerId = getSecurityServerId();
             mailNotificationHelper.sendFailureNotification(memberId, cert, securityServerId, errorDescription);
->>>>>>> 1025141e
         }
     }
 
@@ -316,12 +281,8 @@
     private X509Certificate renewCertificate(ClientId memberId, ApprovedCAInfo approvedCA,
                                              CertificateInfo oldCertInfo,
                                              X509Certificate oldX509Certificate, KeyUsageInfo keyUsage) throws Exception {
-<<<<<<< HEAD
+        log.info("Starting to renew certificate '{}'", oldX509Certificate.getSerialNumber());
         TokenInfoAndKeyId tokenAndOldKeyId = signerRpcClient.getTokenAndKeyIdForCertHash(calculateCertHexHash(oldX509Certificate));
-=======
-        log.info("Starting to renew certificate '{}'", oldX509Certificate.getSerialNumber());
-        TokenInfoAndKeyId tokenAndOldKeyId = signerProxyFacade.getTokenAndKeyIdForCertHash(calculateCertHexHash(oldX509Certificate));
->>>>>>> 1025141e
         String tokenId = tokenAndOldKeyId.getTokenInfo().getId();
         KeyInfo newKeyInfo = signerRpcClient.generateKey(tokenId, tokenAndOldKeyId.getKeyInfo().getLabel());
 
@@ -348,12 +309,8 @@
             }
             newX509Certificate = newCert.getFirst();
             String certStatus = keyUsage == KeyUsageInfo.AUTHENTICATION ? CertificateInfo.STATUS_SAVED : CertificateInfo.STATUS_REGISTERED;
-<<<<<<< HEAD
-            signerRpcClient.importCert(newX509Certificate.getEncoded(), certStatus, oldCertInfo.getMemberId());
-=======
-            signerProxyFacade.importCert(newX509Certificate.getEncoded(), certStatus, oldCertInfo.getMemberId(), false);
-            signerProxyFacade.setRenewedCertHash(oldCertInfo.getId(), calculateCertHexHash(newX509Certificate));
->>>>>>> 1025141e
+            signerRpcClient.importCert(newX509Certificate.getEncoded(), certStatus, oldCertInfo.getMemberId(), false);
+            signerRpcClient.setRenewedCertHash(oldCertInfo.getId(), calculateCertHexHash(newX509Certificate));
         } catch (Exception ex) {
             rollback(newKeyInfo.getId());
             throw ex;
@@ -380,16 +337,7 @@
                 managementRequestSender.sendAuthCertRegRequest(securityServerId,
                         securityServerAddress,
                         newX509Certificate.getEncoded());
-<<<<<<< HEAD
-                CertificateInfo newCertInfo = signerRpcClient.getCertForHash(calculateCertHexHash(newX509Certificate));
                 signerRpcClient.setCertStatus(newCertInfo.getId(), CertificateInfo.STATUS_REGINPROG);
-                signerRpcClient.setRenewedCertHash(oldCertInfo.getId(), calculateCertHexHash(newX509Certificate));
-            } catch (Exception ex) {
-                rollback(newKeyInfo.getId());
-                throw ex;
-=======
-                signerProxyFacade.setCertStatus(newCertInfo.getId(), CertificateInfo.STATUS_REGINPROG);
->>>>>>> 1025141e
             }
         } catch (Exception ex) {
             rollback(newKeyInfo.getId());
@@ -427,15 +375,6 @@
         return SecurityServerId.Conf.create(serverConf.getOwner().getIdentifier(), serverConf.getServerCode());
     }
 
-<<<<<<< HEAD
-    private void removeOldKey(CertificateInfo oldCertInfo, String oldKeyId) throws Exception {
-        signerRpcClient.setCertStatus(oldCertInfo.getId(), CertificateInfo.STATUS_DELINPROG);
-        signerRpcClient.deleteKey(oldKeyId, false);
-        signerRpcClient.deleteKey(oldKeyId, true);
-    }
-
-=======
->>>>>>> 1025141e
     private void rollback(String keyId) {
         log.info("Rolling back the creation of new key");
         try {
