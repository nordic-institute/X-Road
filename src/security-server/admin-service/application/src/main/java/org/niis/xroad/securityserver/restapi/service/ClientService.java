--- conflicted
+++ resolved
@@ -96,7 +96,7 @@
 import static org.niis.xroad.restapi.exceptions.DeviationCodes.ERROR_INVALID_INSTANCE_IDENTIFIER;
 import static org.niis.xroad.restapi.exceptions.DeviationCodes.ERROR_INVALID_MEMBER_CLASS;
 import static org.niis.xroad.restapi.exceptions.DeviationCodes.WARNING_UNREGISTERED_MEMBER;
-<<<<<<< HEAD
+import static org.niis.xroad.securityserver.restapi.util.ClientUtils.doesSupportSubsystemNames;
 import static org.niis.xroad.serverconf.model.Client.STATUS_DELINPROG;
 import static org.niis.xroad.serverconf.model.Client.STATUS_DISABLED;
 import static org.niis.xroad.serverconf.model.Client.STATUS_DISABLING_INPROG;
@@ -105,17 +105,6 @@
 import static org.niis.xroad.serverconf.model.Client.STATUS_REGINPROG;
 import static org.niis.xroad.serverconf.model.Client.STATUS_REGISTERED;
 import static org.niis.xroad.serverconf.model.Client.STATUS_SAVED;
-=======
-import static org.niis.xroad.securityserver.restapi.util.ClientUtils.doesSupportSubsystemNames;
-import static org.niis.xroad.serverconf.model.ClientType.STATUS_DELINPROG;
-import static org.niis.xroad.serverconf.model.ClientType.STATUS_DISABLED;
-import static org.niis.xroad.serverconf.model.ClientType.STATUS_DISABLING_INPROG;
-import static org.niis.xroad.serverconf.model.ClientType.STATUS_ENABLING_INPROG;
-import static org.niis.xroad.serverconf.model.ClientType.STATUS_GLOBALERR;
-import static org.niis.xroad.serverconf.model.ClientType.STATUS_REGINPROG;
-import static org.niis.xroad.serverconf.model.ClientType.STATUS_REGISTERED;
-import static org.niis.xroad.serverconf.model.ClientType.STATUS_SAVED;
->>>>>>> fbecbc96
 
 /**
  * client service
@@ -220,16 +209,9 @@
     }
 
     /**
-<<<<<<< HEAD
      * Returns clientEntity.getCertificates() that has been fetched with Hibernate.init.
-     *
      * @param id client id
      * @return list of Certificate, or null if client does not exist
-=======
-     * Returns clientType.getIsCert() that has been fetched with Hibernate.init.
-     * @param id
-     * @return list of CertificateTypes, or null if client does not exist
->>>>>>> fbecbc96
      */
     public List<Certificate> getLocalClientIsCerts(ClientId id) {
         ClientEntity clientEntity = getLocalClientEntity(id);
@@ -261,8 +243,6 @@
     /**
      * Returns client.getLocalGroup() that has been fetched with Hibernate.init.
      * Also localGroup.groupMembers have been fetched.
-<<<<<<< HEAD
-     *
      * @param id id
      * @return list of LocalGroup, or null if client does not exist
      */
@@ -271,16 +251,6 @@
         if (clientEntity != null) {
             for (LocalGroupEntity localGroupEntity : clientEntity.getLocalGroups()) {
                 Hibernate.initialize(localGroupEntity.getGroupMembers());
-=======
-     * @param id
-     * @return list of LocalGroupTypes, or null if client does not exist
-     */
-    public List<LocalGroupType> getLocalClientLocalGroups(ClientId id) {
-        ClientType clientType = getLocalClient(id);
-        if (clientType != null) {
-            for (LocalGroupType localGroupType : clientType.getLocalGroup()) {
-                Hibernate.initialize(localGroupType.getGroupMember());
->>>>>>> fbecbc96
             }
             return LocalGroupMapper.get().toTargets(clientEntity.getLocalGroups());
         }
@@ -320,15 +290,10 @@
     /**
      * @param id
      * @param certBytes either PEM or DER -encoded certificate
-<<<<<<< HEAD
      * @return created Certificate with id populated
      * @throws CertificateException if certBytes was not a valid PEM or DER encoded certificate
-=======
-     * @return created CertificateType with id populated
-     * @throws CertificateException              if certBytes was not a valid PEM or DER encoded certificate
->>>>>>> fbecbc96
      * @throws CertificateAlreadyExistsException if certificate already exists
-     * @throws ClientNotFoundException           if client was not found
+     * @throws ClientNotFoundException if client was not found
      */
     public Certificate addTlsCertificate(ClientId id, byte[] certBytes)
             throws CertificateException, CertificateAlreadyExistsException, ClientNotFoundException {
@@ -412,16 +377,9 @@
 
     /**
      * Returns a single client tls certificate that has matching hash
-<<<<<<< HEAD
-     *
-     * @param id id
-     * @param certificateHash certificateHash
-     * @return Optional<Certificate>
-=======
      * @param id
      * @param certificateHash
      * @return
->>>>>>> fbecbc96
      * @throws ClientNotFoundException if client was not found
      */
     public Optional<Certificate> getTlsCertificate(ClientId id, String certificateHash)
@@ -548,14 +506,9 @@
             throw new ActionNotPossibleException("Only clients with status 'saved' can be registered");
         }
         try {
-<<<<<<< HEAD
-            Integer requestId = managementRequestSenderService.sendClientRegisterRequest(clientId);
-            client.setClientStatus(Client.STATUS_REGINPROG);
-=======
             Integer requestId = managementRequestSenderService.sendClientRegisterRequest(clientId, subsystemName);
             subsystemNameStatus.submit(clientId);
-            client.setClientStatus(ClientType.STATUS_REGINPROG);
->>>>>>> fbecbc96
+            client.setClientStatus(Client.STATUS_REGINPROG);
             auditDataHelper.putClientStatus(client);
             auditDataHelper.putManagementRequestId(requestId);
         } catch (ManagementRequestSendingFailedException e) {
@@ -743,14 +696,8 @@
 
     /**
      * Check whether client has valid local sign cert
-<<<<<<< HEAD
-     *
      * @param clientEntity clientEntity
      * @return boolean
-=======
-     * @param clientType
-     * @return
->>>>>>> fbecbc96
      */
     private boolean hasValidLocalSignCertCheck(ClientEntity clientEntity) {
         List<CertificateInfo> signCertificateInfos = currentSecurityServerSignCertificates.getSignCertificateInfos();
@@ -785,31 +732,23 @@
      * @throws InvalidMemberClassException            if client has an invalid member class, meaning that the
      *                                                member class that is not defined in this instance's configuration
      */
-<<<<<<< HEAD
     public Client addLocalClient(String memberClass,
                                  String memberCode,
                                  String subsystemCode,
+                                 String subsystemName,
                                  IsAuthentication isAuthentication,
                                  boolean ignoreWarnings) throws ClientAlreadyExistsException, AdditionalMemberAlreadyExistsException,
-=======
-
-    public ClientType addLocalClient(String memberClass,
-                                     String memberCode,
-                                     String subsystemCode,
-                                     String subsystemName,
-                                     IsAuthentication isAuthentication,
-                                     boolean ignoreWarnings) throws ClientAlreadyExistsException, AdditionalMemberAlreadyExistsException,
->>>>>>> fbecbc96
                                                                     UnhandledWarningsException, InvalidMemberClassException {
 
         return ClientMapper.get().toTarget(
-                addLocalClientEntity(memberClass, memberCode, subsystemCode, isAuthentication, ignoreWarnings));
+                addLocalClientEntity(memberClass, memberCode, subsystemCode, subsystemName, isAuthentication, ignoreWarnings));
     }
 
 
     public ClientEntity addLocalClientEntity(String memberClass,
                                              String memberCode,
                                              String subsystemCode,
+                                             String subsystemName,
                                              IsAuthentication isAuthentication,
                                              boolean ignoreWarnings) throws ClientAlreadyExistsException,
             AdditionalMemberAlreadyExistsException, UnhandledWarningsException, InvalidMemberClassException {
@@ -868,7 +807,7 @@
         client.setConf(serverConfEntity);
         serverConfEntity.getClients().add(client);
 
-        ClientType persisted = clientRepository.persist(client);
+        ClientEntity persisted = clientRepository.persist(client);
         if (clientId.isSubsystem() && StringUtils.isNotEmpty(subsystemName)) {
             subsystemNameStatus.set(clientId, globalConfProvider.getSubsystemName(clientId), subsystemName);
         }
@@ -923,16 +862,10 @@
             throw new ActionNotPossibleException("cannot delete client with status " + clientEntity.getClientStatus());
         }
         // we also remove local group members and access rights what is given to this client
-<<<<<<< HEAD
         localGroupRepository.deleteGroupMembersByMemberId(clientEntity.getIdentifier());
         accessRightRepository.deleteBySubjectId(clientEntity.getIdentifier());
         removeLocalClient(clientEntity);
-=======
-        localGroupRepository.deleteGroupMembersByMemberId(clientType.getIdentifier());
-        accessRightRepository.deleteBySubjectId(clientType.getIdentifier());
-        removeLocalClient(clientType);
         subsystemNameStatus.clear(clientId);
->>>>>>> fbecbc96
     }
 
     private void removeLocalClient(ClientEntity clientEntity) {
@@ -954,7 +887,7 @@
         auditDataHelper.put(clientId);
         auditDataHelper.put(MEMBER_SUBSYSTEM_NAME, subsystemName);
 
-        ClientType client = getLocalClientOrThrowNotFound(clientId);
+        ClientEntity client = getLocalClientEntityOrThrowNotFound(clientId);
 
         if (!client.getIdentifier().isSubsystem()) {
             throw new ActionNotPossibleException("Only subsystem can be renamed.");
