--- conflicted
+++ resolved
@@ -62,23 +62,6 @@
 public class GlobalConfService {
     private final GlobalConfProvider globalConfProvider;
     private final ServerConfService serverConfService;
-<<<<<<< HEAD
-=======
-    private final RestTemplate restTemplate;
-    private final String downloadConfigurationAnchorUrl;
-
-    @Autowired
-    public GlobalConfService(GlobalConfProvider globalConfProvider, ServerConfService serverConfService,
-                             @Value("${url.download-configuration-anchor}") String downloadConfigurationAnchorUrl,
-                             RestTemplateBuilder restTemplateBuilder) {
-        this.globalConfProvider = globalConfProvider;
-        this.serverConfService = serverConfService;
-        this.downloadConfigurationAnchorUrl = String.format(downloadConfigurationAnchorUrl, CONF_CLIENT_ADMIN_PORT);
-        this.restTemplate = restTemplateBuilder
-                .readTimeout(Duration.ofMillis(REST_TEMPLATE_TIMEOUT_MS))
-                .build();
-    }
->>>>>>> 02ac7b95
 
     /**
      * @param securityServerId
@@ -102,14 +85,9 @@
     public boolean globalGroupsExist(Collection<? extends XRoadId> identifiers) {
         var existingIdentifiers = globalConfProvider.getGlobalGroups().stream()
                 .map(GlobalGroupInfo::id)
-<<<<<<< HEAD
-                .collect(Collectors.toList());
-        return new HashSet<>(existingIdentifiers).containsAll(identifiers);
-=======
                 .map(XRoadId.class::cast)
                 .collect(Collectors.toSet());
-        return existingIdentifiers.containsAll(identifiers);
->>>>>>> 02ac7b95
+        return new HashSet<>(existingIdentifiers).containsAll(identifiers);
     }
 
     /**
@@ -120,14 +98,9 @@
     public boolean clientsExist(Collection<? extends XRoadId> identifiers) {
         var existingIdentifiers = globalConfProvider.getMembers().stream()
                 .map(MemberInfo::id)
-<<<<<<< HEAD
-                .collect(Collectors.toList());
-        return new HashSet<>(existingIdentifiers).containsAll(identifiers);
-=======
                 .map(XRoadId.class::cast)
                 .collect(Collectors.toSet());
-        return existingIdentifiers.containsAll(identifiers);
->>>>>>> 02ac7b95
+        return new HashSet<>(existingIdentifiers).containsAll(identifiers);
     }
 
     /**
@@ -215,27 +188,6 @@
     }
 
     /**
-<<<<<<< HEAD
-=======
-     * Sends an http request to configuration-client in order to trigger the downloading of the global conf
-     * @throws ConfigurationDownloadException if the request succeeds but configuration-client returns an error
-     * @throws DeviationAwareRuntimeException if the request fails
-     */
-    public void executeDownloadConfigurationFromAnchor() throws ConfigurationDownloadException {
-        log.info("Starting to download GlobalConf");
-        ResponseEntity<String> response;
-        try {
-            response = restTemplate.getForEntity(downloadConfigurationAnchorUrl, String.class);
-        } catch (RestClientException e) {
-            throw new DeviationAwareRuntimeException(e, new ErrorDeviation(ERROR_GLOBAL_CONF_DOWNLOAD_REQUEST));
-        }
-        if (response.getStatusCode() != HttpStatus.OK) {
-            throw new ConfigurationDownloadException(response.getBody());
-        }
-    }
-
-    /**
->>>>>>> 02ac7b95
      * Find member's name in the global conf
      * @param memberClass
      * @param memberCode
