--- conflicted
+++ resolved
@@ -41,15 +41,6 @@
 import org.niis.xroad.confclient.proto.ConfClientRpcClient;
 import org.niis.xroad.restapi.exceptions.DeviationAwareRuntimeException;
 import org.niis.xroad.restapi.exceptions.ErrorDeviation;
-<<<<<<< HEAD
-import org.niis.xroad.securityserver.restapi.facade.GlobalConfFacade;
-=======
-import org.springframework.beans.factory.annotation.Autowired;
-import org.springframework.beans.factory.annotation.Value;
-import org.springframework.boot.web.client.RestTemplateBuilder;
-import org.springframework.http.HttpStatus;
-import org.springframework.http.ResponseEntity;
->>>>>>> b1d3b06b
 import org.springframework.security.access.prepost.PreAuthorize;
 import org.springframework.stereotype.Service;
 
@@ -72,31 +63,9 @@
 @RequiredArgsConstructor
 @PreAuthorize("isAuthenticated()")
 public class GlobalConfService {
-<<<<<<< HEAD
-    private final GlobalConfFacade globalConfFacade;
+    private final GlobalConfProvider globalConfProvider;
     private final ServerConfService serverConfService;
     private final ConfClientRpcClient confClientRpcClient;
-=======
-    private static final int CONF_CLIENT_ADMIN_PORT = SystemProperties.getConfigurationClientAdminPort();
-    private static final int REST_TEMPLATE_TIMEOUT_MS = 60000;
-
-    private final GlobalConfProvider globalConfProvider;
-    private final ServerConfService serverConfService;
-    private final RestTemplate restTemplate;
-    private final String downloadConfigurationAnchorUrl;
-
-    @Autowired
-    public GlobalConfService(GlobalConfProvider globalConfProvider, ServerConfService serverConfService,
-                             @Value("${url.download-configuration-anchor}") String downloadConfigurationAnchorUrl,
-                             RestTemplateBuilder restTemplateBuilder) {
-        this.globalConfProvider = globalConfProvider;
-        this.serverConfService = serverConfService;
-        this.downloadConfigurationAnchorUrl = String.format(downloadConfigurationAnchorUrl, CONF_CLIENT_ADMIN_PORT);
-        this.restTemplate = restTemplateBuilder
-                .setReadTimeout(Duration.ofMillis(REST_TEMPLATE_TIMEOUT_MS))
-                .build();
-    }
->>>>>>> b1d3b06b
 
     /**
      * @param securityServerId
@@ -222,14 +191,8 @@
     }
 
     /**
-<<<<<<< HEAD
      * Sends the rpc request to configuration-client in order to trigger the downloading of the global conf
      *
-=======
-     * Sends an http request to configuration-client in order to trigger the downloading of the global conf
-     *
-     * @throws ConfigurationDownloadException if the request succeeds but configuration-client returns an error
->>>>>>> b1d3b06b
      * @throws DeviationAwareRuntimeException if the request fails
      */
     public void executeDownloadConfigurationFromAnchor() {
