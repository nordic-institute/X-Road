/*
 * The MIT License
 * Copyright (c) 2019- Nordic Institute for Interoperability Solutions (NIIS)
 * Copyright (c) 2018 Estonian Information System Authority (RIA),
 * Nordic Institute for Interoperability Solutions (NIIS), Population Register Centre (VRK)
 * Copyright (c) 2015-2017 Estonian Information System Authority (RIA), Population Register Centre (VRK)
 *
 * Permission is hereby granted, free of charge, to any person obtaining a copy
 * of this software and associated documentation files (the "Software"), to deal
 * in the Software without restriction, including without limitation the rights
 * to use, copy, modify, merge, publish, distribute, sublicense, and/or sell
 * copies of the Software, and to permit persons to whom the Software is
 * furnished to do so, subject to the following conditions:
 *
 * The above copyright notice and this permission notice shall be included in
 * all copies or substantial portions of the Software.
 *
 * THE SOFTWARE IS PROVIDED "AS IS", WITHOUT WARRANTY OF ANY KIND, EXPRESS OR
 * IMPLIED, INCLUDING BUT NOT LIMITED TO THE WARRANTIES OF MERCHANTABILITY,
 * FITNESS FOR A PARTICULAR PURPOSE AND NONINFRINGEMENT. IN NO EVENT SHALL THE
 * AUTHORS OR COPYRIGHT HOLDERS BE LIABLE FOR ANY CLAIM, DAMAGES OR OTHER
 * LIABILITY, WHETHER IN AN ACTION OF CONTRACT, TORT OR OTHERWISE, ARISING FROM,
 * OUT OF OR IN CONNECTION WITH THE SOFTWARE OR THE USE OR OTHER DEALINGS IN
 * THE SOFTWARE.
 */
package org.niis.xroad.securityserver.restapi.service;

import ee.ria.xroad.common.CodedException;
import ee.ria.xroad.common.certificateprofile.CertificateProfileInfo;
import ee.ria.xroad.common.certificateprofile.DnFieldValue;
import ee.ria.xroad.common.certificateprofile.impl.SignCertificateProfileInfoParameters;
import ee.ria.xroad.common.conf.globalconf.ApprovedCAInfo;
import ee.ria.xroad.common.conf.globalconf.GlobalConfProvider;
import ee.ria.xroad.common.conf.serverconf.ServerConfProvider;
import ee.ria.xroad.common.identifier.ClientId;
import ee.ria.xroad.common.util.CertUtils;
import ee.ria.xroad.common.util.CryptoUtils;
<<<<<<< HEAD
import ee.ria.xroad.signer.SignerRpcClient;
import ee.ria.xroad.signer.SignerRpcClient.GeneratedCertRequestInfo;
=======
import ee.ria.xroad.signer.SignerProxy.GeneratedCertRequestInfo;
import ee.ria.xroad.signer.exception.SignerException;
>>>>>>> 69ed895c
import ee.ria.xroad.signer.protocol.dto.CertRequestInfo;
import ee.ria.xroad.signer.protocol.dto.CertificateInfo;
import ee.ria.xroad.signer.protocol.dto.KeyInfo;
import ee.ria.xroad.signer.protocol.dto.KeyUsageInfo;
import ee.ria.xroad.signer.protocol.dto.TokenInfo;
import ee.ria.xroad.signer.protocol.dto.TokenInfoAndKeyId;

import lombok.RequiredArgsConstructor;
import lombok.extern.slf4j.Slf4j;
import org.niis.xroad.common.acme.AcmeService;
import org.niis.xroad.common.exception.ServiceException;
import org.niis.xroad.restapi.config.audit.AuditDataHelper;
import org.niis.xroad.restapi.config.audit.AuditEventHelper;
import org.niis.xroad.restapi.config.audit.RestApiAuditEvent;
import org.niis.xroad.restapi.config.audit.RestApiAuditProperty;
import org.niis.xroad.restapi.exceptions.DeviationAwareRuntimeException;
import org.niis.xroad.restapi.openapi.InternalServerErrorException;
import org.niis.xroad.restapi.util.SecurityHelper;
<<<<<<< HEAD
=======
import org.niis.xroad.securityserver.restapi.exceptions.ErrorMessage;
import org.niis.xroad.securityserver.restapi.facade.SignerProxyFacade;
>>>>>>> 69ed895c
import org.niis.xroad.securityserver.restapi.repository.ClientRepository;
import org.niis.xroad.signer.proto.CertificateRequestFormat;
import org.springframework.security.access.AccessDeniedException;
import org.springframework.security.access.prepost.PreAuthorize;
import org.springframework.stereotype.Service;
import org.springframework.transaction.annotation.Transactional;

import java.security.cert.CertificateEncodingException;
import java.security.cert.X509Certificate;
import java.time.Instant;
import java.util.EnumSet;
import java.util.List;
import java.util.Map;
import java.util.Optional;
import java.util.stream.Collectors;

import static ee.ria.xroad.common.util.CertUtils.getCommonName;
import static org.niis.xroad.common.exception.util.CommonDeviationMessage.INTERNAL_ERROR;
import static org.niis.xroad.securityserver.restapi.exceptions.ErrorMessage.CERTIFICATE_NOT_FOUND_WITH_ID;

/**
 * token certificate service
 */
@Slf4j
@Service
@Transactional
@PreAuthorize("isAuthenticated()")
@RequiredArgsConstructor
public class TokenCertificateService {

    private static final String DUMMY_MEMBER = "dummy";
    private static final String NOT_FOUND = "not found";
    private static final String IMPORT_AUTH_CERT = "IMPORT_AUTH_CERT";
    private static final String IMPORT_SIGN_CERT = "IMPORT_SIGN_CERT";
    private static final String DN_SUBJECT_ALT_NAME = "subjectAltName";

    private final GlobalConfService globalConfService;
    private final GlobalConfProvider globalConfProvider;
    private final ServerConfProvider serverConfProvider;
    private final SignerRpcClient signerRpcClient;
    private final ClientRepository clientRepository;
    private final ManagementRequestSenderService managementRequestSenderService;
    private final ClientService clientService;
    private final CertificateAuthorityService certificateAuthorityService;
    private final KeyService keyService;
    private final DnFieldHelper dnFieldHelper;
    private final PossibleActionsRuleEngine possibleActionsRuleEngine;
    private final TokenService tokenService;
    private final SecurityHelper securityHelper;
    private final AuditDataHelper auditDataHelper;
    private final AuditEventHelper auditEventHelper;
    private final AcmeService acmeService;

    /**
     * Create a CSR
     *
     * @param keyId
     * @param memberId
     * @param keyUsage
     * @param caName
     * @param subjectFieldValues user-submitted parameters for subject DN
     * @param format
     * @param isAcmeOrder
     * @return GeneratedCertRequestInfo containing details and bytes of the cert request
     * @throws CertificateAuthorityNotFoundException     if ca authority with name {@code caName} does not exist
     * @throws ClientNotFoundException                   if client with {@code memberId} id was not found
     * @throws KeyNotFoundException                      if key with {@code keyId} was not found
     * @throws WrongKeyUsageException                    if keyUsage param did not match the key's usage type
     * @throws DnFieldHelper.InvalidDnParameterException if required dn parameters were missing, or if there
     *                                                   were some extra parameters
     * @throws ActionNotPossibleException                if generate csr was not possible for this key
     */
    public GeneratedCertRequestInfo generateCertRequest(String keyId, ClientId.Conf memberId, KeyUsageInfo keyUsage,
                                                        String caName, Map<String, String> subjectFieldValues,
                                                        CertificateRequestFormat format, Boolean isAcmeOrder)
            throws CertificateAuthorityNotFoundException, ClientNotFoundException,
            WrongKeyUsageException,
            KeyNotFoundException,
            DnFieldHelper.InvalidDnParameterException, ActionNotPossibleException,
            CertificateAlreadyExistsException, GlobalConfOutdatedException, CsrNotFoundException,
            WrongCertificateUsageException, InvalidCertificateException, AuthCertificateNotSupportedException {

        // validate key and memberId existence
        TokenInfo tokenInfo = tokenService.getTokenForKeyId(keyId);
        auditDataHelper.put(tokenInfo);
        KeyInfo key = keyService.getKey(tokenInfo, keyId);
        auditDataHelper.put(key);
        auditDataHelper.put(RestApiAuditProperty.KEY_USAGE, keyUsage);
        auditDataHelper.put(memberId);
        auditDataHelper.put(RestApiAuditProperty.IS_ACME_ORDER, isAcmeOrder);

        if (keyUsage == KeyUsageInfo.SIGNING) {
            // validate that the member exists or has a subsystem on this server
            if (!clientService.getLocalClientMemberIds().contains(memberId)) {
                throw new ClientNotFoundException("client with id " + memberId + ", or subsystem for it, " + NOT_FOUND);
            }
        }

        // check that keyUsage is allowed
        if (key.getUsage() != null) {
            if (key.getUsage() != keyUsage) {
                throw new WrongKeyUsageException();
            }
        }

        // validate that generate csr is possible
        if (keyUsage == KeyUsageInfo.SIGNING) {
            possibleActionsRuleEngine.requirePossibleKeyAction(PossibleActionEnum.GENERATE_SIGN_CSR,
                    tokenInfo, key);
        } else {
            possibleActionsRuleEngine.requirePossibleKeyAction(PossibleActionEnum.GENERATE_AUTH_CSR,
                    tokenInfo, key);
        }

        CertificateProfileInfo profile = null;
        try {
            profile = certificateAuthorityService.getCertificateProfile(caName, keyUsage, memberId, false);
        } catch (CertificateProfileInstantiationException e) {
            throw new DeviationAwareRuntimeException(e, e.getErrorDeviation());
        }

        String subjectAltName = null;
        if (subjectFieldValues.get(DN_SUBJECT_ALT_NAME) != null
                && !subjectFieldValues.get(DN_SUBJECT_ALT_NAME).isEmpty()) {
            // Set subject alternative name (SAN)
            subjectAltName = subjectFieldValues.get(DN_SUBJECT_ALT_NAME);
            auditDataHelper.put(RestApiAuditProperty.SUBJECT_ALT_NAME, subjectAltName);
        }
        List<DnFieldValue> dnFieldValues = dnFieldHelper.processDnParameters(profile, subjectFieldValues);
        // Remove subjectAltName from dn field values since it's not a valid field value
        List<DnFieldValue> filteredDnFieldValues = dnFieldValues.stream().filter(v -> !v.getId().equals(DN_SUBJECT_ALT_NAME))
                .collect(Collectors.toList());

        String subjectName = dnFieldHelper.createSubjectName(filteredDnFieldValues);
        auditDataHelper.put(RestApiAuditProperty.SUBJECT_NAME, subjectName);
        auditDataHelper.put(RestApiAuditProperty.CERTIFICATION_SERVICE_NAME, caName);
        auditDataHelper.put(RestApiAuditProperty.CSR_FORMAT, format);

        ApprovedCAInfo caInfo = certificateAuthorityService.getCertificateAuthorityInfo(caName);
        GeneratedCertRequestInfo generatedCertRequestInfo;
        try {
            generatedCertRequestInfo = signerRpcClient.generateCertRequest(keyId, memberId,
                    keyUsage, subjectName, subjectAltName, format, caInfo.getCertificateProfileInfo());
        } catch (CodedException e) {
            throw e;
        } catch (Exception e) {
            throw new ServiceException(INTERNAL_ERROR, e, "Generate cert request failed");
        }
        if (isAcmeOrder && caInfo.getAcmeServerDirectoryUrl() != null) {
            acmeOrderAndImportCert(memberId, keyUsage, subjectFieldValues, subjectAltName, caInfo, generatedCertRequestInfo);
        }
        return generatedCertRequestInfo;
    }

    private void acmeOrderAndImportCert(ClientId.Conf memberId,
                                        KeyUsageInfo keyUsage,
                                        Map<String, String> subjectFieldValues,
                                        String subjectAltName,
                                        ApprovedCAInfo caInfo,
                                        GeneratedCertRequestInfo generatedCertRequestInfo)
            throws GlobalConfOutdatedException, KeyNotFoundException, InvalidCertificateException, CertificateAlreadyExistsException,
            WrongCertificateUsageException, CsrNotFoundException, AuthCertificateNotSupportedException, ClientNotFoundException {
        String memberEncodedId = keyUsage == KeyUsageInfo.SIGNING
                ? memberId.asEncodedId()
                : serverConfProvider.getIdentifier().getOwner().asEncodedId();
        List<X509Certificate> chain = acmeService.orderCertificateFromACMEServer(
                subjectFieldValues.get("CN"), subjectAltName, keyUsage, caInfo, memberEncodedId, generatedCertRequestInfo.certRequest());
        if (chain != null) {
            log.info("Acme order was successful, importing certificate");
            try {
                importCertificate(chain.get(0).getEncoded(), false);
            } catch (CertificateEncodingException e) {
                throw new InvalidCertificateException(e);
            }
        }
    }

    /**
     * Regenerate a csr. Regenerate is used by download -endpoint.
     * Regenerate will find an existing csr from TokenManager, and
     * regenerate a new csr binary for it. TokenManager itself, and the csr
     * info stored inside it, will be unchanged.
     * <p>
     * Permissions and possible actions use the values for generate csr,
     * there are no separate values for this operation.
     *
     * @param keyId
     * @param csrId
     * @param format
     * @return GeneratedCertRequestInfo containing details and bytes of the cert request
     * @throws KeyNotFoundException       if key with keyId was not found
     * @throws CsrNotFoundException       if csr with csrId was not found
     * @throws ActionNotPossibleException if regenerate was not possible
     */
    public GeneratedCertRequestInfo regenerateCertRequest(String keyId, String csrId, CertificateRequestFormat format)
            throws KeyNotFoundException, CsrNotFoundException, ActionNotPossibleException {

        // validate key and memberId existence
        TokenInfo tokenInfo = tokenService.getTokenForKeyId(keyId);
        KeyInfo keyInfo = keyService.getKey(tokenInfo, keyId);

        // currently regenerate is part of "generate csr" or
        // "combo generate key + csr" operations in the web application.
        // There are no separate permissions or possible action rules for
        // downloading the csr.
        // Downloading a csr means actually re-generating it, so the
        // possible action rules for it would be very close, if not identical,
        // to generate csr.

        // check usage type specific auth in service, since controller does not know usage type
        if (keyInfo.isForSigning()) {
            securityHelper.verifyAuthority("GENERATE_SIGN_CERT_REQ");
        } else {
            securityHelper.verifyAuthority("GENERATE_AUTH_CERT_REQ");
        }

        // validate that regenerate csr is a possible action
        if (keyInfo.isForSigning()) {
            possibleActionsRuleEngine.requirePossibleKeyAction(PossibleActionEnum.GENERATE_SIGN_CSR,
                    tokenInfo, keyInfo);
        } else {
            possibleActionsRuleEngine.requirePossibleKeyAction(PossibleActionEnum.GENERATE_AUTH_CSR,
                    tokenInfo, keyInfo);
        }

        try {
            return signerRpcClient.regenerateCertRequest(csrId, format);
        } catch (CodedException e) {
            throw e;
        } catch (Exception e) {
            throw new ServiceException(INTERNAL_ERROR, e, "Regenerate cert request failed");
        }
    }

    /**
     * Find an existing cert from a token by it's hash
     *
     * @param hash cert hash of an existing cert. Will be transformed to lowercase
     * @return
     * @throws CertificateNotFoundException
     */
    public CertificateInfo getCertificateInfo(String hash) throws CertificateNotFoundException {
        CertificateInfo certificateInfo = null;
        try {
            certificateInfo = signerRpcClient.getCertForHash(hash);
        } catch (CodedException e) {
            if (e instanceof SignerException se && se.isCausedByCertNotFound()) {
                throw new CertificateNotFoundException("Certificate with hash " + hash + " " + NOT_FOUND, e);
            }
            throw e;
        } catch (Exception e) {
            throw new ServiceException(INTERNAL_ERROR, e, "error getting certificate");
        }
        return certificateInfo;
    }

    /**
     * Find an existing cert from a token (e.g. HSM) by cert hash and import it to keyconf.xml. This enables the cert
     * to be used for signing messages.
     *
     * @param hash cert hash of an existing cert
     * @return CertificateType
     * @throws CertificateNotFoundException
     * @throws InvalidCertificateException          other general import failure
     * @throws GlobalConfOutdatedException
     * @throws KeyNotFoundException
     * @throws CertificateAlreadyExistsException
     * @throws WrongCertificateUsageException
     * @throws ClientNotFoundException
     * @throws CsrNotFoundException
     * @throws AuthCertificateNotSupportedException if trying to import an auth cert from a token
     * @throws ActionNotPossibleException           if import was not possible due to cert/key/token states
     */
    public CertificateInfo importCertificateFromToken(String hash)
            throws CertificateNotFoundException, InvalidCertificateException,
            GlobalConfOutdatedException, KeyNotFoundException,
            CertificateAlreadyExistsException, WrongCertificateUsageException,
            ClientNotFoundException, CsrNotFoundException,
            AuthCertificateNotSupportedException, ActionNotPossibleException {
        CertificateInfo certificateInfo = getCertificateInfo(hash);

        TokenInfoAndKeyId tokenInfoAndKeyId = tokenService.getTokenAndKeyIdForCertificateHash(hash);
        TokenInfo tokenInfo = tokenInfoAndKeyId.getTokenInfo();
        KeyInfo keyInfo = tokenInfoAndKeyId.getKeyInfo();
        auditDataHelper.put(tokenInfo);
        auditDataHelper.put(keyInfo);
        auditDataHelper.put(RestApiAuditProperty.CERT_ID, certificateInfo.getId());

        EnumSet<PossibleActionEnum> possibleActions =
                getPossibleActionsForCertificateInternal(hash, certificateInfo, keyInfo, tokenInfo);
        possibleActionsRuleEngine.requirePossibleAction(
                PossibleActionEnum.IMPORT_FROM_TOKEN, possibleActions);
        return importCertificate(certificateInfo.getCertificateBytes(), true);
    }

    /**
     * Import a cert that is found from a token by its bytes.
     * Adds audit log properties for
     * - clientId (if sign cert),
     * - cert hash and cert hash algo
     * - key usage
     *
     * @param certificateBytes
     * @param isFromToken      whether the cert was read from a token or not
     * @return CertificateType
     * @throws GlobalConfOutdatedException
     * @throws KeyNotFoundException
     * @throws InvalidCertificateException          other general import failure
     * @throws CertificateAlreadyExistsException
     * @throws WrongCertificateUsageException
     * @throws AuthCertificateNotSupportedException if trying to import an auth cert from a token
     */
    private CertificateInfo importCertificate(byte[] certificateBytes, boolean isFromToken)
            throws GlobalConfOutdatedException, KeyNotFoundException, InvalidCertificateException,
            CertificateAlreadyExistsException, WrongCertificateUsageException, CsrNotFoundException,
            AuthCertificateNotSupportedException, ClientNotFoundException {
        globalConfService.verifyGlobalConfValidity();
        X509Certificate x509Certificate = convertToX509Certificate(certificateBytes);
        CertificateInfo certificateInfo = null;
        KeyUsageInfo keyUsageInfo = null;
        try {
            String certificateState;
            ClientId.Conf clientId = null;
            boolean isAuthCert = CertUtils.isAuthCert(x509Certificate);
            if (isAuthCert) {
                keyUsageInfo = KeyUsageInfo.AUTHENTICATION;
                securityHelper.verifyAuthority(IMPORT_AUTH_CERT);
                if (isFromToken) {
                    throw new AuthCertificateNotSupportedException("auth cert cannot be imported from a token");
                }
                certificateState = CertificateInfo.STATUS_SAVED;
            } else {
                keyUsageInfo = KeyUsageInfo.SIGNING;
                securityHelper.verifyAuthority(IMPORT_SIGN_CERT);
                String xroadInstance = globalConfProvider.getInstanceIdentifier();
                clientId = getClientIdForSigningCert(xroadInstance, x509Certificate);
                auditDataHelper.put(clientId);
                boolean clientExists = clientRepository.clientExists(clientId, true);
                if (!clientExists) {
                    throw new ClientNotFoundException("client " + clientId.toShortString() + " " + NOT_FOUND,
                            clientId.asEncodedId());
                }
                certificateState = CertificateInfo.STATUS_REGISTERED;
            }
            byte[] certBytes = x509Certificate.getEncoded();
            String hash = CryptoUtils.calculateCertHexHash(certBytes);
            auditDataHelper.putCertificateHash(hash);
            signerRpcClient.importCert(certBytes, certificateState, clientId, !isAuthCert);
            certificateInfo = getCertificateInfo(hash);
            setNextPlannedAcmeAutomaticRenewalDate(clientId, x509Certificate, keyUsageInfo, certificateInfo);
        } catch (SignerException e) {
            translateCodedExceptions(e);
        } catch (ClientNotFoundException | AccessDeniedException | AuthCertificateNotSupportedException | CodedException e) {
            throw e;
        } catch (Exception e) {
            // something went really wrong
            throw new RuntimeException("error importing certificate", e);
        }
        auditDataHelper.put(RestApiAuditProperty.KEY_USAGE, keyUsageInfo);
        return certificateInfo;
    }

    private void setNextPlannedAcmeAutomaticRenewalDate(ClientId.Conf clientId,
                                                        X509Certificate x509Certificate,
                                                        KeyUsageInfo keyUsageInfo,
                                                        CertificateInfo certificateInfo) throws Exception {
        ClientId memberId = clientId != null ? clientId : serverConfProvider.getIdentifier().getOwner();
        X509Certificate caX509Certificate = globalConfProvider.getCaCert(memberId.getXRoadInstance(), x509Certificate);
        ApprovedCAInfo approvedCA = globalConfProvider.getApprovedCA(memberId.getXRoadInstance(), caX509Certificate);
        if (approvedCA.getAcmeServerDirectoryUrl() != null) {
            Instant nextRenewalTime = acmeService.getNextRenewalTime(memberId.asEncodedId(), approvedCA, x509Certificate, keyUsageInfo);
            signerRpcClient.setNextPlannedRenewal(certificateInfo.getId(), nextRenewalTime);
        }
    }

    /**
     * Convert cert bytes to X509Certificate, throw InvalidCertificateException if not possible
     *
     * @throws InvalidCertificateException if bytes did not represent a valid X509Certificate
     */
    public X509Certificate convertToX509Certificate(byte[] certificateBytes) throws InvalidCertificateException {
        X509Certificate x509Certificate;
        try {
            x509Certificate = CryptoUtils.readCertificate(certificateBytes);
        } catch (Exception e) {
            throw new InvalidCertificateException("cannot convert bytes to certificate", e);
        }
        return x509Certificate;
    }

    /**
     * Activates certificate
     *
     * @param hash
     * @throws CertificateNotFoundException if cert with given hash was not found
     * @throws AccessDeniedException        if user did not have correct permission for (de)activate
     * @throws ActionNotPossibleException   if cannot (de)activate
     */
    public void activateCertificate(String hash) throws CertificateNotFoundException,
            AccessDeniedException, ActionNotPossibleException {
        changeCertificateActivation(hash, true);
    }

    /**
     * Deactivates certificate
     *
     * @param hash
     * @throws CertificateNotFoundException if cert with given hash was not found
     * @throws AccessDeniedException        if user did not have correct permission for (de)activate
     * @throws ActionNotPossibleException   if cannot (de)activate
     */
    public void deactivateCertificate(String hash) throws CertificateNotFoundException, AccessDeniedException,
            ActionNotPossibleException {
        changeCertificateActivation(hash, false);
    }

    /**
     * Deactivates or activates certificate
     */
    private void changeCertificateActivation(String hash, boolean activate) throws CertificateNotFoundException,
            AccessDeniedException,
            ActionNotPossibleException {

        // verify correct authority
        CertificateInfo certificateInfo = getCertificateInfo(hash);
        try {
            verifyActivateDisableAuthority(certificateInfo.getCertificateBytes());
        } catch (InvalidCertificateException e) {
            // cert from signer proxy was invalid, should not be possible
            throw new RuntimeException(e);
        }

        // verify possible actions
        EnumSet<PossibleActionEnum> possibleActions =
                getPossibleActionsForCertificateInternal(hash, certificateInfo, null, null);
        PossibleActionEnum activationAction = null;
        if (activate) {
            activationAction = PossibleActionEnum.ACTIVATE;
        } else {
            activationAction = PossibleActionEnum.DISABLE;
        }
        possibleActionsRuleEngine.requirePossibleAction(activationAction, possibleActions);

        // audit log data
        auditLogTokenKeyAndCert(hash, certificateInfo, true);

        try {
            if (activate) {
                signerRpcClient.activateCert(certificateInfo.getId());
            } else {
                signerRpcClient.deactivateCert(certificateInfo.getId());
            }
        } catch (CodedException e) {
            if (e instanceof SignerException se && se.isCausedByCertNotFound()) {
                throw new CertificateNotFoundException("Certificate with id " + certificateInfo.getId() + " "
                        + NOT_FOUND, e);
            } else {
                throw e;
            }
        } catch (Exception e) {
            var action = activate ? "activation" : "deactivation";
            throw new ServiceException(INTERNAL_ERROR, e, "certificate %s failed".formatted(action));
        }
    }

    /**
     * Adds audit log data for basic token, key and cert details.
     * Executes a new signer request to find out token and key details.
     *
     * @param fullKeyDetails true: full key details are added false: only key id is added
     * @throws CertificateNotFoundException
     */
    private void auditLogTokenKeyAndCert(String hash, CertificateInfo certificateInfo, boolean fullKeyDetails)
            throws CertificateNotFoundException {
        TokenInfoAndKeyId tokenInfoAndKeyId = null;
        try {
            tokenInfoAndKeyId = tokenService.getTokenAndKeyIdForCertificateHash(hash);
        } catch (KeyNotFoundException e) {
            // key not found for a cert that exists, should not be possible
            throw new RuntimeException(e);
        }
        TokenInfo tokenInfo = tokenInfoAndKeyId.getTokenInfo();
        KeyInfo keyInfo = tokenInfoAndKeyId.getKeyInfo();
        auditDataHelper.put(tokenInfo);
        if (fullKeyDetails) {
            auditDataHelper.put(keyInfo);
        } else {
            auditDataHelper.put(RestApiAuditProperty.KEY_ID, keyInfo.getId());
        }
        auditDataHelper.put(certificateInfo);
        auditDataHelper.put(RestApiAuditProperty.CERT_ID, certificateInfo.getId());
    }

    /**
     * Import a cert from given bytes. If importing an existing cert from a token use
     * {@link #importCertificateFromToken(String hash)}
     *
     * @param certificateBytes
     * @return CertificateType
     * @throws GlobalConfOutdatedException
     * @throws ClientNotFoundException
     * @throws KeyNotFoundException
     * @throws InvalidCertificateException          other general import failure
     * @throws CertificateAlreadyExistsException
     * @throws WrongCertificateUsageException
     * @throws AuthCertificateNotSupportedException if trying to import an auth cert from a token
     */
    public CertificateInfo importCertificate(byte[] certificateBytes)
            throws InvalidCertificateException, GlobalConfOutdatedException,
            KeyNotFoundException, CertificateAlreadyExistsException,
            WrongCertificateUsageException, ClientNotFoundException, CsrNotFoundException,
            AuthCertificateNotSupportedException {
        return importCertificate(certificateBytes, false);
    }

    /**
     * Check user authority to the given certificate
     *
     * @param certificateBytes
     * @throws InvalidCertificateException if bytes were not valid cert
     * @throws AccessDeniedException       if no authority to activate or disable cert
     */
    private void verifyActivateDisableAuthority(byte[] certificateBytes)
            throws InvalidCertificateException, AccessDeniedException {

        X509Certificate x509Certificate = null;
        try {
            x509Certificate = convertToX509Certificate(certificateBytes);
        } catch (InvalidCertificateException e) {
            throw new InternalServerErrorException(e);
        }

        if (isValidAuthCert(x509Certificate)) {
            securityHelper.verifyAuthority("ACTIVATE_DISABLE_AUTH_CERT");
        } else if (isValidSignCert(x509Certificate)) {
            securityHelper.verifyAuthority("ACTIVATE_DISABLE_SIGN_CERT");
        } else {
            throw new InvalidCertificateException("Certificate is neither auth nor sign cert");
        }
    }

    /**
     * Check if given certificate is a valid auth cert. Any exceptions (such as missing key usage extension)
     * while processing result in a logged warning and return false
     *
     * @param x509Certificate the certificate
     */
    public boolean isValidAuthCert(X509Certificate x509Certificate) {
        try {
            return CertUtils.isAuthCert(x509Certificate);
        } catch (Exception e) {
            log.warn("Invalid cert when checking if it is an auth cert", e);
            return false;
        }
    }

    /**
     * Check if given certificate is a valid sign cert. Any exceptions (such as missing key usage extension)
     * while processing result in a logged warning and return false
     *
     * @param x509Certificate the certificate
     */
    public boolean isValidSignCert(X509Certificate x509Certificate) {
        try {
            return CertUtils.isSigningCert(x509Certificate);
        } catch (Exception e) {
            log.warn("Invalid cert when checking if it is a sign cert", e);
            return false;
        }
    }


    /**
     * Returns the given certificate owner's client ID.
     *
     * @param instanceIdentifier instance identifier of the owner
     * @param cert               the certificate
     * @return certificate owner's client ID
     * @throws InvalidCertificateException if any errors occur
     */
    private ClientId.Conf getClientIdForSigningCert(String instanceIdentifier, X509Certificate cert)
            throws InvalidCertificateException {
        ClientId.Conf dummyClientId = ClientId.Conf.create(instanceIdentifier, DUMMY_MEMBER, DUMMY_MEMBER);
        SignCertificateProfileInfoParameters signCertificateProfileInfoParameters =
                new SignCertificateProfileInfoParameters(dummyClientId, DUMMY_MEMBER);
        ClientId.Conf certificateSubject;
        try {
            certificateSubject = globalConfProvider.getSubjectName(signCertificateProfileInfoParameters, cert);
        } catch (Exception e) {
            throw new InvalidCertificateException("Cannot read member identifier from signing certificate", e);
        }
        return certificateSubject;
    }

    /**
     * Verify if action can be performed on cert
     *
     * @param action
     * @param certificateInfo
     * @param hash
     * @throws CertificateNotFoundException
     * @throws KeyNotFoundException
     * @throws ActionNotPossibleException
     */
    private void verifyCertAction(PossibleActionEnum action, CertificateInfo certificateInfo, String hash)
            throws CertificateNotFoundException, KeyNotFoundException, ActionNotPossibleException {
        TokenInfoAndKeyId tokenInfoAndKeyId = tokenService.getTokenAndKeyIdForCertificateHash(hash);
        TokenInfo tokenInfo = tokenInfoAndKeyId.getTokenInfo();
        KeyInfo keyInfo = tokenInfoAndKeyId.getKeyInfo();
        possibleActionsRuleEngine.requirePossibleCertificateAction(action, tokenInfo, keyInfo, certificateInfo);
    }

    /**
     * Send the authentication certificate registration request to central server
     *
     * @param hash                  certificate hash
     * @param securityServerAddress IP address or DNS name of the security server
     * @throws CertificateNotFoundException
     * @throws GlobalConfOutdatedException
     * @throws InvalidCertificateException
     * @throws SignCertificateNotSupportedException
     * @throws KeyNotFoundException
     * @throws ActionNotPossibleException
     */
    public void registerAuthCert(String hash, String securityServerAddress)
            throws CertificateNotFoundException, GlobalConfOutdatedException,
            InvalidCertificateException, SignCertificateNotSupportedException,
            KeyNotFoundException, ActionNotPossibleException {
        CertificateInfo certificateInfo = getCertificateInfo(hash);
        auditLogTokenKeyAndCert(hash, certificateInfo, false);
        verifyAuthCert(certificateInfo);
        verifyCertAction(PossibleActionEnum.REGISTER, certificateInfo, hash);
        try {
            Integer requestId = managementRequestSenderService.sendAuthCertRegisterRequest(securityServerAddress,
                    certificateInfo.getCertificateBytes());
            auditDataHelper.put(RestApiAuditProperty.ADDRESS, securityServerAddress);
            auditDataHelper.putManagementRequestId(requestId);
            auditDataHelper.put(RestApiAuditProperty.CERT_STATUS, CertificateInfo.STATUS_REGINPROG);
            signerRpcClient.setCertStatus(certificateInfo.getId(), CertificateInfo.STATUS_REGINPROG);
        } catch (GlobalConfOutdatedException | CodedException e) {
            throw e;
        } catch (Exception e) {
            throw new ServiceException(INTERNAL_ERROR, e, "Could not register auth cert");
        }
    }

    /**
     * Send the authentication certificate deletion request to central server and set the cert status to
     * {@link CertificateInfo#STATUS_DELINPROG}
     *
     * @param hash           certificate hash
     * @param skipUnregister whether to skip the actual delete request and only change cert status
     * @throws SignCertificateNotSupportedException
     * @throws ActionNotPossibleException
     * @throws GlobalConfOutdatedException
     * @throws InvalidCertificateException
     * @throws KeyNotFoundException
     * @throws CertificateNotFoundException
     * @throws ManagementRequestSendingFailedException
     */
    private void unregisterAuthCertAndMarkForDeletion(String hash, boolean skipUnregister)
            throws CertificateNotFoundException, GlobalConfOutdatedException,
            InvalidCertificateException, SignCertificateNotSupportedException, KeyNotFoundException,
            ActionNotPossibleException, ManagementRequestSendingFailedException {
        CertificateInfo certificateInfo = getCertificateInfo(hash);
        auditLogTokenKeyAndCert(hash, certificateInfo, false);
        verifyAuthCert(certificateInfo);
        verifyCertAction(PossibleActionEnum.UNREGISTER, certificateInfo, hash);
        if (!skipUnregister) {
            Integer requestId = managementRequestSenderService.sendAuthCertDeletionRequest(
                    certificateInfo.getCertificateBytes());
            auditDataHelper.putManagementRequestId(requestId);
        }
        try {
            auditDataHelper.put(RestApiAuditProperty.CERT_STATUS, CertificateInfo.STATUS_DELINPROG);
<<<<<<< HEAD
            signerRpcClient.setCertStatus(certificateInfo.getId(), CertificateInfo.STATUS_DELINPROG);
=======
            signerProxyFacade.setCertStatus(certificateInfo.getId(), CertificateInfo.STATUS_DELINPROG);
        } catch (CodedException e) {
            throw e;
>>>>>>> 69ed895c
        } catch (Exception e) {
            // this means that cert was not found (which has been handled already) or some Akka error
            throw new ServiceException(INTERNAL_ERROR, e, "Could not change auth cert status");
        }
    }

    /**
     * Send the authentication certificate deletion request to central server and set cert status to
     * {@link CertificateInfo#STATUS_DELINPROG}
     *
     * @param hash certificate hash
     * @throws SignCertificateNotSupportedException
     * @throws ActionNotPossibleException
     * @throws GlobalConfOutdatedException
     * @throws InvalidCertificateException
     * @throws KeyNotFoundException
     * @throws CertificateNotFoundException
     * @throws ManagementRequestSendingFailedException
     */
    public void unregisterAuthCert(String hash)
            throws SignCertificateNotSupportedException, ActionNotPossibleException,
            GlobalConfOutdatedException, InvalidCertificateException,
            KeyNotFoundException, CertificateNotFoundException,
            ManagementRequestSendingFailedException {
        unregisterAuthCertAndMarkForDeletion(hash, false);
    }

    /**
     * Set the authentication certificate status to {@link CertificateInfo#STATUS_DELINPROG}
     *
     * @param hash certificate hash
     * @throws SignCertificateNotSupportedException
     * @throws ActionNotPossibleException
     * @throws GlobalConfOutdatedException
     * @throws InvalidCertificateException
     * @throws KeyNotFoundException
     * @throws CertificateNotFoundException
     */
    public void markAuthCertForDeletion(String hash)
            throws SignCertificateNotSupportedException, ActionNotPossibleException,
            GlobalConfOutdatedException, InvalidCertificateException,
            KeyNotFoundException, CertificateNotFoundException {
        try {
            unregisterAuthCertAndMarkForDeletion(hash, true);
        } catch (ManagementRequestSendingFailedException e) {
            // should never happen
            throw new RuntimeException("Management request failed", e);
        }
    }

    private void verifyAuthCert(CertificateInfo certificateInfo)
            throws SignCertificateNotSupportedException, InvalidCertificateException {
        boolean isAuthCert;
        X509Certificate certificate;
        try {
            certificate = CryptoUtils.readCertificate(certificateInfo.getCertificateBytes());
            isAuthCert = CertUtils.isAuthCert(certificate);
            if (!isAuthCert) {
                throw new SignCertificateNotSupportedException("not an auth cert");
            }
        } catch (SignCertificateNotSupportedException e) {
            throw e;
        } catch (Exception e) {
            throw new InvalidCertificateException("invalid certificate", e);
        }
    }

    /**
     * Helper to translate caught {@link CodedException CodedExceptions}
     *
     * @param e
     * @throws CertificateAlreadyExistsException
     * @throws InvalidCertificateException
     * @throws WrongCertificateUsageException
     * @throws CsrNotFoundException
     * @throws KeyNotFoundException
     */
    private void translateCodedExceptions(SignerException e)
            throws CertificateAlreadyExistsException, InvalidCertificateException,
<<<<<<< HEAD
            WrongCertificateUsageException, CsrNotFoundException,
            KeyNotFoundException {
        if (isCausedByDuplicateCertificate(e)) {
=======
                   WrongCertificateUsageException, CsrNotFoundException,
                   KeyNotFoundException {
        if (e.isCausedByDuplicateCertificate()) {
>>>>>>> 69ed895c
            throw new CertificateAlreadyExistsException(e);
        } else if (e.isCausedByIncorrectCertificate()) {
            throw new InvalidCertificateException(e);
        } else if (e.isCausedByCertificateWrongUsage()) {
            throw new WrongCertificateUsageException(e);
        } else if (e.isCausedByCsrNotFound()) {
            throw new CsrNotFoundException(e);
        } else if (e.isCausedByKeyNotFound()) {
            throw new KeyNotFoundException(e);
        } else {
            throw e;
        }
    }

    /**
     * Return possible actions for one cert
     *
     * @param hash
     * @return
     * @throws CertificateNotFoundException
     */
    public EnumSet<PossibleActionEnum> getPossibleActionsForCertificate(String hash)
            throws CertificateNotFoundException {
        return getPossibleActionsForCertificateInternal(hash, null, null, null);
    }

    /**
     * Return possible actions for one csr
     * Key not found exceptions are wrapped as RuntimeExceptions
     * since them happening is considered to be internal error.
     *
     * @throws CsrNotFoundException
     */
    public EnumSet<PossibleActionEnum> getPossibleActionsForCsr(
            String csrId) throws CsrNotFoundException {

        TokenInfoAndKeyId tokenInfoAndKeyId = null;
        try {
            tokenInfoAndKeyId = tokenService.getTokenAndKeyIdForCertificateRequestId(csrId);
        } catch (KeyNotFoundException e) {
            throw new RuntimeException("internal error", e);
        }
        TokenInfo tokenInfo = tokenInfoAndKeyId.getTokenInfo();

        return possibleActionsRuleEngine.getPossibleCsrActions(tokenInfo);
    }

    /**
     * Helper method which finds possible actions for certificate with given hash.
     * Either uses given CertificateInfo, KeyInfo and TokenInfo objects, or looks
     * them up based on cert hash if not given.
     * If TokenInfo needs to be loaded, ignores KeyInfo parameter and uses loaded TokenInfo
     * instead to determine correct KeyInfo.
     * Key not found exceptions are wrapped as RuntimeExceptions
     * since them happening is considered to be internal error.
     *
     * @param hash            certificate hash
     * @param certificateInfo
     * @param keyInfo
     * @param tokenInfo
     * @throws CertificateNotFoundException
     */
    private EnumSet<PossibleActionEnum> getPossibleActionsForCertificateInternal(
            String hash,
            CertificateInfo certificateInfo,
            KeyInfo keyInfo,
            TokenInfo tokenInfo) throws CertificateNotFoundException {

        if (certificateInfo == null) {
            certificateInfo = getCertificateInfo(hash);
        }

        try {
            if (tokenInfo == null) {
                TokenInfoAndKeyId tokenInfoAndKeyId = tokenService.getTokenAndKeyIdForCertificateHash(hash);
                tokenInfo = tokenInfoAndKeyId.getTokenInfo();
                keyInfo = tokenInfoAndKeyId.getKeyInfo();
            }
            if (keyInfo == null) {
                String keyId = getKeyIdForCertificateHash(hash);
                keyInfo = keyService.getKey(keyId);
            }
        } catch (KeyNotFoundException e) {
            throw new RuntimeException("internal error", e);
        }

        return possibleActionsRuleEngine.
                getPossibleCertificateActions(tokenInfo, keyInfo, certificateInfo);
    }

    /**
     * Deletes a collection of certificates
     *
     * @throws CertificateNotFoundException if certificate with given hash was not found
     * @throws ActionNotPossibleException   if delete was not possible due to cert/key/token states
     */
    public void deleteCertificates(List<CertificateInfo> certificateInfos)
            throws CertificateNotFoundException, ActionNotPossibleException {
        List<TokenInfo> tokenInfos = tokenService.getAllTokens();
        for (CertificateInfo certificateInfo : certificateInfos) {
            deleteCertificate(certificateInfo.getId(), tokenInfos);
        }
    }

    private void deleteCertificate(String certificateId, List<TokenInfo> allTokens)
            throws CertificateNotFoundException, ActionNotPossibleException {
        // find token, key, and certificate info
        for (TokenInfo tokenInfo : allTokens) {
            for (KeyInfo keyInfo : tokenInfo.getKeyInfo()) {
                for (CertificateInfo certificateInfo : keyInfo.getCerts()) {
                    if (certificateInfo.getId().equals(certificateId)) {
                        auditDataHelper.addCertificateHash(certificateInfo);
                        deleteCertificate(certificateInfo, keyInfo, tokenInfo);
                        return;
                    }
                }
            }
        }
        throw new CertificateNotFoundException("did not find certificate with id " + certificateId + " in tokens");
    }

    /**
     * Delete certificate with given hash
     *
     * @param hash
     * @throws CertificateNotFoundException if certificate with given hash was not found
     * @throws KeyNotFoundException         if for some reason the key linked to the cert could not
     *                                      be loaded (should not be possible)
     * @throws ActionNotPossibleException   if delete was not possible due to cert/key/token states
     */
    public void deleteCertificate(String hash) throws CertificateNotFoundException, KeyNotFoundException,
            ActionNotPossibleException {
        hash = hash.toLowerCase();
        CertificateInfo certificateInfo = getCertificateInfo(hash);
        if (certificateInfo.isSavedToConfiguration()) {
            auditEventHelper.changeRequestScopedEvent(RestApiAuditEvent.DELETE_CERT_FROM_CONFIG);
        } else {
            auditEventHelper.changeRequestScopedEvent(RestApiAuditEvent.DELETE_CERT_FROM_TOKEN);
        }
        TokenInfoAndKeyId tokenInfoAndKeyId = tokenService.getTokenAndKeyIdForCertificateHash(hash);
        TokenInfo tokenInfo = tokenInfoAndKeyId.getTokenInfo();
        KeyInfo keyInfo = tokenInfoAndKeyId.getKeyInfo();
        auditDataHelper.put(tokenInfo);
        auditDataHelper.put(keyInfo);
        auditDataHelper.put(certificateInfo);

        deleteCertificate(certificateInfo, keyInfo, tokenInfo);
    }

    /**
     * Delete certificate with given hash
     *
     * @throws CertificateNotFoundException if signer could not find the cert
     * @throws ActionNotPossibleException   if delete was not possible due to cert/key/token states
     */
    private void deleteCertificate(CertificateInfo certificateInfo, KeyInfo keyInfo, TokenInfo tokenInfo)
            throws CertificateNotFoundException, ActionNotPossibleException {
        possibleActionsRuleEngine.requirePossibleCertificateAction(
                PossibleActionEnum.DELETE, tokenInfo, keyInfo, certificateInfo);

        // audit log delete for delete cert

        if (keyInfo.isForSigning()) {
            securityHelper.verifyAuthority("DELETE_SIGN_CERT");
        } else {
            securityHelper.verifyAuthority("DELETE_AUTH_CERT");
        }
        try {
            signerRpcClient.deleteCert(certificateInfo.getId());
        } catch (CodedException e) {
            if (e instanceof SignerException se && se.isCausedByCertNotFound()) {
                throw new CertificateNotFoundException(CERTIFICATE_NOT_FOUND_WITH_ID, e, certificateInfo.getId());
            } else {
                throw e;
            }
        } catch (Exception other) {
            throw new ServiceException(INTERNAL_ERROR, other, "deleting a csr failed");
        }
    }

    /**
     * Return key id for a key containing a cert with given hash
     *
     * @throws CertificateNotFoundException if no match found
     */
    public String getKeyIdForCertificateHash(String hash) throws CertificateNotFoundException {
        try {
            return signerRpcClient.getKeyIdForCertHash(hash).keyId();
        } catch (CodedException e) {
            if (e instanceof SignerException se && se.isCausedByCertNotFound()) {
                throw new CertificateNotFoundException("Certificate with hash " + hash + " not found", e);
            } else {
                throw e;
            }
        } catch (Exception e) {
            throw new ServiceException(INTERNAL_ERROR, e, "error getting certificate");
        }
    }

    /**
     * Deletes one csr
     *
     * @param csrId
     * @throws KeyNotFoundException       if for some reason the key linked to the csr could not
     *                                    be loaded (should not be possible)
     * @throws CsrNotFoundException       if csr with csrId was not found
     * @throws ActionNotPossibleException if delete was not possible due to csr/key/token states
     */
    public void deleteCsr(String csrId) throws KeyNotFoundException, CsrNotFoundException,
            ActionNotPossibleException {

        // different audit fields for these events
        if (auditDataHelper.dataIsForEvent(RestApiAuditEvent.DELETE_ORPHANS)) {
            auditDataHelper.addListPropertyItem(RestApiAuditProperty.CERT_REQUEST_IDS, csrId);
        } else if (auditDataHelper.dataIsForEvent(RestApiAuditEvent.DELETE_CSR)) {
            auditDataHelper.put(RestApiAuditProperty.CSR_ID, csrId);
        }

        TokenInfoAndKeyId tokenInfoAndKeyId = tokenService.getTokenAndKeyIdForCertificateRequestId(csrId);
        TokenInfo tokenInfo = tokenInfoAndKeyId.getTokenInfo();
        KeyInfo keyInfo = tokenInfoAndKeyId.getKeyInfo();
        if (auditDataHelper.dataIsForEvent(RestApiAuditEvent.DELETE_CSR)) {
            auditDataHelper.put(tokenInfo);
            auditDataHelper.put(keyInfo);
        }
        CertRequestInfo certRequestInfo = getCsr(keyInfo, csrId);

        if (keyInfo.isForSigning()) {
            securityHelper.verifyAuthority("DELETE_SIGN_CERT");
        } else {
            securityHelper.verifyAuthority("DELETE_AUTH_CERT");
        }

        // check that delete is possible
        possibleActionsRuleEngine.requirePossibleCsrAction(
                PossibleActionEnum.DELETE, tokenInfo, keyInfo, certRequestInfo);

        try {
            signerRpcClient.deleteCertRequest(csrId);
        } catch (CodedException e) {
            if (e instanceof SignerException se && se.isCausedByCsrNotFound()) {
                throw new CsrNotFoundException(e);
            } else {
                throw e;
            }
        } catch (Exception other) {
            throw new ServiceException(INTERNAL_ERROR, other, "deleting a csr failed");
        }
    }

    /**
     * Order certificate with the given csr from the given CA's ACME server
     */
    public void orderAcmeCertificate(String caName, String csrId, KeyUsageInfo keyUsage)
            throws CertificateAuthorityNotFoundException, CsrNotFoundException, KeyNotFoundException,
            ActionNotPossibleException, CertificateAlreadyExistsException, ClientNotFoundException,
            GlobalConfOutdatedException, WrongCertificateUsageException, InvalidCertificateException,
            AuthCertificateNotSupportedException {
        auditDataHelper.put(RestApiAuditProperty.KEY_USAGE, keyUsage);
        auditDataHelper.put(RestApiAuditProperty.CERTIFICATION_SERVICE_NAME, caName);

        ApprovedCAInfo caInfo = certificateAuthorityService.getCertificateAuthorityInfo(caName);
        TokenInfoAndKeyId tokenInfoAndKeyId = tokenService.getTokenAndKeyIdForCertificateRequestId(csrId);
        KeyInfo keyInfo = tokenInfoAndKeyId.getKeyInfo();

        auditDataHelper.put(tokenInfoAndKeyId.getTokenInfo());
        auditDataHelper.put(keyInfo);

        CertRequestInfo certRequestInfo = getCsr(keyInfo, csrId);
        auditDataHelper.put(RestApiAuditProperty.SUBJECT_NAME, certRequestInfo.getSubjectName());

        GeneratedCertRequestInfo generatedCertRequestInfo =
                regenerateCertRequest(keyInfo.getId(), csrId, CertificateRequestFormat.DER);
        if (caInfo.getAcmeServerDirectoryUrl() != null) {
            String commonName = getCommonName(certRequestInfo.getSubjectName());
            String subjectAltName = certRequestInfo.getSubjectAltName();
            if (subjectAltName != null) {
                auditDataHelper.put(RestApiAuditProperty.SUBJECT_ALT_NAME, subjectAltName);
            }
            String memberId = keyUsage == KeyUsageInfo.SIGNING
                    ? certRequestInfo.getMemberId().asEncodedId()
                    : serverConfProvider.getIdentifier().getOwner().asEncodedId();
            List<X509Certificate> chain = acmeService.orderCertificateFromACMEServer(
                    commonName,
                    subjectAltName,
                    keyUsage,
                    caInfo,
                    memberId,
                    generatedCertRequestInfo.certRequest());
            if (chain != null) {
                try {
                    importCertificate(chain.get(0).getEncoded(), false);
                } catch (CertificateEncodingException e) {
                    throw new InvalidCertificateException(e);
                }
            }
        }
    }

    /**
     * Finds csr with matching id from KeyInfo, or throws {@link CsrNotFoundException}
     *
     * @throws CsrNotFoundException
     */
    private CertRequestInfo getCsr(KeyInfo keyInfo, String csrId) throws CsrNotFoundException {
        Optional<CertRequestInfo> csr = keyInfo.getCertRequests().stream()
                .filter(csrInfo -> csrInfo.getId().equals(csrId))
                .findFirst();
        if (csr.isEmpty()) {
            throw new CsrNotFoundException("csr with id " + csrId + " " + NOT_FOUND);
        }
        return csr.get();
    }

    /**
     * Cert usage info is wrong (e.g. cert is both auth and sign or neither)
     */
    public static class WrongCertificateUsageException extends ServiceException {
        public WrongCertificateUsageException(Throwable t) {
            super(ErrorMessage.CERTIFICATE_WRONG_USAGE, t);
        }
    }

    /**
     * Probably a rare case of when importing an auth cert from an HSM
     */
    public static class AuthCertificateNotSupportedException extends ServiceException {
        public AuthCertificateNotSupportedException(String msg) {
            super(ErrorMessage.AUTH_CERT_NOT_SUPPORTED, msg);
        }
    }

    /**
     * When trying to register a sign cert
     */
    public static class SignCertificateNotSupportedException extends ServiceException {
        public SignCertificateNotSupportedException(String msg) {
            super(ErrorMessage.SIGN_CERT_NOT_SUPPORTED, msg);
        }
    }
}<|MERGE_RESOLUTION|>--- conflicted
+++ resolved
@@ -35,13 +35,10 @@
 import ee.ria.xroad.common.identifier.ClientId;
 import ee.ria.xroad.common.util.CertUtils;
 import ee.ria.xroad.common.util.CryptoUtils;
-<<<<<<< HEAD
 import ee.ria.xroad.signer.SignerRpcClient;
 import ee.ria.xroad.signer.SignerRpcClient.GeneratedCertRequestInfo;
-=======
 import ee.ria.xroad.signer.SignerProxy.GeneratedCertRequestInfo;
 import ee.ria.xroad.signer.exception.SignerException;
->>>>>>> 69ed895c
 import ee.ria.xroad.signer.protocol.dto.CertRequestInfo;
 import ee.ria.xroad.signer.protocol.dto.CertificateInfo;
 import ee.ria.xroad.signer.protocol.dto.KeyInfo;
@@ -60,11 +57,7 @@
 import org.niis.xroad.restapi.exceptions.DeviationAwareRuntimeException;
 import org.niis.xroad.restapi.openapi.InternalServerErrorException;
 import org.niis.xroad.restapi.util.SecurityHelper;
-<<<<<<< HEAD
-=======
 import org.niis.xroad.securityserver.restapi.exceptions.ErrorMessage;
-import org.niis.xroad.securityserver.restapi.facade.SignerProxyFacade;
->>>>>>> 69ed895c
 import org.niis.xroad.securityserver.restapi.repository.ClientRepository;
 import org.niis.xroad.signer.proto.CertificateRequestFormat;
 import org.springframework.security.access.AccessDeniedException;
@@ -740,13 +733,9 @@
         }
         try {
             auditDataHelper.put(RestApiAuditProperty.CERT_STATUS, CertificateInfo.STATUS_DELINPROG);
-<<<<<<< HEAD
             signerRpcClient.setCertStatus(certificateInfo.getId(), CertificateInfo.STATUS_DELINPROG);
-=======
-            signerProxyFacade.setCertStatus(certificateInfo.getId(), CertificateInfo.STATUS_DELINPROG);
         } catch (CodedException e) {
             throw e;
->>>>>>> 69ed895c
         } catch (Exception e) {
             // this means that cert was not found (which has been handled already) or some Akka error
             throw new ServiceException(INTERNAL_ERROR, e, "Could not change auth cert status");
@@ -826,15 +815,9 @@
      */
     private void translateCodedExceptions(SignerException e)
             throws CertificateAlreadyExistsException, InvalidCertificateException,
-<<<<<<< HEAD
             WrongCertificateUsageException, CsrNotFoundException,
             KeyNotFoundException {
-        if (isCausedByDuplicateCertificate(e)) {
-=======
-                   WrongCertificateUsageException, CsrNotFoundException,
-                   KeyNotFoundException {
         if (e.isCausedByDuplicateCertificate()) {
->>>>>>> 69ed895c
             throw new CertificateAlreadyExistsException(e);
         } else if (e.isCausedByIncorrectCertificate()) {
             throw new InvalidCertificateException(e);
