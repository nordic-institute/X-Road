# properties for test runtime

spring:
  jpa:
    ## *.hbm.xml files are loaded from classpath
    mapping-resources: identifiers.hbm.xml,serverconf.hbm.xml,apikey.hbm.xml
    open-in-view: false
    hibernate:
      ddl-auto: create
    generate-ddl: true
    show-sql: false
    defer-datasource-initialization: true
  profiles:
    active: test
  cloud:
    config:
      enabled: false
    vault:
      enabled: false
  mvc:
    throw-exception-if-no-handler-found: true
  jackson:
    default-property-inclusion: NON_NULL
  servlet:
    multipart:
      max-file-size: ${xroad.proxy-ui-api.request-size-limit-binary-upload}
      max-request-size: ${xroad.proxy-ui-api.request-size-limit-binary-upload}

logging:
  level:
    root: INFO
    ee:
      ria: DEBUG
    org:
      niis: DEBUG
      springframework:
        security: INFO
        transaction:
          interceptor: INFO
        orm:
          jpa: DEBUG

ratelimit:
  requests:
    per:
      second: 60
      minute: 3600

server:
  port: 4000
  servlet:
    session:
      cookie:
        secure: true
        same-site: Strict
  tomcat:
    accesslog.enabled: false

xroad:
  common:
    serverconf:
      hibernate:
        dialect: org.hibernate.dialect.HSQLDialect
        connection.driver_class: org.hsqldb.jdbcDriver
        connection.url: jdbc:hsqldb:mem:serverconf
        connection.username: serverconf
        connection.password: serverconf
        hbm2ddl.auto: create-drop
  proxy-ui-api:
    rate-limit-requests-per-second: 20
    rate-limit-requests-per-minute: 600
    rate-limit-cache-size: 10_000
    rate-limit-expire-after-access-minutes: 5
    cache-default-ttl: 60
    cache-api-key-ttl: 60
    strict-identifier-checks: true
    request-size-limit-regular: 50KB
    request-size-limit-binary-upload: 10MB
<<<<<<< HEAD
    addon:
      wsdl-validator:
        enabled: true
        command: src/test/resources/validator/mock-wsdlvalidator.sh
=======
    authentication-key-algorithm: RSA
    signing-key-algorithm: RSA

>>>>>>> 3ac92ce0
file-upload-endpoints:
  endpoint-definitions:
    -
      http-method: POST
      path-pattern: "/**/backups/upload"
    -
      http-method: POST
      path-pattern: "/**/tls-certificates"
    -
      http-method: POST
      path-pattern: "/**/token-certificates"
    -
      http-method: POST
      path-pattern: "/**/certificate/import"

script:
  generate-gpg-keypair:
    path: /usr/share/xroad/scripts/generate_gpg_keypair.sh
  generate-certificate:
    path: /usr/share/xroad/scripts/generate_certificate.sh
    args: -n internal -f -S -p 2>&1
  generate-backup:
    path: /usr/share/xroad/scripts/backup_xroad_proxy_configuration.sh
    valid-filename-pattern: "^(?!\\.)[\\w\\.\\-]+\\.gpg$"
  restore-configuration:
    path: /usr/share/xroad/scripts/restore_xroad_proxy_configuration.sh

common-module-endpoints:
  base-path: /api/v1

gpgkeys:
  gpghome: /etc/xroad/gpghome<|MERGE_RESOLUTION|>--- conflicted
+++ resolved
@@ -76,16 +76,13 @@
     strict-identifier-checks: true
     request-size-limit-regular: 50KB
     request-size-limit-binary-upload: 10MB
-<<<<<<< HEAD
+    authentication-key-algorithm: RSA
+    signing-key-algorithm: RSA
     addon:
       wsdl-validator:
         enabled: true
         command: src/test/resources/validator/mock-wsdlvalidator.sh
-=======
-    authentication-key-algorithm: RSA
-    signing-key-algorithm: RSA
 
->>>>>>> 3ac92ce0
 file-upload-endpoints:
   endpoint-definitions:
     -
