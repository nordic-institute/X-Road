--- conflicted
+++ resolved
@@ -2,8 +2,6 @@
 
 spring:
   jpa:
-    ## *.hbm.xml files are loaded from classpath
-    mapping-resources: identifiers.hbm.xml,serverconf.hbm.xml,apikey.hbm.xml
     open-in-view: false
     hibernate:
       ddl-auto: create
@@ -16,7 +14,6 @@
     defer-datasource-initialization: true
   profiles:
     active: test
-<<<<<<< HEAD
   cloud:
     config:
       enabled: false
@@ -30,8 +27,6 @@
     multipart:
       max-file-size: ${xroad.proxy-ui-api.request-size-limit-binary-upload}
       max-request-size: ${xroad.proxy-ui-api.request-size-limit-binary-upload}
-=======
->>>>>>> 1f669373
 
 logging:
   level:
