--- conflicted
+++ resolved
@@ -199,76 +199,22 @@
     public void successfulAuthAndSignCertRenewals() throws Exception {
         CertificateRenewalScheduler scheduler = new CertificateRenewalScheduler(acmeClientWorker, new NoOpTaskScheduler());
         acmeClientWorker.execute(scheduler);
-<<<<<<< HEAD
-        verify(signerRpcClient, times(2)).importCert(any(), any(), any());
+        verify(signerRpcClient, times(2)).importCert(any(), any(), any(), anyBoolean());
         verify(managementRequestSenderMock, times(1)).sendAuthCertRegRequest(any(), any(), any());
-        verify(signerRpcClient, times(1)).setRenewedCertHash(any(), any());
-        verify(signerRpcClient, times(2)).deleteKey(any(), anyBoolean());
+        verify(signerRpcClient, times(2)).setRenewedCertHash(any(), any());
         verify(signerRpcClient, times(2)).setNextPlannedRenewal(any(), any());
     }
 
     @Test
-    public void successfulOldAuthCertRenewalCleanUp() throws Exception {
-        CertificateInfo newAuthCertInfo = createCertificateInfo("new_auth_cert_id", DNS, new KeyUsage(KeyUsage.digitalSignature),
-                Date.from(TimeUtils.now()), Date.from(TimeUtils.now().plus(365, ChronoUnit.DAYS)), null);
-        KeyInfo newAuthKey = new TokenTestUtils.KeyInfoBuilder()
-                .id("auth_key_id")
-                .keyUsageInfo(KeyUsageInfo.AUTHENTICATION)
-                .cert(newAuthCertInfo)
-                .build();
-
-        String renewedCertHash = calculateCertHexHash(newAuthCertInfo.getCertificateBytes());
-        CertificateInfo inProgressAuthCertInfo = createCertificateInfo("new_auth_cert_id", DNS, new KeyUsage(KeyUsage.digitalSignature),
-                Date.from(TimeUtils.now()), Date.from(TimeUtils.now().plus(365, ChronoUnit.DAYS)), renewedCertHash);
-        KeyInfo inProgressAuthKey = new TokenTestUtils.KeyInfoBuilder()
-                .id("auth_key_id")
-                .keyUsageInfo(KeyUsageInfo.AUTHENTICATION)
-                .cert(inProgressAuthCertInfo)
-                .build();
-
-        TokenInfo tokenInfo = new TokenTestUtils.TokenInfoBuilder()
-                .friendlyName("test-token")
-                .key(inProgressAuthKey)
-                .build();
-
-        when(signerRpcClient.getTokens()).thenReturn(new ArrayList<>(List.of(tokenInfo)));
-        when(signerRpcClient.getCertForHash(renewedCertHash)).thenReturn(newAuthCertInfo);
-        when(signerRpcClient.getKeyIdForCertHash(renewedCertHash)).thenReturn(new SignerRpcClient.KeyIdInfo(newAuthKey.getId(),
-                SignMechanism.valueOf(newAuthKey.getSignMechanismName())));
+    public void failureAuthAndSignCertRollback() throws Exception {
+        when(acmeService.renew(any(), any(), any(), any(), any(), any())).thenThrow(new AcmeServiceException(ORDER_CREATION_FAILURE));
 
         CertificateRenewalScheduler scheduler = new CertificateRenewalScheduler(acmeClientWorker, new NoOpTaskScheduler());
         acmeClientWorker.execute(scheduler);
 
-        verify(signerRpcClient, never()).importCert(any(), any(), any());
-        verify(managementRequestSenderMock, times(1)).sendAuthCertDeletionRequest(any(), any());
-        verify(signerRpcClient, times(2)).deleteKey(any(), anyBoolean());
-    }
-
-    @Test
-=======
-        verify(signerProxyFacade, times(2)).importCert(any(), any(), any(), anyBoolean());
-        verify(managementRequestSenderMock, times(1)).sendAuthCertRegRequest(any(), any(), any());
-        verify(signerProxyFacade, times(2)).setRenewedCertHash(any(), any());
-        verify(signerProxyFacade, times(2)).setNextPlannedRenewal(any(), any());
-    }
-
-    @Test
->>>>>>> 1025141e
-    public void failureAuthAndSignCertRollback() throws Exception {
-        when(acmeService.renew(any(), any(), any(), any(), any(), any())).thenThrow(new AcmeServiceException(ORDER_CREATION_FAILURE));
-
-        CertificateRenewalScheduler scheduler = new CertificateRenewalScheduler(acmeClientWorker, new NoOpTaskScheduler());
-        acmeClientWorker.execute(scheduler);
-
-<<<<<<< HEAD
-        verify(signerRpcClient, never()).importCert(any(), any(), any());
+        verify(signerRpcClient, never()).importCert(any(), any(), any(), anyBoolean());
         verify(signerRpcClient, times(4)).deleteKey(any(), anyBoolean());
         verify(signerRpcClient, times(2)).setRenewalError(any(), any());
-=======
-        verify(signerProxyFacade, never()).importCert(any(), any(), any(), anyBoolean());
-        verify(signerProxyFacade, times(4)).deleteKey(any(), anyBoolean());
-        verify(signerProxyFacade, times(2)).setRenewalError(any(), any());
->>>>>>> 1025141e
     }
 
 }