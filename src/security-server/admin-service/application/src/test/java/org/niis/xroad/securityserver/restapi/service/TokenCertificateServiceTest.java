/*
 * The MIT License
 * Copyright (c) 2019- Nordic Institute for Interoperability Solutions (NIIS)
 * Copyright (c) 2018 Estonian Information System Authority (RIA),
 * Nordic Institute for Interoperability Solutions (NIIS), Population Register Centre (VRK)
 * Copyright (c) 2015-2017 Estonian Information System Authority (RIA), Population Register Centre (VRK)
 *
 * Permission is hereby granted, free of charge, to any person obtaining a copy
 * of this software and associated documentation files (the "Software"), to deal
 * in the Software without restriction, including without limitation the rights
 * to use, copy, modify, merge, publish, distribute, sublicense, and/or sell
 * copies of the Software, and to permit persons to whom the Software is
 * furnished to do so, subject to the following conditions:
 *
 * The above copyright notice and this permission notice shall be included in
 * all copies or substantial portions of the Software.
 *
 * THE SOFTWARE IS PROVIDED "AS IS", WITHOUT WARRANTY OF ANY KIND, EXPRESS OR
 * IMPLIED, INCLUDING BUT NOT LIMITED TO THE WARRANTIES OF MERCHANTABILITY,
 * FITNESS FOR A PARTICULAR PURPOSE AND NONINFRINGEMENT. IN NO EVENT SHALL THE
 * AUTHORS OR COPYRIGHT HOLDERS BE LIABLE FOR ANY CLAIM, DAMAGES OR OTHER
 * LIABILITY, WHETHER IN AN ACTION OF CONTRACT, TORT OR OTHERWISE, ARISING FROM,
 * OUT OF OR IN CONNECTION WITH THE SOFTWARE OR THE USE OR OTHER DEALINGS IN
 * THE SOFTWARE.
 */
package org.niis.xroad.securityserver.restapi.service;

import ee.ria.xroad.common.CodedException;
import ee.ria.xroad.common.ErrorCodes;
import ee.ria.xroad.common.certificateprofile.DnFieldDescription;
import ee.ria.xroad.common.certificateprofile.impl.DnFieldDescriptionImpl;
import ee.ria.xroad.common.db.DatabaseCtx;
import ee.ria.xroad.common.identifier.ClientId;

import com.google.common.collect.ImmutableMap;
import lombok.extern.slf4j.Slf4j;
import org.junit.Assert;
import org.junit.Before;
import org.junit.Test;
import org.junit.runner.RunWith;
import org.mockito.Mockito;
import org.niis.xroad.common.acme.AcmeService;
import org.niis.xroad.common.rpc.mapper.ClientIdMapper;
import org.niis.xroad.confclient.rpc.ConfClientRpcClient;
import org.niis.xroad.globalconf.GlobalConfProvider;
import org.niis.xroad.globalconf.model.ApprovedCAInfo;
import org.niis.xroad.monitor.rpc.MonitorRpcClient;
import org.niis.xroad.proxy.proto.ProxyRpcClient;
import org.niis.xroad.restapi.exceptions.DeviationCodes;
import org.niis.xroad.restapi.exceptions.ErrorDeviation;
import org.niis.xroad.securityserver.restapi.repository.ClientRepository;
import org.niis.xroad.securityserver.restapi.util.CertificateTestUtils;
import org.niis.xroad.securityserver.restapi.util.TestUtils;
import org.niis.xroad.securityserver.restapi.util.TokenTestUtils;
import org.niis.xroad.signer.api.dto.CertRequestInfo;
import org.niis.xroad.signer.api.dto.CertificateInfo;
import org.niis.xroad.signer.api.dto.KeyInfo;
import org.niis.xroad.signer.api.dto.TokenInfo;
import org.niis.xroad.signer.api.dto.TokenInfoAndKeyId;
import org.niis.xroad.signer.api.exception.SignerException;
import org.niis.xroad.signer.client.SignerRpcClient;
import org.niis.xroad.signer.proto.CertificateRequestFormat;
import org.niis.xroad.signer.protocol.dto.CertRequestInfoProto;
import org.niis.xroad.signer.protocol.dto.KeyUsageInfo;
import org.springframework.beans.factory.annotation.Autowired;
import org.springframework.boot.test.autoconfigure.jdbc.AutoConfigureTestDatabase;
import org.springframework.boot.test.context.SpringBootTest;
import org.springframework.security.access.AccessDeniedException;
import org.springframework.security.test.context.support.WithMockUser;
<<<<<<< HEAD
import org.springframework.test.context.ActiveProfiles;
=======
import org.springframework.test.context.bean.override.mockito.MockitoBean;
import org.springframework.test.context.bean.override.mockito.MockitoSpyBean;
>>>>>>> 02ac7b95
import org.springframework.test.context.junit4.SpringRunner;
import org.springframework.transaction.annotation.Transactional;

import java.io.IOException;
import java.security.cert.X509Certificate;
import java.util.Collections;
import java.util.EnumSet;
import java.util.HashMap;
import java.util.HashSet;
import java.util.List;

import static ee.ria.xroad.common.ErrorCodes.SERVER_CLIENTPROXY_X;
import static ee.ria.xroad.common.ErrorCodes.X_CERT_NOT_FOUND;
import static ee.ria.xroad.common.ErrorCodes.X_CSR_NOT_FOUND;
import static ee.ria.xroad.common.ErrorCodes.X_INTERNAL_ERROR;
import static ee.ria.xroad.common.ErrorCodes.X_SSL_AUTH_FAILED;
import static ee.ria.xroad.common.ErrorCodes.X_TOKEN_NOT_AVAILABLE;
import static ee.ria.xroad.common.ErrorCodes.X_TOKEN_READONLY;
import static org.junit.Assert.assertEquals;
import static org.junit.Assert.assertFalse;
import static org.junit.Assert.assertTrue;
import static org.junit.Assert.fail;
import static org.mockito.ArgumentMatchers.any;
import static org.mockito.ArgumentMatchers.anyBoolean;
import static org.mockito.ArgumentMatchers.eq;
import static org.mockito.Mockito.doAnswer;
import static org.mockito.Mockito.doReturn;
import static org.mockito.Mockito.times;
import static org.mockito.Mockito.verify;
import static org.mockito.Mockito.when;
import static org.niis.xroad.securityserver.restapi.util.CertificateTestUtils.createCertificateInfo;
import static org.niis.xroad.serverconf.impl.ServerConfDatabaseConfig.SERVER_CONF_DB_CTX;

/**
 * Test TokenCertificateService
 */
@RunWith(SpringRunner.class)
@SpringBootTest
@AutoConfigureTestDatabase
@Slf4j
@Transactional
@WithMockUser
@ActiveProfiles("test")
public class TokenCertificateServiceTest {
    public static final String GOOD_ADDRESS = "0.0.0.0";
    public static final String BAD_ADDRESS = "1.1.1.1";

    // hashes and ids for mocking
    private static final String EXISTING_CERT_HASH = "ok-cert";
    private static final String EXISTING_CERT_IN_AUTH_KEY_HASH = "ok-cert-auth";
    private static final String EXISTING_CERT_IN_SIGN_KEY_HASH = "ok-cert-sign";
    private static final String MISSING_CERTIFICATE_HASH = "MISSING_HASH";
    private static final String GOOD_KEY_ID = "key-which-exists";
    private static final String AUTH_KEY_ID = "auth-key";
    private static final String SIGN_KEY_ID = "sign-key";
    private static final String GOOD_CSR_ID = "csr-which-exists";
    private static final String GOOD_AUTH_CSR_ID = "auth-csr-which-exists";
    private static final String GOOD_SIGN_CSR_ID = "sign-csr-which-exists";
    private static final String CSR_NOT_FOUND_CSR_ID = "csr-404";
    private static final String SIGNER_EXCEPTION_CSR_ID = "signer-ex-csr";
    private static final String IO_EXCEPTION_MSG = "io-exception-msg";
    private static final String SSL_AUTH_ERROR_MESSAGE = "Security server has no valid authentication certificate";

    // for this signerProxy.getCertForHash throws not found
    private static final String NOT_FOUND_CERT_HASH = "not-found-cert";
    // for these signerProxy.deleteCert throws different exceptions
    private static final String SIGNER_EX_CERT_WITH_ID_NOT_FOUND_HASH = "signer-id-not-found-cert";
    private static final String SIGNER_EX_INTERNAL_ERROR_HASH = "signer-internal-error-cert";
    private static final String SIGNER_EX_TOKEN_NOT_AVAILABLE_HASH = "signer-token-na-cert";
    private static final String SIGNER_EX_TOKEN_READONLY_HASH = "signer-token-readonly-cert";
    private static final String HASH_FOR_ACME_IMPORT = "e77dd7e47f081b6d579bb6b9482e17358e167862b66d70d50955886b535857a7";
    private static final String CA_NAME = "ca";
    private static final String PROFILE_CLASS = "ee.test.profile.TestProfile";

    @Autowired
    private TokenCertificateService tokenCertificateService;

    @MockitoBean
    private SignerRpcClient signerRpcClient;

    @MockitoBean
    private ClientService clientService;

    @MockitoBean
    private ManagementRequestSenderService managementRequestSenderService;

    @MockitoBean
    private CertificateAuthorityService certificateAuthorityService;

    @MockitoSpyBean
    private KeyService keyService;

    @MockitoBean
    private GlobalConfService globalConfService;

    @MockitoBean
    private GlobalConfProvider globalConfProvider;

    @MockitoBean
    private ClientRepository clientRepository;

    @MockitoBean
    private ServerConfService serverConfService;

    @MockitoSpyBean
    private PossibleActionsRuleEngine possibleActionsRuleEngine;

    @MockitoBean
    private TokenService tokenService;

    @MockitoBean
    private AcmeService acmeService;

<<<<<<< HEAD
    @MockBean
    MonitorRpcClient monitorClient;

    @MockBean
    ProxyRpcClient proxyRpcClient;

    @MockBean
    ConfClientRpcClient confClientRpcClient;

    @MockBean(name = SERVER_CONF_DB_CTX)
    DatabaseCtx databaseCtx;
=======
    @MockitoBean
    MonitorClient monitorClient;
>>>>>>> 02ac7b95

    private final ClientId.Conf client = ClientId.Conf.create(TestUtils.INSTANCE_FI,
            TestUtils.MEMBER_CLASS_GOV, TestUtils.MEMBER_CODE_M1);
    private final CertificateInfo signCert =
            new CertificateTestUtils.CertificateInfoBuilder().id(EXISTING_CERT_IN_SIGN_KEY_HASH).build();
    private final CertificateInfo authCert =
            new CertificateTestUtils.CertificateInfoBuilder().id(EXISTING_CERT_IN_AUTH_KEY_HASH)
                    .certificate(CertificateTestUtils.getMockAuthCertificate()).build();
    private final ApprovedCAInfo acmeCA = new ApprovedCAInfo(CA_NAME, false, PROFILE_CLASS,
            "http://test-ca/acme", "123.4.5.6", "5", "6");

    private CertRequestInfo newCertRequestInfo(String id) {
        return new CertRequestInfo(CertRequestInfoProto.newBuilder()
                .setId(id)
                .setMemberId(ClientIdMapper.toDto(client))
                .setSubjectName("CN=common name")
                .setSubjectAltName("ss0")
                .build());
    }

    @Before
    public void setup() throws Exception {
        when(clientService.getLocalClientMemberIds())
                .thenReturn(new HashSet<>(Collections.singletonList(client)));

        DnFieldDescription editableOField = new DnFieldDescriptionImpl("O", "x", "default")
                .setReadOnly(false);
        DnFieldDescription editableCNField = new DnFieldDescriptionImpl("CN", "y", "default")
                .setReadOnly(false);
        DnFieldDescription editableSANField = new DnFieldDescriptionImpl("subjectAltName", "z", "default")
                .setReadOnly(false);
        when(certificateAuthorityService.getCertificateProfile(any(), any(), any(), anyBoolean()))
                .thenReturn(new DnFieldTestCertificateProfileInfo(
                        new DnFieldDescription[]{editableOField, editableCNField, editableSANField}, true));
        when(certificateAuthorityService.getCertificateAuthorityInfo(CA_NAME)).thenReturn(acmeCA);

        // need lots of mocking
        // construct some test keys, with csrs and certs
        // make used finders return data from these items:
        // keyService.getKey, signerProxyFacade.getKeyIdForCertHash,
        // signerProxyFacade.getCertForHash
        // mock delete-operations (deleteCertificate, deleteCsr)
        CertRequestInfo goodCsr = newCertRequestInfo(GOOD_CSR_ID);
        CertRequestInfo authCsr = newCertRequestInfo(GOOD_AUTH_CSR_ID);
        CertRequestInfo signCsr = newCertRequestInfo(GOOD_SIGN_CSR_ID);
        CertRequestInfo signerExceptionCsr = newCertRequestInfo(SIGNER_EXCEPTION_CSR_ID);
        KeyInfo authKey = new TokenTestUtils.KeyInfoBuilder().id(AUTH_KEY_ID)
                .keyUsageInfo(KeyUsageInfo.AUTHENTICATION)
                .csr(authCsr)
                .cert(authCert)
                .build();
        KeyInfo goodKey = new TokenTestUtils.KeyInfoBuilder()
                .id(GOOD_KEY_ID)
                .csr(goodCsr)
                .csr(signerExceptionCsr)
                .build();
        KeyInfo signKey = new TokenTestUtils.KeyInfoBuilder()
                .id(SIGN_KEY_ID)
                .keyUsageInfo(KeyUsageInfo.SIGNING)
                .csr(signCsr)
                .cert(signCert)
                .build();
        TokenInfo tokenInfo = new TokenTestUtils.TokenInfoBuilder()
                .friendlyName("fubar")
                .key(authKey)
                .key(signKey)
                .key(goodKey)
                .build();

        mockGetTokenAndKeyIdForCertificateHash(authKey, goodKey, signKey, tokenInfo);
        mockGetTokenAndKeyIdForCertificateRequestId(authKey, goodKey, signKey, tokenInfo);
        mockGetKey(authKey, goodKey, signKey);
        mockGetKeyIdForCertHash();
        mockGetCertForHash();
        mockDeleteCert();
        mockDeleteCertRequest();
        mockGetTokenForKeyId(tokenInfo);
        // activate / deactivate
        doAnswer(invocation -> {
            Object[] args = invocation.getArguments();
            String hash = (String) args[0];
            if (MISSING_CERTIFICATE_HASH.equals(hash)) {
                throw new SignerException(ErrorCodes.X_CERT_NOT_FOUND);
            }

            return null;
        }).when(signerRpcClient).deactivateCert(any());

        doAnswer(invocation -> {
            Object[] args = invocation.getArguments();
            String hash = (String) args[0];
            if (MISSING_CERTIFICATE_HASH.equals(hash)) {
                throw new SignerException(ErrorCodes.X_CERT_NOT_FOUND);
            }
            return null;
        }).when(signerRpcClient).activateCert(eq("certID"));

        //doAnswer(answer -> signCert).when(signerProxyFacade).getCertForHash(any());

        when(globalConfProvider.getInstanceIdentifier()).thenReturn(TestUtils.INSTANCE_FI);
        when(globalConfProvider.getSubjectName(any(), any())).thenReturn(client);

        when(clientRepository.clientExists(any(), anyBoolean())).thenReturn(true);

        // by default all actions are possible
        doReturn(EnumSet.allOf(PossibleActionEnum.class)).when(possibleActionsRuleEngine)
                .getPossibleTokenActions(any());
        doReturn(EnumSet.allOf(PossibleActionEnum.class)).when(possibleActionsRuleEngine)
                .getPossibleKeyActions(any(), any());
        doReturn(EnumSet.allOf(PossibleActionEnum.class)).when(possibleActionsRuleEngine)
                .getPossibleCertificateActions(any(), any(), any());
        doReturn(EnumSet.allOf(PossibleActionEnum.class)).when(possibleActionsRuleEngine)
                .getPossibleCsrActions(any());
    }

    private void mockGetTokenForKeyId(TokenInfo tokenInfo) throws KeyNotFoundException {
        doAnswer(invocation -> {
            String keyId = (String) invocation.getArguments()[0];
            return switch (keyId) {
                case AUTH_KEY_ID, GOOD_KEY_ID, SIGN_KEY_ID -> tokenInfo;
                default -> throw new KeyNotFoundException("unknown keyId: " + keyId);
            };
        }).when(tokenService).getTokenForKeyId(any());
    }

    private void mockDeleteCertRequest() {
        // signerProxyFacade.deleteCertRequest(id)
        doAnswer(invocation -> {
            String csrId = (String) invocation.getArguments()[0];
            if (GOOD_CSR_ID.equals(csrId)) {
                return null;
            } else if (SIGNER_EXCEPTION_CSR_ID.equals(csrId)) {
                throw SignerException.tr(X_CSR_NOT_FOUND,
                        "csr_not_found", "Certificate request '%s' not found", csrId);
            } else if (CSR_NOT_FOUND_CSR_ID.equals(csrId)) {
                throw new CsrNotFoundException("not found");
            } else {
                throw new CsrNotFoundException("not found");
            }
        }).when(signerRpcClient).deleteCertRequest(any());
    }

    private void mockDeleteCert() {
        // attempts to delete either succeed or throw specific exceptions
        doAnswer(invocation -> {
            String certHash = (String) invocation.getArguments()[0];
            return switch (certHash) {
                case EXISTING_CERT_HASH -> null;
                case SIGNER_EX_CERT_WITH_ID_NOT_FOUND_HASH -> throw signerException(X_CERT_NOT_FOUND);
                case SIGNER_EX_INTERNAL_ERROR_HASH -> throw signerException(X_INTERNAL_ERROR);
                case SIGNER_EX_TOKEN_NOT_AVAILABLE_HASH -> throw signerException(X_TOKEN_NOT_AVAILABLE);
                case SIGNER_EX_TOKEN_READONLY_HASH -> throw signerException(X_TOKEN_READONLY);
                default -> throw new RuntimeException("bad switch option: " + certHash);
            };
        }).when(signerRpcClient).deleteCert(any());
    }

    private void mockGetCertForHash() {
        // signerProxyFacade.getCertForHash(hash)
        doAnswer(invocation -> {
            String certHash = (String) invocation.getArguments()[0];
            return switch (certHash) {
                case NOT_FOUND_CERT_HASH -> throw signerException(X_CERT_NOT_FOUND);
                case EXISTING_CERT_HASH, EXISTING_CERT_IN_AUTH_KEY_HASH, EXISTING_CERT_IN_SIGN_KEY_HASH,
                     SIGNER_EX_CERT_WITH_ID_NOT_FOUND_HASH, SIGNER_EX_INTERNAL_ERROR_HASH, SIGNER_EX_TOKEN_NOT_AVAILABLE_HASH,
                     SIGNER_EX_TOKEN_READONLY_HASH, HASH_FOR_ACME_IMPORT ->
                    // cert will have same id as hash
                        new CertificateTestUtils.CertificateInfoBuilder().id(certHash).build();
                case MISSING_CERTIFICATE_HASH -> createCertificateInfo(null, false, false, "status", "certID",
                        CertificateTestUtils.getMockAuthCertificateBytes(), null, null);
                default -> throw new RuntimeException("bad switch option: " + certHash);
            };
        }).when(signerRpcClient).getCertForHash(any());
    }

    private void mockGetKeyIdForCertHash() {
        // signerProxyFacade.getKeyIdForCertHash(hash)
        doAnswer(invocation -> {
            String certHash = (String) invocation.getArguments()[0];
            if (certHash.equals(EXISTING_CERT_IN_AUTH_KEY_HASH)) {
                return new SignerRpcClient.KeyIdInfo(AUTH_KEY_ID, null);
            } else {
                return new SignerRpcClient.KeyIdInfo(SIGN_KEY_ID, null);
            }
        }).when(signerRpcClient).getKeyIdForCertHash(any());
    }

    private void mockGetKey(KeyInfo authKey, KeyInfo goodKey, KeyInfo signKey) throws KeyNotFoundException {
        // keyService.getKey(keyId)
        doAnswer(invocation -> {
            String keyId = (String) invocation.getArguments()[0];
            return switch (keyId) {
                case AUTH_KEY_ID -> authKey;
                case SIGN_KEY_ID -> signKey;
                case GOOD_KEY_ID -> goodKey;
                default -> throw new KeyNotFoundException("unknown keyId: " + keyId);
            };
        }).when(keyService).getKey(any());
    }

    private void mockGetTokenAndKeyIdForCertificateRequestId(KeyInfo authKey, KeyInfo goodKey, KeyInfo signKey,
                                                             TokenInfo tokenInfo) throws KeyNotFoundException, CsrNotFoundException {
        doAnswer(invocation -> {
            String csrId = (String) invocation.getArguments()[0];
            return switch (csrId) {
                case GOOD_AUTH_CSR_ID -> new TokenInfoAndKeyId(tokenInfo, authKey.getId());
                case GOOD_SIGN_CSR_ID -> new TokenInfoAndKeyId(tokenInfo, signKey.getId());
                case GOOD_CSR_ID -> new TokenInfoAndKeyId(tokenInfo, goodKey.getId());
                case CSR_NOT_FOUND_CSR_ID, SIGNER_EXCEPTION_CSR_ID ->
                    // getTokenAndKeyIdForCertificateRequestId should work, exception comes later
                        new TokenInfoAndKeyId(tokenInfo, goodKey.getId());
                default -> throw new CertificateNotFoundException("unknown csr: " + csrId);
            };
        }).when(tokenService).getTokenAndKeyIdForCertificateRequestId(any());
    }

    private void mockGetTokenAndKeyIdForCertificateHash(KeyInfo authKey, KeyInfo goodKey, KeyInfo signKey,
                                                        TokenInfo tokenInfo) throws KeyNotFoundException, CertificateNotFoundException {
        doAnswer(invocation -> {
            String hash = (String) invocation.getArguments()[0];
            return switch (hash) {
                case EXISTING_CERT_IN_AUTH_KEY_HASH, CertificateTestUtils.MOCK_AUTH_CERTIFICATE_HASH ->
                        new TokenInfoAndKeyId(tokenInfo, authKey.getId());
                case EXISTING_CERT_IN_SIGN_KEY_HASH -> new TokenInfoAndKeyId(tokenInfo, signKey.getId());
                case NOT_FOUND_CERT_HASH, EXISTING_CERT_HASH, SIGNER_EX_CERT_WITH_ID_NOT_FOUND_HASH, SIGNER_EX_INTERNAL_ERROR_HASH,
                     SIGNER_EX_TOKEN_NOT_AVAILABLE_HASH, SIGNER_EX_TOKEN_READONLY_HASH, CertificateTestUtils.MOCK_CERTIFICATE_HASH ->
                        new TokenInfoAndKeyId(tokenInfo, goodKey.getId());
                default -> throw new CertificateNotFoundException("unknown cert: " + hash);
            };
        }).when(tokenService).getTokenAndKeyIdForCertificateHash(any());
    }

    @Test
    public void generateCertRequest() throws Exception {
        // wrong key usage
        try {
            tokenCertificateService.generateCertRequest(AUTH_KEY_ID, client,
                    KeyUsageInfo.SIGNING, CA_NAME, new HashMap<>(),
                    null, false);
            fail("should throw exception");
        } catch (WrongKeyUsageException expected) {
        }
        try {
            tokenCertificateService.generateCertRequest(SIGN_KEY_ID, client,
                    KeyUsageInfo.AUTHENTICATION, CA_NAME, new HashMap<>(),
                    null, false);
            fail("should throw exception");
        } catch (WrongKeyUsageException expected) {
        }
        tokenCertificateService.generateCertRequest(SIGN_KEY_ID, client,
                KeyUsageInfo.SIGNING, CA_NAME, ImmutableMap.of("O", "baz", "CN", "common name", "subjectAltName", "subject alt name"),
                CertificateRequestFormat.DER, false);
    }

    @Test
    public void generateCertRequestSAN() throws Exception {
        tokenCertificateService.generateCertRequest(SIGN_KEY_ID,
                client,
                KeyUsageInfo.SIGNING,
                CA_NAME,
                ImmutableMap.of("CN", "test-common-name", "O", "test-org", "subjectAltName", "test-alt-name"),
                CertificateRequestFormat.DER,
                false);
        verify(signerRpcClient)
                .generateCertRequest(SIGN_KEY_ID,
                        client.getMemberId(),
                        KeyUsageInfo.SIGNING,
                        "O=test-org, CN=test-common-name",
                        "test-alt-name",
                        CertificateRequestFormat.DER,
                        PROFILE_CLASS);
    }

    @Test
    @WithMockUser(authorities = {"IMPORT_SIGN_CERT"})
    public void generateAcmeCert() throws Exception {
        when(signerRpcClient.generateCertRequest(any(), any(), any(), any(), any(), any(), any()))
                .thenReturn(new SignerRpcClient.GeneratedCertRequestInfo(null, CertificateTestUtils.getMockSignCsrBytes(),
                        null, null, null));
        X509Certificate mockSignCertificate = CertificateTestUtils.getMockSignCertificate();
        when(acmeService.orderCertificateFromACMEServer(any(), any(), any(), any(), any(), any()))
                .thenReturn(List.of(mockSignCertificate));
        when(globalConfProvider.getApprovedCA(any(), any()))
                .thenReturn(new ApprovedCAInfo("testca", false, "ee.test.Profile", null, null, null, null));
        tokenCertificateService.generateCertRequest(SIGN_KEY_ID, client,
                KeyUsageInfo.SIGNING, CA_NAME,
                ImmutableMap.of("CN", "test-common-name", "O", "test-org", "subjectAltName", "test-alt-name"),
                CertificateRequestFormat.DER, true);
        verify(signerRpcClient)
                .generateCertRequest(SIGN_KEY_ID,
                        client.getMemberId(),
                        KeyUsageInfo.SIGNING,
                        "O=test-org, CN=test-common-name",
                        "test-alt-name",
                        CertificateRequestFormat.DER,
                        PROFILE_CLASS);
        verify(signerRpcClient).importCert(mockSignCertificate.getEncoded(),
                CertificateInfo.STATUS_REGISTERED,
                client.getMemberId(),
                false);
    }

    @Test
    @WithMockUser(authorities = {"GENERATE_SIGN_CERT_REQ", "GENERATE_AUTH_CERT_REQ"})
    public void regenerateCertRequestSuccess() throws Exception {
        SignerRpcClient.GeneratedCertRequestInfo csrInfo = tokenCertificateService
                .regenerateCertRequest(AUTH_KEY_ID, GOOD_AUTH_CSR_ID, CertificateRequestFormat.PEM);
        verify(signerRpcClient, times(1))
                .regenerateCertRequest(GOOD_AUTH_CSR_ID, CertificateRequestFormat.PEM);
    }

    @Test(expected = AccessDeniedException.class)
    @WithMockUser(authorities = {"GENERATE_SIGN_CERT_REQ"})
    public void regenerateAuthCsrPermission() throws Exception {
        SignerRpcClient.GeneratedCertRequestInfo csrInfo = tokenCertificateService
                .regenerateCertRequest(AUTH_KEY_ID, GOOD_AUTH_CSR_ID, CertificateRequestFormat.PEM);
    }

    @Test(expected = AccessDeniedException.class)
    @WithMockUser(authorities = {"GENERATE_AUTH_CERT_REQ"})
    public void regenerateSignCsrPermission() throws Exception {
        SignerRpcClient.GeneratedCertRequestInfo csrInfo = tokenCertificateService
                .regenerateCertRequest(SIGN_KEY_ID, GOOD_SIGN_CSR_ID, CertificateRequestFormat.PEM);
    }

    private SignerException signerException(String code) {
        return SignerException.tr(code, "mock-translation", "mock-message");
    }

    @Test
    @WithMockUser(authorities = {"DELETE_SIGN_CERT", "DELETE_AUTH_CERT"})
    public void deleteCertificateSuccessfully() throws Exception {
        tokenCertificateService.deleteCertificate(EXISTING_CERT_HASH);
        verify(signerRpcClient, times(1)).deleteCert(EXISTING_CERT_HASH);
    }

    @Test(expected = ActionNotPossibleException.class)
    @WithMockUser(authorities = {"DELETE_SIGN_CERT", "DELETE_AUTH_CERT"})
    public void deleteCertificateActionNotPossible() throws Exception {
        EnumSet<PossibleActionEnum> empty = EnumSet.noneOf(PossibleActionEnum.class);
        doReturn(empty).when(possibleActionsRuleEngine).getPossibleCertificateActions(any(), any(), any());
        tokenCertificateService.deleteCertificate(EXISTING_CERT_HASH);
    }

    @Test(expected = CertificateNotFoundException.class)
    @WithMockUser(authorities = {"DELETE_SIGN_CERT", "DELETE_AUTH_CERT"})
    public void deleteCertificateHashNotFound() throws Exception {
        tokenCertificateService.deleteCertificate(NOT_FOUND_CERT_HASH);
    }

    @Test
    @WithMockUser(authorities = {"DELETE_SIGN_CERT", "DELETE_AUTH_CERT"})
    public void deleteCertificateSignerIdNotFound() throws Exception {
        try {
            tokenCertificateService.deleteCertificate(SIGNER_EX_CERT_WITH_ID_NOT_FOUND_HASH);
            fail("should have thrown exception");
        } catch (CertificateNotFoundException expected) {
            ErrorDeviation errorDeviation = expected.getErrorDeviation();
            Assert.assertEquals(DeviationCodes.ERROR_CERTIFICATE_NOT_FOUND_WITH_ID, errorDeviation.getCode());
            assertEquals(1, errorDeviation.getMetadata().size());
            assertEquals(SIGNER_EX_CERT_WITH_ID_NOT_FOUND_HASH, errorDeviation.getMetadata().getFirst());
        }
    }

    @Test(expected = CodedException.class)
    @WithMockUser(authorities = {"DELETE_SIGN_CERT", "DELETE_AUTH_CERT"})
    public void deleteCertificateSignerInternalError() throws Exception {
        tokenCertificateService.deleteCertificate(SIGNER_EX_INTERNAL_ERROR_HASH);
    }

    @Test(expected = CodedException.class)
    @WithMockUser(authorities = {"DELETE_SIGN_CERT", "DELETE_AUTH_CERT"})
    public void deleteCertificateSignerTokenNotAvailable() throws Exception {
        tokenCertificateService.deleteCertificate(SIGNER_EX_TOKEN_NOT_AVAILABLE_HASH);
    }

    @Test(expected = CodedException.class)
    @WithMockUser(authorities = {"DELETE_SIGN_CERT", "DELETE_AUTH_CERT"})
    public void deleteCertificateSignerTokenReadonly() throws Exception {
        tokenCertificateService.deleteCertificate(SIGNER_EX_TOKEN_READONLY_HASH);
    }

    @Test(expected = AccessDeniedException.class)
    @WithMockUser(authorities = {"DELETE_SIGN_CERT"})
    public void deleteAuthCertificateWithoutPermission() throws Exception {
        tokenCertificateService.deleteCertificate(EXISTING_CERT_IN_AUTH_KEY_HASH);
    }

    @Test(expected = AccessDeniedException.class)
    @WithMockUser(authorities = {"DELETE_AUTH_CERT"})
    public void deleteSignCertificateWithoutPermission() throws Exception {
        tokenCertificateService.deleteCertificate(EXISTING_CERT_IN_SIGN_KEY_HASH);
    }

    @Test(expected = CsrNotFoundException.class)
    @WithMockUser(authorities = {"DELETE_SIGN_CERT", "DELETE_AUTH_CERT"})
    public void deleteCsrCsrNotFound() throws Exception {
        tokenCertificateService.deleteCsr(CSR_NOT_FOUND_CSR_ID);
    }

    @Test(expected = CsrNotFoundException.class)
    @WithMockUser(authorities = {"DELETE_SIGN_CERT", "DELETE_AUTH_CERT"})
    public void deleteCsrSignerExceptions() throws Exception {
        tokenCertificateService.deleteCsr(SIGNER_EXCEPTION_CSR_ID);
    }

    @Test(expected = AccessDeniedException.class)
    @WithMockUser(authorities = {"DELETE_SIGN_CERT"})
    public void deleteAuthCsrWithoutPermission() throws Exception {
        tokenCertificateService.deleteCsr(GOOD_AUTH_CSR_ID);
    }

    @Test(expected = AccessDeniedException.class)
    @WithMockUser(authorities = {"DELETE_AUTH_CERT"})
    public void deleteSignCsrWithoutPermission() throws Exception {
        tokenCertificateService.deleteCsr(GOOD_SIGN_CSR_ID);
    }

    @Test
    @WithMockUser(authorities = {"DELETE_SIGN_CERT", "DELETE_AUTH_CERT"})
    public void deleteCsr() throws Exception {
        // success
        tokenCertificateService.deleteCsr(GOOD_CSR_ID);
        verify(signerRpcClient, times(1)).deleteCertRequest(GOOD_CSR_ID);
    }

    @Test(expected = ActionNotPossibleException.class)
    @WithMockUser(authorities = {"DELETE_SIGN_CERT", "DELETE_AUTH_CERT"})
    public void deleteCsrActionNotPossible() throws Exception {
        doReturn(EnumSet.noneOf(PossibleActionEnum.class)).when(possibleActionsRuleEngine)
                .getPossibleCsrActions(any());
        tokenCertificateService.deleteCsr(GOOD_CSR_ID);
    }

    @Test
    @WithMockUser(authorities = {"GENERATE_SIGN_CERT_REQ", "IMPORT_SIGN_CERT"})
    public void orderAcmeCertificate() throws Exception {
        byte[] csrBytes = CertificateTestUtils.getMockSignCsrBytes();
        X509Certificate mockSignCertificate = CertificateTestUtils.getMockSignCertificate();
        when(acmeService.orderCertificateFromACMEServer(any(), any(), any(), any(), any(), any()))
                .thenReturn(List.of(mockSignCertificate));
        when(signerRpcClient.regenerateCertRequest(any(), any()))
                .thenReturn(new SignerRpcClient.GeneratedCertRequestInfo(null, csrBytes, null, null, null));
        when(globalConfProvider.getCaCert(any(), any()))
                .thenReturn(CertificateTestUtils.getMockIntermediateCaCertificate());
        when(globalConfProvider.getApprovedCA(any(), any()))
                .thenReturn(new ApprovedCAInfo("testca", false, "ee.test.Profile", "http://test-ca/acme", "123.4.5.6", "5", "6"));
        tokenCertificateService.orderAcmeCertificate(CA_NAME, GOOD_CSR_ID, KeyUsageInfo.SIGNING);
        verify(acmeService).orderCertificateFromACMEServer("common name",
                "ss0",
                KeyUsageInfo.SIGNING,
                acmeCA,
                client.asEncodedId(),
                csrBytes);
        verify(signerRpcClient).importCert(mockSignCertificate.getEncoded(),
                CertificateInfo.STATUS_REGISTERED,
                client.getMemberId(),
                false);
        verify(signerRpcClient).setNextPlannedRenewal(any(), any());
    }

    @Test
    @WithMockUser(authorities = {"ACTIVATE_DISABLE_AUTH_CERT", "ACTIVATE_DISABLE_SIGN_CERT"})
    public void deActivateCertificateCheckPossibleActions() throws Exception {
        // we want to use the real rules for this test
        Mockito.reset(possibleActionsRuleEngine);
        // EXISTING_CERT_IN_SIGN_KEY_HASH - active
        // EXISTING_CERT_IN_AUTH_KEY_HASH - inactive
        doAnswer(invocation -> {
            String certHash = (String) invocation.getArguments()[0];
            boolean active = switch (certHash) {
                case EXISTING_CERT_IN_SIGN_KEY_HASH -> false;
                case EXISTING_CERT_IN_AUTH_KEY_HASH -> true;
                default -> throw new RuntimeException("bad switch option: " + certHash);
            };
            return createCertificateInfo(null, active, true, "status", "certID",
                    CertificateTestUtils.getMockAuthCertificateBytes(), null, null);
        }).when(signerRpcClient).getCertForHash(any());

        // can activate inactive
        tokenCertificateService.activateCertificate(EXISTING_CERT_IN_SIGN_KEY_HASH);

        // can deactivate active
        tokenCertificateService.deactivateCertificate(EXISTING_CERT_IN_AUTH_KEY_HASH);

        try {
            // can not activate already active -> possible actions exception
            tokenCertificateService.activateCertificate(EXISTING_CERT_IN_AUTH_KEY_HASH);
            fail("should throw XYZException");
        } catch (Exception expected) {
        }

        try {
            // can not deactivate already disabled -> possible actions exception
            tokenCertificateService.deactivateCertificate(EXISTING_CERT_IN_SIGN_KEY_HASH);
            fail("should throw XYZException");
        } catch (Exception expected) {
        }

    }

    @Test
    @WithMockUser(authorities = {"ACTIVATE_DISABLE_AUTH_CERT", "ACTIVATE_DISABLE_SIGN_CERT"})
    public void deActivateUnknownCertificate() throws Exception {
        // we want to use the real rules for this test
        Mockito.reset(possibleActionsRuleEngine);
        doReturn(createCertificateInfo(null, true, true, "status",
                "certID", CertificateTestUtils.getMockCertificateWithoutExtensionsBytes(), null, null))
                .when(signerRpcClient).getCertForHash(any());

        try {
            // trying to deactivate this cert, which is neither sign nor auth, should result in exception
            tokenCertificateService.activateCertificate(EXISTING_CERT_IN_AUTH_KEY_HASH);
            fail("should throw RuntimeException");
        } catch (RuntimeException expected) {
        }
    }

    @Test
    @WithMockUser(authorities = {"ACTIVATE_DISABLE_AUTH_CERT", "ACTIVATE_DISABLE_SIGN_CERT"})
    public void activateMissingCertificate() throws Exception {
        try {
            tokenCertificateService.activateCertificate(MISSING_CERTIFICATE_HASH);
            fail("should throw CertificateNotFoundException");
        } catch (CertificateNotFoundException expected) {
        }
    }

    @Test
    @WithMockUser(authorities = {"ACTIVATE_DISABLE_AUTH_CERT", "ACTIVATE_DISABLE_SIGN_CERT"})
    public void deactivateMissingCertificate() throws Exception {
        try {
            tokenCertificateService.deactivateCertificate(MISSING_CERTIFICATE_HASH);
            fail("should throw CertificateNotFoundException");
        } catch (CertificateNotFoundException e) {
        }
    }

    @Test
    public void registerAuthCertificate() {
        doAnswer(answer -> authCert).when(signerRpcClient).getCertForHash(any());
        try {
            tokenCertificateService.registerAuthCert(CertificateTestUtils.MOCK_AUTH_CERTIFICATE_HASH, GOOD_ADDRESS);
        } catch (Exception e) {
            fail();
        }
    }

    @Test(expected = CodedException.class)
    public void registerAuthCertificateFail() throws Exception {
        doAnswer(answer -> authCert).when(signerRpcClient).getCertForHash(any());
        when(managementRequestSenderService.sendAuthCertRegisterRequest(any(), any()))
                .thenThrow(new CodedException("FAILED"));
        tokenCertificateService.registerAuthCert(CertificateTestUtils.MOCK_AUTH_CERTIFICATE_HASH, BAD_ADDRESS);
    }

    @Test(expected = ActionNotPossibleException.class)
    public void registerAuthCertificateNotPossible() throws Exception {
        EnumSet<PossibleActionEnum> empty = EnumSet.noneOf(PossibleActionEnum.class);
        doReturn(empty).when(possibleActionsRuleEngine).getPossibleCertificateActions(any(), any(), any());
        doAnswer(answer -> authCert).when(signerRpcClient).getCertForHash(any());
        tokenCertificateService.registerAuthCert(CertificateTestUtils.MOCK_AUTH_CERTIFICATE_HASH, GOOD_ADDRESS);
    }

    @Test
    public void unregisterAuthCertificate() {
        doAnswer(answer -> authCert).when(signerRpcClient).getCertForHash(any());
        try {
            tokenCertificateService.unregisterAuthCert(CertificateTestUtils.MOCK_AUTH_CERTIFICATE_HASH);
        } catch (Exception e) {
            fail();
        }
    }

    @Test
    public void unregisterAuthCertNoValid() throws Exception {
        doAnswer(answer -> authCert).when(signerRpcClient).getCertForHash(any());
        when(managementRequestSenderService.sendAuthCertDeletionRequest(any()))
                .thenThrow(new ManagementRequestSendingFailedException(
                        new CodedException(X_SSL_AUTH_FAILED, SSL_AUTH_ERROR_MESSAGE)
                                .withPrefix(SERVER_CLIENTPROXY_X)));
        try {
            tokenCertificateService.unregisterAuthCert(CertificateTestUtils.MOCK_AUTH_CERTIFICATE_HASH);
            fail("Should have thrown ManagementRequestSendingFailedException");
        } catch (ManagementRequestSendingFailedException e) {
            assertTrue(e.getErrorDeviation().getMetadata().getFirst().contains(SSL_AUTH_ERROR_MESSAGE));
        }
    }

    @Test
    public void unregisterAuthCertAssertExceptionMessage() throws Exception {
        doAnswer(answer -> authCert).when(signerRpcClient).getCertForHash(any());
        when(managementRequestSenderService.sendAuthCertDeletionRequest(any()))
                .thenThrow(new ManagementRequestSendingFailedException(
                        new IOException(IO_EXCEPTION_MSG)));
        try {
            tokenCertificateService.unregisterAuthCert(CertificateTestUtils.MOCK_AUTH_CERTIFICATE_HASH);
            fail("Should have thrown ManagementRequestSendingFailedException");
        } catch (ManagementRequestSendingFailedException e) {
            assertTrue(e.getErrorDeviation().getMetadata().contains(IO_EXCEPTION_MSG));
        }
    }

    @Test(expected = TokenCertificateService.SignCertificateNotSupportedException.class)
    public void registerSignCertificate() throws Exception {
        doAnswer(answer -> signCert).when(signerRpcClient).getCertForHash(any());
        tokenCertificateService.registerAuthCert(CertificateTestUtils.MOCK_CERTIFICATE_HASH, GOOD_ADDRESS);
    }

    @Test(expected = TokenCertificateService.SignCertificateNotSupportedException.class)
    public void unregisterSignCertificate() throws Exception {
        doAnswer(answer -> signCert).when(signerRpcClient).getCertForHash(any());
        tokenCertificateService.unregisterAuthCert(CertificateTestUtils.MOCK_CERTIFICATE_HASH);
    }

    @Test
    public void isValidAuthCert() {
        assertTrue(tokenCertificateService.isValidAuthCert(CertificateTestUtils.getMockAuthCertificate()));
        assertFalse(tokenCertificateService.isValidAuthCert(CertificateTestUtils.getMockSignCertificate()));
        assertFalse(
                tokenCertificateService.isValidAuthCert(CertificateTestUtils.getMockCertificateWithoutExtensions()));
    }

    @Test
    public void isValidSignCert() {
        assertFalse(tokenCertificateService.isValidSignCert(CertificateTestUtils.getMockAuthCertificate()));
        assertTrue(tokenCertificateService.isValidSignCert(CertificateTestUtils.getMockSignCertificate()));
        assertFalse(
                tokenCertificateService.isValidSignCert(CertificateTestUtils.getMockCertificateWithoutExtensions()));
    }

    @Test
    public void markAuthCertForDeletion() {
        doAnswer(answer -> authCert).when(signerRpcClient).getCertForHash(any());
        try {
            tokenCertificateService.markAuthCertForDeletion(CertificateTestUtils.MOCK_AUTH_CERTIFICATE_HASH);
        } catch (Exception e) {
            fail("Should not fail");
        }
    }
}<|MERGE_RESOLUTION|>--- conflicted
+++ resolved
@@ -67,12 +67,9 @@
 import org.springframework.boot.test.context.SpringBootTest;
 import org.springframework.security.access.AccessDeniedException;
 import org.springframework.security.test.context.support.WithMockUser;
-<<<<<<< HEAD
 import org.springframework.test.context.ActiveProfiles;
-=======
 import org.springframework.test.context.bean.override.mockito.MockitoBean;
 import org.springframework.test.context.bean.override.mockito.MockitoSpyBean;
->>>>>>> 02ac7b95
 import org.springframework.test.context.junit4.SpringRunner;
 import org.springframework.transaction.annotation.Transactional;
 
@@ -186,8 +183,7 @@
     @MockitoBean
     private AcmeService acmeService;
 
-<<<<<<< HEAD
-    @MockBean
+    @MockitoBean
     MonitorRpcClient monitorClient;
 
     @MockBean
@@ -198,10 +194,6 @@
 
     @MockBean(name = SERVER_CONF_DB_CTX)
     DatabaseCtx databaseCtx;
-=======
-    @MockitoBean
-    MonitorClient monitorClient;
->>>>>>> 02ac7b95
 
     private final ClientId.Conf client = ClientId.Conf.create(TestUtils.INSTANCE_FI,
             TestUtils.MEMBER_CLASS_GOV, TestUtils.MEMBER_CODE_M1);
