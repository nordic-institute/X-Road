/*
 * The MIT License
 * Copyright (c) 2019- Nordic Institute for Interoperability Solutions (NIIS)
 * Copyright (c) 2018 Estonian Information System Authority (RIA),
 * Nordic Institute for Interoperability Solutions (NIIS), Population Register Centre (VRK)
 * Copyright (c) 2015-2017 Estonian Information System Authority (RIA), Population Register Centre (VRK)
 *
 * Permission is hereby granted, free of charge, to any person obtaining a copy
 * of this software and associated documentation files (the "Software"), to deal
 * in the Software without restriction, including without limitation the rights
 * to use, copy, modify, merge, publish, distribute, sublicense, and/or sell
 * copies of the Software, and to permit persons to whom the Software is
 * furnished to do so, subject to the following conditions:
 *
 * The above copyright notice and this permission notice shall be included in
 * all copies or substantial portions of the Software.
 *
 * THE SOFTWARE IS PROVIDED "AS IS", WITHOUT WARRANTY OF ANY KIND, EXPRESS OR
 * IMPLIED, INCLUDING BUT NOT LIMITED TO THE WARRANTIES OF MERCHANTABILITY,
 * FITNESS FOR A PARTICULAR PURPOSE AND NONINFRINGEMENT. IN NO EVENT SHALL THE
 * AUTHORS OR COPYRIGHT HOLDERS BE LIABLE FOR ANY CLAIM, DAMAGES OR OTHER
 * LIABILITY, WHETHER IN AN ACTION OF CONTRACT, TORT OR OTHERWISE, ARISING FROM,
 * OUT OF OR IN CONNECTION WITH THE SOFTWARE OR THE USE OR OTHER DEALINGS IN
 * THE SOFTWARE.
 */
package org.niis.xroad.securityserver.restapi.service;

import ee.ria.xroad.common.ErrorCodes;
import ee.ria.xroad.common.conf.globalconf.ApprovedCAInfo;
import ee.ria.xroad.common.crypto.identifier.KeyAlgorithm;
import ee.ria.xroad.common.identifier.ClientId;
import ee.ria.xroad.common.identifier.SecurityServerId;
<<<<<<< HEAD
import ee.ria.xroad.signer.SignerRpcClient;
=======
import ee.ria.xroad.signer.SignerProxy;
import ee.ria.xroad.signer.exception.SignerException;
>>>>>>> 69ed895c
import ee.ria.xroad.signer.protocol.dto.KeyInfo;
import ee.ria.xroad.signer.protocol.dto.KeyUsageInfo;
import ee.ria.xroad.signer.protocol.dto.TokenInfo;

import org.junit.Before;
import org.junit.Test;
import org.niis.xroad.restapi.exceptions.DeviationAwareRuntimeException;
import org.niis.xroad.securityserver.restapi.util.TokenTestUtils;
import org.niis.xroad.signer.proto.CertificateRequestFormat;
import org.springframework.beans.factory.annotation.Autowired;
import org.springframework.security.test.context.support.WithMockUser;

import java.util.ArrayList;
import java.util.Arrays;
import java.util.HashMap;
import java.util.Map;
import java.util.stream.Collectors;

import static org.junit.Assert.assertNotNull;
import static org.junit.Assert.fail;
import static org.mockito.ArgumentMatchers.any;
import static org.mockito.Mockito.doThrow;
import static org.mockito.Mockito.times;
import static org.mockito.Mockito.verify;
import static org.mockito.Mockito.when;

public class KeyAndCertificateRequestServiceIntegrationTest extends AbstractServiceIntegrationTestContext {

    @Autowired
    KeyAndCertificateRequestService keyAndCertificateRequestService;

    public static final String SOFTWARE_TOKEN_ID = PossibleActionsRuleEngine.SOFTWARE_TOKEN_ID;
    public static final String OTHER_TOKEN_ID = "1";
    public static final String MOCK_CA = "mock-ca";
    Map<String, TokenInfo> tokens = new HashMap<>();

    @Before
    public void setup() throws Exception {
        TokenInfo token0 = new TokenTestUtils.TokenInfoBuilder()
                .id(SOFTWARE_TOKEN_ID)
                .type(TokenInfo.SOFTWARE_MODULE_TYPE)
                .friendlyName("mock-token0")
                .build();
        TokenInfo token1 = new TokenTestUtils.TokenInfoBuilder()
                .id(OTHER_TOKEN_ID)
                .type("mock-type")
                .friendlyName("mock-token1")
                .build();

        tokens.put(token0.getId(), token0);
        tokens.put(token1.getId(), token1);
        // mock related signer proxy methods
        when(signerRpcClient.getTokens()).thenAnswer(i -> new ArrayList<>(tokens.values()));
        when(signerRpcClient.getToken(any())).thenAnswer(
                invocation -> tokens.get(invocation.getArguments()[0]));
        when(signerRpcClient.generateKey(any(), any(), any())).thenAnswer(invocation -> {
            String tokenId = (String) invocation.getArguments()[0];
            String label = (String) invocation.getArguments()[1];
            // new keys start with usage = null
            KeyInfo keyInfo = new TokenTestUtils.KeyInfoBuilder()
                    .id(label)
                    .keyUsageInfo(null)
                    .friendlyName(label)
                    .build();
            TokenInfo token = tokens.get(tokenId);
            TokenInfo newTokenInfo = new TokenInfo(token.getMessage().toBuilder()
                    .addKeyInfo(keyInfo.getMessage())
                    .build());
            tokens.put(tokenId, newTokenInfo);
            return keyInfo;
        });
        when(signerRpcClient.getTokenForKeyId(any())).thenAnswer(invocation -> {
            String keyId = (String) invocation.getArguments()[0];
            return getTokenWithKey(tokens, keyId);
        });
        when(signerRpcClient.generateCertRequest(any(), any(), any(), any(), any(), any(), any()))
                .thenAnswer(invocation -> {
                    // keyInfo is immutable, so we need some work to replace KeyInfo with
                    // one that has correct usage
                    String keyId = (String) invocation.getArguments()[0];
                    KeyUsageInfo keyUsage = (KeyUsageInfo) invocation.getArguments()[2];
                    KeyInfo keyInfo = getKey(tokens, keyId);
                    TokenInfo tokenInfo = getTokenWithKey(tokens, keyId);
                    KeyInfo copy = new TokenTestUtils.KeyInfoBuilder()
                            .keyInfo(keyInfo)
                            .keyUsageInfo(keyUsage)
                            .build();

                    final ArrayList<KeyInfo> keyInfos = new ArrayList<>(tokenInfo.getKeyInfo());
                    keyInfos.remove(keyInfo);
                    keyInfos.add(copy);

                    TokenInfo newToken = new TokenInfo(tokenInfo.getMessage().toBuilder()
                            .clearKeyInfo()
                            .addAllKeyInfo(keyInfos.stream().map(KeyInfo::getMessage).collect(Collectors.toList()))
                            .build());
                    tokens.put(newToken.getId(), newToken);

                    return new SignerRpcClient.GeneratedCertRequestInfo(null, null, null, null, null);
                });
        when(globalConfProvider.getApprovedCAs(any())).thenReturn(Arrays.asList(
                new ApprovedCAInfo(MOCK_CA,
                        false,
                        "ee.ria.xroad.common.certificateprofile.impl.FiVRKCertificateProfileInfoProvider",
                        null, null, null, null)));
        ClientId.Conf ownerId = ClientId.Conf.create("FI", "GOV", "M1");
        SecurityServerId.Conf ownerSsId = SecurityServerId.Conf.create(ownerId, "TEST-INMEM-SS");
        when(currentSecurityServerId.getServerId()).thenReturn(ownerSsId);
    }

    private KeyInfo getKey(Map<String, TokenInfo> tokenInfos, String keyId) {
        for (TokenInfo tokenInfo : tokenInfos.values()) {
            for (KeyInfo keyInfo : tokenInfo.getKeyInfo()) {
                if (keyInfo.getId().equals(keyId)) {
                    return keyInfo;
                }
            }
        }
        return null;
    }

    private TokenInfo getTokenWithKey(Map<String, TokenInfo> tokenInfos, String keyId) {
        for (TokenInfo tokenInfo : tokenInfos.values()) {
            for (KeyInfo keyInfo : tokenInfo.getKeyInfo()) {
                if (keyInfo.getId().equals(keyId)) {
                    return tokenInfo;
                }
            }
        }
        return null;
    }

    @Test
    @WithMockUser(authorities = {"DELETE_KEY", "DELETE_SIGN_KEY", "DELETE_AUTH_KEY"})
    public void addKeyAndCertSuccess() throws Exception {
        HashMap<String, String> dnParams = createCsrDnParams();
        KeyAndCertificateRequestService.KeyAndCertRequestInfo info = keyAndCertificateRequestService
                .addKeyAndCertRequest(SOFTWARE_TOKEN_ID, "keylabel",
                        ClientId.Conf.create("FI", "GOV", "M1"),
                        KeyUsageInfo.SIGNING, MOCK_CA, dnParams,
                        CertificateRequestFormat.PEM, false);
        verify(signerRpcClient, times(1))
                .generateKey(SOFTWARE_TOKEN_ID, "keylabel", KeyAlgorithm.RSA);
        verify(signerRpcClient, times(1))
                .generateCertRequest(any(), any(), any(), any(), any(), any(), any());
    }

    private HashMap<String, String> createCsrDnParams() {
        HashMap<String, String> dnParams = new HashMap<>();
        dnParams.put("C", "FI");
        dnParams.put("O", "foobar-o");
        dnParams.put("serialNumber", "FI/ss1/GOV");
        dnParams.put("CN", "foobar-cn");
        dnParams.put("subjectAltName", "example.com");
        return dnParams;
    }

    @Test
    @WithMockUser(authorities = {"DELETE_KEY", "DELETE_SIGN_KEY", "DELETE_AUTH_KEY"})
    public void canAddAuthKeyToSoftToken() throws Exception {
        HashMap<String, String> dnParams = createCsrDnParams();
        KeyAndCertificateRequestService.KeyAndCertRequestInfo info = keyAndCertificateRequestService
                .addKeyAndCertRequest(SOFTWARE_TOKEN_ID, "keylabel",
                        null,
                        KeyUsageInfo.AUTHENTICATION, MOCK_CA, dnParams,
                        CertificateRequestFormat.PEM, false);
        assertNotNull(info);
    }

    @Test(expected = ActionNotPossibleException.class)
    @WithMockUser(authorities = {"DELETE_KEY", "DELETE_SIGN_KEY", "DELETE_AUTH_KEY"})
    public void cannotAddAuthKeyToNonSoftToken() throws Exception {
        HashMap<String, String> dnParams = createCsrDnParams();
        KeyAndCertificateRequestService.KeyAndCertRequestInfo info = keyAndCertificateRequestService
                .addKeyAndCertRequest(OTHER_TOKEN_ID, "keylabel",
                        null,
                        KeyUsageInfo.AUTHENTICATION, MOCK_CA, dnParams,
                        CertificateRequestFormat.PEM, false);
    }

    @Test
    @WithMockUser(authorities = {"DELETE_KEY", "DELETE_SIGN_KEY", "DELETE_AUTH_KEY"})
    public void csrGenerateFailureRollsBackKeyCreate() throws Exception {
        HashMap<String, String> dnParams = createCsrDnParams();
        try {
            ClientId.Conf notFoundClient = ClientId.Conf.create("not-found", "GOV", "M1");
            keyAndCertificateRequestService
                    .addKeyAndCertRequest(SOFTWARE_TOKEN_ID, "keylabel",
                            notFoundClient,
                            KeyUsageInfo.SIGNING, MOCK_CA, dnParams,
                            CertificateRequestFormat.PEM, false);
            fail("should throw exception");
        } catch (ClientNotFoundException expected) {
            // our mock sets key id = label
            verify(signerRpcClient, times(1))
                    .deleteKey("keylabel", true);
            verify(signerRpcClient, times(1))
                    .deleteKey("keylabel", false);
        }
    }

    @Test
    @WithMockUser(authorities = {"DELETE_KEY", "DELETE_SIGN_KEY", "DELETE_AUTH_KEY"})
    public void failedRollback() throws Exception {
        HashMap<String, String> dnParams = createCsrDnParams();
<<<<<<< HEAD
        doThrow(new CodedException(TokenService.KEY_NOT_FOUND_FAULT_CODE))
                .when(signerRpcClient).getTokenForKeyId(any());
=======
        doThrow(new SignerException(ErrorCodes.X_KEY_NOT_FOUND))
                .when(signerProxyFacade).getTokenForKeyId(any());
>>>>>>> 69ed895c
        try {
            ClientId.Conf notFoundClient = ClientId.Conf.create("not-found", "GOV", "M1");
            keyAndCertificateRequestService
                    .addKeyAndCertRequest(SOFTWARE_TOKEN_ID, "keylabel",
                            notFoundClient,
                            KeyUsageInfo.SIGNING, MOCK_CA, dnParams,
                            CertificateRequestFormat.PEM, false);
            fail("should throw exception");
        } catch (DeviationAwareRuntimeException expected) {
            // delete key -attempt will not reach SignerRpcClient
        }
    }

}<|MERGE_RESOLUTION|>--- conflicted
+++ resolved
@@ -30,12 +30,8 @@
 import ee.ria.xroad.common.crypto.identifier.KeyAlgorithm;
 import ee.ria.xroad.common.identifier.ClientId;
 import ee.ria.xroad.common.identifier.SecurityServerId;
-<<<<<<< HEAD
 import ee.ria.xroad.signer.SignerRpcClient;
-=======
-import ee.ria.xroad.signer.SignerProxy;
 import ee.ria.xroad.signer.exception.SignerException;
->>>>>>> 69ed895c
 import ee.ria.xroad.signer.protocol.dto.KeyInfo;
 import ee.ria.xroad.signer.protocol.dto.KeyUsageInfo;
 import ee.ria.xroad.signer.protocol.dto.TokenInfo;
@@ -241,13 +237,8 @@
     @WithMockUser(authorities = {"DELETE_KEY", "DELETE_SIGN_KEY", "DELETE_AUTH_KEY"})
     public void failedRollback() throws Exception {
         HashMap<String, String> dnParams = createCsrDnParams();
-<<<<<<< HEAD
-        doThrow(new CodedException(TokenService.KEY_NOT_FOUND_FAULT_CODE))
+        doThrow(new SignerException(ErrorCodes.X_KEY_NOT_FOUND))
                 .when(signerRpcClient).getTokenForKeyId(any());
-=======
-        doThrow(new SignerException(ErrorCodes.X_KEY_NOT_FOUND))
-                .when(signerProxyFacade).getTokenForKeyId(any());
->>>>>>> 69ed895c
         try {
             ClientId.Conf notFoundClient = ClientId.Conf.create("not-found", "GOV", "M1");
             keyAndCertificateRequestService
