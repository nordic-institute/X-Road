/*
 * The MIT License
 * Copyright (c) 2019- Nordic Institute for Interoperability Solutions (NIIS)
 * Copyright (c) 2018 Estonian Information System Authority (RIA),
 * Nordic Institute for Interoperability Solutions (NIIS), Population Register Centre (VRK)
 * Copyright (c) 2015-2017 Estonian Information System Authority (RIA), Population Register Centre (VRK)
 *
 * Permission is hereby granted, free of charge, to any person obtaining a copy
 * of this software and associated documentation files (the "Software"), to deal
 * in the Software without restriction, including without limitation the rights
 * to use, copy, modify, merge, publish, distribute, sublicense, and/or sell
 * copies of the Software, and to permit persons to whom the Software is
 * furnished to do so, subject to the following conditions:
 *
 * The above copyright notice and this permission notice shall be included in
 * all copies or substantial portions of the Software.
 *
 * THE SOFTWARE IS PROVIDED "AS IS", WITHOUT WARRANTY OF ANY KIND, EXPRESS OR
 * IMPLIED, INCLUDING BUT NOT LIMITED TO THE WARRANTIES OF MERCHANTABILITY,
 * FITNESS FOR A PARTICULAR PURPOSE AND NONINFRINGEMENT. IN NO EVENT SHALL THE
 * AUTHORS OR COPYRIGHT HOLDERS BE LIABLE FOR ANY CLAIM, DAMAGES OR OTHER
 * LIABILITY, WHETHER IN AN ACTION OF CONTRACT, TORT OR OTHERWISE, ARISING FROM,
 * OUT OF OR IN CONNECTION WITH THE SOFTWARE OR THE USE OR OTHER DEALINGS IN
 * THE SOFTWARE.
 */
package org.niis.xroad.securityserver.restapi.service;

import ee.ria.xroad.common.CodedException;
import ee.ria.xroad.common.conf.globalconf.ApprovedCAInfo;
import ee.ria.xroad.common.crypto.identifier.KeyAlgorithm;
import ee.ria.xroad.common.identifier.ClientId;
import ee.ria.xroad.common.identifier.SecurityServerId;
import ee.ria.xroad.signer.SignerRpcClient;
import ee.ria.xroad.signer.protocol.dto.KeyInfo;
import ee.ria.xroad.signer.protocol.dto.KeyUsageInfo;
import ee.ria.xroad.signer.protocol.dto.TokenInfo;

import org.junit.Before;
import org.junit.Test;
import org.niis.xroad.restapi.exceptions.DeviationAwareRuntimeException;
import org.niis.xroad.securityserver.restapi.util.TokenTestUtils;
import org.niis.xroad.signer.proto.CertificateRequestFormat;
import org.springframework.beans.factory.annotation.Autowired;
import org.springframework.security.test.context.support.WithMockUser;

import java.util.ArrayList;
import java.util.Arrays;
import java.util.HashMap;
import java.util.Map;
import java.util.stream.Collectors;

import static org.junit.Assert.assertNotNull;
import static org.junit.Assert.fail;
import static org.mockito.ArgumentMatchers.any;
import static org.mockito.Mockito.doThrow;
import static org.mockito.Mockito.times;
import static org.mockito.Mockito.verify;
import static org.mockito.Mockito.when;

public class KeyAndCertificateRequestServiceIntegrationTest extends AbstractServiceIntegrationTestContext {

    @Autowired
    KeyAndCertificateRequestService keyAndCertificateRequestService;

    public static final String SOFTWARE_TOKEN_ID = PossibleActionsRuleEngine.SOFTWARE_TOKEN_ID;
    public static final String OTHER_TOKEN_ID = "1";
    public static final String MOCK_CA = "mock-ca";
    Map<String, TokenInfo> tokens = new HashMap<>();

    @Before
    public void setup() throws Exception {
        TokenInfo token0 = new TokenTestUtils.TokenInfoBuilder()
                .id(SOFTWARE_TOKEN_ID)
                .type(TokenInfo.SOFTWARE_MODULE_TYPE)
                .friendlyName("mock-token0")
                .build();
        TokenInfo token1 = new TokenTestUtils.TokenInfoBuilder()
                .id(OTHER_TOKEN_ID)
                .type("mock-type")
                .friendlyName("mock-token1")
                .build();

        tokens.put(token0.getId(), token0);
        tokens.put(token1.getId(), token1);
        // mock related signer proxy methods
        when(signerRpcClient.getTokens()).thenAnswer(i -> new ArrayList<>(tokens.values()));
        when(signerRpcClient.getToken(any())).thenAnswer(
                invocation -> tokens.get(invocation.getArguments()[0]));
<<<<<<< HEAD
        when(signerRpcClient.generateKey(any(), any())).thenAnswer(invocation -> {
=======
        when(signerProxyFacade.generateKey(any(), any(), any())).thenAnswer(invocation -> {
>>>>>>> bf48f38a
            String tokenId = (String) invocation.getArguments()[0];
            String label = (String) invocation.getArguments()[1];
            // new keys start with usage = null
            KeyInfo keyInfo = new TokenTestUtils.KeyInfoBuilder()
                    .id(label)
                    .keyUsageInfo(null)
                    .friendlyName(label)
                    .build();
            TokenInfo token = tokens.get(tokenId);
            TokenInfo newTokenInfo = new TokenInfo(token.getMessage().toBuilder()
                    .addKeyInfo(keyInfo.getMessage())
                    .build());
            tokens.put(tokenId, newTokenInfo);
            return keyInfo;
        });
        when(signerRpcClient.getTokenForKeyId(any())).thenAnswer(invocation -> {
            String keyId = (String) invocation.getArguments()[0];
            return getTokenWithKey(tokens, keyId);
        });
        when(signerRpcClient.generateCertRequest(any(), any(), any(), any(), any(), any(), any()))
                .thenAnswer(invocation -> {
                    // keyInfo is immutable, so we need some work to replace KeyInfo with
                    // one that has correct usage
                    String keyId = (String) invocation.getArguments()[0];
                    KeyUsageInfo keyUsage = (KeyUsageInfo) invocation.getArguments()[2];
                    KeyInfo keyInfo = getKey(tokens, keyId);
                    TokenInfo tokenInfo = getTokenWithKey(tokens, keyId);
                    KeyInfo copy = new TokenTestUtils.KeyInfoBuilder()
                            .keyInfo(keyInfo)
                            .keyUsageInfo(keyUsage)
                            .build();

                    final ArrayList<KeyInfo> keyInfos = new ArrayList<>(tokenInfo.getKeyInfo());
                    keyInfos.remove(keyInfo);
                    keyInfos.add(copy);

                    TokenInfo newToken = new TokenInfo(tokenInfo.getMessage().toBuilder()
                            .clearKeyInfo()
                            .addAllKeyInfo(keyInfos.stream().map(KeyInfo::getMessage).collect(Collectors.toList()))
                            .build());
                    tokens.put(newToken.getId(), newToken);

                    return new SignerRpcClient.GeneratedCertRequestInfo(null, null, null, null, null);
                });
        when(globalConfProvider.getApprovedCAs(any())).thenReturn(Arrays.asList(
                new ApprovedCAInfo(MOCK_CA,
                        false,
                        "ee.ria.xroad.common.certificateprofile.impl.FiVRKCertificateProfileInfoProvider",
                        null, null, null, null)));
        ClientId.Conf ownerId = ClientId.Conf.create("FI", "GOV", "M1");
        SecurityServerId.Conf ownerSsId = SecurityServerId.Conf.create(ownerId, "TEST-INMEM-SS");
        when(currentSecurityServerId.getServerId()).thenReturn(ownerSsId);
    }

    private KeyInfo getKey(Map<String, TokenInfo> tokenInfos, String keyId) {
        for (TokenInfo tokenInfo : tokenInfos.values()) {
            for (KeyInfo keyInfo : tokenInfo.getKeyInfo()) {
                if (keyInfo.getId().equals(keyId)) {
                    return keyInfo;
                }
            }
        }
        return null;
    }

    private TokenInfo getTokenWithKey(Map<String, TokenInfo> tokenInfos, String keyId) {
        for (TokenInfo tokenInfo : tokenInfos.values()) {
            for (KeyInfo keyInfo : tokenInfo.getKeyInfo()) {
                if (keyInfo.getId().equals(keyId)) {
                    return tokenInfo;
                }
            }
        }
        return null;
    }

    @Test
    @WithMockUser(authorities = {"DELETE_KEY", "DELETE_SIGN_KEY", "DELETE_AUTH_KEY"})
    public void addKeyAndCertSuccess() throws Exception {
        HashMap<String, String> dnParams = createCsrDnParams();
        KeyAndCertificateRequestService.KeyAndCertRequestInfo info = keyAndCertificateRequestService
                .addKeyAndCertRequest(SOFTWARE_TOKEN_ID, "keylabel",
                        ClientId.Conf.create("FI", "GOV", "M1"),
                        KeyUsageInfo.SIGNING, MOCK_CA, dnParams,
                        CertificateRequestFormat.PEM, false);
<<<<<<< HEAD
        verify(signerRpcClient, times(1))
                .generateKey(SOFTWARE_TOKEN_ID, "keylabel");
        verify(signerRpcClient, times(1))
=======
        verify(signerProxyFacade, times(1))
                .generateKey(SOFTWARE_TOKEN_ID, "keylabel", KeyAlgorithm.RSA);
        verify(signerProxyFacade, times(1))
>>>>>>> bf48f38a
                .generateCertRequest(any(), any(), any(), any(), any(), any(), any());
    }

    private HashMap<String, String> createCsrDnParams() {
        HashMap<String, String> dnParams = new HashMap<>();
        dnParams.put("C", "FI");
        dnParams.put("O", "foobar-o");
        dnParams.put("serialNumber", "FI/ss1/GOV");
        dnParams.put("CN", "foobar-cn");
        dnParams.put("subjectAltName", "example.com");
        return dnParams;
    }

    @Test
    @WithMockUser(authorities = {"DELETE_KEY", "DELETE_SIGN_KEY", "DELETE_AUTH_KEY"})
    public void canAddAuthKeyToSoftToken() throws Exception {
        HashMap<String, String> dnParams = createCsrDnParams();
        KeyAndCertificateRequestService.KeyAndCertRequestInfo info = keyAndCertificateRequestService
                .addKeyAndCertRequest(SOFTWARE_TOKEN_ID, "keylabel",
                        null,
                        KeyUsageInfo.AUTHENTICATION, MOCK_CA, dnParams,
                        CertificateRequestFormat.PEM, false);
        assertNotNull(info);
    }

    @Test(expected = ActionNotPossibleException.class)
    @WithMockUser(authorities = {"DELETE_KEY", "DELETE_SIGN_KEY", "DELETE_AUTH_KEY"})
    public void cannotAddAuthKeyToNonSoftToken() throws Exception {
        HashMap<String, String> dnParams = createCsrDnParams();
        KeyAndCertificateRequestService.KeyAndCertRequestInfo info = keyAndCertificateRequestService
                .addKeyAndCertRequest(OTHER_TOKEN_ID, "keylabel",
                        null,
                        KeyUsageInfo.AUTHENTICATION, MOCK_CA, dnParams,
                        CertificateRequestFormat.PEM, false);
    }

    @Test
    @WithMockUser(authorities = {"DELETE_KEY", "DELETE_SIGN_KEY", "DELETE_AUTH_KEY"})
    public void csrGenerateFailureRollsBackKeyCreate() throws Exception {
        HashMap<String, String> dnParams = createCsrDnParams();
        try {
            ClientId.Conf notFoundClient = ClientId.Conf.create("not-found", "GOV", "M1");
            keyAndCertificateRequestService
                    .addKeyAndCertRequest(SOFTWARE_TOKEN_ID, "keylabel",
                            notFoundClient,
                            KeyUsageInfo.SIGNING, MOCK_CA, dnParams,
                            CertificateRequestFormat.PEM, false);
            fail("should throw exception");
        } catch (ClientNotFoundException expected) {
            // our mock sets key id = label
            verify(signerRpcClient, times(1))
                    .deleteKey("keylabel", true);
            verify(signerRpcClient, times(1))
                    .deleteKey("keylabel", false);
        }
    }

    @Test
    @WithMockUser(authorities = {"DELETE_KEY", "DELETE_SIGN_KEY", "DELETE_AUTH_KEY"})
    public void failedRollback() throws Exception {
        HashMap<String, String> dnParams = createCsrDnParams();
        doThrow(new CodedException(TokenService.KEY_NOT_FOUND_FAULT_CODE))
                .when(signerRpcClient).getTokenForKeyId(any());
        try {
            ClientId.Conf notFoundClient = ClientId.Conf.create("not-found", "GOV", "M1");
            keyAndCertificateRequestService
                    .addKeyAndCertRequest(SOFTWARE_TOKEN_ID, "keylabel",
                            notFoundClient,
                            KeyUsageInfo.SIGNING, MOCK_CA, dnParams,
                            CertificateRequestFormat.PEM, false);
            fail("should throw exception");
        } catch (DeviationAwareRuntimeException expected) {
            // delete key -attempt will not reach SignerRpcClient
        }
    }

}<|MERGE_RESOLUTION|>--- conflicted
+++ resolved
@@ -86,11 +86,7 @@
         when(signerRpcClient.getTokens()).thenAnswer(i -> new ArrayList<>(tokens.values()));
         when(signerRpcClient.getToken(any())).thenAnswer(
                 invocation -> tokens.get(invocation.getArguments()[0]));
-<<<<<<< HEAD
-        when(signerRpcClient.generateKey(any(), any())).thenAnswer(invocation -> {
-=======
-        when(signerProxyFacade.generateKey(any(), any(), any())).thenAnswer(invocation -> {
->>>>>>> bf48f38a
+        when(signerRpcClient.generateKey(any(), any(), any())).thenAnswer(invocation -> {
             String tokenId = (String) invocation.getArguments()[0];
             String label = (String) invocation.getArguments()[1];
             // new keys start with usage = null
@@ -176,15 +172,9 @@
                         ClientId.Conf.create("FI", "GOV", "M1"),
                         KeyUsageInfo.SIGNING, MOCK_CA, dnParams,
                         CertificateRequestFormat.PEM, false);
-<<<<<<< HEAD
         verify(signerRpcClient, times(1))
-                .generateKey(SOFTWARE_TOKEN_ID, "keylabel");
+                .generateKey(SOFTWARE_TOKEN_ID, "keylabel", KeyAlgorithm.RSA);
         verify(signerRpcClient, times(1))
-=======
-        verify(signerProxyFacade, times(1))
-                .generateKey(SOFTWARE_TOKEN_ID, "keylabel", KeyAlgorithm.RSA);
-        verify(signerProxyFacade, times(1))
->>>>>>> bf48f38a
                 .generateCertRequest(any(), any(), any(), any(), any(), any(), any());
     }
 
