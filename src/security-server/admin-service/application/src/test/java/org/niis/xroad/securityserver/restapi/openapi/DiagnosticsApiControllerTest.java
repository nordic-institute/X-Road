/*
 * The MIT License
 *
 * Copyright (c) 2019- Nordic Institute for Interoperability Solutions (NIIS)
 * Copyright (c) 2018 Estonian Information System Authority (RIA),
 * Nordic Institute for Interoperability Solutions (NIIS), Population Register Centre (VRK)
 * Copyright (c) 2015-2017 Estonian Information System Authority (RIA), Population Register Centre (VRK)
 *
 * Permission is hereby granted, free of charge, to any person obtaining a copy
 * of this software and associated documentation files (the "Software"), to deal
 * in the Software without restriction, including without limitation the rights
 * to use, copy, modify, merge, publish, distribute, sublicense, and/or sell
 * copies of the Software, and to permit persons to whom the Software is
 * furnished to do so, subject to the following conditions:
 *
 * The above copyright notice and this permission notice shall be included in
 * all copies or substantial portions of the Software.
 *
 * THE SOFTWARE IS PROVIDED "AS IS", WITHOUT WARRANTY OF ANY KIND, EXPRESS OR
 * IMPLIED, INCLUDING BUT NOT LIMITED TO THE WARRANTIES OF MERCHANTABILITY,
 * FITNESS FOR A PARTICULAR PURPOSE AND NONINFRINGEMENT. IN NO EVENT SHALL THE
 * AUTHORS OR COPYRIGHT HOLDERS BE LIABLE FOR ANY CLAIM, DAMAGES OR OTHER
 * LIABILITY, WHETHER IN AN ACTION OF CONTRACT, TORT OR OTHERWISE, ARISING FROM,
 * OUT OF OR IN CONNECTION WITH THE SOFTWARE OR THE USE OR OTHER DEALINGS IN
 * THE SOFTWARE.
 */
package org.niis.xroad.securityserver.restapi.openapi;

import ee.ria.xroad.common.AddOnStatusDiagnostics;
import ee.ria.xroad.common.BackupEncryptionStatusDiagnostics;
import ee.ria.xroad.common.DiagnosticsErrorCodes;
import ee.ria.xroad.common.MessageLogArchiveEncryptionMember;
import ee.ria.xroad.common.MessageLogEncryptionStatusDiagnostics;
import ee.ria.xroad.common.util.TimeUtils;

import org.junit.Test;
import org.niis.xroad.confclient.model.DiagnosticsStatus;
import org.niis.xroad.restapi.exceptions.DeviationAwareRuntimeException;
import org.niis.xroad.restapi.exceptions.DeviationCodes;
import org.niis.xroad.securityserver.restapi.openapi.model.AddOnStatusDto;
import org.niis.xroad.securityserver.restapi.openapi.model.BackupEncryptionStatusDto;
import org.niis.xroad.securityserver.restapi.openapi.model.ConfigurationStatusDto;
import org.niis.xroad.securityserver.restapi.openapi.model.DiagnosticStatusClassDto;
import org.niis.xroad.securityserver.restapi.openapi.model.GlobalConfDiagnosticsDto;
import org.niis.xroad.securityserver.restapi.openapi.model.MessageLogEncryptionStatusDto;
import org.niis.xroad.securityserver.restapi.openapi.model.OcspResponderDiagnosticsDto;
import org.niis.xroad.securityserver.restapi.openapi.model.OcspStatusDto;
import org.niis.xroad.securityserver.restapi.openapi.model.TimestampingServiceDiagnosticsDto;
import org.niis.xroad.securityserver.restapi.openapi.model.TimestampingStatusDto;
import org.niis.xroad.securityserver.restapi.service.diagnostic.DiagnosticReportService;
import org.niis.xroad.signer.api.dto.CertificationServiceDiagnostics;
import org.niis.xroad.signer.api.dto.CertificationServiceStatus;
import org.niis.xroad.signer.api.dto.OcspResponderStatus;
import org.springframework.beans.factory.annotation.Autowired;
import org.springframework.boot.test.context.SpringBootTest;
import org.springframework.core.io.Resource;
import org.springframework.http.HttpStatus;
import org.springframework.http.ResponseEntity;
import org.springframework.security.access.AccessDeniedException;
import org.springframework.security.test.context.support.WithMockUser;
import org.springframework.test.context.bean.override.mockito.MockitoBean;

import java.nio.charset.StandardCharsets;
import java.time.Instant;
import java.time.LocalTime;
import java.time.OffsetDateTime;
import java.time.temporal.ChronoUnit;
import java.util.List;
import java.util.Map;
import java.util.Set;

import static org.assertj.core.api.Assertions.assertThat;
import static org.assertj.core.api.Assertions.assertThatThrownBy;
import static org.junit.Assert.assertEquals;
import static org.junit.Assert.assertNull;
import static org.junit.Assert.assertThrows;
import static org.junit.Assert.assertTrue;
import static org.mockito.Mockito.when;

@SpringBootTest(webEnvironment = SpringBootTest.WebEnvironment.RANDOM_PORT,
        properties = {"spring.main.lazy-initialization=true"})
@WithMockUser(authorities = {"DIAGNOSTICS"})
public class DiagnosticsApiControllerTest extends AbstractApiControllerTestContext {

    private static final OffsetDateTime PREVIOUS_UPDATE = TimeUtils.offsetDateTimeNow().with(LocalTime.of(10, 42));
    private static final OffsetDateTime NEXT_UPDATE = PREVIOUS_UPDATE.plusHours(1);
    private static final OffsetDateTime PREVIOUS_UPDATE_MIDNIGHT = PREVIOUS_UPDATE.with(LocalTime.of(0, 0));
    private static final OffsetDateTime NEXT_UPDATE_MIDNIGHT = PREVIOUS_UPDATE_MIDNIGHT.plusHours(1);
    private static final int ERROR_CODE_UNKNOWN = 999;
    private static final String TSA_URL_1 = "https://tsa1.example.com";
    private static final String CA_NAME_1 = "CN=Xroad Test CA CN, OU=Xroad Test CA OU, O=Xroad Test, C=FI";
    private static final String CA_NAME_2 = "CN=Xroad Test, C=EE";
    private static final String OCSP_URL_1 = "https://ocsp1.example.com";
    private static final String OCSP_URL_2 = "https://ocsp2.example.com";
    private static final String GROUPING_RULE = "none";

    @Autowired
    DiagnosticsApiController diagnosticsApiController;
    @MockitoBean
    private DiagnosticReportService diagnosticReportService;

    @Test
<<<<<<< HEAD
    public void getAddOnDiagnostics() throws Exception {
        when(proxyRpcClient.getAddOnStatus()).thenReturn(new AddOnStatusDiagnostics(true));
        ResponseEntity<AddOnStatus> response = diagnosticsApiController.getAddOnDiagnostics();
=======
    public void getAddOnDiagnostics() {
        stubForDiagnosticsRequest("/addonstatus", "{\"messageLogEnabled\":true}");
        ResponseEntity<AddOnStatusDto> response = diagnosticsApiController.getAddOnDiagnostics();
>>>>>>> ebb2d882
        assertEquals(HttpStatus.OK, response.getStatusCode());
        assertEquals(true, response.getBody().getMessagelogEnabled());

        when(proxyRpcClient.getAddOnStatus()).thenReturn(new AddOnStatusDiagnostics(false));
        response = diagnosticsApiController.getAddOnDiagnostics();
        assertEquals(HttpStatus.OK, response.getStatusCode());
        assertEquals(false, response.getBody().getMessagelogEnabled());
    }

    @Test
<<<<<<< HEAD
    public void getBackupEncryptionDiagnostics() throws Exception {
        when(proxyRpcClient.getBackupEncryptionStatus()).thenReturn(
                new BackupEncryptionStatusDiagnostics(true, List.of("keyid")));
        ResponseEntity<BackupEncryptionStatus> response = diagnosticsApiController.getBackupEncryptionDiagnostics();
=======
    public void getBackupEncryptionDiagnostics() {
        stubForDiagnosticsRequest("/backup-encryption-status",
                "{\"backupEncryptionStatus\":true,\"backupEncryptionKeys\":[\"keyid\"]}");
        ResponseEntity<BackupEncryptionStatusDto> response = diagnosticsApiController.getBackupEncryptionDiagnostics();
>>>>>>> ebb2d882
        assertEquals(HttpStatus.OK, response.getStatusCode());
        assertEquals(true, response.getBody().getBackupEncryptionStatus());
        assertEquals(1, response.getBody().getBackupEncryptionKeys().size());

        when(proxyRpcClient.getBackupEncryptionStatus()).thenReturn(
                new BackupEncryptionStatusDiagnostics(false, List.of()));
        response = diagnosticsApiController.getBackupEncryptionDiagnostics();
        assertEquals(HttpStatus.OK, response.getStatusCode());
        assertEquals(false, response.getBody().getBackupEncryptionStatus());
        assertTrue(response.getBody().getBackupEncryptionKeys().isEmpty());
    }

    @Test
<<<<<<< HEAD
    public void getMessageLogEncryptionDiagnostics() throws Exception {
        when(proxyRpcClient.getMessageLogEncryptionStatus()).thenReturn(
                new MessageLogEncryptionStatusDiagnostics(true, true, "none",
                        List.of(new MessageLogArchiveEncryptionMember("memberId", Set.of("key"), false)))
        );
        ResponseEntity<MessageLogEncryptionStatus> response = diagnosticsApiController
=======
    public void getMessageLogEncryptionDiagnostics() {
        stubForDiagnosticsRequest("/message-log-encryption-status",
                "{\"messageLogArchiveEncryptionStatus\":true,\"messageLogDatabaseEncryptionStatus\":true,"
                        + "\"messageLogGroupingRule\":\"none\",\"members\":[{\"memberId\":\"memberId\","
                        + "\"keys\":[\"key\"], \"defaultKeyUsed\":false}]}");
        ResponseEntity<MessageLogEncryptionStatusDto> response = diagnosticsApiController
>>>>>>> ebb2d882
                .getMessageLogEncryptionDiagnostics();
        assertEquals(HttpStatus.OK, response.getStatusCode());
        assertEquals(true, response.getBody().getMessageLogArchiveEncryptionStatus());
        assertEquals(true, response.getBody().getMessageLogDatabaseEncryptionStatus());
        assertEquals(GROUPING_RULE, response.getBody().getMessageLogGroupingRule());
        assertEquals(1, response.getBody().getMembers().size());

        when(proxyRpcClient.getMessageLogEncryptionStatus()).thenReturn(
                new MessageLogEncryptionStatusDiagnostics(false, false, "none",
                        List.of())
        );
        response = diagnosticsApiController.getMessageLogEncryptionDiagnostics();
        assertEquals(HttpStatus.OK, response.getStatusCode());
        assertEquals(false, response.getBody().getMessageLogArchiveEncryptionStatus());
        assertEquals(false, response.getBody().getMessageLogDatabaseEncryptionStatus());
        assertEquals(GROUPING_RULE, response.getBody().getMessageLogGroupingRule());
        assertTrue(response.getBody().getMembers().isEmpty());
    }

    @Test
    public void getGlobalConfDiagnosticsSuccess() throws Exception {
        final Instant prevUpdate = Instant.now().truncatedTo(ChronoUnit.MILLIS);
        final Instant nextUpdate = prevUpdate.plus(1, ChronoUnit.HOURS);
        when(confClientRpcClient.getStatus()).thenReturn(
                createDiagnosticsStatus(DiagnosticsErrorCodes.RETURN_SUCCESS, prevUpdate, nextUpdate));

        ResponseEntity<GlobalConfDiagnosticsDto> response = diagnosticsApiController.getGlobalConfDiagnostics();

        assertEquals(HttpStatus.OK, response.getStatusCode());
<<<<<<< HEAD
        GlobalConfDiagnostics globalConfDiagnostics = response.getBody();
        assertEquals(ConfigurationStatus.SUCCESS, globalConfDiagnostics.getStatusCode());
        assertEquals(DiagnosticStatusClass.OK, globalConfDiagnostics.getStatusClass());
        assertEquals(prevUpdate, globalConfDiagnostics.getPrevUpdateAt().toInstant());
        assertEquals(nextUpdate, globalConfDiagnostics.getNextUpdateAt().toInstant());
=======
        GlobalConfDiagnosticsDto globalConfDiagnostics = response.getBody();
        assertEquals(ConfigurationStatusDto.SUCCESS, globalConfDiagnostics.getStatusCode());
        assertEquals(DiagnosticStatusClassDto.OK, globalConfDiagnostics.getStatusClass());
        assertEquals(prevUpdate, globalConfDiagnostics.getPrevUpdateAt());
        assertEquals(nextUpdate, globalConfDiagnostics.getNextUpdateAt());
>>>>>>> ebb2d882
    }

    @Test
    public void getGlobalConfDiagnosticsWaiting() throws Exception {
        final Instant prevUpdate = Instant.now().truncatedTo(ChronoUnit.MILLIS);
        final Instant nextUpdate = prevUpdate.plus(1, ChronoUnit.HOURS);

        when(confClientRpcClient.getStatus()).thenReturn(
                createDiagnosticsStatus(DiagnosticsErrorCodes.ERROR_CODE_UNINITIALIZED, prevUpdate, nextUpdate));

        ResponseEntity<GlobalConfDiagnosticsDto> response = diagnosticsApiController.getGlobalConfDiagnostics();

        assertEquals(HttpStatus.OK, response.getStatusCode());
<<<<<<< HEAD
        GlobalConfDiagnostics globalConfDiagnostics = response.getBody();
        assertEquals(ConfigurationStatus.ERROR_CODE_UNINITIALIZED, globalConfDiagnostics.getStatusCode());
        assertEquals(DiagnosticStatusClass.WAITING, globalConfDiagnostics.getStatusClass());
        assertEquals(prevUpdate, globalConfDiagnostics.getPrevUpdateAt().toInstant());
        assertEquals(nextUpdate, globalConfDiagnostics.getNextUpdateAt().toInstant());
=======
        GlobalConfDiagnosticsDto globalConfDiagnostics = response.getBody();
        assertEquals(ConfigurationStatusDto.ERROR_CODE_UNINITIALIZED, globalConfDiagnostics.getStatusCode());
        assertEquals(DiagnosticStatusClassDto.WAITING, globalConfDiagnostics.getStatusClass());
        assertEquals(prevUpdate, globalConfDiagnostics.getPrevUpdateAt());
        assertEquals(nextUpdate, globalConfDiagnostics.getNextUpdateAt());
>>>>>>> ebb2d882
    }

    @Test
    public void getGlobalConfDiagnosticsFailNextUpdateTomorrow() throws Exception {
        final Instant prevUpdate = Instant.now().truncatedTo(ChronoUnit.MILLIS);
        final Instant nextUpdate = prevUpdate.plus(1, ChronoUnit.DAYS);

        when(confClientRpcClient.getStatus()).thenReturn(
                createDiagnosticsStatus(DiagnosticsErrorCodes.ERROR_CODE_INTERNAL, prevUpdate, nextUpdate));

        ResponseEntity<GlobalConfDiagnosticsDto> response = diagnosticsApiController.getGlobalConfDiagnostics();

        assertEquals(HttpStatus.OK, response.getStatusCode());
<<<<<<< HEAD
        GlobalConfDiagnostics globalConfDiagnostics = response.getBody();
        assertEquals(ConfigurationStatus.ERROR_CODE_INTERNAL, globalConfDiagnostics.getStatusCode());
        assertEquals(DiagnosticStatusClass.FAIL, globalConfDiagnostics.getStatusClass());
        assertEquals(prevUpdate, globalConfDiagnostics.getPrevUpdateAt().toInstant());
        assertEquals(nextUpdate, globalConfDiagnostics.getNextUpdateAt().toInstant());
=======
        GlobalConfDiagnosticsDto globalConfDiagnostics = response.getBody();
        assertEquals(ConfigurationStatusDto.ERROR_CODE_INTERNAL, globalConfDiagnostics.getStatusCode());
        assertEquals(DiagnosticStatusClassDto.FAIL, globalConfDiagnostics.getStatusClass());
        assertEquals(prevUpdate, globalConfDiagnostics.getPrevUpdateAt());
        assertEquals(nextUpdate, globalConfDiagnostics.getNextUpdateAt());
>>>>>>> ebb2d882
    }

    @Test
    public void getGlobalConfDiagnosticsFailPreviousUpdateYesterday() throws Exception {
        final Instant prevUpdate = TimeUtils.offsetDateTimeNow().with(LocalTime.of(0, 0)).toInstant();
        final Instant nextUpdate = prevUpdate.plus(1, ChronoUnit.DAYS);

        when(confClientRpcClient.getStatus()).thenReturn(
                createDiagnosticsStatus(ERROR_CODE_UNKNOWN, prevUpdate, nextUpdate));

        ResponseEntity<GlobalConfDiagnosticsDto> response = diagnosticsApiController.getGlobalConfDiagnostics();

        assertEquals(HttpStatus.OK, response.getStatusCode());
<<<<<<< HEAD
        GlobalConfDiagnostics globalConfDiagnostics = response.getBody();
        assertEquals(ConfigurationStatus.UNKNOWN, globalConfDiagnostics.getStatusCode());
        assertEquals(DiagnosticStatusClass.FAIL, globalConfDiagnostics.getStatusClass());
        assertEquals(prevUpdate, globalConfDiagnostics.getPrevUpdateAt().toInstant());
        assertEquals(nextUpdate, globalConfDiagnostics.getNextUpdateAt().toInstant());
=======
        GlobalConfDiagnosticsDto globalConfDiagnostics = response.getBody();
        assertEquals(ConfigurationStatusDto.UNKNOWN, globalConfDiagnostics.getStatusCode());
        assertEquals(DiagnosticStatusClassDto.FAIL, globalConfDiagnostics.getStatusClass());
        assertEquals(prevUpdate, globalConfDiagnostics.getPrevUpdateAt());
        assertEquals(nextUpdate, globalConfDiagnostics.getNextUpdateAt());
>>>>>>> ebb2d882
    }

    @Test
    public void getGlobalConfDiagnosticsException() throws Exception {
        when(confClientRpcClient.getStatus()).thenThrow(new RuntimeException());
        DeviationAwareRuntimeException exception =
                assertThrows(DeviationAwareRuntimeException.class, diagnosticsApiController::getGlobalConfDiagnostics);
        assertEquals(DeviationCodes.ERROR_DIAGNOSTIC_REQUEST_FAILED, exception.getErrorDeviation().getCode());
    }

    @Test
<<<<<<< HEAD
    public void getTimestampingServiceDiagnosticsSuccess() throws Exception {
        when(proxyRpcClient.getTimestampingStatus()).thenReturn(
                Map.of(TSA_URL_1, new DiagnosticsStatus(DiagnosticsErrorCodes.RETURN_SUCCESS,
                        PREVIOUS_UPDATE, TSA_URL_1))
        );
        ResponseEntity<Set<TimestampingServiceDiagnostics>> response =
=======
    public void getTimestampingServiceDiagnosticsSuccess() {
        stubForDiagnosticsRequest("/timestampstatus",
                "{\"" + TSA_URL_1 + "\":{\"returnCode\":" + DiagnosticsErrorCodes.RETURN_SUCCESS
                        + ",\"prevUpdate\":\"" + PREVIOUS_UPDATE + "\",\"description\":\"" + TSA_URL_1 + "\"}}");

        ResponseEntity<Set<TimestampingServiceDiagnosticsDto>> response =
>>>>>>> ebb2d882
                diagnosticsApiController.getTimestampingServicesDiagnostics();

        assertEquals(HttpStatus.OK, response.getStatusCode());
        Set<TimestampingServiceDiagnosticsDto> timestampingServiceDiagnosticsSet = response.getBody();
        assertEquals(1, timestampingServiceDiagnosticsSet.size());
        TimestampingServiceDiagnosticsDto timestampingServiceDiagnostics = timestampingServiceDiagnosticsSet
                .stream()
                .findFirst()
                .orElse(null);
        assertEquals(TimestampingStatusDto.SUCCESS, timestampingServiceDiagnostics.getStatusCode());
        assertEquals(DiagnosticStatusClassDto.OK, timestampingServiceDiagnostics.getStatusClass());
        assertEquals(PREVIOUS_UPDATE, timestampingServiceDiagnostics.getPrevUpdateAt());
        assertEquals(TSA_URL_1, timestampingServiceDiagnostics.getUrl());
    }

    @Test
    public void getTimestampingServiceDiagnosticsWaiting() throws Exception {
        when(proxyRpcClient.getTimestampingStatus()).thenReturn(
                Map.of(TSA_URL_1, new DiagnosticsStatus(DiagnosticsErrorCodes.ERROR_CODE_TIMESTAMP_UNINITIALIZED,
                        PREVIOUS_UPDATE, TSA_URL_1))
        );

        ResponseEntity<Set<TimestampingServiceDiagnosticsDto>> response =
                diagnosticsApiController.getTimestampingServicesDiagnostics();

        assertEquals(HttpStatus.OK, response.getStatusCode());
        Set<TimestampingServiceDiagnosticsDto> timestampingServiceDiagnosticsSet = response.getBody();
        assertEquals(1, timestampingServiceDiagnosticsSet.size());
        TimestampingServiceDiagnosticsDto timestampingServiceDiagnostics = timestampingServiceDiagnosticsSet
                .stream()
                .findFirst()
                .orElse(null);
        assertEquals(TimestampingStatusDto.ERROR_CODE_TIMESTAMP_UNINITIALIZED,
                timestampingServiceDiagnostics.getStatusCode());
        assertEquals(DiagnosticStatusClassDto.WAITING, timestampingServiceDiagnostics.getStatusClass());
        assertEquals(PREVIOUS_UPDATE, timestampingServiceDiagnostics.getPrevUpdateAt());
        assertEquals(TSA_URL_1, timestampingServiceDiagnostics.getUrl());
    }

    @Test
    public void getTimestampingServiceDiagnosticsFailPreviousUpdateYesterday() throws Exception {
        when(proxyRpcClient.getTimestampingStatus()).thenReturn(
                Map.of(TSA_URL_1, new DiagnosticsStatus(DiagnosticsErrorCodes.ERROR_CODE_MALFORMED_TIMESTAMP_SERVER_URL,
                        PREVIOUS_UPDATE_MIDNIGHT, TSA_URL_1))
        );

        ResponseEntity<Set<TimestampingServiceDiagnosticsDto>> response =
                diagnosticsApiController.getTimestampingServicesDiagnostics();

        assertEquals(HttpStatus.OK, response.getStatusCode());
        Set<TimestampingServiceDiagnosticsDto> timestampingServiceDiagnosticsSet = response.getBody();
        assertEquals(1, timestampingServiceDiagnosticsSet.size());
        TimestampingServiceDiagnosticsDto timestampingServiceDiagnostics = timestampingServiceDiagnosticsSet
                .stream()
                .findFirst()
                .orElse(null);
        assertEquals(TimestampingStatusDto.ERROR_CODE_MALFORMED_TIMESTAMP_SERVER_URL,
                timestampingServiceDiagnostics.getStatusCode());
        assertEquals(DiagnosticStatusClassDto.FAIL, timestampingServiceDiagnostics.getStatusClass());
        assertEquals(PREVIOUS_UPDATE_MIDNIGHT, timestampingServiceDiagnostics.getPrevUpdateAt());
        assertEquals(TSA_URL_1, timestampingServiceDiagnostics.getUrl());
    }

    @Test
    public void getTimestampingServiceDiagnosticsException() throws Exception {
        when(proxyRpcClient.getTimestampingStatus()).thenThrow(new Exception());
        DeviationAwareRuntimeException exception = assertThrows(DeviationAwareRuntimeException.class,
                diagnosticsApiController::getTimestampingServicesDiagnostics);
        assertEquals(DeviationCodes.ERROR_DIAGNOSTIC_REQUEST_FAILED, exception.getErrorDeviation().getCode());
    }

    @Test
    public void getOcspResponderDiagnosticsSuccess() throws Exception {
        var certServiceStatus = new CertificationServiceStatus(CA_NAME_1);
        certServiceStatus.getOcspResponderStatusMap().put(OCSP_URL_1,
                new OcspResponderStatus(DiagnosticsErrorCodes.RETURN_SUCCESS, OCSP_URL_1, PREVIOUS_UPDATE, NEXT_UPDATE));
        var diagnosticsResponse = new CertificationServiceDiagnostics();
        diagnosticsResponse.update(Map.of(CA_NAME_1, certServiceStatus));
        when(signerRpcClient.getCertificationServiceDiagnostics()).thenReturn(diagnosticsResponse);

        ResponseEntity<Set<OcspResponderDiagnosticsDto>> response =
                diagnosticsApiController.getOcspRespondersDiagnostics();

        assertEquals(HttpStatus.OK, response.getStatusCode());
        Set<OcspResponderDiagnosticsDto> diagnosticsSet = response.getBody();
        assertEquals(1, diagnosticsSet.size());
        OcspResponderDiagnosticsDto diagnostics = diagnosticsSet.stream().findFirst().orElse(null);
        assertEquals(1, diagnostics.getOcspResponders().size());
        assertEquals(CA_NAME_1, diagnostics.getDistinguishedName());
<<<<<<< HEAD
        assertEquals(OcspStatus.SUCCESS, diagnostics.getOcspResponders().getFirst().getStatusCode());
        assertEquals(DiagnosticStatusClass.OK, diagnostics.getOcspResponders().getFirst().getStatusClass());
        assertEquals(PREVIOUS_UPDATE, diagnostics.getOcspResponders().getFirst().getPrevUpdateAt());
        assertEquals(NEXT_UPDATE, diagnostics.getOcspResponders().getFirst().getNextUpdateAt());
        assertEquals(OCSP_URL_1, diagnostics.getOcspResponders().getFirst().getUrl());
=======
        assertEquals(OcspStatusDto.SUCCESS, diagnostics.getOcspResponders().get(0).getStatusCode());
        assertEquals(DiagnosticStatusClassDto.OK, diagnostics.getOcspResponders().get(0).getStatusClass());
        assertEquals(PREVIOUS_UPDATE, diagnostics.getOcspResponders().get(0).getPrevUpdateAt());
        assertEquals(NEXT_UPDATE, diagnostics.getOcspResponders().get(0).getNextUpdateAt());
        assertEquals(OCSP_URL_1, diagnostics.getOcspResponders().get(0).getUrl());
>>>>>>> ebb2d882
    }

    @Test
    public void getOcspResponderDiagnosticsWaiting() {
        var certServiceStatus = new CertificationServiceStatus(CA_NAME_2);
        certServiceStatus.getOcspResponderStatusMap().put(OCSP_URL_1,
                new OcspResponderStatus(DiagnosticsErrorCodes.ERROR_CODE_OCSP_UNINITIALIZED, OCSP_URL_2, null, NEXT_UPDATE));
        var diagnosticsResponse = new CertificationServiceDiagnostics();
        diagnosticsResponse.update(Map.of(CA_NAME_2, certServiceStatus));
        when(signerRpcClient.getCertificationServiceDiagnostics()).thenReturn(diagnosticsResponse);

        ResponseEntity<Set<OcspResponderDiagnosticsDto>> response =
                diagnosticsApiController.getOcspRespondersDiagnostics();

        assertEquals(HttpStatus.OK, response.getStatusCode());
        Set<OcspResponderDiagnosticsDto> diagnosticsSet = response.getBody();
        assertEquals(1, diagnosticsSet.size());
        OcspResponderDiagnosticsDto diagnostics = diagnosticsSet.stream().findFirst().orElse(null);
        assertEquals(1, diagnostics.getOcspResponders().size());
        assertEquals(CA_NAME_2, diagnostics.getDistinguishedName());
<<<<<<< HEAD
        assertEquals(OcspStatus.ERROR_CODE_OCSP_UNINITIALIZED, diagnostics.getOcspResponders()
                .getFirst().getStatusCode());
        assertEquals(DiagnosticStatusClass.WAITING, diagnostics.getOcspResponders().getFirst().getStatusClass());
        assertNull(diagnostics.getOcspResponders().getFirst().getPrevUpdateAt());
        assertEquals(NEXT_UPDATE, diagnostics.getOcspResponders().getFirst().getNextUpdateAt());
        assertEquals(OCSP_URL_2, diagnostics.getOcspResponders().getFirst().getUrl());
=======
        assertEquals(OcspStatusDto.ERROR_CODE_OCSP_UNINITIALIZED, diagnostics.getOcspResponders()
                .get(0).getStatusCode());
        assertEquals(DiagnosticStatusClassDto.WAITING, diagnostics.getOcspResponders().get(0).getStatusClass());
        assertNull(diagnostics.getOcspResponders().get(0).getPrevUpdateAt());
        assertEquals(NEXT_UPDATE, diagnostics.getOcspResponders().get(0).getNextUpdateAt());
        assertEquals(OCSP_URL_2, diagnostics.getOcspResponders().get(0).getUrl());
>>>>>>> ebb2d882
    }

    @Test
    public void getOcspResponderDiagnosticsFailNextUpdateTomorrow() {
        var certServiceStatus = new CertificationServiceStatus(CA_NAME_1);
        certServiceStatus.getOcspResponderStatusMap().put(OCSP_URL_1,
                new OcspResponderStatus(DiagnosticsErrorCodes.ERROR_CODE_OCSP_RESPONSE_INVALID, OCSP_URL_1, null, NEXT_UPDATE_MIDNIGHT));
        var diagnosticsResponse = new CertificationServiceDiagnostics();
        diagnosticsResponse.update(Map.of(CA_NAME_1, certServiceStatus));
        when(signerRpcClient.getCertificationServiceDiagnostics()).thenReturn(diagnosticsResponse);

        ResponseEntity<Set<OcspResponderDiagnosticsDto>> response = diagnosticsApiController
                .getOcspRespondersDiagnostics();

        assertEquals(HttpStatus.OK, response.getStatusCode());
        Set<OcspResponderDiagnosticsDto> diagnosticsSet = response.getBody();
        assertEquals(1, diagnosticsSet.size());
        OcspResponderDiagnosticsDto diagnostics = diagnosticsSet.stream().findFirst().orElse(null);
        assertEquals(1, diagnostics.getOcspResponders().size());
        assertEquals(CA_NAME_1, diagnostics.getDistinguishedName());
<<<<<<< HEAD
        assertEquals(OcspStatus.ERROR_CODE_OCSP_RESPONSE_INVALID, diagnostics.getOcspResponders()
                .getFirst().getStatusCode());
        assertEquals(DiagnosticStatusClass.FAIL, diagnostics.getOcspResponders().getFirst().getStatusClass());
        assertNull(diagnostics.getOcspResponders().getFirst().getPrevUpdateAt());
        assertEquals(NEXT_UPDATE_MIDNIGHT, diagnostics.getOcspResponders().getFirst().getNextUpdateAt());
        assertEquals(OCSP_URL_1, diagnostics.getOcspResponders().getFirst().getUrl());
=======
        assertEquals(OcspStatusDto.ERROR_CODE_OCSP_RESPONSE_INVALID, diagnostics.getOcspResponders()
                .get(0).getStatusCode());
        assertEquals(DiagnosticStatusClassDto.FAIL, diagnostics.getOcspResponders().get(0).getStatusClass());
        assertNull(diagnostics.getOcspResponders().get(0).getPrevUpdateAt());
        assertEquals(NEXT_UPDATE_MIDNIGHT, diagnostics.getOcspResponders().get(0).getNextUpdateAt());
        assertEquals(OCSP_URL_1, diagnostics.getOcspResponders().get(0).getUrl());
>>>>>>> ebb2d882
    }

    @Test
    public void getOcspResponderDiagnosticsFailPreviousUpdateYesterday() {
        var certServiceStatus = new CertificationServiceStatus(CA_NAME_2);
        certServiceStatus.getOcspResponderStatusMap().put(OCSP_URL_2,
                new OcspResponderStatus(ERROR_CODE_UNKNOWN, OCSP_URL_2, PREVIOUS_UPDATE_MIDNIGHT, NEXT_UPDATE_MIDNIGHT));
        var diagnosticsResponse = new CertificationServiceDiagnostics();
        diagnosticsResponse.update(Map.of(CA_NAME_2, certServiceStatus));
        when(signerRpcClient.getCertificationServiceDiagnostics()).thenReturn(diagnosticsResponse);

        ResponseEntity<Set<OcspResponderDiagnosticsDto>> response = diagnosticsApiController
                .getOcspRespondersDiagnostics();

        assertEquals(HttpStatus.OK, response.getStatusCode());
        Set<OcspResponderDiagnosticsDto> diagnosticsSet = response.getBody();
        assertEquals(1, diagnosticsSet.size());
        OcspResponderDiagnosticsDto diagnostics = diagnosticsSet
                .stream()
                .findFirst()
                .orElse(null);
        assertEquals(1, diagnostics.getOcspResponders().size());
        assertEquals(CA_NAME_2, diagnostics.getDistinguishedName());
<<<<<<< HEAD
        assertEquals(OcspStatus.UNKNOWN, diagnostics.getOcspResponders().getFirst().getStatusCode());
        assertEquals(DiagnosticStatusClass.FAIL, diagnostics.getOcspResponders().getFirst().getStatusClass());
        assertEquals(PREVIOUS_UPDATE_MIDNIGHT, diagnostics.getOcspResponders().getFirst().getPrevUpdateAt());
        assertEquals(NEXT_UPDATE_MIDNIGHT, diagnostics.getOcspResponders().getFirst().getNextUpdateAt());
        assertEquals(OCSP_URL_2, diagnostics.getOcspResponders().getFirst().getUrl());
=======
        assertEquals(OcspStatusDto.UNKNOWN, diagnostics.getOcspResponders().get(0).getStatusCode());
        assertEquals(DiagnosticStatusClassDto.FAIL, diagnostics.getOcspResponders().get(0).getStatusClass());
        assertEquals(PREVIOUS_UPDATE_MIDNIGHT, diagnostics.getOcspResponders().get(0).getPrevUpdateAt());
        assertEquals(NEXT_UPDATE_MIDNIGHT, diagnostics.getOcspResponders().get(0).getNextUpdateAt());
        assertEquals(OCSP_URL_2, diagnostics.getOcspResponders().get(0).getUrl());
>>>>>>> ebb2d882
    }

    @Test
    public void getOcspResponderDiagnosticsException() {
        when(signerRpcClient.getCertificationServiceDiagnostics()).thenThrow(new RuntimeException());
        DeviationAwareRuntimeException exception = assertThrows(DeviationAwareRuntimeException.class,
                diagnosticsApiController::getOcspRespondersDiagnostics);
        assertEquals(DeviationCodes.ERROR_DIAGNOSTIC_REQUEST_FAILED, exception.getErrorDeviation().getCode());
    }

    @Test
    @WithMockUser(authorities = {"DOWNLOAD_ANCHOR"})
    public void downloadDiagnosticsReportWithoutRequiredAuthorities() throws Exception {
        byte[] bytes = "[{}]".getBytes(StandardCharsets.UTF_8);
        when(diagnosticReportService.collectSystemInformation()).thenReturn(bytes);
        when(systemService.getAnchorFilenameForDownload())
                .thenReturn("configuration_anchor_UTC_2019-04-28_09_03_31.xml");

        assertThatThrownBy(() -> diagnosticsApiController.downloadDiagnosticsReport()).isInstanceOf(AccessDeniedException.class);
    }

    @Test
    @WithMockUser(authorities = {"DOWNLOAD_DIAGNOSTICS_REPORT"})
    public void downloadDiagnosticsReport() throws Exception {
        byte[] bytes = "[{}]".getBytes(StandardCharsets.UTF_8);
        when(diagnosticReportService.collectSystemInformation()).thenReturn(bytes);
        when(systemService.getAnchorFilenameForDownload())
                .thenReturn("configuration_anchor_UTC_2019-04-28_09_03_31.xml");

        ResponseEntity<Resource> response = diagnosticsApiController.downloadDiagnosticsReport();
        assertThat(response.getStatusCode()).isEqualTo(HttpStatus.OK);
        assertThat(response.getBody()).isNotNull();
        assertThat(response.getBody().contentLength()).isEqualTo(bytes.length);
    }

    private org.niis.xroad.confclient.proto.DiagnosticsStatus createDiagnosticsStatus(int statusCode,
                                                                                      Instant prevUpdate,
                                                                                      Instant nextUpdate) {
        return org.niis.xroad.confclient.proto.DiagnosticsStatus.newBuilder()
                .setReturnCode(statusCode)
                .setPrevUpdate(prevUpdate.toEpochMilli())
                .setNextUpdate(nextUpdate.toEpochMilli())
                .build();
    }
}<|MERGE_RESOLUTION|>--- conflicted
+++ resolved
@@ -100,15 +100,9 @@
     private DiagnosticReportService diagnosticReportService;
 
     @Test
-<<<<<<< HEAD
     public void getAddOnDiagnostics() throws Exception {
         when(proxyRpcClient.getAddOnStatus()).thenReturn(new AddOnStatusDiagnostics(true));
-        ResponseEntity<AddOnStatus> response = diagnosticsApiController.getAddOnDiagnostics();
-=======
-    public void getAddOnDiagnostics() {
-        stubForDiagnosticsRequest("/addonstatus", "{\"messageLogEnabled\":true}");
         ResponseEntity<AddOnStatusDto> response = diagnosticsApiController.getAddOnDiagnostics();
->>>>>>> ebb2d882
         assertEquals(HttpStatus.OK, response.getStatusCode());
         assertEquals(true, response.getBody().getMessagelogEnabled());
 
@@ -119,17 +113,10 @@
     }
 
     @Test
-<<<<<<< HEAD
     public void getBackupEncryptionDiagnostics() throws Exception {
         when(proxyRpcClient.getBackupEncryptionStatus()).thenReturn(
                 new BackupEncryptionStatusDiagnostics(true, List.of("keyid")));
-        ResponseEntity<BackupEncryptionStatus> response = diagnosticsApiController.getBackupEncryptionDiagnostics();
-=======
-    public void getBackupEncryptionDiagnostics() {
-        stubForDiagnosticsRequest("/backup-encryption-status",
-                "{\"backupEncryptionStatus\":true,\"backupEncryptionKeys\":[\"keyid\"]}");
         ResponseEntity<BackupEncryptionStatusDto> response = diagnosticsApiController.getBackupEncryptionDiagnostics();
->>>>>>> ebb2d882
         assertEquals(HttpStatus.OK, response.getStatusCode());
         assertEquals(true, response.getBody().getBackupEncryptionStatus());
         assertEquals(1, response.getBody().getBackupEncryptionKeys().size());
@@ -143,21 +130,12 @@
     }
 
     @Test
-<<<<<<< HEAD
     public void getMessageLogEncryptionDiagnostics() throws Exception {
         when(proxyRpcClient.getMessageLogEncryptionStatus()).thenReturn(
                 new MessageLogEncryptionStatusDiagnostics(true, true, "none",
                         List.of(new MessageLogArchiveEncryptionMember("memberId", Set.of("key"), false)))
         );
-        ResponseEntity<MessageLogEncryptionStatus> response = diagnosticsApiController
-=======
-    public void getMessageLogEncryptionDiagnostics() {
-        stubForDiagnosticsRequest("/message-log-encryption-status",
-                "{\"messageLogArchiveEncryptionStatus\":true,\"messageLogDatabaseEncryptionStatus\":true,"
-                        + "\"messageLogGroupingRule\":\"none\",\"members\":[{\"memberId\":\"memberId\","
-                        + "\"keys\":[\"key\"], \"defaultKeyUsed\":false}]}");
         ResponseEntity<MessageLogEncryptionStatusDto> response = diagnosticsApiController
->>>>>>> ebb2d882
                 .getMessageLogEncryptionDiagnostics();
         assertEquals(HttpStatus.OK, response.getStatusCode());
         assertEquals(true, response.getBody().getMessageLogArchiveEncryptionStatus());
@@ -187,19 +165,11 @@
         ResponseEntity<GlobalConfDiagnosticsDto> response = diagnosticsApiController.getGlobalConfDiagnostics();
 
         assertEquals(HttpStatus.OK, response.getStatusCode());
-<<<<<<< HEAD
-        GlobalConfDiagnostics globalConfDiagnostics = response.getBody();
-        assertEquals(ConfigurationStatus.SUCCESS, globalConfDiagnostics.getStatusCode());
-        assertEquals(DiagnosticStatusClass.OK, globalConfDiagnostics.getStatusClass());
-        assertEquals(prevUpdate, globalConfDiagnostics.getPrevUpdateAt().toInstant());
-        assertEquals(nextUpdate, globalConfDiagnostics.getNextUpdateAt().toInstant());
-=======
         GlobalConfDiagnosticsDto globalConfDiagnostics = response.getBody();
         assertEquals(ConfigurationStatusDto.SUCCESS, globalConfDiagnostics.getStatusCode());
         assertEquals(DiagnosticStatusClassDto.OK, globalConfDiagnostics.getStatusClass());
-        assertEquals(prevUpdate, globalConfDiagnostics.getPrevUpdateAt());
-        assertEquals(nextUpdate, globalConfDiagnostics.getNextUpdateAt());
->>>>>>> ebb2d882
+        assertEquals(prevUpdate, globalConfDiagnostics.getPrevUpdateAt().toInstant());
+        assertEquals(nextUpdate, globalConfDiagnostics.getNextUpdateAt().toInstant());
     }
 
     @Test
@@ -213,19 +183,11 @@
         ResponseEntity<GlobalConfDiagnosticsDto> response = diagnosticsApiController.getGlobalConfDiagnostics();
 
         assertEquals(HttpStatus.OK, response.getStatusCode());
-<<<<<<< HEAD
-        GlobalConfDiagnostics globalConfDiagnostics = response.getBody();
-        assertEquals(ConfigurationStatus.ERROR_CODE_UNINITIALIZED, globalConfDiagnostics.getStatusCode());
-        assertEquals(DiagnosticStatusClass.WAITING, globalConfDiagnostics.getStatusClass());
-        assertEquals(prevUpdate, globalConfDiagnostics.getPrevUpdateAt().toInstant());
-        assertEquals(nextUpdate, globalConfDiagnostics.getNextUpdateAt().toInstant());
-=======
         GlobalConfDiagnosticsDto globalConfDiagnostics = response.getBody();
         assertEquals(ConfigurationStatusDto.ERROR_CODE_UNINITIALIZED, globalConfDiagnostics.getStatusCode());
         assertEquals(DiagnosticStatusClassDto.WAITING, globalConfDiagnostics.getStatusClass());
-        assertEquals(prevUpdate, globalConfDiagnostics.getPrevUpdateAt());
-        assertEquals(nextUpdate, globalConfDiagnostics.getNextUpdateAt());
->>>>>>> ebb2d882
+        assertEquals(prevUpdate, globalConfDiagnostics.getPrevUpdateAt().toInstant());
+        assertEquals(nextUpdate, globalConfDiagnostics.getNextUpdateAt().toInstant());
     }
 
     @Test
@@ -239,19 +201,11 @@
         ResponseEntity<GlobalConfDiagnosticsDto> response = diagnosticsApiController.getGlobalConfDiagnostics();
 
         assertEquals(HttpStatus.OK, response.getStatusCode());
-<<<<<<< HEAD
-        GlobalConfDiagnostics globalConfDiagnostics = response.getBody();
-        assertEquals(ConfigurationStatus.ERROR_CODE_INTERNAL, globalConfDiagnostics.getStatusCode());
-        assertEquals(DiagnosticStatusClass.FAIL, globalConfDiagnostics.getStatusClass());
-        assertEquals(prevUpdate, globalConfDiagnostics.getPrevUpdateAt().toInstant());
-        assertEquals(nextUpdate, globalConfDiagnostics.getNextUpdateAt().toInstant());
-=======
         GlobalConfDiagnosticsDto globalConfDiagnostics = response.getBody();
         assertEquals(ConfigurationStatusDto.ERROR_CODE_INTERNAL, globalConfDiagnostics.getStatusCode());
         assertEquals(DiagnosticStatusClassDto.FAIL, globalConfDiagnostics.getStatusClass());
-        assertEquals(prevUpdate, globalConfDiagnostics.getPrevUpdateAt());
-        assertEquals(nextUpdate, globalConfDiagnostics.getNextUpdateAt());
->>>>>>> ebb2d882
+        assertEquals(prevUpdate, globalConfDiagnostics.getPrevUpdateAt().toInstant());
+        assertEquals(nextUpdate, globalConfDiagnostics.getNextUpdateAt().toInstant());
     }
 
     @Test
@@ -265,19 +219,11 @@
         ResponseEntity<GlobalConfDiagnosticsDto> response = diagnosticsApiController.getGlobalConfDiagnostics();
 
         assertEquals(HttpStatus.OK, response.getStatusCode());
-<<<<<<< HEAD
-        GlobalConfDiagnostics globalConfDiagnostics = response.getBody();
-        assertEquals(ConfigurationStatus.UNKNOWN, globalConfDiagnostics.getStatusCode());
-        assertEquals(DiagnosticStatusClass.FAIL, globalConfDiagnostics.getStatusClass());
-        assertEquals(prevUpdate, globalConfDiagnostics.getPrevUpdateAt().toInstant());
-        assertEquals(nextUpdate, globalConfDiagnostics.getNextUpdateAt().toInstant());
-=======
         GlobalConfDiagnosticsDto globalConfDiagnostics = response.getBody();
         assertEquals(ConfigurationStatusDto.UNKNOWN, globalConfDiagnostics.getStatusCode());
         assertEquals(DiagnosticStatusClassDto.FAIL, globalConfDiagnostics.getStatusClass());
-        assertEquals(prevUpdate, globalConfDiagnostics.getPrevUpdateAt());
-        assertEquals(nextUpdate, globalConfDiagnostics.getNextUpdateAt());
->>>>>>> ebb2d882
+        assertEquals(prevUpdate, globalConfDiagnostics.getPrevUpdateAt().toInstant());
+        assertEquals(nextUpdate, globalConfDiagnostics.getNextUpdateAt().toInstant());
     }
 
     @Test
@@ -289,21 +235,12 @@
     }
 
     @Test
-<<<<<<< HEAD
     public void getTimestampingServiceDiagnosticsSuccess() throws Exception {
         when(proxyRpcClient.getTimestampingStatus()).thenReturn(
                 Map.of(TSA_URL_1, new DiagnosticsStatus(DiagnosticsErrorCodes.RETURN_SUCCESS,
                         PREVIOUS_UPDATE, TSA_URL_1))
         );
-        ResponseEntity<Set<TimestampingServiceDiagnostics>> response =
-=======
-    public void getTimestampingServiceDiagnosticsSuccess() {
-        stubForDiagnosticsRequest("/timestampstatus",
-                "{\"" + TSA_URL_1 + "\":{\"returnCode\":" + DiagnosticsErrorCodes.RETURN_SUCCESS
-                        + ",\"prevUpdate\":\"" + PREVIOUS_UPDATE + "\",\"description\":\"" + TSA_URL_1 + "\"}}");
-
         ResponseEntity<Set<TimestampingServiceDiagnosticsDto>> response =
->>>>>>> ebb2d882
                 diagnosticsApiController.getTimestampingServicesDiagnostics();
 
         assertEquals(HttpStatus.OK, response.getStatusCode());
@@ -393,19 +330,11 @@
         OcspResponderDiagnosticsDto diagnostics = diagnosticsSet.stream().findFirst().orElse(null);
         assertEquals(1, diagnostics.getOcspResponders().size());
         assertEquals(CA_NAME_1, diagnostics.getDistinguishedName());
-<<<<<<< HEAD
-        assertEquals(OcspStatus.SUCCESS, diagnostics.getOcspResponders().getFirst().getStatusCode());
-        assertEquals(DiagnosticStatusClass.OK, diagnostics.getOcspResponders().getFirst().getStatusClass());
+        assertEquals(OcspStatusDto.SUCCESS, diagnostics.getOcspResponders().getFirst().getStatusCode());
+        assertEquals(DiagnosticStatusClassDto.OK, diagnostics.getOcspResponders().getFirst().getStatusClass());
         assertEquals(PREVIOUS_UPDATE, diagnostics.getOcspResponders().getFirst().getPrevUpdateAt());
         assertEquals(NEXT_UPDATE, diagnostics.getOcspResponders().getFirst().getNextUpdateAt());
         assertEquals(OCSP_URL_1, diagnostics.getOcspResponders().getFirst().getUrl());
-=======
-        assertEquals(OcspStatusDto.SUCCESS, diagnostics.getOcspResponders().get(0).getStatusCode());
-        assertEquals(DiagnosticStatusClassDto.OK, diagnostics.getOcspResponders().get(0).getStatusClass());
-        assertEquals(PREVIOUS_UPDATE, diagnostics.getOcspResponders().get(0).getPrevUpdateAt());
-        assertEquals(NEXT_UPDATE, diagnostics.getOcspResponders().get(0).getNextUpdateAt());
-        assertEquals(OCSP_URL_1, diagnostics.getOcspResponders().get(0).getUrl());
->>>>>>> ebb2d882
     }
 
     @Test
@@ -426,21 +355,12 @@
         OcspResponderDiagnosticsDto diagnostics = diagnosticsSet.stream().findFirst().orElse(null);
         assertEquals(1, diagnostics.getOcspResponders().size());
         assertEquals(CA_NAME_2, diagnostics.getDistinguishedName());
-<<<<<<< HEAD
-        assertEquals(OcspStatus.ERROR_CODE_OCSP_UNINITIALIZED, diagnostics.getOcspResponders()
+        assertEquals(OcspStatusDto.ERROR_CODE_OCSP_UNINITIALIZED, diagnostics.getOcspResponders()
                 .getFirst().getStatusCode());
-        assertEquals(DiagnosticStatusClass.WAITING, diagnostics.getOcspResponders().getFirst().getStatusClass());
+        assertEquals(DiagnosticStatusClassDto.WAITING, diagnostics.getOcspResponders().getFirst().getStatusClass());
         assertNull(diagnostics.getOcspResponders().getFirst().getPrevUpdateAt());
         assertEquals(NEXT_UPDATE, diagnostics.getOcspResponders().getFirst().getNextUpdateAt());
         assertEquals(OCSP_URL_2, diagnostics.getOcspResponders().getFirst().getUrl());
-=======
-        assertEquals(OcspStatusDto.ERROR_CODE_OCSP_UNINITIALIZED, diagnostics.getOcspResponders()
-                .get(0).getStatusCode());
-        assertEquals(DiagnosticStatusClassDto.WAITING, diagnostics.getOcspResponders().get(0).getStatusClass());
-        assertNull(diagnostics.getOcspResponders().get(0).getPrevUpdateAt());
-        assertEquals(NEXT_UPDATE, diagnostics.getOcspResponders().get(0).getNextUpdateAt());
-        assertEquals(OCSP_URL_2, diagnostics.getOcspResponders().get(0).getUrl());
->>>>>>> ebb2d882
     }
 
     @Test
@@ -461,21 +381,12 @@
         OcspResponderDiagnosticsDto diagnostics = diagnosticsSet.stream().findFirst().orElse(null);
         assertEquals(1, diagnostics.getOcspResponders().size());
         assertEquals(CA_NAME_1, diagnostics.getDistinguishedName());
-<<<<<<< HEAD
-        assertEquals(OcspStatus.ERROR_CODE_OCSP_RESPONSE_INVALID, diagnostics.getOcspResponders()
+        assertEquals(OcspStatusDto.ERROR_CODE_OCSP_RESPONSE_INVALID, diagnostics.getOcspResponders()
                 .getFirst().getStatusCode());
-        assertEquals(DiagnosticStatusClass.FAIL, diagnostics.getOcspResponders().getFirst().getStatusClass());
+        assertEquals(DiagnosticStatusClassDto.FAIL, diagnostics.getOcspResponders().getFirst().getStatusClass());
         assertNull(diagnostics.getOcspResponders().getFirst().getPrevUpdateAt());
         assertEquals(NEXT_UPDATE_MIDNIGHT, diagnostics.getOcspResponders().getFirst().getNextUpdateAt());
         assertEquals(OCSP_URL_1, diagnostics.getOcspResponders().getFirst().getUrl());
-=======
-        assertEquals(OcspStatusDto.ERROR_CODE_OCSP_RESPONSE_INVALID, diagnostics.getOcspResponders()
-                .get(0).getStatusCode());
-        assertEquals(DiagnosticStatusClassDto.FAIL, diagnostics.getOcspResponders().get(0).getStatusClass());
-        assertNull(diagnostics.getOcspResponders().get(0).getPrevUpdateAt());
-        assertEquals(NEXT_UPDATE_MIDNIGHT, diagnostics.getOcspResponders().get(0).getNextUpdateAt());
-        assertEquals(OCSP_URL_1, diagnostics.getOcspResponders().get(0).getUrl());
->>>>>>> ebb2d882
     }
 
     @Test
@@ -499,19 +410,11 @@
                 .orElse(null);
         assertEquals(1, diagnostics.getOcspResponders().size());
         assertEquals(CA_NAME_2, diagnostics.getDistinguishedName());
-<<<<<<< HEAD
-        assertEquals(OcspStatus.UNKNOWN, diagnostics.getOcspResponders().getFirst().getStatusCode());
-        assertEquals(DiagnosticStatusClass.FAIL, diagnostics.getOcspResponders().getFirst().getStatusClass());
+        assertEquals(OcspStatusDto.UNKNOWN, diagnostics.getOcspResponders().getFirst().getStatusCode());
+        assertEquals(DiagnosticStatusClassDto.FAIL, diagnostics.getOcspResponders().getFirst().getStatusClass());
         assertEquals(PREVIOUS_UPDATE_MIDNIGHT, diagnostics.getOcspResponders().getFirst().getPrevUpdateAt());
         assertEquals(NEXT_UPDATE_MIDNIGHT, diagnostics.getOcspResponders().getFirst().getNextUpdateAt());
         assertEquals(OCSP_URL_2, diagnostics.getOcspResponders().getFirst().getUrl());
-=======
-        assertEquals(OcspStatusDto.UNKNOWN, diagnostics.getOcspResponders().get(0).getStatusCode());
-        assertEquals(DiagnosticStatusClassDto.FAIL, diagnostics.getOcspResponders().get(0).getStatusClass());
-        assertEquals(PREVIOUS_UPDATE_MIDNIGHT, diagnostics.getOcspResponders().get(0).getPrevUpdateAt());
-        assertEquals(NEXT_UPDATE_MIDNIGHT, diagnostics.getOcspResponders().get(0).getNextUpdateAt());
-        assertEquals(OCSP_URL_2, diagnostics.getOcspResponders().get(0).getUrl());
->>>>>>> ebb2d882
     }
 
     @Test
