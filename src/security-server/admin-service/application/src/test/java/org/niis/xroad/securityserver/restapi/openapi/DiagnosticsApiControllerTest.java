/*
 * The MIT License
 *
 * Copyright (c) 2019- Nordic Institute for Interoperability Solutions (NIIS)
 * Copyright (c) 2018 Estonian Information System Authority (RIA),
 * Nordic Institute for Interoperability Solutions (NIIS), Population Register Centre (VRK)
 * Copyright (c) 2015-2017 Estonian Information System Authority (RIA), Population Register Centre (VRK)
 *
 * Permission is hereby granted, free of charge, to any person obtaining a copy
 * of this software and associated documentation files (the "Software"), to deal
 * in the Software without restriction, including without limitation the rights
 * to use, copy, modify, merge, publish, distribute, sublicense, and/or sell
 * copies of the Software, and to permit persons to whom the Software is
 * furnished to do so, subject to the following conditions:
 *
 * The above copyright notice and this permission notice shall be included in
 * all copies or substantial portions of the Software.
 *
 * THE SOFTWARE IS PROVIDED "AS IS", WITHOUT WARRANTY OF ANY KIND, EXPRESS OR
 * IMPLIED, INCLUDING BUT NOT LIMITED TO THE WARRANTIES OF MERCHANTABILITY,
 * FITNESS FOR A PARTICULAR PURPOSE AND NONINFRINGEMENT. IN NO EVENT SHALL THE
 * AUTHORS OR COPYRIGHT HOLDERS BE LIABLE FOR ANY CLAIM, DAMAGES OR OTHER
 * LIABILITY, WHETHER IN AN ACTION OF CONTRACT, TORT OR OTHERWISE, ARISING FROM,
 * OUT OF OR IN CONNECTION WITH THE SOFTWARE OR THE USE OR OTHER DEALINGS IN
 * THE SOFTWARE.
 */
package org.niis.xroad.securityserver.restapi.openapi;

import ee.ria.xroad.common.AddOnStatusDiagnostics;
import ee.ria.xroad.common.BackupEncryptionStatusDiagnostics;
import ee.ria.xroad.common.DiagnosticsErrorCodes;
import ee.ria.xroad.common.MessageLogArchiveEncryptionMember;
import ee.ria.xroad.common.MessageLogEncryptionStatusDiagnostics;
import ee.ria.xroad.common.util.TimeUtils;

import com.google.protobuf.Timestamp;
import org.junit.Test;
import org.niis.xroad.confclient.model.DiagnosticsStatus;
import org.niis.xroad.opmonitor.api.OperationalDataInterval;
import org.niis.xroad.opmonitor.api.OperationalDataIntervalProto;
import org.niis.xroad.restapi.exceptions.DeviationAwareRuntimeException;
import org.niis.xroad.restapi.exceptions.DeviationCodes;
import org.niis.xroad.securityserver.restapi.openapi.model.AddOnStatusDto;
import org.niis.xroad.securityserver.restapi.openapi.model.BackupEncryptionStatusDto;
import org.niis.xroad.securityserver.restapi.openapi.model.ConfigurationStatusDto;
import org.niis.xroad.securityserver.restapi.openapi.model.DiagnosticStatusClassDto;
import org.niis.xroad.securityserver.restapi.openapi.model.GlobalConfDiagnosticsDto;
import org.niis.xroad.securityserver.restapi.openapi.model.MessageLogEncryptionStatusDto;
import org.niis.xroad.securityserver.restapi.openapi.model.OcspResponderDiagnosticsDto;
import org.niis.xroad.securityserver.restapi.openapi.model.OcspStatusDto;
import org.niis.xroad.securityserver.restapi.openapi.model.OperationalDataIntervalDto;
import org.niis.xroad.securityserver.restapi.openapi.model.TimestampingServiceDiagnosticsDto;
import org.niis.xroad.securityserver.restapi.openapi.model.TimestampingStatusDto;
import org.niis.xroad.securityserver.restapi.service.diagnostic.DiagnosticReportService;
import org.niis.xroad.signer.api.dto.CertificationServiceDiagnostics;
import org.niis.xroad.signer.api.dto.CertificationServiceStatus;
import org.niis.xroad.signer.api.dto.OcspResponderStatus;
import org.springframework.beans.factory.annotation.Autowired;
import org.springframework.boot.test.context.SpringBootTest;
import org.springframework.core.io.Resource;
import org.springframework.http.HttpStatus;
import org.springframework.http.ResponseEntity;
import org.springframework.security.access.AccessDeniedException;
import org.springframework.security.test.context.support.WithMockUser;
import org.springframework.test.context.bean.override.mockito.MockitoBean;

import java.nio.charset.StandardCharsets;
import java.time.Instant;
import java.time.LocalTime;
import java.time.OffsetDateTime;
import java.time.ZoneOffset;
import java.time.temporal.ChronoUnit;
import java.util.ArrayList;
import java.util.List;
import java.util.Map;
import java.util.Set;

import static org.assertj.core.api.Assertions.assertThat;
import static org.assertj.core.api.Assertions.assertThatThrownBy;
import static org.junit.Assert.assertEquals;
import static org.junit.Assert.assertNull;
import static org.junit.Assert.assertThrows;
import static org.junit.Assert.assertTrue;
import static org.mockito.ArgumentMatchers.any;
import static org.mockito.Mockito.when;

@SpringBootTest(webEnvironment = SpringBootTest.WebEnvironment.RANDOM_PORT,
        properties = {"spring.main.lazy-initialization=true"})
@WithMockUser(authorities = {"DIAGNOSTICS"})
public class DiagnosticsApiControllerTest extends AbstractApiControllerTestContext {

    private static final OffsetDateTime PREVIOUS_UPDATE = TimeUtils.offsetDateTimeNow().with(LocalTime.of(10, 42));
    private static final OffsetDateTime NEXT_UPDATE = PREVIOUS_UPDATE.plusHours(1);
    private static final OffsetDateTime PREVIOUS_UPDATE_MIDNIGHT = PREVIOUS_UPDATE.with(LocalTime.of(0, 0));
    private static final OffsetDateTime NEXT_UPDATE_MIDNIGHT = PREVIOUS_UPDATE_MIDNIGHT.plusHours(1);
    private static final int ERROR_CODE_UNKNOWN = 999;
    private static final String TSA_URL_1 = "https://tsa1.example.com";
    private static final String CA_NAME_1 = "CN=Xroad Test CA CN, OU=Xroad Test CA OU, O=Xroad Test, C=FI";
    private static final String CA_NAME_2 = "CN=Xroad Test, C=EE";
    private static final String OCSP_URL_1 = "https://ocsp1.example.com";
    private static final String OCSP_URL_2 = "https://ocsp2.example.com";
    private static final String GROUPING_RULE = "none";

    @Autowired
    DiagnosticsApiController diagnosticsApiController;
    @MockitoBean
    private DiagnosticReportService diagnosticReportService;

    @Test
<<<<<<< HEAD
    public void getAddOnDiagnostics() {
        stubForDiagnosticsRequest("/addonstatus", "{\"messageLogEnabled\":true,\"opMonitoringEnabled\": true}");
=======
    public void getAddOnDiagnostics() throws Exception {
        when(proxyRpcClient.getAddOnStatus()).thenReturn(new AddOnStatusDiagnostics(true));
>>>>>>> c2462b31
        ResponseEntity<AddOnStatusDto> response = diagnosticsApiController.getAddOnDiagnostics();
        assertEquals(HttpStatus.OK, response.getStatusCode());
        assertEquals(true, response.getBody().getMessagelogEnabled());
        assertEquals(true, response.getBody().getOpmonitoringEnabled());

<<<<<<< HEAD
        stubForDiagnosticsRequest("/addonstatus", "{\"messageLogEnabled\":false,\"opMonitoringEnabled\": false}");
=======
        when(proxyRpcClient.getAddOnStatus()).thenReturn(new AddOnStatusDiagnostics(false));
>>>>>>> c2462b31
        response = diagnosticsApiController.getAddOnDiagnostics();
        assertEquals(HttpStatus.OK, response.getStatusCode());
        assertEquals(false, response.getBody().getMessagelogEnabled());
        assertEquals(false, response.getBody().getMessagelogEnabled());
    }

    @Test
    public void getBackupEncryptionDiagnostics() {
        when(backupManagerRpcClient.getEncryptionStatus()).thenReturn(
                new BackupEncryptionStatusDiagnostics(true, List.of("keyid")));
        ResponseEntity<BackupEncryptionStatusDto> response = diagnosticsApiController.getBackupEncryptionDiagnostics();
        assertEquals(HttpStatus.OK, response.getStatusCode());
        assertEquals(true, response.getBody().getBackupEncryptionStatus());
        assertEquals(1, response.getBody().getBackupEncryptionKeys().size());

        when(backupManagerRpcClient.getEncryptionStatus()).thenReturn(
                new BackupEncryptionStatusDiagnostics(false, List.of()));
        response = diagnosticsApiController.getBackupEncryptionDiagnostics();
        assertEquals(HttpStatus.OK, response.getStatusCode());
        assertEquals(false, response.getBody().getBackupEncryptionStatus());
        assertTrue(response.getBody().getBackupEncryptionKeys().isEmpty());
    }

    @Test
    public void getMessageLogEncryptionDiagnostics() throws Exception {
        when(proxyRpcClient.getMessageLogEncryptionStatus()).thenReturn(
                new MessageLogEncryptionStatusDiagnostics(true, true, "none",
                        List.of(new MessageLogArchiveEncryptionMember("memberId", Set.of("key"), false)))
        );
        ResponseEntity<MessageLogEncryptionStatusDto> response = diagnosticsApiController
                .getMessageLogEncryptionDiagnostics();
        assertEquals(HttpStatus.OK, response.getStatusCode());
        assertEquals(true, response.getBody().getMessageLogArchiveEncryptionStatus());
        assertEquals(true, response.getBody().getMessageLogDatabaseEncryptionStatus());
        assertEquals(GROUPING_RULE, response.getBody().getMessageLogGroupingRule());
        assertEquals(1, response.getBody().getMembers().size());

        when(proxyRpcClient.getMessageLogEncryptionStatus()).thenReturn(
                new MessageLogEncryptionStatusDiagnostics(false, false, "none",
                        List.of())
        );
        response = diagnosticsApiController.getMessageLogEncryptionDiagnostics();
        assertEquals(HttpStatus.OK, response.getStatusCode());
        assertEquals(false, response.getBody().getMessageLogArchiveEncryptionStatus());
        assertEquals(false, response.getBody().getMessageLogDatabaseEncryptionStatus());
        assertEquals(GROUPING_RULE, response.getBody().getMessageLogGroupingRule());
        assertTrue(response.getBody().getMembers().isEmpty());
    }

    @Test
    public void getGlobalConfDiagnosticsSuccess() throws Exception {
        final Instant prevUpdate = Instant.now().truncatedTo(ChronoUnit.MILLIS);
        final Instant nextUpdate = prevUpdate.plus(1, ChronoUnit.HOURS);
        when(confClientRpcClient.getStatus()).thenReturn(
                createDiagnosticsStatus(DiagnosticsErrorCodes.RETURN_SUCCESS, prevUpdate, nextUpdate));

        ResponseEntity<GlobalConfDiagnosticsDto> response = diagnosticsApiController.getGlobalConfDiagnostics();

        assertEquals(HttpStatus.OK, response.getStatusCode());
        GlobalConfDiagnosticsDto globalConfDiagnostics = response.getBody();
        assertEquals(ConfigurationStatusDto.SUCCESS, globalConfDiagnostics.getStatusCode());
        assertEquals(DiagnosticStatusClassDto.OK, globalConfDiagnostics.getStatusClass());
        assertEquals(prevUpdate, globalConfDiagnostics.getPrevUpdateAt().toInstant());
        assertEquals(nextUpdate, globalConfDiagnostics.getNextUpdateAt().toInstant());
    }

    @Test
    public void getGlobalConfDiagnosticsWaiting() throws Exception {
        final Instant prevUpdate = Instant.now().truncatedTo(ChronoUnit.MILLIS);
        final Instant nextUpdate = prevUpdate.plus(1, ChronoUnit.HOURS);

        when(confClientRpcClient.getStatus()).thenReturn(
                createDiagnosticsStatus(DiagnosticsErrorCodes.ERROR_CODE_UNINITIALIZED, prevUpdate, nextUpdate));

        ResponseEntity<GlobalConfDiagnosticsDto> response = diagnosticsApiController.getGlobalConfDiagnostics();

        assertEquals(HttpStatus.OK, response.getStatusCode());
        GlobalConfDiagnosticsDto globalConfDiagnostics = response.getBody();
        assertEquals(ConfigurationStatusDto.ERROR_CODE_UNINITIALIZED, globalConfDiagnostics.getStatusCode());
        assertEquals(DiagnosticStatusClassDto.WAITING, globalConfDiagnostics.getStatusClass());
        assertEquals(prevUpdate, globalConfDiagnostics.getPrevUpdateAt().toInstant());
        assertEquals(nextUpdate, globalConfDiagnostics.getNextUpdateAt().toInstant());
    }

    @Test
    public void getGlobalConfDiagnosticsFailNextUpdateTomorrow() throws Exception {
        final Instant prevUpdate = Instant.now().truncatedTo(ChronoUnit.MILLIS);
        final Instant nextUpdate = prevUpdate.plus(1, ChronoUnit.DAYS);

        when(confClientRpcClient.getStatus()).thenReturn(
                createDiagnosticsStatus(DiagnosticsErrorCodes.ERROR_CODE_INTERNAL, prevUpdate, nextUpdate));

        ResponseEntity<GlobalConfDiagnosticsDto> response = diagnosticsApiController.getGlobalConfDiagnostics();

        assertEquals(HttpStatus.OK, response.getStatusCode());
        GlobalConfDiagnosticsDto globalConfDiagnostics = response.getBody();
        assertEquals(ConfigurationStatusDto.ERROR_CODE_INTERNAL, globalConfDiagnostics.getStatusCode());
        assertEquals(DiagnosticStatusClassDto.FAIL, globalConfDiagnostics.getStatusClass());
        assertEquals(prevUpdate, globalConfDiagnostics.getPrevUpdateAt().toInstant());
        assertEquals(nextUpdate, globalConfDiagnostics.getNextUpdateAt().toInstant());
    }

    @Test
    public void getGlobalConfDiagnosticsFailPreviousUpdateYesterday() throws Exception {
        final Instant prevUpdate = TimeUtils.offsetDateTimeNow().with(LocalTime.of(0, 0)).toInstant();
        final Instant nextUpdate = prevUpdate.plus(1, ChronoUnit.DAYS);

        when(confClientRpcClient.getStatus()).thenReturn(
                createDiagnosticsStatus(ERROR_CODE_UNKNOWN, prevUpdate, nextUpdate));

        ResponseEntity<GlobalConfDiagnosticsDto> response = diagnosticsApiController.getGlobalConfDiagnostics();

        assertEquals(HttpStatus.OK, response.getStatusCode());
        GlobalConfDiagnosticsDto globalConfDiagnostics = response.getBody();
        assertEquals(ConfigurationStatusDto.UNKNOWN, globalConfDiagnostics.getStatusCode());
        assertEquals(DiagnosticStatusClassDto.FAIL, globalConfDiagnostics.getStatusClass());
        assertEquals(prevUpdate, globalConfDiagnostics.getPrevUpdateAt().toInstant());
        assertEquals(nextUpdate, globalConfDiagnostics.getNextUpdateAt().toInstant());
    }

    @Test
    public void getGlobalConfDiagnosticsException() throws Exception {
        when(confClientRpcClient.getStatus()).thenThrow(new RuntimeException());
        DeviationAwareRuntimeException exception =
                assertThrows(DeviationAwareRuntimeException.class, diagnosticsApiController::getGlobalConfDiagnostics);
        assertEquals(DeviationCodes.ERROR_DIAGNOSTIC_REQUEST_FAILED, exception.getErrorDeviation().code());
    }

    @Test
    public void getTimestampingServiceDiagnosticsSuccess() throws Exception {
        when(proxyRpcClient.getTimestampingStatus()).thenReturn(
                Map.of(TSA_URL_1, new DiagnosticsStatus(DiagnosticsErrorCodes.RETURN_SUCCESS,
                        PREVIOUS_UPDATE, TSA_URL_1))
        );
        ResponseEntity<Set<TimestampingServiceDiagnosticsDto>> response =
                diagnosticsApiController.getTimestampingServicesDiagnostics();

        assertEquals(HttpStatus.OK, response.getStatusCode());
        Set<TimestampingServiceDiagnosticsDto> timestampingServiceDiagnosticsSet = response.getBody();
        assertEquals(1, timestampingServiceDiagnosticsSet.size());
        TimestampingServiceDiagnosticsDto timestampingServiceDiagnostics = timestampingServiceDiagnosticsSet
                .stream()
                .findFirst()
                .orElse(null);
        assertEquals(TimestampingStatusDto.SUCCESS, timestampingServiceDiagnostics.getStatusCode());
        assertEquals(DiagnosticStatusClassDto.OK, timestampingServiceDiagnostics.getStatusClass());
        assertEquals(PREVIOUS_UPDATE, timestampingServiceDiagnostics.getPrevUpdateAt());
        assertEquals(TSA_URL_1, timestampingServiceDiagnostics.getUrl());
    }

    @Test
    public void getTimestampingServiceDiagnosticsWaiting() throws Exception {
        when(proxyRpcClient.getTimestampingStatus()).thenReturn(
                Map.of(TSA_URL_1, new DiagnosticsStatus(DiagnosticsErrorCodes.ERROR_CODE_TIMESTAMP_UNINITIALIZED,
                        PREVIOUS_UPDATE, TSA_URL_1))
        );

        ResponseEntity<Set<TimestampingServiceDiagnosticsDto>> response =
                diagnosticsApiController.getTimestampingServicesDiagnostics();

        assertEquals(HttpStatus.OK, response.getStatusCode());
        Set<TimestampingServiceDiagnosticsDto> timestampingServiceDiagnosticsSet = response.getBody();
        assertEquals(1, timestampingServiceDiagnosticsSet.size());
        TimestampingServiceDiagnosticsDto timestampingServiceDiagnostics = timestampingServiceDiagnosticsSet
                .stream()
                .findFirst()
                .orElse(null);
        assertEquals(TimestampingStatusDto.ERROR_CODE_TIMESTAMP_UNINITIALIZED,
                timestampingServiceDiagnostics.getStatusCode());
        assertEquals(DiagnosticStatusClassDto.WAITING, timestampingServiceDiagnostics.getStatusClass());
        assertEquals(PREVIOUS_UPDATE, timestampingServiceDiagnostics.getPrevUpdateAt());
        assertEquals(TSA_URL_1, timestampingServiceDiagnostics.getUrl());
    }

    @Test
    public void getTimestampingServiceDiagnosticsFailPreviousUpdateYesterday() throws Exception {
        when(proxyRpcClient.getTimestampingStatus()).thenReturn(
                Map.of(TSA_URL_1, new DiagnosticsStatus(DiagnosticsErrorCodes.ERROR_CODE_MALFORMED_TIMESTAMP_SERVER_URL,
                        PREVIOUS_UPDATE_MIDNIGHT, TSA_URL_1))
        );

        ResponseEntity<Set<TimestampingServiceDiagnosticsDto>> response =
                diagnosticsApiController.getTimestampingServicesDiagnostics();

        assertEquals(HttpStatus.OK, response.getStatusCode());
        Set<TimestampingServiceDiagnosticsDto> timestampingServiceDiagnosticsSet = response.getBody();
        assertEquals(1, timestampingServiceDiagnosticsSet.size());
        TimestampingServiceDiagnosticsDto timestampingServiceDiagnostics = timestampingServiceDiagnosticsSet
                .stream()
                .findFirst()
                .orElse(null);
        assertEquals(TimestampingStatusDto.ERROR_CODE_MALFORMED_TIMESTAMP_SERVER_URL,
                timestampingServiceDiagnostics.getStatusCode());
        assertEquals(DiagnosticStatusClassDto.FAIL, timestampingServiceDiagnostics.getStatusClass());
        assertEquals(PREVIOUS_UPDATE_MIDNIGHT, timestampingServiceDiagnostics.getPrevUpdateAt());
        assertEquals(TSA_URL_1, timestampingServiceDiagnostics.getUrl());
    }

    @Test
    public void getTimestampingServiceDiagnosticsException() throws Exception {
        when(proxyRpcClient.getTimestampingStatus()).thenThrow(new Exception());
        DeviationAwareRuntimeException exception = assertThrows(DeviationAwareRuntimeException.class,
                diagnosticsApiController::getTimestampingServicesDiagnostics);
        assertEquals(DeviationCodes.ERROR_DIAGNOSTIC_REQUEST_FAILED, exception.getErrorDeviation().code());
    }

    @Test
    public void getOcspResponderDiagnosticsSuccess() throws Exception {
        var certServiceStatus = new CertificationServiceStatus(CA_NAME_1);
        certServiceStatus.getOcspResponderStatusMap().put(OCSP_URL_1,
                new OcspResponderStatus(DiagnosticsErrorCodes.RETURN_SUCCESS, OCSP_URL_1, PREVIOUS_UPDATE, NEXT_UPDATE));
        var diagnosticsResponse = new CertificationServiceDiagnostics();
        diagnosticsResponse.update(Map.of(CA_NAME_1, certServiceStatus));
        when(signerRpcClient.getCertificationServiceDiagnostics()).thenReturn(diagnosticsResponse);

        ResponseEntity<Set<OcspResponderDiagnosticsDto>> response =
                diagnosticsApiController.getOcspRespondersDiagnostics();

        assertEquals(HttpStatus.OK, response.getStatusCode());
        Set<OcspResponderDiagnosticsDto> diagnosticsSet = response.getBody();
        assertEquals(1, diagnosticsSet.size());
        OcspResponderDiagnosticsDto diagnostics = diagnosticsSet.stream().findFirst().orElse(null);
        assertEquals(1, diagnostics.getOcspResponders().size());
        assertEquals(CA_NAME_1, diagnostics.getDistinguishedName());
        assertEquals(OcspStatusDto.SUCCESS, diagnostics.getOcspResponders().getFirst().getStatusCode());
        assertEquals(DiagnosticStatusClassDto.OK, diagnostics.getOcspResponders().getFirst().getStatusClass());
        assertEquals(PREVIOUS_UPDATE, diagnostics.getOcspResponders().getFirst().getPrevUpdateAt());
        assertEquals(NEXT_UPDATE, diagnostics.getOcspResponders().getFirst().getNextUpdateAt());
        assertEquals(OCSP_URL_1, diagnostics.getOcspResponders().getFirst().getUrl());
    }

    @Test
    public void getOcspResponderDiagnosticsWaiting() {
        var certServiceStatus = new CertificationServiceStatus(CA_NAME_2);
        certServiceStatus.getOcspResponderStatusMap().put(OCSP_URL_1,
                new OcspResponderStatus(DiagnosticsErrorCodes.ERROR_CODE_OCSP_UNINITIALIZED, OCSP_URL_2, null, NEXT_UPDATE));
        var diagnosticsResponse = new CertificationServiceDiagnostics();
        diagnosticsResponse.update(Map.of(CA_NAME_2, certServiceStatus));
        when(signerRpcClient.getCertificationServiceDiagnostics()).thenReturn(diagnosticsResponse);

        ResponseEntity<Set<OcspResponderDiagnosticsDto>> response =
                diagnosticsApiController.getOcspRespondersDiagnostics();

        assertEquals(HttpStatus.OK, response.getStatusCode());
        Set<OcspResponderDiagnosticsDto> diagnosticsSet = response.getBody();
        assertEquals(1, diagnosticsSet.size());
        OcspResponderDiagnosticsDto diagnostics = diagnosticsSet.stream().findFirst().orElse(null);
        assertEquals(1, diagnostics.getOcspResponders().size());
        assertEquals(CA_NAME_2, diagnostics.getDistinguishedName());
        assertEquals(OcspStatusDto.ERROR_CODE_OCSP_UNINITIALIZED, diagnostics.getOcspResponders()
                .getFirst().getStatusCode());
        assertEquals(DiagnosticStatusClassDto.WAITING, diagnostics.getOcspResponders().getFirst().getStatusClass());
        assertNull(diagnostics.getOcspResponders().getFirst().getPrevUpdateAt());
        assertEquals(NEXT_UPDATE, diagnostics.getOcspResponders().getFirst().getNextUpdateAt());
        assertEquals(OCSP_URL_2, diagnostics.getOcspResponders().getFirst().getUrl());
    }

    @Test
    public void getOcspResponderDiagnosticsFailNextUpdateTomorrow() {
        var certServiceStatus = new CertificationServiceStatus(CA_NAME_1);
        certServiceStatus.getOcspResponderStatusMap().put(OCSP_URL_1,
                new OcspResponderStatus(DiagnosticsErrorCodes.ERROR_CODE_OCSP_RESPONSE_INVALID, OCSP_URL_1, null, NEXT_UPDATE_MIDNIGHT));
        var diagnosticsResponse = new CertificationServiceDiagnostics();
        diagnosticsResponse.update(Map.of(CA_NAME_1, certServiceStatus));
        when(signerRpcClient.getCertificationServiceDiagnostics()).thenReturn(diagnosticsResponse);

        ResponseEntity<Set<OcspResponderDiagnosticsDto>> response = diagnosticsApiController
                .getOcspRespondersDiagnostics();

        assertEquals(HttpStatus.OK, response.getStatusCode());
        Set<OcspResponderDiagnosticsDto> diagnosticsSet = response.getBody();
        assertEquals(1, diagnosticsSet.size());
        OcspResponderDiagnosticsDto diagnostics = diagnosticsSet.stream().findFirst().orElse(null);
        assertEquals(1, diagnostics.getOcspResponders().size());
        assertEquals(CA_NAME_1, diagnostics.getDistinguishedName());
        assertEquals(OcspStatusDto.ERROR_CODE_OCSP_RESPONSE_INVALID, diagnostics.getOcspResponders()
                .getFirst().getStatusCode());
        assertEquals(DiagnosticStatusClassDto.FAIL, diagnostics.getOcspResponders().getFirst().getStatusClass());
        assertNull(diagnostics.getOcspResponders().getFirst().getPrevUpdateAt());
        assertEquals(NEXT_UPDATE_MIDNIGHT, diagnostics.getOcspResponders().getFirst().getNextUpdateAt());
        assertEquals(OCSP_URL_1, diagnostics.getOcspResponders().getFirst().getUrl());
    }

    @Test
    public void getOcspResponderDiagnosticsFailPreviousUpdateYesterday() {
        var certServiceStatus = new CertificationServiceStatus(CA_NAME_2);
        certServiceStatus.getOcspResponderStatusMap().put(OCSP_URL_2,
                new OcspResponderStatus(ERROR_CODE_UNKNOWN, OCSP_URL_2, PREVIOUS_UPDATE_MIDNIGHT, NEXT_UPDATE_MIDNIGHT));
        var diagnosticsResponse = new CertificationServiceDiagnostics();
        diagnosticsResponse.update(Map.of(CA_NAME_2, certServiceStatus));
        when(signerRpcClient.getCertificationServiceDiagnostics()).thenReturn(diagnosticsResponse);

        ResponseEntity<Set<OcspResponderDiagnosticsDto>> response = diagnosticsApiController
                .getOcspRespondersDiagnostics();

        assertEquals(HttpStatus.OK, response.getStatusCode());
        Set<OcspResponderDiagnosticsDto> diagnosticsSet = response.getBody();
        assertEquals(1, diagnosticsSet.size());
        OcspResponderDiagnosticsDto diagnostics = diagnosticsSet
                .stream()
                .findFirst()
                .orElse(null);
        assertEquals(1, diagnostics.getOcspResponders().size());
        assertEquals(CA_NAME_2, diagnostics.getDistinguishedName());
        assertEquals(OcspStatusDto.UNKNOWN, diagnostics.getOcspResponders().getFirst().getStatusCode());
        assertEquals(DiagnosticStatusClassDto.FAIL, diagnostics.getOcspResponders().getFirst().getStatusClass());
        assertEquals(PREVIOUS_UPDATE_MIDNIGHT, diagnostics.getOcspResponders().getFirst().getPrevUpdateAt());
        assertEquals(NEXT_UPDATE_MIDNIGHT, diagnostics.getOcspResponders().getFirst().getNextUpdateAt());
        assertEquals(OCSP_URL_2, diagnostics.getOcspResponders().getFirst().getUrl());
    }

    @Test
    public void getOcspResponderDiagnosticsException() {
        when(signerRpcClient.getCertificationServiceDiagnostics()).thenThrow(new RuntimeException());
        DeviationAwareRuntimeException exception = assertThrows(DeviationAwareRuntimeException.class,
                diagnosticsApiController::getOcspRespondersDiagnostics);
        assertEquals(DeviationCodes.ERROR_DIAGNOSTIC_REQUEST_FAILED, exception.getErrorDeviation().code());
    }

    @Test
    @WithMockUser(authorities = {"DOWNLOAD_ANCHOR"})
    public void downloadDiagnosticsReportWithoutRequiredAuthorities() throws Exception {
        byte[] bytes = "[{}]".getBytes(StandardCharsets.UTF_8);
        when(diagnosticReportService.collectSystemInformation()).thenReturn(bytes);
        when(systemService.getAnchorFilenameForDownload())
                .thenReturn("configuration_anchor_UTC_2019-04-28_09_03_31.xml");

        assertThatThrownBy(() -> diagnosticsApiController.downloadDiagnosticsReport()).isInstanceOf(AccessDeniedException.class);
    }

    @Test
    @WithMockUser(authorities = {"DOWNLOAD_DIAGNOSTICS_REPORT"})
    public void downloadDiagnosticsReport() throws Exception {
        byte[] bytes = "[{}]".getBytes(StandardCharsets.UTF_8);
        when(diagnosticReportService.collectSystemInformation()).thenReturn(bytes);
        when(systemService.getAnchorFilenameForDownload())
                .thenReturn("configuration_anchor_UTC_2019-04-28_09_03_31.xml");

        ResponseEntity<Resource> response = diagnosticsApiController.downloadDiagnosticsReport();
        assertThat(response.getStatusCode()).isEqualTo(HttpStatus.OK);
        assertThat(response.getBody()).isNotNull();
        assertThat(response.getBody().contentLength()).isEqualTo(bytes.length);
    }

    @Test
    @WithMockUser(authorities = {"DIAGNOSTICS"})
    public void getOperationalDataIntervals() {
        List<OperationalDataInterval> dataIntervals = new ArrayList<>();
        OperationalDataIntervalProto.Builder operationalDataIntervalBuilder = OperationalDataIntervalProto.newBuilder();
        operationalDataIntervalBuilder.setTimeIntervalStart(Timestamp.newBuilder()
                .setSeconds(Instant.now().getEpochSecond())
                .setNanos(Instant.now().getNano())
                .build());
        operationalDataIntervalBuilder.setSuccessCount(10L);
        operationalDataIntervalBuilder.setFailureCount(5L);
        OperationalDataInterval operationalDataInterval = new OperationalDataInterval(operationalDataIntervalBuilder.build());
        dataIntervals.add(operationalDataInterval);
        when(opMonitorClient.getOperationalDataIntervals(any(), any(), any(), any(), any(), any()))
                .thenReturn(dataIntervals);

        ResponseEntity<List<OperationalDataIntervalDto>> response =
                diagnosticsApiController.getOperationalDataIntervals(Instant.now().atOffset(ZoneOffset.UTC),
                        Instant.now().atOffset(ZoneOffset.UTC),
                        1,
                        null,
                        null,
                        null);
        assertThat(response.getStatusCode()).isEqualTo(HttpStatus.OK);
        assertThat(response.getBody()).isNotNull();
        assertThat(response.getBody().getFirst().getIntervalStartTime()).isEqualTo(operationalDataInterval.getIntervalStart()
                .atOffset(ZoneOffset.UTC));
        assertThat(response.getBody().getFirst().getSuccessCount()).isEqualTo(operationalDataInterval.getSuccessCount());
        assertThat(response.getBody().getFirst().getFailureCount()).isEqualTo(operationalDataInterval.getFailureCount());
    }

    private org.niis.xroad.confclient.proto.DiagnosticsStatus createDiagnosticsStatus(int statusCode,
                                                                                      Instant prevUpdate,
                                                                                      Instant nextUpdate) {
        return org.niis.xroad.confclient.proto.DiagnosticsStatus.newBuilder()
                .setReturnCode(statusCode)
                .setPrevUpdate(prevUpdate.toEpochMilli())
                .setNextUpdate(nextUpdate.toEpochMilli())
                .build();
    }
}<|MERGE_RESOLUTION|>--- conflicted
+++ resolved
@@ -107,23 +107,15 @@
     private DiagnosticReportService diagnosticReportService;
 
     @Test
-<<<<<<< HEAD
-    public void getAddOnDiagnostics() {
-        stubForDiagnosticsRequest("/addonstatus", "{\"messageLogEnabled\":true,\"opMonitoringEnabled\": true}");
-=======
     public void getAddOnDiagnostics() throws Exception {
-        when(proxyRpcClient.getAddOnStatus()).thenReturn(new AddOnStatusDiagnostics(true));
->>>>>>> c2462b31
+        // todo: recheck
+        when(proxyRpcClient.getAddOnStatus()).thenReturn(new AddOnStatusDiagnostics(true, true));
         ResponseEntity<AddOnStatusDto> response = diagnosticsApiController.getAddOnDiagnostics();
         assertEquals(HttpStatus.OK, response.getStatusCode());
         assertEquals(true, response.getBody().getMessagelogEnabled());
         assertEquals(true, response.getBody().getOpmonitoringEnabled());
 
-<<<<<<< HEAD
-        stubForDiagnosticsRequest("/addonstatus", "{\"messageLogEnabled\":false,\"opMonitoringEnabled\": false}");
-=======
-        when(proxyRpcClient.getAddOnStatus()).thenReturn(new AddOnStatusDiagnostics(false));
->>>>>>> c2462b31
+        when(proxyRpcClient.getAddOnStatus()).thenReturn(new AddOnStatusDiagnostics(false, false));
         response = diagnosticsApiController.getAddOnDiagnostics();
         assertEquals(HttpStatus.OK, response.getStatusCode());
         assertEquals(false, response.getBody().getMessagelogEnabled());
