/*
 * The MIT License
 *
 * Copyright (c) 2019- Nordic Institute for Interoperability Solutions (NIIS)
 * Copyright (c) 2018 Estonian Information System Authority (RIA),
 * Nordic Institute for Interoperability Solutions (NIIS), Population Register Centre (VRK)
 * Copyright (c) 2015-2017 Estonian Information System Authority (RIA), Population Register Centre (VRK)
 *
 * Permission is hereby granted, free of charge, to any person obtaining a copy
 * of this software and associated documentation files (the "Software"), to deal
 * in the Software without restriction, including without limitation the rights
 * to use, copy, modify, merge, publish, distribute, sublicense, and/or sell
 * copies of the Software, and to permit persons to whom the Software is
 * furnished to do so, subject to the following conditions:
 *
 * The above copyright notice and this permission notice shall be included in
 * all copies or substantial portions of the Software.
 *
 * THE SOFTWARE IS PROVIDED "AS IS", WITHOUT WARRANTY OF ANY KIND, EXPRESS OR
 * IMPLIED, INCLUDING BUT NOT LIMITED TO THE WARRANTIES OF MERCHANTABILITY,
 * FITNESS FOR A PARTICULAR PURPOSE AND NONINFRINGEMENT. IN NO EVENT SHALL THE
 * AUTHORS OR COPYRIGHT HOLDERS BE LIABLE FOR ANY CLAIM, DAMAGES OR OTHER
 * LIABILITY, WHETHER IN AN ACTION OF CONTRACT, TORT OR OTHERWISE, ARISING FROM,
 * OUT OF OR IN CONNECTION WITH THE SOFTWARE OR THE USE OR OTHER DEALINGS IN
 * THE SOFTWARE.
 */
package org.niis.xroad.securityserver.restapi.service;

import ee.ria.xroad.common.identifier.ClientId;
import ee.ria.xroad.common.identifier.SecurityServerId;

import org.apache.commons.io.FileUtils;
import org.junit.Assert;
import org.junit.Before;
import org.junit.Rule;
import org.junit.Test;
import org.junit.rules.TemporaryFolder;
import org.junit.runner.RunWith;
import org.mockito.Mock;
import org.mockito.junit.MockitoJUnitRunner;
import org.niis.xroad.common.exception.ConflictException;
import org.niis.xroad.common.exception.InternalServerErrorException;
<<<<<<< HEAD
import org.niis.xroad.confclient.rpc.ConfClientRpcClient;
import org.niis.xroad.globalconf.GlobalConfProvider;
=======
import org.niis.xroad.globalconf.GlobalConfProvider;
import org.niis.xroad.globalconf.model.ConfigurationAnchor;
>>>>>>> 67fdc926
import org.niis.xroad.globalconf.model.SharedParameters;
import org.niis.xroad.restapi.config.audit.AuditDataHelper;
import org.niis.xroad.restapi.config.audit.RestApiAuditProperty;
import org.niis.xroad.securityserver.restapi.cache.CurrentSecurityServerId;
import org.niis.xroad.securityserver.restapi.cache.MaintenanceModeStatus;
import org.niis.xroad.securityserver.restapi.cache.SecurityServerAddressChangeStatus;
import org.niis.xroad.securityserver.restapi.dto.AnchorFile;
import org.niis.xroad.securityserver.restapi.dto.MaintenanceMode;
<<<<<<< HEAD
=======
import org.niis.xroad.securityserver.restapi.repository.AnchorRepository;
>>>>>>> 67fdc926
import org.niis.xroad.securityserver.restapi.util.DeviationTestUtils;
import org.niis.xroad.securityserver.restapi.util.TestUtils;
import org.niis.xroad.serverconf.impl.entity.TimestampingServiceEntity;
import org.niis.xroad.serverconf.impl.mapper.TimestampingServiceMapper;
import org.niis.xroad.serverconf.model.TimestampingService;

import java.nio.file.NoSuchFileException;
import java.util.ArrayList;
import java.util.List;
import java.util.Optional;

import static org.junit.Assert.assertEquals;
import static org.junit.Assert.assertNull;
import static org.junit.Assert.assertThrows;
import static org.junit.Assert.assertTrue;
import static org.junit.Assert.fail;
import static org.junit.jupiter.api.Assertions.assertInstanceOf;
import static org.mockito.ArgumentMatchers.any;
import static org.mockito.ArgumentMatchers.eq;
import static org.mockito.Mockito.verify;
import static org.mockito.Mockito.verifyNoInteractions;
import static org.mockito.Mockito.when;
import static org.niis.xroad.common.exception.util.CommonDeviationMessage.MISSING_PRIVATE_PARAMS;
import static org.niis.xroad.restapi.service.ConfigurationVerifier.EXIT_STATUS_MISSING_PRIVATE_PARAMS;

@RunWith(MockitoJUnitRunner.class)
public class SystemServiceTest {
    private static final String TSA_1_URL = "https://tsa.com";
    private static final String TSA_1_NAME = "TSA 1";
    private static final String TSA_2_URL = "https://example.com";
    private static final String TSA_2_NAME = "TSA 2";
    private static final String SERVER_ADDRESS = "new.address";

    @Mock
    private ServerConfService serverConfService;
    @Mock
    private GlobalConfService globalConfService;
    @Mock
    private GlobalConfProvider globalConfProvider;
<<<<<<< HEAD
=======
    @Mock
    private AnchorRepository anchorRepository;
    @Mock
    private ConfigurationVerifier configurationVerifier;
>>>>>>> 67fdc926
    @Mock
    private CurrentSecurityServerId currentSecurityServerId;
    @Mock
    private ManagementRequestSenderService managementRequestSenderService;
    @Mock
    private ConfClientRpcClient confClientRpcClient;
    @Mock
    private AuditDataHelper auditDataHelper;
    private final SecurityServerAddressChangeStatus addressChangeStatus = new SecurityServerAddressChangeStatus();
    private final MaintenanceModeStatus maintenanceModeStatus = new MaintenanceModeStatus();
    @Rule
    public TemporaryFolder tempFolder = new TemporaryFolder();

    private SystemService systemService;

    @Before
    public void setup() throws Exception {
        TimestampingServiceEntity tsa1 = TestUtils.createTspTypeEntity(TSA_1_URL, TSA_1_NAME);
        TimestampingServiceEntity tsa2 = TestUtils.createTspTypeEntity(TSA_2_URL, TSA_2_NAME);

        when(globalConfService.getApprovedTspsForThisInstance()).thenReturn(TimestampingServiceMapper.get().toTargets(List.of(tsa1, tsa2)));
        ClientId.Conf ownerId = ClientId.Conf.create("CS", "GOV", "1111");
        when(serverConfService.getConfiguredTimestampingServiceEntities()).thenReturn(new ArrayList<>(List.of(tsa1)));
        SecurityServerId.Conf ownerSsId = SecurityServerId.Conf.create(ownerId, "TEST-INMEM-SS");
        when(currentSecurityServerId.getServerId()).thenReturn(ownerSsId);

<<<<<<< HEAD
        systemService = new SystemService(globalConfService, serverConfService,
                currentSecurityServerId, managementRequestSenderService, auditDataHelper,
                addressChangeStatus, confClientRpcClient, maintenanceModeStatus, globalConfProvider);
=======
        systemService = new SystemService(globalConfService, serverConfService, anchorRepository,
                configurationVerifier, currentSecurityServerId, managementRequestSenderService, auditDataHelper,
                addressChangeStatus, maintenanceModeStatus, globalConfProvider);
>>>>>>> 67fdc926
        systemService.setInternalKeyPath("src/test/resources/internal.key");
    }

    @Test
    public void generateInternalCsr() throws Exception {
        byte[] csrBytes = systemService.generateInternalCsr("C=FI, serialNumber=123");
        assertTrue(csrBytes.length > 0);
    }

    @Test(expected = InvalidDistinguishedNameException.class)
    public void generateInternalCsrFail() throws Exception {
        systemService.generateInternalCsr("this is wrong");
    }

    @Test
    public void addConfiguredTimestampingService()
            throws SystemService.DuplicateConfiguredTimestampingServiceException, TimestampingServiceNotFoundException {
        TimestampingService timestampingService = TestUtils.createTspType(TSA_2_URL, TSA_2_NAME);

        assertEquals(1, serverConfService.getConfiguredTimestampingServiceEntities().size());

        systemService.addConfiguredTimestampingService(timestampingService);

        assertEquals(2, serverConfService.getConfiguredTimestampingServiceEntities().size());
        assertEquals(TSA_2_NAME, serverConfService.getConfiguredTimestampingServiceEntities().get(1).getName());
        assertEquals(TSA_2_URL, serverConfService.getConfiguredTimestampingServiceEntities().get(1).getUrl());
    }

    @Test
    public void addConfiguredTimestampingServiceNonApproved() throws
                                                              SystemService.DuplicateConfiguredTimestampingServiceException {
        TimestampingService timestampingService = TestUtils.createTspType("http://test.com", "TSA 3");

        assertThrows(TimestampingServiceNotFoundException.class, () -> systemService.addConfiguredTimestampingService(timestampingService));
    }

    @Test
    public void addConfiguredTimestampingServiceDuplicate() throws TimestampingServiceNotFoundException {
        TimestampingService timestampingService = TestUtils.createTspType(TSA_1_URL, TSA_1_NAME);

        assertThrows(SystemService.DuplicateConfiguredTimestampingServiceException.class,
                () -> systemService.addConfiguredTimestampingService(timestampingService));
    }

    @Test
    public void deleteConfiguredTimestampingService() throws TimestampingServiceNotFoundException {
        TimestampingService timestampingService = TestUtils.createTspType(TSA_1_URL, TSA_1_NAME);

        assertEquals(1, serverConfService.getConfiguredTimestampingServiceEntities().size());

        systemService.deleteConfiguredTimestampingService(timestampingService);

        assertEquals(0, serverConfService.getConfiguredTimestampingServiceEntities().size());
    }

    @Test
    public void deleteConfiguredTimestampingServiceNonExisting() {
        TimestampingService timestampingService = TestUtils.createTspType(TSA_2_URL, TSA_2_NAME);

        assertThrows(TimestampingServiceNotFoundException.class,
                () -> systemService.deleteConfiguredTimestampingService(timestampingService));
    }

    @Test
    public void getAnchorFileFromBytes() throws Exception {
        byte[] anchorBytes = FileUtils.readFileToByteArray(TestUtils.ANCHOR_FILE);
        AnchorFile anchorFile = systemService.getAnchorFileFromBytes(anchorBytes, true);
        Assert.assertEquals(TestUtils.ANCHOR_HASH, anchorFile.getHash());
    }

    @Test(expected = SystemService.InvalidAnchorInstanceException.class)
    public void getAnchorFileFromBytesWrongInstance() throws Exception {
        ClientId.Conf ownerId = ClientId.Conf.create("INVALID", "GOV", "1111");
        SecurityServerId.Conf ownerSsId = SecurityServerId.Conf.create(ownerId, "TEST-INMEM-SS");
        when(currentSecurityServerId.getServerId()).thenReturn(ownerSsId);
        byte[] anchorBytes = FileUtils.readFileToByteArray(TestUtils.ANCHOR_FILE);
        systemService.getAnchorFileFromBytes(anchorBytes, true);
    }

    @Test
    public void getAnchorFileFromBytesSkipVerify() throws Exception {
        byte[] anchorBytes = FileUtils.readFileToByteArray(TestUtils.ANCHOR_FILE);
        AnchorFile anchorFile = systemService.getAnchorFileFromBytes(anchorBytes, false);
        Assert.assertEquals(TestUtils.ANCHOR_HASH, anchorFile.getHash());
    }

    @Test
    @SuppressWarnings("java:S2699") // Add at least one assertion to this test case
    public void replaceAnchor() throws Exception {
        byte[] anchorBytes = FileUtils.readFileToByteArray(TestUtils.ANCHOR_FILE);
        systemService.replaceAnchor(anchorBytes);
    }

    @Test
    public void replaceAnchorFailVerification() throws Exception {
        when(confClientRpcClient.verifyAndSaveConfigurationAnchor(any())).thenReturn(EXIT_STATUS_MISSING_PRIVATE_PARAMS);
        byte[] anchorBytes = FileUtils.readFileToByteArray(TestUtils.ANCHOR_FILE);
        try {
            systemService.replaceAnchor(anchorBytes);
            fail("Should have failed");
        } catch (InternalServerErrorException e) {
            DeviationTestUtils.assertErrorWithoutMetadata(MISSING_PRIVATE_PARAMS.code(), e);
        }
    }

    @Test(expected = SystemService.MalformedAnchorException.class)
    public void replaceAnchorWithBadData() throws Exception {
        byte[] anchorBytes = new byte[8];
        systemService.replaceAnchor(anchorBytes);
    }

    @Test
    @SuppressWarnings("java:S2699") // Add at least one assertion to this test case
    public void uploadInitialAnchor() throws Exception {
        byte[] anchorBytes = FileUtils.readFileToByteArray(TestUtils.ANCHOR_FILE);
        when(confClientRpcClient.getConfigurationAnchor()).thenThrow(new NoSuchFileException(""));
        systemService.uploadInitialAnchor(anchorBytes);
    }

    @Test(expected = SystemService.AnchorAlreadyExistsException.class)
    public void uploadInitialAnchorAgain() throws Exception {
        byte[] anchorBytes = FileUtils.readFileToByteArray(TestUtils.ANCHOR_FILE);
        when(confClientRpcClient.getConfigurationAnchor()).thenReturn(anchorBytes);
        systemService.uploadInitialAnchor(anchorBytes);
    }

    @Test
    public void changeSecurityServerAddress() {
        when(globalConfService.getSecurityServerAddress(any())).thenReturn("ss.address");

        systemService.changeSecurityServerAddress(SERVER_ADDRESS);

        verify(auditDataHelper).put(RestApiAuditProperty.ADDRESS, SERVER_ADDRESS);
        verify(managementRequestSenderService).sendAddressChangeRequest(SERVER_ADDRESS);
    }

    @Test
    public void changeSecurityServerAddressAlreadySubmitted() {
        addressChangeStatus.setAddress(SERVER_ADDRESS);

        try {
            systemService.changeSecurityServerAddress("another address");
            fail();
        } catch (ConflictException e) {
            assertEquals("Error[code=address_change_request_already_submitted]", e.getMessage());
            // ok
        }
    }

    @Test
    public void changeSecurityServerAddressSameAddress() {
        when(globalConfService.getSecurityServerAddress(any())).thenReturn(SERVER_ADDRESS);

        try {
            systemService.changeSecurityServerAddress(SERVER_ADDRESS);
            fail();
        } catch (ConflictException e) {
            assertEquals("Error[code=same_address_change_request]", e.getMessage());
            // ok
        }
    }

    @Test
    public void getMaintenanceModeWhenEnabling() {
        final var message = "Test message";

        maintenanceModeStatus.enableRequested(message);
        var result = systemService.getMaintenanceMode();
        assertEquals(MaintenanceMode.Status.ENABLING, result.status());
        assertEquals(message, result.message());
        verifyNoInteractions(globalConfProvider);
    }

    @Test
    public void getMaintenanceModeWhenDisabling() {
        maintenanceModeStatus.disableRequested();
        var result = systemService.getMaintenanceMode();
        assertEquals(MaintenanceMode.Status.DISABLING, result.status());
        assertNull(result.message());
        verifyNoInteractions(globalConfProvider);
    }

    @Test
    public void getMaintenanceModeWhenNoData() {
        maintenanceModeStatus.clear();
        final var ssId = SecurityServerId.Conf.create("DEV", "CLS", "MEMBER", "SS");

        when(serverConfService.getSecurityServerId()).thenReturn(ssId);
        when(globalConfProvider.getMaintenanceMode(ssId)).thenReturn(Optional.empty());

        var result = systemService.getMaintenanceMode();
        assertEquals(MaintenanceMode.Status.DISABLED, result.status());
        assertNull(result.message());
    }

    @Test
    public void getMaintenanceModeWhenDisabled() {
        maintenanceModeStatus.clear();
        final var ssId = SecurityServerId.Conf.create("DEV", "CLS", "MEMBER", "SS");

        when(serverConfService.getSecurityServerId()).thenReturn(ssId);
        when(globalConfProvider.getMaintenanceMode(ssId)).thenReturn(Optional.of(SharedParameters.MaintenanceMode.disabled()));

        var result = systemService.getMaintenanceMode();
        assertEquals(MaintenanceMode.Status.DISABLED, result.status());
        assertNull(result.message());
    }

    @Test
    public void getMaintenanceModeWhenEnabled() {
        maintenanceModeStatus.clear();
        final var ssId = SecurityServerId.Conf.create("DEV", "CLS", "MEMBER", "SS");
        final var message = "Test message";

        when(serverConfService.getSecurityServerId()).thenReturn(ssId);
        when(globalConfProvider.getMaintenanceMode(ssId)).thenReturn(Optional.of(SharedParameters.MaintenanceMode.enabled(message)));

        var result = systemService.getMaintenanceMode();
        assertEquals(MaintenanceMode.Status.ENABLED, result.status());
        assertEquals(message, result.message());
    }

    @Test
    public void enableMaintenanceModeWhenPendingChange() {
        final var message = "Test message";

        maintenanceModeStatus.enableRequested(message);

        var err = assertThrows(ConflictException.class, () -> systemService.enableMaintenanceMode(message));
        assertEquals("Error[code=maintenance_mode_change_request_already_submitted]", err.getMessage());

        maintenanceModeStatus.disableRequested();

        err = assertThrows(ConflictException.class, () -> systemService.enableMaintenanceMode(message));
        assertEquals("Error[code=maintenance_mode_change_request_already_submitted]", err.getMessage());
    }

    @Test
    public void enableMaintenanceModeWhenEnabled() {
        maintenanceModeStatus.clear();
        final var ssId = SecurityServerId.Conf.create("DEV", "CLS", "MEMBER", "SS");
        final var message = "Test message";

        when(serverConfService.getSecurityServerId()).thenReturn(ssId);
        when(globalConfProvider.getMaintenanceMode(ssId)).thenReturn(Optional.of(SharedParameters.MaintenanceMode.enabled(message)));

        var err = assertThrows(ConflictException.class, () -> systemService.enableMaintenanceMode(message));
        assertEquals("Error[code=already_enabled_maintenance_mode]", err.getMessage());
    }

    @Test
    public void enableMaintenanceMode() {
        maintenanceModeStatus.clear();
        final var ssId = SecurityServerId.Conf.create("DEV", "CLS", "MEMBER", "SS");
        final var message = "Test message";

        when(serverConfService.getSecurityServerId()).thenReturn(ssId);
        when(globalConfProvider.getMaintenanceMode(ssId)).thenReturn(Optional.of(SharedParameters.MaintenanceMode.disabled()));

        systemService.enableMaintenanceMode(message);
        verify(managementRequestSenderService).sendMaintenanceModeEnableRequest(eq(message));
        assertInstanceOf(MaintenanceModeStatus.EnableRequested.class, maintenanceModeStatus.getStatus());
    }

    @Test
    public void disableMaintenanceModeWhenPendingChange() {
        maintenanceModeStatus.disableRequested();

        var err = assertThrows(ConflictException.class, () -> systemService.disableMaintenanceMode());
        assertEquals("Error[code=maintenance_mode_change_request_already_submitted]", err.getMessage());

        maintenanceModeStatus.enableRequested(null);

        err = assertThrows(ConflictException.class, () -> systemService.disableMaintenanceMode());
        assertEquals("Error[code=maintenance_mode_change_request_already_submitted]", err.getMessage());
    }

    @Test
    public void disableMaintenanceModeWhenDisabled() {
        maintenanceModeStatus.clear();
        final var ssId = SecurityServerId.Conf.create("DEV", "CLS", "MEMBER", "SS");

        when(serverConfService.getSecurityServerId()).thenReturn(ssId);
        when(globalConfProvider.getMaintenanceMode(ssId)).thenReturn(Optional.of(SharedParameters.MaintenanceMode.disabled()));

        var err = assertThrows(ConflictException.class, () -> systemService.disableMaintenanceMode());
        assertEquals("Error[code=already_disabled_maintenance_mode]", err.getMessage());
    }

    @Test
    public void disableMaintenanceMode() {
        maintenanceModeStatus.clear();
        final var ssId = SecurityServerId.Conf.create("DEV", "CLS", "MEMBER", "SS");

        when(serverConfService.getSecurityServerId()).thenReturn(ssId);
        when(globalConfProvider.getMaintenanceMode(ssId)).thenReturn(Optional.of(SharedParameters.MaintenanceMode.enabled(null)));

        systemService.disableMaintenanceMode();
        verify(managementRequestSenderService).sendMaintenanceModeDisableRequest();
        assertInstanceOf(MaintenanceModeStatus.DisableRequested.class, maintenanceModeStatus.getStatus());
    }
}<|MERGE_RESOLUTION|>--- conflicted
+++ resolved
@@ -40,13 +40,8 @@
 import org.mockito.junit.MockitoJUnitRunner;
 import org.niis.xroad.common.exception.ConflictException;
 import org.niis.xroad.common.exception.InternalServerErrorException;
-<<<<<<< HEAD
 import org.niis.xroad.confclient.rpc.ConfClientRpcClient;
 import org.niis.xroad.globalconf.GlobalConfProvider;
-=======
-import org.niis.xroad.globalconf.GlobalConfProvider;
-import org.niis.xroad.globalconf.model.ConfigurationAnchor;
->>>>>>> 67fdc926
 import org.niis.xroad.globalconf.model.SharedParameters;
 import org.niis.xroad.restapi.config.audit.AuditDataHelper;
 import org.niis.xroad.restapi.config.audit.RestApiAuditProperty;
@@ -55,10 +50,7 @@
 import org.niis.xroad.securityserver.restapi.cache.SecurityServerAddressChangeStatus;
 import org.niis.xroad.securityserver.restapi.dto.AnchorFile;
 import org.niis.xroad.securityserver.restapi.dto.MaintenanceMode;
-<<<<<<< HEAD
-=======
-import org.niis.xroad.securityserver.restapi.repository.AnchorRepository;
->>>>>>> 67fdc926
+import org.niis.xroad.securityserver.restapi.dto.MaintenanceMode;
 import org.niis.xroad.securityserver.restapi.util.DeviationTestUtils;
 import org.niis.xroad.securityserver.restapi.util.TestUtils;
 import org.niis.xroad.serverconf.impl.entity.TimestampingServiceEntity;
@@ -98,13 +90,8 @@
     private GlobalConfService globalConfService;
     @Mock
     private GlobalConfProvider globalConfProvider;
-<<<<<<< HEAD
-=======
-    @Mock
-    private AnchorRepository anchorRepository;
-    @Mock
-    private ConfigurationVerifier configurationVerifier;
->>>>>>> 67fdc926
+    @Mock
+    private GlobalConfProvider globalConfProvider;
     @Mock
     private CurrentSecurityServerId currentSecurityServerId;
     @Mock
@@ -131,15 +118,9 @@
         SecurityServerId.Conf ownerSsId = SecurityServerId.Conf.create(ownerId, "TEST-INMEM-SS");
         when(currentSecurityServerId.getServerId()).thenReturn(ownerSsId);
 
-<<<<<<< HEAD
         systemService = new SystemService(globalConfService, serverConfService,
                 currentSecurityServerId, managementRequestSenderService, auditDataHelper,
                 addressChangeStatus, confClientRpcClient, maintenanceModeStatus, globalConfProvider);
-=======
-        systemService = new SystemService(globalConfService, serverConfService, anchorRepository,
-                configurationVerifier, currentSecurityServerId, managementRequestSenderService, auditDataHelper,
-                addressChangeStatus, maintenanceModeStatus, globalConfProvider);
->>>>>>> 67fdc926
         systemService.setInternalKeyPath("src/test/resources/internal.key");
     }
 
