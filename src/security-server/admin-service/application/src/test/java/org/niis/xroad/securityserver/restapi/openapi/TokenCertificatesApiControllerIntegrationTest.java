--- conflicted
+++ resolved
@@ -28,12 +28,8 @@
 import ee.ria.xroad.common.conf.globalconf.ApprovedCAInfo;
 import ee.ria.xroad.common.identifier.ClientId;
 import ee.ria.xroad.common.identifier.SecurityServerId;
-<<<<<<< HEAD
 import ee.ria.xroad.signer.SignerRpcClient;
-=======
-import ee.ria.xroad.signer.SignerProxy;
 import ee.ria.xroad.signer.exception.SignerException;
->>>>>>> 69ed895c
 import ee.ria.xroad.signer.protocol.dto.CertificateInfo;
 import ee.ria.xroad.signer.protocol.dto.KeyInfo;
 import ee.ria.xroad.signer.protocol.dto.TokenInfo;
@@ -214,15 +210,9 @@
     @Test
     @WithMockUser(authorities = "IMPORT_SIGN_CERT")
     public void importExistingSignCertificate() throws Exception {
-<<<<<<< HEAD
-        doThrow(CodedException
-                .tr(SIGNER_X + "." + X_CERT_EXISTS, "mock code", "mock msg"))
+        doThrow(SignerException
+                .tr(X_CERT_EXISTS, "mock code", "mock msg"))
                 .when(signerRpcClient).importCert(any(), any(), any(), anyBoolean());
-=======
-        doThrow(SignerException
-                .tr(X_CERT_EXISTS, "mock code", "mock msg"))
-                .when(signerProxyFacade).importCert(any(), any(), any(), anyBoolean());
->>>>>>> 69ed895c
         Resource body = CertificateTestUtils.getResource(CertificateTestUtils.getMockCertificateBytes());
         try {
             tokenCertificatesApiController.importCertificate(body);
@@ -235,15 +225,9 @@
     @Test
     @WithMockUser(authorities = "IMPORT_SIGN_CERT")
     public void importIncorrectSignCertificate() throws Exception {
-<<<<<<< HEAD
-        doThrow(CodedException
-                .tr(SIGNER_X + "." + X_INCORRECT_CERTIFICATE, "mock code", "mock msg"))
+        doThrow(SignerException
+                .tr(X_INCORRECT_CERTIFICATE, "mock code", "mock msg"))
                 .when(signerRpcClient).importCert(any(), any(), any(), anyBoolean());
-=======
-        doThrow(SignerException
-                .tr(X_INCORRECT_CERTIFICATE, "mock code", "mock msg"))
-                .when(signerProxyFacade).importCert(any(), any(), any(), anyBoolean());
->>>>>>> 69ed895c
         Resource body = CertificateTestUtils.getResource(CertificateTestUtils.getMockCertificateBytes());
         try {
             tokenCertificatesApiController.importCertificate(body);
@@ -256,15 +240,9 @@
     @Test
     @WithMockUser(authorities = "IMPORT_SIGN_CERT")
     public void importWrongUsageSignCertificate() throws Exception {
-<<<<<<< HEAD
-        doThrow(CodedException
-                .tr(SIGNER_X + "." + X_WRONG_CERT_USAGE, "mock code", "mock msg"))
+        doThrow(SignerException
+                .tr(X_WRONG_CERT_USAGE, "mock code", "mock msg"))
                 .when(signerRpcClient).importCert(any(), any(), any(), anyBoolean());
-=======
-        doThrow(SignerException
-                .tr(X_WRONG_CERT_USAGE, "mock code", "mock msg"))
-                .when(signerProxyFacade).importCert(any(), any(), any(), anyBoolean());
->>>>>>> 69ed895c
         Resource body = CertificateTestUtils.getResource(CertificateTestUtils.getMockCertificateBytes());
         try {
             tokenCertificatesApiController.importCertificate(body);
@@ -277,15 +255,9 @@
     @Test
     @WithMockUser(authorities = "IMPORT_SIGN_CERT")
     public void importSignCertificateCsrMissing() throws Exception {
-<<<<<<< HEAD
-        doThrow(CodedException
-                .tr(SIGNER_X + "." + X_CSR_NOT_FOUND, "mock code", "mock msg"))
+        doThrow(SignerException
+                .tr(X_CSR_NOT_FOUND, "mock code", "mock msg"))
                 .when(signerRpcClient).importCert(any(), any(), any(), anyBoolean());
-=======
-        doThrow(SignerException
-                .tr(X_CSR_NOT_FOUND, "mock code", "mock msg"))
-                .when(signerProxyFacade).importCert(any(), any(), any(), anyBoolean());
->>>>>>> 69ed895c
         Resource body = CertificateTestUtils.getResource(CertificateTestUtils.getMockCertificateBytes());
         try {
             tokenCertificatesApiController.importCertificate(body);
@@ -298,15 +270,9 @@
     @Test
     @WithMockUser(authorities = "IMPORT_SIGN_CERT")
     public void importSignCertificateKeyNotFound() throws Exception {
-<<<<<<< HEAD
-        doThrow(CodedException
-                .tr(SIGNER_X + "." + X_KEY_NOT_FOUND, "mock code", "mock msg"))
+        doThrow(SignerException
+                .tr(X_KEY_NOT_FOUND, "mock code", "mock msg"))
                 .when(signerRpcClient).importCert(any(), any(), any(), anyBoolean());
-=======
-        doThrow(SignerException
-                .tr(X_KEY_NOT_FOUND, "mock code", "mock msg"))
-                .when(signerProxyFacade).importCert(any(), any(), any(), anyBoolean());
->>>>>>> 69ed895c
         Resource body = CertificateTestUtils.getResource(CertificateTestUtils.getMockCertificateBytes());
         try {
             tokenCertificatesApiController.importCertificate(body);
@@ -398,15 +364,9 @@
     @Test
     @WithMockUser(authorities = {"VIEW_AUTH_CERT", "VIEW_SIGN_CERT"})
     public void getCertificateForHashNotFound() throws Exception {
-<<<<<<< HEAD
-        doThrow(CodedException
-                .tr(SIGNER_X + "." + X_CERT_NOT_FOUND, "mock code", "mock msg"))
+        doThrow(SignerException
+                .tr(X_CERT_NOT_FOUND, "mock code", "mock msg"))
                 .when(signerRpcClient).getCertForHash(any());
-=======
-        doThrow(SignerException
-                .tr(X_CERT_NOT_FOUND, "mock code", "mock msg"))
-                .when(signerProxyFacade).getCertForHash(any());
->>>>>>> 69ed895c
         try {
             tokenCertificatesApiController.getCertificate(UNKNOWN_CERT_HASH);
         } catch (ResourceNotFoundException e) {
@@ -440,15 +400,9 @@
     @Test
     @WithMockUser(authorities = "IMPORT_SIGN_CERT")
     public void importCertificateFromTokenHashNotFound() throws Exception {
-<<<<<<< HEAD
-        doThrow(CodedException
-                .tr(SIGNER_X + "." + X_CERT_NOT_FOUND, "mock code", "mock msg"))
+        doThrow(SignerException
+                .tr(X_CERT_NOT_FOUND, "mock code", "mock msg"))
                 .when(signerRpcClient).getCertForHash(any());
-=======
-        doThrow(SignerException
-                .tr(X_CERT_NOT_FOUND, "mock code", "mock msg"))
-                .when(signerProxyFacade).getCertForHash(any());
->>>>>>> 69ed895c
         try {
             tokenCertificatesApiController.importCertificateFromToken(MOCK_CERTIFICATE_HASH);
         } catch (ResourceNotFoundException e) {
@@ -531,23 +485,12 @@
     @Test
     @WithMockUser(authorities = {"DELETE_SIGN_CERT", "DELETE_AUTH_CERT"})
     public void deleteCertificateNotFound() throws Exception {
-<<<<<<< HEAD
-        doThrow(CodedException
-                .tr(X_CERT_NOT_FOUND, "mock code", "mock msg")
-                .withPrefix(SIGNER_X))
+        doThrow(SignerException
+                .tr(X_CERT_NOT_FOUND, "mock code", "mock msg"))
                 .when(signerRpcClient).getCertForHash(any());
-        doThrow(CodedException
-                .tr(X_CERT_NOT_FOUND, "mock code", "mock msg")
-                .withPrefix(SIGNER_X))
+        doThrow(SignerException
+                .tr(X_CERT_NOT_FOUND, "mock code", "mock msg"))
                 .when(signerRpcClient).deleteCert(any());
-=======
-        doThrow(SignerException
-                .tr(X_CERT_NOT_FOUND, "mock code", "mock msg"))
-                .when(signerProxyFacade).getCertForHash(any());
-        doThrow(SignerException
-                .tr(X_CERT_NOT_FOUND, "mock code", "mock msg"))
-                .when(signerProxyFacade).deleteCert(any());
->>>>>>> 69ed895c
         try {
             tokenCertificatesApiController.deleteCertificate(UNKNOWN_CERT_HASH);
         } catch (ResourceNotFoundException e) {
