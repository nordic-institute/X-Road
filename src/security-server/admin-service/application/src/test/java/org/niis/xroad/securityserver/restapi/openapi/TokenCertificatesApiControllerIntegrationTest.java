--- conflicted
+++ resolved
@@ -106,11 +106,7 @@
 
     @Before
     public void setup() throws Exception {
-<<<<<<< HEAD
-        doAnswer(answer -> "key-id").when(signerRpcClient).importCert(any(), any(), any());
-=======
-        doAnswer(answer -> "key-id").when(signerProxyFacade).importCert(any(), any(), any(), anyBoolean());
->>>>>>> 1025141e
+        doAnswer(answer -> "key-id").when(signerRpcClient).importCert(any(), any(), any(), anyBoolean());
         doAnswer(answer -> null).when(globalConfProvider).verifyValidity();
         doAnswer(answer -> TestUtils.INSTANCE_FI).when(globalConfProvider).getInstanceIdentifier();
         doAnswer(answer -> TestUtils.getM1Ss1ClientId()).when(globalConfProvider).getSubjectName(any(), any());
@@ -217,11 +213,7 @@
     public void importExistingSignCertificate() throws Exception {
         doThrow(CodedException
                 .tr(SIGNER_X + "." + X_CERT_EXISTS, "mock code", "mock msg"))
-<<<<<<< HEAD
-                .when(signerRpcClient).importCert(any(), any(), any());
-=======
-                .when(signerProxyFacade).importCert(any(), any(), any(), anyBoolean());
->>>>>>> 1025141e
+                .when(signerRpcClient).importCert(any(), any(), any(), anyBoolean());
         Resource body = CertificateTestUtils.getResource(CertificateTestUtils.getMockCertificateBytes());
         try {
             tokenCertificatesApiController.importCertificate(body);
@@ -236,11 +228,7 @@
     public void importIncorrectSignCertificate() throws Exception {
         doThrow(CodedException
                 .tr(SIGNER_X + "." + X_INCORRECT_CERTIFICATE, "mock code", "mock msg"))
-<<<<<<< HEAD
-                .when(signerRpcClient).importCert(any(), any(), any());
-=======
-                .when(signerProxyFacade).importCert(any(), any(), any(), anyBoolean());
->>>>>>> 1025141e
+                .when(signerRpcClient).importCert(any(), any(), any(), anyBoolean());
         Resource body = CertificateTestUtils.getResource(CertificateTestUtils.getMockCertificateBytes());
         try {
             tokenCertificatesApiController.importCertificate(body);
@@ -255,11 +243,7 @@
     public void importWrongUsageSignCertificate() throws Exception {
         doThrow(CodedException
                 .tr(SIGNER_X + "." + X_WRONG_CERT_USAGE, "mock code", "mock msg"))
-<<<<<<< HEAD
-                .when(signerRpcClient).importCert(any(), any(), any());
-=======
-                .when(signerProxyFacade).importCert(any(), any(), any(), anyBoolean());
->>>>>>> 1025141e
+                .when(signerRpcClient).importCert(any(), any(), any(), anyBoolean());
         Resource body = CertificateTestUtils.getResource(CertificateTestUtils.getMockCertificateBytes());
         try {
             tokenCertificatesApiController.importCertificate(body);
@@ -274,11 +258,7 @@
     public void importSignCertificateCsrMissing() throws Exception {
         doThrow(CodedException
                 .tr(SIGNER_X + "." + X_CSR_NOT_FOUND, "mock code", "mock msg"))
-<<<<<<< HEAD
-                .when(signerRpcClient).importCert(any(), any(), any());
-=======
-                .when(signerProxyFacade).importCert(any(), any(), any(), anyBoolean());
->>>>>>> 1025141e
+                .when(signerRpcClient).importCert(any(), any(), any(), anyBoolean());
         Resource body = CertificateTestUtils.getResource(CertificateTestUtils.getMockCertificateBytes());
         try {
             tokenCertificatesApiController.importCertificate(body);
@@ -293,11 +273,7 @@
     public void importSignCertificateKeyNotFound() throws Exception {
         doThrow(CodedException
                 .tr(SIGNER_X + "." + X_KEY_NOT_FOUND, "mock code", "mock msg"))
-<<<<<<< HEAD
-                .when(signerRpcClient).importCert(any(), any(), any());
-=======
-                .when(signerProxyFacade).importCert(any(), any(), any(), anyBoolean());
->>>>>>> 1025141e
+                .when(signerRpcClient).importCert(any(), any(), any(), anyBoolean());
         Resource body = CertificateTestUtils.getResource(CertificateTestUtils.getMockCertificateBytes());
         try {
             tokenCertificatesApiController.importCertificate(body);
