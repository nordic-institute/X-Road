/*
 * The MIT License
 * Copyright (c) 2019- Nordic Institute for Interoperability Solutions (NIIS)
 * Copyright (c) 2018 Estonian Information System Authority (RIA),
 * Nordic Institute for Interoperability Solutions (NIIS), Population Register Centre (VRK)
 * Copyright (c) 2015-2017 Estonian Information System Authority (RIA), Population Register Centre (VRK)
 *
 * Permission is hereby granted, free of charge, to any person obtaining a copy
 * of this software and associated documentation files (the "Software"), to deal
 * in the Software without restriction, including without limitation the rights
 * to use, copy, modify, merge, publish, distribute, sublicense, and/or sell
 * copies of the Software, and to permit persons to whom the Software is
 * furnished to do so, subject to the following conditions:
 *
 * The above copyright notice and this permission notice shall be included in
 * all copies or substantial portions of the Software.
 *
 * THE SOFTWARE IS PROVIDED "AS IS", WITHOUT WARRANTY OF ANY KIND, EXPRESS OR
 * IMPLIED, INCLUDING BUT NOT LIMITED TO THE WARRANTIES OF MERCHANTABILITY,
 * FITNESS FOR A PARTICULAR PURPOSE AND NONINFRINGEMENT. IN NO EVENT SHALL THE
 * AUTHORS OR COPYRIGHT HOLDERS BE LIABLE FOR ANY CLAIM, DAMAGES OR OTHER
 * LIABILITY, WHETHER IN AN ACTION OF CONTRACT, TORT OR OTHERWISE, ARISING FROM,
 * OUT OF OR IN CONNECTION WITH THE SOFTWARE OR THE USE OR OTHER DEALINGS IN
 * THE SOFTWARE.
 */
package org.niis.xroad.securityserver.restapi.openapi;

import ee.ria.xroad.common.CodedException;
import ee.ria.xroad.signer.protocol.dto.KeyInfo;
import ee.ria.xroad.signer.protocol.dto.TokenInfo;

import org.junit.Before;
import org.junit.Test;
import org.niis.xroad.restapi.openapi.ConflictException;
import org.niis.xroad.restapi.openapi.ResourceNotFoundException;
import org.niis.xroad.securityserver.restapi.openapi.model.Key;
import org.niis.xroad.securityserver.restapi.openapi.model.KeyLabel;
import org.niis.xroad.securityserver.restapi.openapi.model.Token;
import org.niis.xroad.securityserver.restapi.openapi.model.TokenStatus;
import org.niis.xroad.securityserver.restapi.service.TokenNotFoundException;
import org.niis.xroad.securityserver.restapi.util.TokenTestUtils;
import org.springframework.beans.factory.annotation.Autowired;
import org.springframework.http.HttpStatus;
import org.springframework.http.ResponseEntity;
import org.springframework.security.test.context.support.WithMockUser;
import org.springframework.test.util.ReflectionTestUtils;

import java.util.Arrays;
import java.util.List;
import java.util.Set;

import static ee.ria.xroad.common.ErrorCodes.SIGNER_X;
import static ee.ria.xroad.common.ErrorCodes.X_TOKEN_NOT_ACTIVE;
import static ee.ria.xroad.common.ErrorCodes.X_TOKEN_NOT_FOUND;
import static org.junit.Assert.assertEquals;
import static org.junit.Assert.fail;
import static org.mockito.ArgumentMatchers.any;
import static org.mockito.Mockito.doAnswer;
import static org.mockito.Mockito.doReturn;

/**
 * test tokens api
 */
public class TokensApiControllerTest extends AbstractApiControllerTestContext {

    @Autowired
    TokensApiController tokensApiController;

    private static final String TOKEN_NOT_FOUND_TOKEN_ID = "token-404";
    private static final String GOOD_TOKEN_ID = "token-which-exists";
    private static final String KEY_LABEL = "key-label";

    public static final String NOT_ACTIVE_TOKEN_ID = "token-not-active";
    public static final String NOT_ACTIVE_TOKEN_KEY_ID = "token-not-active-key";

    private List<TokenInfo> allTokens;

    @Before
    public void setUp() throws Exception {
        KeyInfo keyInfo = new TokenTestUtils.KeyInfoBuilder().build();
        TokenInfo activeTokenInfo = new TokenTestUtils.TokenInfoBuilder()
                .id(GOOD_TOKEN_ID)
                .key(keyInfo)
                .build();
        KeyInfo inactiveKeyInfo = new TokenTestUtils.KeyInfoBuilder()
                .id(NOT_ACTIVE_TOKEN_KEY_ID)
                .build();
        TokenInfo inactiveTokenInfo = new TokenTestUtils.TokenInfoBuilder()
                .id(NOT_ACTIVE_TOKEN_ID)
                .active(false)
                .key(inactiveKeyInfo)
                .build();
        allTokens = Arrays.asList(activeTokenInfo, inactiveTokenInfo);

        doReturn(allTokens).when(tokenService).getAllTokens();

        doAnswer(invocation -> {
            Object[] args = invocation.getArguments();
            String tokenId = (String) args[0];
            if (GOOD_TOKEN_ID.equals(tokenId)) {
                return activeTokenInfo;
            } else if (NOT_ACTIVE_TOKEN_ID.equals(tokenId)) {
                return inactiveTokenInfo;
            } else {
                throw new TokenNotFoundException(new RuntimeException());
            }
        }).when(tokenService).getToken(any());

        doAnswer(invocation -> {
            Object[] args = invocation.getArguments();
            String keyId = (String) args[0];
            if (keyInfo.getId().equals(keyId)) {
                return activeTokenInfo;
            } else if (inactiveKeyInfo.getId().equals(keyId)) {
                return inactiveTokenInfo;
            } else {
                throw new TokenNotFoundException(new RuntimeException());
            }
        }).when(tokenService).getTokenForKeyId(any());

        doAnswer(invocation -> {
            Object[] args = invocation.getArguments();
            String tokenId = (String) args[0];
            String keyLabel = (String) args[1];
            if (GOOD_TOKEN_ID.equals(tokenId)) {
                ReflectionTestUtils.setField(keyInfo.getMessage(), "label_", keyLabel);
                return keyInfo;
            } else if (NOT_ACTIVE_TOKEN_ID.equals(tokenId)) {
                throw new CodedException.Fault(SIGNER_X + "." + X_TOKEN_NOT_ACTIVE, null);
            } else if (TOKEN_NOT_FOUND_TOKEN_ID.equals(tokenId)) {
                throw new CodedException.Fault(SIGNER_X + "." + X_TOKEN_NOT_FOUND, null);
            }
<<<<<<< HEAD
            throw new RuntimeException("given tokenId not supported in mocked method SignerRpcClient#generateKey");
        }).when(signerRpcClient).generateKey(any(), any());
=======
            throw new RuntimeException("given tokenId not supported in mocked method SignerProxyFacade#generateKey");
        }).when(signerProxyFacade).generateKey(any(), any(), any());
>>>>>>> bf48f38a
    }

    @Test
    @WithMockUser(authorities = {"VIEW_KEYS"})
    public void getTokens() {
        ResponseEntity<Set<Token>> response = tokensApiController.getTokens();
        assertEquals(HttpStatus.OK, response.getStatusCode());
        Set<Token> tokens = response.getBody();
        assertEquals(allTokens.size(), tokens.size());
        Token token = tokens.iterator().next();
        assertEquals(TokenStatus.OK, token.getStatus());
        assertEquals("friendly-name", token.getName());
    }

    @Test
    @WithMockUser(authorities = {"VIEW_KEYS"})
    public void getToken() {
        try {
            tokensApiController.getToken(TOKEN_NOT_FOUND_TOKEN_ID);
            fail("should have thrown exception");
        } catch (ResourceNotFoundException expected) {
        }

        ResponseEntity<Token> response = tokensApiController.getToken(GOOD_TOKEN_ID);
        assertEquals(HttpStatus.OK, response.getStatusCode());
        assertEquals(GOOD_TOKEN_ID, response.getBody().getId());
    }

    @Test
    @WithMockUser(authorities = {"GENERATE_KEY"})
    public void addKey() {
        ResponseEntity<Key> response = tokensApiController.addKey(GOOD_TOKEN_ID, new KeyLabel().label(KEY_LABEL));
        assertEquals(HttpStatus.CREATED, response.getStatusCode());
        Key key = response.getBody();
        assertEquals(KEY_LABEL, key.getLabel());
        try {
            tokensApiController.addKey(TOKEN_NOT_FOUND_TOKEN_ID, new KeyLabel().label(KEY_LABEL));
            fail("should have thrown exception");
        } catch (ResourceNotFoundException expected) {
        }

        try {
            tokensApiController.addKey(NOT_ACTIVE_TOKEN_ID, new KeyLabel().label(KEY_LABEL));
            fail("should have thrown exception");
        } catch (ConflictException expected) {
        }
    }
}<|MERGE_RESOLUTION|>--- conflicted
+++ resolved
@@ -130,13 +130,8 @@
             } else if (TOKEN_NOT_FOUND_TOKEN_ID.equals(tokenId)) {
                 throw new CodedException.Fault(SIGNER_X + "." + X_TOKEN_NOT_FOUND, null);
             }
-<<<<<<< HEAD
             throw new RuntimeException("given tokenId not supported in mocked method SignerRpcClient#generateKey");
-        }).when(signerRpcClient).generateKey(any(), any());
-=======
-            throw new RuntimeException("given tokenId not supported in mocked method SignerProxyFacade#generateKey");
-        }).when(signerProxyFacade).generateKey(any(), any(), any());
->>>>>>> bf48f38a
+        }).when(signerRpcClient).generateKey(any(), any(), any());
     }
 
     @Test
