--- conflicted
+++ resolved
@@ -68,10 +68,7 @@
     @SuppressWarnings("checkstyle:OperatorWrap")
     @Step("Security Server Metrics request was sent with queryId {string}")
     public void executeGetSecurityServerMetricsRequest(String queryId) {
-<<<<<<< HEAD
-        ResponseEntity<String> response = xRoadSoapRequestsApi.getXRoadSoapResponse(buildMetricsRequest(queryId).getBytes());
-=======
-        ResponseEntity<String> response = xRoadSoapRequestsApi.getSecurityServerMetrics(buildMetricsRequest(queryId, null)
+        ResponseEntity<String> response = xRoadSoapRequestsApi.getXRoadSoapResponse(buildMetricsRequest(queryId, null)
                 .getBytes());
         putStepData(XROAD_SOAP_RESPONSE, response);
     }
@@ -79,9 +76,8 @@
     @SuppressWarnings("checkstyle:OperatorWrap")
     @Step("Security Server Metric: {string} request was sent with queryId {string}")
     public void executeGetSecurityServerMetricsRequest(final String metricName, final String queryId) {
-        ResponseEntity<String> response = xRoadSoapRequestsApi.getSecurityServerMetrics(buildMetricsRequest(queryId, metricName)
+        ResponseEntity<String> response = xRoadSoapRequestsApi.getXRoadSoapResponse(buildMetricsRequest(queryId, metricName)
                 .getBytes());
->>>>>>> 2b481997
         putStepData(XROAD_SOAP_RESPONSE, response);
     }
 
