/*
 * The MIT License
 *
 * Copyright (c) 2019- Nordic Institute for Interoperability Solutions (NIIS)
 * Copyright (c) 2018 Estonian Information System Authority (RIA),
 * Nordic Institute for Interoperability Solutions (NIIS), Population Register Centre (VRK)
 * Copyright (c) 2015-2017 Estonian Information System Authority (RIA), Population Register Centre (VRK)
 *
 * Permission is hereby granted, free of charge, to any person obtaining a copy
 * of this software and associated documentation files (the "Software"), to deal
 * in the Software without restriction, including without limitation the rights
 * to use, copy, modify, merge, publish, distribute, sublicense, and/or sell
 * copies of the Software, and to permit persons to whom the Software is
 * furnished to do so, subject to the following conditions:
 *
 * The above copyright notice and this permission notice shall be included in
 * all copies or substantial portions of the Software.
 *
 * THE SOFTWARE IS PROVIDED "AS IS", WITHOUT WARRANTY OF ANY KIND, EXPRESS OR
 * IMPLIED, INCLUDING BUT NOT LIMITED TO THE WARRANTIES OF MERCHANTABILITY,
 * FITNESS FOR A PARTICULAR PURPOSE AND NONINFRINGEMENT. IN NO EVENT SHALL THE
 * AUTHORS OR COPYRIGHT HOLDERS BE LIABLE FOR ANY CLAIM, DAMAGES OR OTHER
 * LIABILITY, WHETHER IN AN ACTION OF CONTRACT, TORT OR OTHERWISE, ARISING FROM,
 * OUT OF OR IN CONNECTION WITH THE SOFTWARE OR THE USE OR OTHER DEALINGS IN
 * THE SOFTWARE.
 */

package org.niis.xroad.edc.extension.signer;

import ee.ria.xroad.common.SystemPropertiesLoader;
import ee.ria.xroad.signer.protocol.RpcSignerClient;

import org.eclipse.edc.connector.controlplane.contract.spi.negotiation.store.ContractNegotiationStore;
import org.eclipse.edc.connector.dataplane.api.validation.ConsumerPullTransferDataAddressResolver;
import org.eclipse.edc.connector.dataplane.spi.pipeline.PipelineService;
import org.eclipse.edc.http.spi.EdcHttpClient;
import org.eclipse.edc.policy.engine.spi.PolicyEngine;
import org.eclipse.edc.runtime.metamodel.annotation.Extension;
import org.eclipse.edc.runtime.metamodel.annotation.Inject;
import org.eclipse.edc.runtime.metamodel.annotation.Setting;
import org.eclipse.edc.spi.monitor.Monitor;
import org.eclipse.edc.spi.system.ExecutorInstrumentation;
import org.eclipse.edc.spi.system.ServiceExtension;
import org.eclipse.edc.spi.system.ServiceExtensionContext;
import org.eclipse.edc.spi.types.TypeManager;
import org.eclipse.edc.web.spi.WebServer;
import org.eclipse.edc.web.spi.WebService;
import org.eclipse.edc.web.spi.configuration.WebServiceConfigurer;
import org.eclipse.edc.web.spi.configuration.WebServiceSettings;
import org.niis.xroad.edc.sig.XrdSignatureService;
import org.niis.xroad.edc.spi.messagelog.XRoadMessageLog;

import java.util.concurrent.Executors;

@SuppressWarnings("checkstyle:MagicNumber") //TODO xroad8
//@Provides({ DataPlaneManager.class, PipelineService.class, DataTransferExecutorServiceContainer.class, TransferServiceRegistry.class })
@Extension(value = XrdPayloadSignerExtension.NAME)
public class XrdPayloadSignerExtension implements ServiceExtension {

    public static final String NAME = "X-Road Data Plane Public API";
    private static final int DEFAULT_PUBLIC_PORT = 9293;
    private static final String PUBLIC_API_CONFIG = "web.http.xroad.public";
    private static final String PUBLIC_CONTEXT_ALIAS = "xroad";
    private static final String PUBLIC_CONTEXT_PATH = "/xroad/public";
    private static final int DEFAULT_THREAD_POOL = 10;

    @Setting
    private static final String CONTROL_PLANE_VALIDATION_ENDPOINT = "edc.dataplane.token.validation.endpoint";

    private static final WebServiceSettings PUBLIC_SETTINGS = WebServiceSettings.Builder.newInstance()
            .apiConfigKey(PUBLIC_API_CONFIG)
            .contextAlias(PUBLIC_CONTEXT_ALIAS)
            .defaultPath(PUBLIC_CONTEXT_PATH)
            .defaultPort(DEFAULT_PUBLIC_PORT)
            .name(NAME)
            .build();

    @Inject
    private WebServer webServer;

    @Inject
    private WebServiceConfigurer webServiceConfigurer;

    @Inject
    private PipelineService pipelineService;

    @Inject
    private WebService webService;

    @Inject
    private ContractNegotiationStore contractNegotiationStore;

    @Inject
    private PolicyEngine policyEngine;

    @Inject
    private EdcHttpClient httpClient;

    @Inject
    private TypeManager typeManager;

    @Inject
    private ExecutorInstrumentation executorInstrumentation;

    @Inject(required = false)
    private XRoadMessageLog xRoadMessageLog;

    @Override
    public String name() {
        return NAME;
    }

    @Override
    public void initialize(ServiceExtensionContext context) {
        var monitor = context.getMonitor();

        loadSystemProperties(monitor);


        var validationEndpoint = context.getConfig().getString(CONTROL_PLANE_VALIDATION_ENDPOINT);
        var dataAddressResolver = new ConsumerPullTransferDataAddressResolver(httpClient, validationEndpoint, typeManager.getMapper());
        var configuration = webServiceConfigurer.configure(context, webServer, PUBLIC_SETTINGS);
        var executorService = executorInstrumentation.instrument(
                Executors.newFixedThreadPool(DEFAULT_THREAD_POOL),
                "Data plane proxy transfers"
        );

        var signService = new XrdSignatureService();
        var publicApiController = new XrdDataPlanePublicApiController(pipelineService, dataAddressResolver,
<<<<<<< HEAD
                new XrdEdcSignService(signService, monitor), monitor, executorService, xRoadMessageLog);
=======
                new XrdEdcSignService(signService, monitor), monitor, executorService,
                contractNegotiationStore, policyEngine);
>>>>>>> f5300af2

        //TODO xroad8 this added port mapping is added due to a strange behavior ir edc jersey registry. Consider refactor.
        webServer.addPortMapping(configuration.getContextAlias(), configuration.getPort(), configuration.getPath());
        webService.registerResource(configuration.getContextAlias(), publicApiController);
        initSignerClient(monitor);
    }

    @Override
    public void shutdown() {
        RpcSignerClient.shutdown();
    }

    private void loadSystemProperties(Monitor monitor) {
        monitor.info("Initializing X-Road System Properties..");
        SystemPropertiesLoader.create()
                .withCommonAndLocal()
                .load();
    }

    private void initSignerClient(Monitor monitor) {
        monitor.info("Initializing Signer client");
        try {
            RpcSignerClient.init("localhost", 5560, 10000);
        } catch (Exception e) {
            throw new RuntimeException(e);
        }
    }
}<|MERGE_RESOLUTION|>--- conflicted
+++ resolved
@@ -127,12 +127,8 @@
 
         var signService = new XrdSignatureService();
         var publicApiController = new XrdDataPlanePublicApiController(pipelineService, dataAddressResolver,
-<<<<<<< HEAD
-                new XrdEdcSignService(signService, monitor), monitor, executorService, xRoadMessageLog);
-=======
                 new XrdEdcSignService(signService, monitor), monitor, executorService,
-                contractNegotiationStore, policyEngine);
->>>>>>> f5300af2
+                contractNegotiationStore, policyEngine, xRoadMessageLog);
 
         //TODO xroad8 this added port mapping is added due to a strange behavior ir edc jersey registry. Consider refactor.
         webServer.addPortMapping(configuration.getContextAlias(), configuration.getPort(), configuration.getPath());
