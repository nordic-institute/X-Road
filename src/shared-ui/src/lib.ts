--- conflicted
+++ resolved
@@ -44,21 +44,6 @@
 
 const SharedComponents = {
   install(Vue: VueConstructor): void {
-<<<<<<< HEAD
-    Vue.component('ConfirmDialog', ConfirmDialog);
-    Vue.component('Expandable', Expandable);
-    Vue.component('FileUpload', FileUpload);
-    Vue.component('FormLabel', FormLabel);
-    Vue.component('HelpDialog', HelpDialog);
-    Vue.component('HelpIcon', HelpIcon);
-    Vue.component('LargeButton', LargeButton);
-    Vue.component('ProgressLinear', ProgressLinear);
-    Vue.component('SimpleDialog', SimpleDialog);
-    Vue.component('StatusIcon', StatusIcon);
-    Vue.component('SubViewFooter', SubViewFooter);
-    Vue.component('SubViewTitle', SubViewTitle);
-    Vue.component('XrdSearch', XrdSearch);
-=======
     Vue.component('XrdConfirmDialog', ConfirmDialog);
     Vue.component('XrdExpandable', Expandable);
     Vue.component('XrdFileUpload', FileUpload);
@@ -69,7 +54,7 @@
     Vue.component('XrdSimpleDialog', SimpleDialog);
     Vue.component('XrdStatusIcon', StatusIcon);
     Vue.component('XrdSubViewTitle', SubViewTitle);
->>>>>>> 10c00c36
+    Vue.component('XrdSearch', XrdSearch);
   },
 };
 
