{
  "decisions": {
    "1500|@vue/cli-plugin-unit-jest>ts-jest>yargs-parser": {
      "decision": "ignore",
      "madeAt": 1629389807478
    },
    "1700|@storybook/addon-essentials>@storybook/addon-docs>@mdx-js/loader>@mdx-js/mdx>remark-mdx>remark-parse>trim": {
      "decision": "ignore",
      "madeAt": 1629389813416
    },
    "1700|@storybook/addon-essentials>@storybook/addon-docs>@mdx-js/mdx>remark-mdx>remark-parse>trim": {
      "decision": "ignore",
      "madeAt": 1629389813416
    },
    "1700|@storybook/addon-essentials>@storybook/addon-docs>@storybook/core>@storybook/core-server>@storybook/csf-tools>@mdx-js/mdx>remark-mdx>remark-parse>trim": {
      "decision": "ignore",
      "madeAt": 1629389813416
    },
    "1700|@storybook/vue>@storybook/core>@storybook/core-server>@storybook/csf-tools>@mdx-js/mdx>remark-mdx>remark-parse>trim": {
      "decision": "ignore",
      "madeAt": 1629389813416
    },
    "1700|@storybook/addon-essentials>@storybook/addon-docs>@storybook/csf-tools>@mdx-js/mdx>remark-mdx>remark-parse>trim": {
      "decision": "ignore",
      "madeAt": 1629389813416
    },
    "1700|@storybook/addon-essentials>@storybook/addon-docs>@mdx-js/loader>@mdx-js/mdx>remark-parse>trim": {
      "decision": "ignore",
      "madeAt": 1629389813416
    },
    "1700|@storybook/addon-essentials>@storybook/addon-docs>@mdx-js/mdx>remark-parse>trim": {
      "decision": "ignore",
      "madeAt": 1629389813416
    },
    "1700|@storybook/addon-essentials>@storybook/addon-docs>@storybook/core>@storybook/core-server>@storybook/csf-tools>@mdx-js/mdx>remark-parse>trim": {
      "decision": "ignore",
      "madeAt": 1629389813416
    },
    "1700|@storybook/vue>@storybook/core>@storybook/core-server>@storybook/csf-tools>@mdx-js/mdx>remark-parse>trim": {
      "decision": "ignore",
      "madeAt": 1629389813416
    },
    "1700|@storybook/addon-essentials>@storybook/addon-docs>@storybook/csf-tools>@mdx-js/mdx>remark-parse>trim": {
      "decision": "ignore",
      "madeAt": 1629389813416
    },
    "1747|@storybook/addon-essentials>@storybook/addon-docs>@storybook/builder-webpack4>react-dev-utils>browserslist": {
      "decision": "ignore",
      "madeAt": 1629389820759
    },
    "1747|@storybook/addon-essentials>@storybook/addon-docs>@storybook/core>@storybook/core-server>@storybook/builder-webpack4>react-dev-utils>browserslist": {
      "decision": "ignore",
      "madeAt": 1629389820759
    },
    "1747|@storybook/vue>@storybook/core>@storybook/core-server>@storybook/builder-webpack4>react-dev-utils>browserslist": {
      "decision": "ignore",
      "madeAt": 1629389820759
    },
    "1751|@storybook/addon-essentials>@storybook/addon-docs>@storybook/builder-webpack4>@storybook/core-common>glob-base>glob-parent": {
      "decision": "ignore",
      "madeAt": 1629389825520
    },
    "1751|@storybook/addon-essentials>@storybook/addon-docs>@storybook/core>@storybook/core-server>@storybook/builder-webpack4>@storybook/core-common>glob-base>glob-parent": {
      "decision": "ignore",
      "madeAt": 1629389825520
    },
    "1751|@storybook/vue>@storybook/core>@storybook/core-server>@storybook/builder-webpack4>@storybook/core-common>glob-base>glob-parent": {
      "decision": "ignore",
      "madeAt": 1629389825520
    },
    "1751|@storybook/addon-essentials>@storybook/addon-docs>@storybook/core>@storybook/core-server>@storybook/core-common>glob-base>glob-parent": {
      "decision": "ignore",
      "madeAt": 1629389825520
    },
    "1751|@storybook/vue>@storybook/core>@storybook/core-server>@storybook/core-common>glob-base>glob-parent": {
      "decision": "ignore",
      "madeAt": 1629389825520
    },
    "1751|@storybook/addon-essentials>@storybook/addon-docs>@storybook/core>@storybook/core-server>@storybook/manager-webpack4>@storybook/core-common>glob-base>glob-parent": {
      "decision": "ignore",
      "madeAt": 1629389825520
    },
    "1751|@storybook/vue>@storybook/core>@storybook/core-server>@storybook/manager-webpack4>@storybook/core-common>glob-base>glob-parent": {
      "decision": "ignore",
      "madeAt": 1629389825520
    },
    "1751|@storybook/vue>@storybook/core-common>glob-base>glob-parent": {
      "decision": "ignore",
      "madeAt": 1629389825520
    },
    "1751|@storybook/addon-essentials>@storybook/addon-docs>@storybook/builder-webpack4>@storybook/core-common>webpack>watchpack>watchpack-chokidar2>chokidar>glob-parent": {
      "decision": "ignore",
      "madeAt": 1629389825520
    },
    "1751|@storybook/addon-essentials>@storybook/addon-docs>@storybook/core>@storybook/core-server>@storybook/builder-webpack4>@storybook/core-common>webpack>watchpack>watchpack-chokidar2>chokidar>glob-parent": {
      "decision": "ignore",
      "madeAt": 1629389825520
    },
    "1751|@storybook/vue>@storybook/core>@storybook/core-server>@storybook/builder-webpack4>@storybook/core-common>webpack>watchpack>watchpack-chokidar2>chokidar>glob-parent": {
      "decision": "ignore",
      "madeAt": 1629389825520
    },
    "1751|@storybook/addon-essentials>@storybook/addon-docs>@storybook/core>@storybook/core-server>@storybook/core-common>webpack>watchpack>watchpack-chokidar2>chokidar>glob-parent": {
      "decision": "ignore",
      "madeAt": 1629389825520
    },
    "1751|@storybook/vue>@storybook/core>@storybook/core-server>@storybook/core-common>webpack>watchpack>watchpack-chokidar2>chokidar>glob-parent": {
      "decision": "ignore",
      "madeAt": 1629389825520
    },
    "1751|@storybook/addon-essentials>@storybook/addon-docs>@storybook/core>@storybook/core-server>@storybook/manager-webpack4>@storybook/core-common>webpack>watchpack>watchpack-chokidar2>chokidar>glob-parent": {
      "decision": "ignore",
      "madeAt": 1629389825520
    },
    "1751|@storybook/vue>@storybook/core>@storybook/core-server>@storybook/manager-webpack4>@storybook/core-common>webpack>watchpack>watchpack-chokidar2>chokidar>glob-parent": {
      "decision": "ignore",
      "madeAt": 1629389825520
    },
    "1751|@storybook/vue>@storybook/core-common>webpack>watchpack>watchpack-chokidar2>chokidar>glob-parent": {
      "decision": "ignore",
      "madeAt": 1629389825520
    },
    "1751|@storybook/addon-essentials>@storybook/addon-docs>@storybook/builder-webpack4>webpack>watchpack>watchpack-chokidar2>chokidar>glob-parent": {
      "decision": "ignore",
      "madeAt": 1629389825521
    },
    "1751|@storybook/addon-essentials>@storybook/addon-docs>@storybook/core>@storybook/core-server>@storybook/builder-webpack4>webpack>watchpack>watchpack-chokidar2>chokidar>glob-parent": {
      "decision": "ignore",
      "madeAt": 1629389825521
    },
    "1751|@storybook/vue>@storybook/core>@storybook/core-server>@storybook/builder-webpack4>webpack>watchpack>watchpack-chokidar2>chokidar>glob-parent": {
      "decision": "ignore",
      "madeAt": 1629389825521
    },
    "1751|@storybook/addon-essentials>@storybook/addon-docs>@storybook/core>@storybook/core-server>@storybook/manager-webpack4>webpack>watchpack>watchpack-chokidar2>chokidar>glob-parent": {
      "decision": "ignore",
      "madeAt": 1629389825521
    },
    "1751|@storybook/vue>@storybook/core>@storybook/core-server>@storybook/manager-webpack4>webpack>watchpack>watchpack-chokidar2>chokidar>glob-parent": {
      "decision": "ignore",
      "madeAt": 1629389825521
    },
    "1751|@storybook/addon-essentials>@storybook/addon-docs>@storybook/core>@storybook/core-server>webpack>watchpack>watchpack-chokidar2>chokidar>glob-parent": {
      "decision": "ignore",
      "madeAt": 1629389825521
    },
    "1751|@storybook/vue>@storybook/core>@storybook/core-server>webpack>watchpack>watchpack-chokidar2>chokidar>glob-parent": {
      "decision": "ignore",
      "madeAt": 1629389825521
    },
    "1751|@storybook/vue>webpack>watchpack>watchpack-chokidar2>chokidar>glob-parent": {
      "decision": "ignore",
      "madeAt": 1629389825521
    },
    "1751|@vue/cli-plugin-babel>webpack>watchpack>watchpack-chokidar2>chokidar>glob-parent": {
      "decision": "ignore",
      "madeAt": 1629389825521
    },
    "1751|@vue/cli-plugin-eslint>webpack>watchpack>watchpack-chokidar2>chokidar>glob-parent": {
      "decision": "ignore",
      "madeAt": 1629389825521
    },
    "1751|@vue/cli-plugin-typescript>webpack>watchpack>watchpack-chokidar2>chokidar>glob-parent": {
      "decision": "ignore",
      "madeAt": 1629389825521
    },
    "1751|@vue/cli-service>webpack>watchpack>watchpack-chokidar2>chokidar>glob-parent": {
      "decision": "ignore",
      "madeAt": 1629389825521
    },
    "1751|@storybook/addon-essentials>@storybook/addon-docs>@storybook/core>@storybook/core-server>cpy>globby>fast-glob>glob-parent": {
      "decision": "ignore",
      "madeAt": 1629389825521
    },
    "1751|@storybook/vue>@storybook/core>@storybook/core-server>cpy>globby>fast-glob>glob-parent": {
      "decision": "ignore",
      "madeAt": 1629389825521
    },
    "1751|@vue/cli-plugin-eslint>globby>fast-glob>glob-parent": {
      "decision": "ignore",
      "madeAt": 1629389825521
    },
    "1751|@vue/cli-plugin-typescript>globby>fast-glob>glob-parent": {
      "decision": "ignore",
      "madeAt": 1629389825521
    },
    "1751|@vue/cli-service>copy-webpack-plugin>glob-parent": {
      "decision": "ignore",
      "madeAt": 1629389825521
    },
    "1751|@vue/cli-service>globby>fast-glob>glob-parent": {
      "decision": "ignore",
      "madeAt": 1629389825521
    },
    "1751|@vue/cli-service>webpack-dev-server>chokidar>glob-parent": {
      "decision": "ignore",
      "madeAt": 1629389825521
    },
    "1002373|@storybook/addon-actions>@storybook/addons>@storybook/api>@storybook/csf>lodash": {
      "decision": "ignore",
      "madeAt": 1633607203366
    },
    "1002373|@storybook/addon-essentials>@storybook/addon-actions>@storybook/addons>@storybook/api>@storybook/csf>lodash": {
      "decision": "ignore",
      "madeAt": 1633607203366
    },
    "1002373|@storybook/addon-actions>@storybook/client-api>@storybook/addons>@storybook/api>@storybook/csf>lodash": {
      "decision": "ignore",
      "madeAt": 1633607203367
    },
    "1002373|@storybook/addon-essentials>@storybook/addon-actions>@storybook/client-api>@storybook/addons>@storybook/api>@storybook/csf>lodash": {
      "decision": "ignore",
      "madeAt": 1633607203367
    },
    "1002373|@storybook/addon-essentials>@storybook/addon-controls>@storybook/client-api>@storybook/addons>@storybook/api>@storybook/csf>lodash": {
      "decision": "ignore",
      "madeAt": 1633607203367
    },
    "1002373|@storybook/addon-essentials>@storybook/addon-docs>@storybook/builder-webpack4>@storybook/client-api>@storybook/addons>@storybook/api>@storybook/csf>lodash": {
      "decision": "ignore",
      "madeAt": 1633607203367
    },
    "1002373|@storybook/addon-essentials>@storybook/addon-docs>@storybook/core>@storybook/core-server>@storybook/builder-webpack4>@storybook/client-api>@storybook/addons>@storybook/api>@storybook/csf>lodash": {
      "decision": "ignore",
      "madeAt": 1633607203367
    },
    "1002373|@storybook/vue>@storybook/core>@storybook/core-server>@storybook/builder-webpack4>@storybook/client-api>@storybook/addons>@storybook/api>@storybook/csf>lodash": {
      "decision": "ignore",
      "madeAt": 1633607203367
    },
    "1002373|@storybook/addon-essentials>@storybook/addon-docs>@storybook/client-api>@storybook/addons>@storybook/api>@storybook/csf>lodash": {
      "decision": "ignore",
      "madeAt": 1633607203367
    },
    "1002373|@storybook/addon-essentials>@storybook/addon-docs>@storybook/core>@storybook/core-client>@storybook/client-api>@storybook/addons>@storybook/api>@storybook/csf>lodash": {
      "decision": "ignore",
      "madeAt": 1633607203367
    },
    "1002401|@storybook/addon-essentials>@storybook/addon-controls>@storybook/node-logger>npmlog>gauge>wide-align>string-width>strip-ansi>ansi-regex": {
      "decision": "ignore",
      "madeAt": 1633607225306
    },
    "1002401|@storybook/addon-essentials>@storybook/addon-docs>@storybook/builder-webpack4>@storybook/core-common>@storybook/node-logger>npmlog>gauge>wide-align>string-width>strip-ansi>ansi-regex": {
      "decision": "ignore",
      "madeAt": 1633607225306
    },
    "1002401|@storybook/addon-essentials>@storybook/addon-docs>@storybook/core>@storybook/core-server>@storybook/builder-webpack4>@storybook/core-common>@storybook/node-logger>npmlog>gauge>wide-align>string-width>strip-ansi>ansi-regex": {
      "decision": "ignore",
      "madeAt": 1633607225306
    },
    "1002401|@storybook/vue>@storybook/core>@storybook/core-server>@storybook/builder-webpack4>@storybook/core-common>@storybook/node-logger>npmlog>gauge>wide-align>string-width>strip-ansi>ansi-regex": {
      "decision": "ignore",
      "madeAt": 1633607225306
    },
    "1002401|@storybook/addon-essentials>@storybook/addon-docs>@storybook/core>@storybook/core-server>@storybook/core-common>@storybook/node-logger>npmlog>gauge>wide-align>string-width>strip-ansi>ansi-regex": {
      "decision": "ignore",
      "madeAt": 1633607225307
    },
    "1002401|@storybook/vue>@storybook/core>@storybook/core-server>@storybook/core-common>@storybook/node-logger>npmlog>gauge>wide-align>string-width>strip-ansi>ansi-regex": {
      "decision": "ignore",
      "madeAt": 1633607225307
    },
    "1002401|@storybook/addon-essentials>@storybook/addon-docs>@storybook/core>@storybook/core-server>@storybook/manager-webpack4>@storybook/core-common>@storybook/node-logger>npmlog>gauge>wide-align>string-width>strip-ansi>ansi-regex": {
      "decision": "ignore",
      "madeAt": 1633607225307
    },
    "1002401|@storybook/vue>@storybook/core>@storybook/core-server>@storybook/manager-webpack4>@storybook/core-common>@storybook/node-logger>npmlog>gauge>wide-align>string-width>strip-ansi>ansi-regex": {
      "decision": "ignore",
      "madeAt": 1633607225307
    },
    "1002401|@storybook/vue>@storybook/core-common>@storybook/node-logger>npmlog>gauge>wide-align>string-width>strip-ansi>ansi-regex": {
      "decision": "ignore",
      "madeAt": 1633607225307
    },
    "1002401|@storybook/addon-essentials>@storybook/addon-docs>@storybook/builder-webpack4>@storybook/node-logger>npmlog>gauge>wide-align>string-width>strip-ansi>ansi-regex": {
      "decision": "ignore",
      "madeAt": 1633607225307
    },
    "1002401|@vue/cli-plugin-babel>@vue/cli-shared-utils>ora>strip-ansi>ansi-regex": {
      "decision": "ignore",
      "madeAt": 1633972484063
    },
    "1002401|@vue/cli-plugin-eslint>@vue/cli-shared-utils>ora>strip-ansi>ansi-regex": {
      "decision": "ignore",
      "madeAt": 1633608227959
    },
    "1002401|@vue/cli-plugin-router>@vue/cli-shared-utils>ora>strip-ansi>ansi-regex": {
      "decision": "ignore",
      "madeAt": 1633608227959
    },
    "1002401|@vue/cli-service>@vue/cli-plugin-router>@vue/cli-shared-utils>ora>strip-ansi>ansi-regex": {
      "decision": "ignore",
      "madeAt": 1633972484063
    },
    "1002401|@vue/cli-plugin-typescript>@vue/cli-shared-utils>ora>strip-ansi>ansi-regex": {
      "decision": "ignore",
      "madeAt": 1633608227959
    },
    "1002401|@vue/cli-plugin-unit-jest>@vue/cli-shared-utils>ora>strip-ansi>ansi-regex": {
      "decision": "ignore",
      "madeAt": 1633608227959
    },
    "1002401|@vue/cli-service>@vue/cli-shared-utils>ora>strip-ansi>ansi-regex": {
      "decision": "ignore",
      "madeAt": 1633608227959
    },
    "1002401|@vue/cli-plugin-unit-jest>jest>jest-cli>@jest/core>@jest/reporters>jest-runtime>yargs>cliui>string-width>strip-ansi>ansi-regex": {
      "decision": "ignore",
      "madeAt": 1633972484063
    },
    "1002401|@vue/cli-plugin-unit-jest>jest>jest-cli>@jest/core>jest-config>@jest/test-sequencer>jest-runner>jest-jasmine2>jest-runtime>yargs>cliui>string-width>strip-ansi>ansi-regex": {
      "decision": "ignore",
      "madeAt": 1633972484063
    },
    "1002401|@vue/cli-plugin-unit-jest>jest>jest-cli>jest-config>@jest/test-sequencer>jest-runner>jest-jasmine2>jest-runtime>yargs>cliui>string-width>strip-ansi>ansi-regex": {
      "decision": "ignore",
      "madeAt": 1633972484063
    },
    "1002401|@vue/cli-plugin-unit-jest>@types/jest>jest-diff>pretty-format>ansi-regex": {
      "decision": "ignore",
      "madeAt": 1633972484063
    },
    "1002401|@vue/cli-plugin-unit-jest>jest>jest-cli>@jest/core>@jest/reporters>jest-runtime>jest-config>@jest/test-sequencer>jest-runner>jest-jasmine2>expect>jest-matcher-utils>jest-diff>pretty-format>ansi-regex": {
      "decision": "ignore",
      "madeAt": 1633972484063
    },
    "1002401|@vue/cli-plugin-unit-jest>jest>jest-cli>@jest/core>jest-runtime>jest-config>@jest/test-sequencer>jest-runner>jest-jasmine2>expect>jest-matcher-utils>jest-diff>pretty-format>ansi-regex": {
      "decision": "ignore",
      "madeAt": 1633972484063
    },
    "1002401|@vue/cli-plugin-unit-jest>jest>jest-cli>@jest/core>jest-config>@jest/test-sequencer>jest-runner>jest-jasmine2>expect>jest-matcher-utils>jest-diff>pretty-format>ansi-regex": {
      "decision": "ignore",
      "madeAt": 1633972484063
    },
    "1002401|@vue/cli-plugin-unit-jest>jest>jest-cli>jest-config>@jest/test-sequencer>jest-runner>jest-jasmine2>expect>jest-matcher-utils>jest-diff>pretty-format>ansi-regex": {
      "decision": "ignore",
      "madeAt": 1633972484063
    },
    "1002401|@vue/cli-plugin-unit-jest>jest>jest-cli>@jest/core>jest-runner>jest-jasmine2>expect>jest-matcher-utils>jest-diff>pretty-format>ansi-regex": {
      "decision": "ignore",
      "madeAt": 1633972484063
    },
    "1002401|@vue/cli-plugin-unit-jest>jest>jest-cli>@jest/core>@jest/reporters>jest-runtime>jest-config>jest-jasmine2>expect>jest-matcher-utils>jest-diff>pretty-format>ansi-regex": {
      "decision": "ignore",
      "madeAt": 1633608227959
    },
    "1002401|@vue/cli-plugin-unit-jest>jest>jest-cli>@jest/core>jest-runner>jest-runtime>jest-config>jest-jasmine2>expect>jest-matcher-utils>jest-diff>pretty-format>ansi-regex": {
      "decision": "ignore",
      "madeAt": 1633608227959
    },
    "1002401|@vue/cli-plugin-unit-jest>jest>jest-cli>@jest/core>jest-runtime>jest-config>jest-jasmine2>expect>jest-matcher-utils>jest-diff>pretty-format>ansi-regex": {
      "decision": "ignore",
      "madeAt": 1633608227959
    },
    "1002401|@vue/cli-plugin-unit-jest>jest>jest-cli>@jest/core>jest-runner>jest-config>jest-jasmine2>expect>jest-matcher-utils>jest-diff>pretty-format>ansi-regex": {
      "decision": "ignore",
      "madeAt": 1633608227959
    },
    "1002401|@vue/cli-plugin-unit-jest>jest>jest-cli>@jest/core>jest-config>jest-jasmine2>expect>jest-matcher-utils>jest-diff>pretty-format>ansi-regex": {
      "decision": "ignore",
      "madeAt": 1633608227959
    },
    "1002401|@vue/cli-plugin-unit-jest>jest>jest-cli>@jest/core>@jest/reporters>jest-runtime>jest-config>@jest/test-sequencer>jest-runner>jest-jasmine2>jest-each>pretty-format>ansi-regex": {
      "decision": "ignore",
      "madeAt": 1633972484063
    },
    "1002401|@vue/cli-plugin-unit-jest>jest>jest-cli>@jest/core>jest-runtime>jest-config>@jest/test-sequencer>jest-runner>jest-jasmine2>jest-each>pretty-format>ansi-regex": {
      "decision": "ignore",
      "madeAt": 1633972484063
    },
    "1002401|@vue/cli-plugin-unit-jest>jest>jest-cli>@jest/core>jest-config>@jest/test-sequencer>jest-runner>jest-jasmine2>jest-each>pretty-format>ansi-regex": {
      "decision": "ignore",
      "madeAt": 1633972484063
    },
    "1002401|@vue/cli-plugin-unit-jest>jest>jest-cli>jest-config>@jest/test-sequencer>jest-runner>jest-jasmine2>jest-each>pretty-format>ansi-regex": {
      "decision": "ignore",
      "madeAt": 1633972484063
    },
    "1002401|@vue/cli-plugin-unit-jest>jest>jest-cli>@jest/core>jest-runner>jest-jasmine2>jest-each>pretty-format>ansi-regex": {
      "decision": "ignore",
      "madeAt": 1633972484063
    },
    "1002401|@vue/cli-plugin-unit-jest>jest>jest-cli>@jest/core>@jest/reporters>jest-runtime>jest-config>jest-jasmine2>jest-each>pretty-format>ansi-regex": {
      "decision": "ignore",
      "madeAt": 1633608227959
    },
    "1002401|@vue/cli-plugin-unit-jest>jest>jest-cli>@jest/core>jest-runner>jest-runtime>jest-config>jest-jasmine2>jest-each>pretty-format>ansi-regex": {
      "decision": "ignore",
      "madeAt": 1633608227959
    },
    "1002401|@vue/cli-plugin-unit-jest>jest>jest-cli>@jest/core>jest-runtime>jest-config>jest-jasmine2>jest-each>pretty-format>ansi-regex": {
      "decision": "ignore",
      "madeAt": 1633608227959
    },
    "1002401|@vue/cli-plugin-unit-jest>jest>jest-cli>@jest/core>jest-runner>jest-config>jest-jasmine2>jest-each>pretty-format>ansi-regex": {
      "decision": "ignore",
      "madeAt": 1633608227959
    },
    "1002401|@vue/cli-plugin-unit-jest>jest>jest-cli>@jest/core>jest-config>jest-jasmine2>jest-each>pretty-format>ansi-regex": {
      "decision": "ignore",
      "madeAt": 1633608227959
    },
    "1002401|@vue/cli-plugin-unit-jest>jest>jest-cli>@jest/core>@jest/reporters>jest-runtime>jest-config>@jest/test-sequencer>jest-runner>jest-jasmine2>jest-snapshot>jest-diff>pretty-format>ansi-regex": {
      "decision": "ignore",
      "madeAt": 1633972484063
    },
    "1002401|@vue/cli-plugin-unit-jest>jest>jest-cli>@jest/core>jest-runtime>jest-config>@jest/test-sequencer>jest-runner>jest-jasmine2>jest-snapshot>jest-diff>pretty-format>ansi-regex": {
      "decision": "ignore",
      "madeAt": 1633972484063
    },
    "1002401|@vue/cli-plugin-unit-jest>jest>jest-cli>@jest/core>jest-config>@jest/test-sequencer>jest-runner>jest-jasmine2>jest-snapshot>jest-diff>pretty-format>ansi-regex": {
      "decision": "ignore",
      "madeAt": 1633972484063
    },
    "1002401|@vue/cli-plugin-unit-jest>jest>jest-cli>jest-config>@jest/test-sequencer>jest-runner>jest-jasmine2>jest-snapshot>jest-diff>pretty-format>ansi-regex": {
      "decision": "ignore",
      "madeAt": 1633972484063
    },
    "1002401|@vue/cli-plugin-unit-jest>jest>jest-cli>@jest/core>jest-runner>jest-jasmine2>jest-snapshot>jest-diff>pretty-format>ansi-regex": {
      "decision": "ignore",
      "madeAt": 1633972484063
    },
    "1002401|@vue/cli-plugin-unit-jest>jest>jest-cli>@jest/core>@jest/reporters>jest-runtime>jest-config>jest-jasmine2>jest-snapshot>jest-diff>pretty-format>ansi-regex": {
      "decision": "ignore",
      "madeAt": 1633608227960
    },
    "1002401|@vue/cli-plugin-unit-jest>jest>jest-cli>@jest/core>jest-runner>jest-runtime>jest-config>jest-jasmine2>jest-snapshot>jest-diff>pretty-format>ansi-regex": {
      "decision": "ignore",
      "madeAt": 1633608227960
    },
    "1002401|@vue/cli-plugin-unit-jest>jest>jest-cli>@jest/core>jest-runtime>jest-config>jest-jasmine2>jest-snapshot>jest-diff>pretty-format>ansi-regex": {
      "decision": "ignore",
      "madeAt": 1633608227960
    },
    "1002401|@vue/cli-plugin-unit-jest>jest>jest-cli>@jest/core>jest-runner>jest-config>jest-jasmine2>jest-snapshot>jest-diff>pretty-format>ansi-regex": {
      "decision": "ignore",
      "madeAt": 1633608227960
    },
    "1002401|@vue/cli-plugin-unit-jest>jest>jest-cli>@jest/core>jest-config>jest-jasmine2>jest-snapshot>jest-diff>pretty-format>ansi-regex": {
      "decision": "ignore",
      "madeAt": 1633608227960
    },
    "1002401|@vue/cli-plugin-unit-jest>jest>jest-cli>@jest/core>@jest/reporters>jest-runtime>jest-config>@jest/test-sequencer>jest-runner>jest-jasmine2>pretty-format>ansi-regex": {
      "decision": "ignore",
      "madeAt": 1633972484063
    },
    "1002401|@vue/cli-plugin-unit-jest>jest>jest-cli>@jest/core>jest-runtime>jest-config>@jest/test-sequencer>jest-runner>jest-jasmine2>pretty-format>ansi-regex": {
      "decision": "ignore",
      "madeAt": 1633972484063
    },
    "1002401|@vue/cli-plugin-unit-jest>jest>jest-cli>@jest/core>jest-config>@jest/test-sequencer>jest-runner>jest-jasmine2>pretty-format>ansi-regex": {
      "decision": "ignore",
      "madeAt": 1633972484063
    },
    "1002401|@vue/cli-plugin-unit-jest>jest>jest-cli>jest-config>@jest/test-sequencer>jest-runner>jest-jasmine2>pretty-format>ansi-regex": {
      "decision": "ignore",
      "madeAt": 1633972484063
    },
    "1002401|@vue/cli-plugin-unit-jest>jest>jest-cli>@jest/core>jest-runner>jest-jasmine2>pretty-format>ansi-regex": {
      "decision": "ignore",
      "madeAt": 1633972484063
    },
    "1002401|@vue/cli-plugin-unit-jest>jest>jest-cli>@jest/core>@jest/reporters>jest-runtime>jest-config>jest-jasmine2>pretty-format>ansi-regex": {
      "decision": "ignore",
      "madeAt": 1633608227960
    },
    "1002401|@vue/cli-plugin-unit-jest>jest>jest-cli>@jest/core>jest-runner>jest-runtime>jest-config>jest-jasmine2>pretty-format>ansi-regex": {
      "decision": "ignore",
      "madeAt": 1633608227960
    },
    "1002401|@vue/cli-plugin-unit-jest>jest>jest-cli>@jest/core>jest-runtime>jest-config>jest-jasmine2>pretty-format>ansi-regex": {
      "decision": "ignore",
      "madeAt": 1633608227960
    },
    "1002401|@vue/cli-plugin-unit-jest>jest>jest-cli>@jest/core>jest-runner>jest-config>jest-jasmine2>pretty-format>ansi-regex": {
      "decision": "ignore",
      "madeAt": 1633608227960
    },
    "1002401|@vue/cli-plugin-unit-jest>jest>jest-cli>@jest/core>jest-config>jest-jasmine2>pretty-format>ansi-regex": {
      "decision": "ignore",
      "madeAt": 1633608227960
    },
    "1002401|@vue/cli-plugin-unit-jest>jest>jest-cli>@jest/core>@jest/reporters>jest-runtime>jest-config>@jest/test-sequencer>jest-runner>jest-leak-detector>pretty-format>ansi-regex": {
      "decision": "ignore",
      "madeAt": 1633972484063
    },
    "1002401|@vue/cli-plugin-unit-jest>jest>jest-cli>@jest/core>jest-runtime>jest-config>@jest/test-sequencer>jest-runner>jest-leak-detector>pretty-format>ansi-regex": {
      "decision": "ignore",
      "madeAt": 1633972484063
    },
    "1002401|@vue/cli-plugin-unit-jest>jest>jest-cli>@jest/core>jest-config>@jest/test-sequencer>jest-runner>jest-leak-detector>pretty-format>ansi-regex": {
      "decision": "ignore",
      "madeAt": 1633972484063
    },
    "1002401|@vue/cli-plugin-unit-jest>jest>jest-cli>jest-config>@jest/test-sequencer>jest-runner>jest-leak-detector>pretty-format>ansi-regex": {
      "decision": "ignore",
      "madeAt": 1633972484063
    },
    "1002401|@vue/cli-plugin-unit-jest>jest>jest-cli>@jest/core>jest-runner>jest-leak-detector>pretty-format>ansi-regex": {
      "decision": "ignore",
      "madeAt": 1633972484063
    },
    "1002401|@vue/cli-plugin-unit-jest>jest>jest-cli>@jest/core>@jest/reporters>jest-runtime>jest-config>jest-validate>pretty-format>ansi-regex": {
      "decision": "ignore",
      "madeAt": 1633972484063
    },
    "1002401|@vue/cli-plugin-unit-jest>jest>jest-cli>@jest/core>jest-runner>jest-jasmine2>jest-runtime>jest-config>jest-validate>pretty-format>ansi-regex": {
      "decision": "ignore",
      "madeAt": 1633972484063
    },
    "1002401|@vue/cli-plugin-unit-jest>jest>jest-cli>@jest/core>jest-runner>jest-runtime>jest-config>jest-validate>pretty-format>ansi-regex": {
      "decision": "ignore",
      "madeAt": 1633608227960
    },
    "1002401|@vue/cli-plugin-unit-jest>jest>jest-cli>@jest/core>jest-runtime>jest-config>jest-validate>pretty-format>ansi-regex": {
      "decision": "ignore",
      "madeAt": 1633972484063
    },
    "1002401|@vue/cli-plugin-unit-jest>jest>jest-cli>@jest/core>jest-runner>jest-config>jest-validate>pretty-format>ansi-regex": {
      "decision": "ignore",
      "madeAt": 1633608227960
    },
    "1002401|@vue/cli-plugin-unit-jest>jest>jest-cli>@jest/core>jest-config>jest-validate>pretty-format>ansi-regex": {
      "decision": "ignore",
      "madeAt": 1633972484063
    },
    "1002401|@vue/cli-plugin-unit-jest>jest>jest-cli>jest-config>jest-validate>pretty-format>ansi-regex": {
      "decision": "ignore",
      "madeAt": 1633972484063
    },
    "1002401|@vue/cli-plugin-unit-jest>jest>jest-cli>@jest/core>@jest/reporters>jest-runtime>jest-validate>pretty-format>ansi-regex": {
      "decision": "ignore",
      "madeAt": 1633608227960
    },
    "1002401|@vue/cli-plugin-unit-jest>jest>jest-cli>@jest/core>jest-config>@jest/test-sequencer>jest-runner>jest-jasmine2>jest-runtime>jest-validate>pretty-format>ansi-regex": {
      "decision": "ignore",
      "madeAt": 1633608227960
    },
    "1002401|@vue/cli-plugin-unit-jest>jest>jest-cli>jest-config>@jest/test-sequencer>jest-runner>jest-jasmine2>jest-runtime>jest-validate>pretty-format>ansi-regex": {
      "decision": "ignore",
      "madeAt": 1633608227960
    },
    "1002401|@vue/cli-plugin-unit-jest>jest>jest-cli>@jest/core>@jest/reporters>jest-runtime>jest-config>pretty-format>ansi-regex": {
      "decision": "ignore",
      "madeAt": 1633972484063
    },
    "1002401|@vue/cli-plugin-unit-jest>jest>jest-cli>@jest/core>jest-runner>jest-jasmine2>jest-runtime>jest-config>pretty-format>ansi-regex": {
      "decision": "ignore",
      "madeAt": 1633972484063
    },
    "1002401|@vue/cli-plugin-unit-jest>jest>jest-cli>@jest/core>jest-runner>jest-runtime>jest-config>pretty-format>ansi-regex": {
      "decision": "ignore",
      "madeAt": 1633608227960
    },
    "1002401|@vue/cli-plugin-unit-jest>jest>jest-cli>@jest/core>jest-runtime>jest-config>pretty-format>ansi-regex": {
      "decision": "ignore",
      "madeAt": 1633972484063
    },
    "1002401|@vue/cli-plugin-unit-jest>jest>jest-cli>@jest/core>jest-runner>jest-config>pretty-format>ansi-regex": {
      "decision": "ignore",
      "madeAt": 1633608227960
    },
    "1002401|@vue/cli-plugin-unit-jest>jest>jest-cli>@jest/core>jest-config>pretty-format>ansi-regex": {
      "decision": "ignore",
      "madeAt": 1633972484063
    },
    "1002401|@vue/cli-plugin-unit-jest>jest>jest-cli>jest-config>pretty-format>ansi-regex": {
      "decision": "ignore",
      "madeAt": 1633972484063
    },
    "1002401|@vue/cli-plugin-unit-jest>jest>jest-cli>@jest/core>@jest/reporters>string-length>strip-ansi>ansi-regex": {
      "decision": "ignore",
      "madeAt": 1633972484064
    },
    "1002401|@vue/cli-plugin-unit-jest>jest>jest-cli>@jest/core>jest-watcher>string-length>strip-ansi>ansi-regex": {
      "decision": "ignore",
      "madeAt": 1633608227961
    },
    "1002401|@vue/cli-plugin-unit-jest>jest-watch-typeahead>jest-watcher>string-length>strip-ansi>ansi-regex": {
      "decision": "ignore",
      "madeAt": 1633972484064
    },
    "1002401|@vue/cli-service>webpack-dev-server>yargs>cliui>string-width>strip-ansi>ansi-regex": {
      "decision": "ignore",
      "madeAt": 1633972484063
    },
    "1002401|@vue/cli-service>webpack-dev-server>yargs>cliui>wrap-ansi>string-width>strip-ansi>ansi-regex": {
      "decision": "ignore",
      "madeAt": 1633972484063
    },
    "1002401|@vue/cli-service>webpack-dev-server>yargs>string-width>strip-ansi>ansi-regex": {
      "decision": "ignore",
      "madeAt": 1633972484064
    },
    "1002401|@vue/cli-service>webpack-dev-server>yargs>cliui>strip-ansi>ansi-regex": {
      "decision": "ignore",
      "madeAt": 1633607225309
    },
    "1002401|@vue/cli-service>webpack-dev-server>yargs>cliui>wrap-ansi>strip-ansi>ansi-regex": {
      "decision": "ignore",
      "madeAt": 1633607225309
    },
    "1002422|@storybook/addon-actions>@storybook/components>react-syntax-highlighter>refractor>prismjs": {
      "decision": "ignore",
      "madeAt": 1633607230519
    },
    "1002422|@storybook/addon-essentials>@storybook/addon-actions>@storybook/components>react-syntax-highlighter>refractor>prismjs": {
      "decision": "ignore",
      "madeAt": 1633607230520
    },
    "1002422|@storybook/addon-essentials>@storybook/addon-backgrounds>@storybook/components>react-syntax-highlighter>refractor>prismjs": {
      "decision": "ignore",
      "madeAt": 1633607230520
    },
    "1002422|@storybook/addon-essentials>@storybook/addon-controls>@storybook/components>react-syntax-highlighter>refractor>prismjs": {
      "decision": "ignore",
      "madeAt": 1633607230520
    },
    "1002422|@storybook/addon-essentials>@storybook/addon-docs>@storybook/builder-webpack4>@storybook/components>react-syntax-highlighter>refractor>prismjs": {
      "decision": "ignore",
      "madeAt": 1633607230520
    },
    "1002422|@storybook/addon-essentials>@storybook/addon-docs>@storybook/core>@storybook/core-server>@storybook/builder-webpack4>@storybook/components>react-syntax-highlighter>refractor>prismjs": {
      "decision": "ignore",
      "madeAt": 1633607230520
    },
    "1002422|@storybook/vue>@storybook/core>@storybook/core-server>@storybook/builder-webpack4>@storybook/components>react-syntax-highlighter>refractor>prismjs": {
      "decision": "ignore",
      "madeAt": 1633607230520
    },
    "1002422|@storybook/addon-essentials>@storybook/addon-docs>@storybook/builder-webpack4>@storybook/ui>@storybook/components>react-syntax-highlighter>refractor>prismjs": {
      "decision": "ignore",
      "madeAt": 1633607230520
    },
    "1002422|@storybook/addon-essentials>@storybook/addon-docs>@storybook/core>@storybook/core-server>@storybook/builder-webpack4>@storybook/ui>@storybook/components>react-syntax-highlighter>refractor>prismjs": {
      "decision": "ignore",
      "madeAt": 1633607230520
    },
    "1002422|@storybook/vue>@storybook/core>@storybook/core-server>@storybook/builder-webpack4>@storybook/ui>@storybook/components>react-syntax-highlighter>refractor>prismjs": {
      "decision": "ignore",
      "madeAt": 1633607230520
    },
    "1002423|@vue/cli-service>@intervolga/optimize-cssnano-plugin>cssnano>cssnano-preset-default>postcss-svgo>svgo>css-select>nth-check": {
      "decision": "ignore",
      "madeAt": 1633607233756
    },
    "1002423|@vue/cli-service>cssnano>cssnano-preset-default>postcss-svgo>svgo>css-select>nth-check": {
      "decision": "ignore",
      "madeAt": 1633607233756
    },
    "1002423|@vue/cli-service>@intervolga/optimize-cssnano-plugin>cssnano-preset-default>postcss-svgo>svgo>css-select>nth-check": {
      "decision": "ignore",
      "madeAt": 1633607233756
    },
    "1002475|@storybook/addon-essentials>@storybook/addon-docs>@jest/transform>jest-haste-map>sane>anymatch>micromatch>braces>snapdragon>base>cache-base>set-value": {
      "decision": "ignore",
      "madeAt": 1633972486326
    },
    "1002475|@vue/cli-plugin-unit-jest>babel-jest>@jest/transform>jest-haste-map>sane>anymatch>micromatch>braces>snapdragon>base>cache-base>set-value": {
      "decision": "ignore",
      "madeAt": 1633607237921
    },
    "1002475|@vue/cli-plugin-unit-jest>jest>jest-cli>@jest/core>@jest/reporters>jest-runtime>jest-config>babel-jest>@jest/transform>jest-haste-map>sane>anymatch>micromatch>braces>snapdragon>base>cache-base>set-value": {
      "decision": "ignore",
      "madeAt": 1633972486326
    },
    "1002475|@vue/cli-plugin-unit-jest>jest>jest-cli>@jest/core>jest-runner>jest-jasmine2>jest-runtime>jest-config>babel-jest>@jest/transform>jest-haste-map>sane>anymatch>micromatch>braces>snapdragon>base>cache-base>set-value": {
      "decision": "ignore",
      "madeAt": 1633972486326
    },
    "1002475|@vue/cli-plugin-unit-jest>jest>jest-cli>@jest/core>jest-runner>jest-runtime>jest-config>babel-jest>@jest/transform>jest-haste-map>sane>anymatch>micromatch>braces>snapdragon>base>cache-base>set-value": {
      "decision": "ignore",
      "madeAt": 1633607237921
    },
    "1002475|@vue/cli-plugin-unit-jest>jest>jest-cli>@jest/core>jest-runtime>jest-config>babel-jest>@jest/transform>jest-haste-map>sane>anymatch>micromatch>braces>snapdragon>base>cache-base>set-value": {
      "decision": "ignore",
      "madeAt": 1633972486326
    },
    "1002475|@vue/cli-plugin-unit-jest>jest>jest-cli>@jest/core>jest-runner>jest-config>babel-jest>@jest/transform>jest-haste-map>sane>anymatch>micromatch>braces>snapdragon>base>cache-base>set-value": {
      "decision": "ignore",
      "madeAt": 1633607237921
    },
    "1002475|@vue/cli-plugin-unit-jest>jest>jest-cli>@jest/core>jest-config>babel-jest>@jest/transform>jest-haste-map>sane>anymatch>micromatch>braces>snapdragon>base>cache-base>set-value": {
      "decision": "ignore",
      "madeAt": 1633972486326
    },
    "1002475|@vue/cli-plugin-unit-jest>jest>jest-cli>jest-config>babel-jest>@jest/transform>jest-haste-map>sane>anymatch>micromatch>braces>snapdragon>base>cache-base>set-value": {
      "decision": "ignore",
      "madeAt": 1633972486326
    },
    "1002475|@vue/cli-plugin-unit-jest>jest>jest-cli>@jest/core>@jest/reporters>@jest/environment>@jest/transform>jest-haste-map>sane>anymatch>micromatch>braces>snapdragon>base>cache-base>set-value": {
      "decision": "ignore",
      "madeAt": 1633607237922
    },
    "1002487|@storybook/addon-essentials>@storybook/addon-docs>@storybook/builder-webpack4>react-dev-utils>immer": {
      "decision": "ignore",
      "madeAt": 1633607244698
    },
    "1002487|@storybook/addon-essentials>@storybook/addon-docs>@storybook/core>@storybook/core-server>@storybook/builder-webpack4>react-dev-utils>immer": {
      "decision": "ignore",
      "madeAt": 1633607244698
    },
    "1002487|@storybook/vue>@storybook/core>@storybook/core-server>@storybook/builder-webpack4>react-dev-utils>immer": {
      "decision": "ignore",
      "madeAt": 1633607244698
    },
    "1002492|@storybook/addon-essentials>@storybook/addon-docs>@storybook/builder-webpack4>react-dev-utils>immer": {
      "decision": "ignore",
      "madeAt": 1633607244698
    },
    "1002492|@storybook/addon-essentials>@storybook/addon-docs>@storybook/core>@storybook/core-server>@storybook/builder-webpack4>react-dev-utils>immer": {
      "decision": "ignore",
      "madeAt": 1633607244698
    },
    "1002492|@storybook/vue>@storybook/core>@storybook/core-server>@storybook/builder-webpack4>react-dev-utils>immer": {
      "decision": "ignore",
      "madeAt": 1633607244698
    },
    "1002522|@vue/cli-service>webpack-dev-server>ansi-html": {
      "decision": "ignore",
      "madeAt": 1633607254107
    },
    "1002627|@storybook/addon-essentials>@storybook/addon-docs>@storybook/builder-webpack4>@storybook/core-common>glob-base>glob-parent": {
      "decision": "ignore",
      "madeAt": 1633972488552
    },
    "1002627|@storybook/addon-essentials>@storybook/addon-docs>@storybook/core>@storybook/core-server>@storybook/builder-webpack4>@storybook/core-common>glob-base>glob-parent": {
      "decision": "ignore",
      "madeAt": 1633972488552
    },
    "1002627|@storybook/vue>@storybook/core>@storybook/core-server>@storybook/builder-webpack4>@storybook/core-common>glob-base>glob-parent": {
      "decision": "ignore",
      "madeAt": 1633972488552
    },
    "1002627|@storybook/addon-essentials>@storybook/addon-docs>@storybook/core>@storybook/core-server>@storybook/core-common>glob-base>glob-parent": {
      "decision": "ignore",
      "madeAt": 1633608232174
    },
    "1002627|@storybook/vue>@storybook/core>@storybook/core-server>@storybook/core-common>glob-base>glob-parent": {
      "decision": "ignore",
      "madeAt": 1633608232174
    },
    "1002627|@storybook/addon-essentials>@storybook/addon-docs>@storybook/core>@storybook/core-server>@storybook/manager-webpack4>@storybook/core-common>glob-base>glob-parent": {
      "decision": "ignore",
      "madeAt": 1633608232174
    },
    "1002627|@storybook/vue>@storybook/core>@storybook/core-server>@storybook/manager-webpack4>@storybook/core-common>glob-base>glob-parent": {
      "decision": "ignore",
      "madeAt": 1633608232174
    },
    "1002627|@storybook/vue>@storybook/core-common>glob-base>glob-parent": {
      "decision": "ignore",
      "madeAt": 1633972488552
    },
    "1002627|@storybook/addon-essentials>@storybook/addon-docs>@storybook/builder-webpack4>@storybook/core-common>webpack>watchpack>watchpack-chokidar2>chokidar>glob-parent": {
      "decision": "ignore",
      "madeAt": 1633972488552
    },
    "1002627|@storybook/addon-essentials>@storybook/addon-docs>@storybook/core>@storybook/core-server>@storybook/builder-webpack4>@storybook/core-common>webpack>watchpack>watchpack-chokidar2>chokidar>glob-parent": {
      "decision": "ignore",
      "madeAt": 1633972488552
    },
    "1002627|@storybook/vue>@storybook/core>@storybook/core-server>@storybook/builder-webpack4>@storybook/core-common>webpack>watchpack>watchpack-chokidar2>chokidar>glob-parent": {
      "decision": "ignore",
      "madeAt": 1633972488552
    },
    "1002627|@storybook/addon-essentials>@storybook/addon-docs>@storybook/core>@storybook/core-server>@storybook/core-common>webpack>watchpack>watchpack-chokidar2>chokidar>glob-parent": {
      "decision": "ignore",
      "madeAt": 1633608232175
    },
    "1002627|@storybook/vue>@storybook/core>@storybook/core-server>@storybook/core-common>webpack>watchpack>watchpack-chokidar2>chokidar>glob-parent": {
      "decision": "ignore",
      "madeAt": 1633608232175
    },
    "1002627|@storybook/addon-essentials>@storybook/addon-docs>@storybook/core>@storybook/core-server>@storybook/manager-webpack4>@storybook/core-common>webpack>watchpack>watchpack-chokidar2>chokidar>glob-parent": {
      "decision": "ignore",
      "madeAt": 1633608232175
    },
    "1002627|@storybook/vue>@storybook/core>@storybook/core-server>@storybook/manager-webpack4>@storybook/core-common>webpack>watchpack>watchpack-chokidar2>chokidar>glob-parent": {
      "decision": "ignore",
      "madeAt": 1633608232175
    },
    "1002627|@storybook/vue>@storybook/core-common>webpack>watchpack>watchpack-chokidar2>chokidar>glob-parent": {
      "decision": "ignore",
      "madeAt": 1633972488552
    },
    "1002627|@storybook/addon-essentials>@storybook/addon-docs>@storybook/builder-webpack4>webpack>watchpack>watchpack-chokidar2>chokidar>glob-parent": {
      "decision": "ignore",
      "madeAt": 1633972488552
    },
    "1002627|@storybook/addon-essentials>@storybook/addon-docs>@storybook/core>@storybook/core-server>@storybook/builder-webpack4>webpack>watchpack>watchpack-chokidar2>chokidar>glob-parent": {
      "decision": "ignore",
      "madeAt": 1633608232175
    },
    "1002655|@storybook/addon-essentials>@storybook/addon-docs>@storybook/builder-webpack4>react-dev-utils>browserslist": {
      "decision": "ignore",
      "madeAt": 1633607273570
    },
    "1002655|@storybook/addon-essentials>@storybook/addon-docs>@storybook/core>@storybook/core-server>@storybook/builder-webpack4>react-dev-utils>browserslist": {
      "decision": "ignore",
      "madeAt": 1633607273570
    },
    "1002655|@storybook/vue>@storybook/core>@storybook/core-server>@storybook/builder-webpack4>react-dev-utils>browserslist": {
      "decision": "ignore",
      "madeAt": 1633607273570
    },
    "1002775|@storybook/addon-essentials>@storybook/addon-docs>@mdx-js/loader>@mdx-js/mdx>remark-mdx>remark-parse>trim": {
      "decision": "ignore",
      "madeAt": 1633607280854
    },
    "1002775|@storybook/addon-essentials>@storybook/addon-docs>@mdx-js/mdx>remark-mdx>remark-parse>trim": {
      "decision": "ignore",
      "madeAt": 1633607280854
    },
    "1002775|@storybook/addon-essentials>@storybook/addon-docs>@storybook/core>@storybook/core-server>@storybook/csf-tools>@mdx-js/mdx>remark-mdx>remark-parse>trim": {
      "decision": "ignore",
      "madeAt": 1633607280854
    },
    "1002775|@storybook/vue>@storybook/core>@storybook/core-server>@storybook/csf-tools>@mdx-js/mdx>remark-mdx>remark-parse>trim": {
      "decision": "ignore",
      "madeAt": 1633607280854
    },
    "1002775|@storybook/addon-essentials>@storybook/addon-docs>@storybook/csf-tools>@mdx-js/mdx>remark-mdx>remark-parse>trim": {
      "decision": "ignore",
      "madeAt": 1633607280854
    },
    "1002775|@storybook/addon-essentials>@storybook/addon-docs>@mdx-js/loader>@mdx-js/mdx>remark-parse>trim": {
      "decision": "ignore",
      "madeAt": 1633607280854
    },
    "1002775|@storybook/addon-essentials>@storybook/addon-docs>@mdx-js/mdx>remark-parse>trim": {
      "decision": "ignore",
      "madeAt": 1633607280854
    },
    "1002775|@storybook/addon-essentials>@storybook/addon-docs>@storybook/core>@storybook/core-server>@storybook/csf-tools>@mdx-js/mdx>remark-parse>trim": {
      "decision": "ignore",
      "madeAt": 1633607280854
    },
    "1002775|@storybook/vue>@storybook/core>@storybook/core-server>@storybook/csf-tools>@mdx-js/mdx>remark-parse>trim": {
      "decision": "ignore",
      "madeAt": 1633607280854
    },
    "1002775|@storybook/addon-essentials>@storybook/addon-docs>@storybook/csf-tools>@mdx-js/mdx>remark-parse>trim": {
      "decision": "ignore",
      "madeAt": 1633607280854
    },
    "1002996|@vue/cli-plugin-unit-jest>jest>jest-cli>@jest/core>@jest/reporters>node-notifier": {
      "decision": "ignore",
      "madeAt": 1633607289101
    },
    "1003019|@vue/cli-plugin-unit-jest>ts-jest>yargs-parser": {
      "decision": "ignore",
      "madeAt": 1633607293224
    },
    "1002401|eslint>strip-ansi>ansi-regex": {
      "decision": "ignore",
      "madeAt": 1634029986652
    },
    "1002401|eslint>table>string-width>strip-ansi>ansi-regex": {
      "decision": "ignore",
      "madeAt": 1634029986652
    },
    "1002401|@vue/cli-plugin-unit-jest>jest>jest-cli>@jest/core>jest-runner>jest-jasmine2>jest-runtime>yargs>cliui>string-width>strip-ansi>ansi-regex": {
      "decision": "ignore",
      "madeAt": 1633972484063
    },
    "1002401|@vue/cli-plugin-unit-jest>jest>jest-cli>@jest/core>jest-runner>jest-config>jest-jasmine2>jest-runtime>yargs>cliui>string-width>strip-ansi>ansi-regex": {
      "decision": "ignore",
      "madeAt": 1633608227960
    },
    "1002401|@vue/cli-plugin-unit-jest>jest>jest-cli>@jest/core>jest-config>jest-jasmine2>jest-runtime>yargs>cliui>string-width>strip-ansi>ansi-regex": {
      "decision": "ignore",
      "madeAt": 1633608227960
    },
    "1002401|@vue/cli-plugin-unit-jest>jest>jest-cli>jest-config>jest-jasmine2>jest-runtime>yargs>cliui>string-width>strip-ansi>ansi-regex": {
      "decision": "ignore",
      "madeAt": 1633608227960
    },
    "1002401|@vue/cli-plugin-unit-jest>jest>jest-cli>@jest/core>jest-config>@jest/test-sequencer>jest-runner>jest-runtime>yargs>cliui>string-width>strip-ansi>ansi-regex": {
      "decision": "ignore",
      "madeAt": 1633608227960
    },
    "1002401|@vue/cli-plugin-unit-jest>jest>jest-cli>jest-config>@jest/test-sequencer>jest-runner>jest-runtime>yargs>cliui>string-width>strip-ansi>ansi-regex": {
      "decision": "ignore",
      "madeAt": 1633608227960
    },
    "1002401|@vue/cli-plugin-unit-jest>jest>jest-cli>@jest/core>jest-runner>jest-runtime>yargs>cliui>string-width>strip-ansi>ansi-regex": {
      "decision": "ignore",
      "madeAt": 1633608227960
    },
    "1002401|@vue/cli-plugin-unit-jest>jest>jest-cli>@jest/core>@jest/reporters>jest-runtime>yargs>cliui>wrap-ansi>string-width>strip-ansi>ansi-regex": {
      "decision": "ignore",
      "madeAt": 1633972484063
    },
    "1002401|@vue/cli-plugin-unit-jest>jest>jest-cli>@jest/core>jest-config>@jest/test-sequencer>jest-runner>jest-jasmine2>jest-runtime>yargs>cliui>wrap-ansi>string-width>strip-ansi>ansi-regex": {
      "decision": "ignore",
      "madeAt": 1633972484063
    },
    "1002401|@vue/cli-plugin-unit-jest>jest>jest-cli>jest-config>@jest/test-sequencer>jest-runner>jest-jasmine2>jest-runtime>yargs>cliui>wrap-ansi>string-width>strip-ansi>ansi-regex": {
      "decision": "ignore",
      "madeAt": 1633972484063
    },
    "1002401|@vue/cli-plugin-unit-jest>jest>jest-cli>@jest/core>jest-runner>jest-jasmine2>jest-runtime>yargs>cliui>wrap-ansi>string-width>strip-ansi>ansi-regex": {
      "decision": "ignore",
      "madeAt": 1633972484063
    },
    "1002401|@vue/cli-plugin-unit-jest>jest>jest-cli>@jest/core>jest-runner>jest-config>jest-jasmine2>jest-runtime>yargs>cliui>wrap-ansi>string-width>strip-ansi>ansi-regex": {
      "decision": "ignore",
      "madeAt": 1633608227961
    },
    "1002401|@vue/cli-plugin-unit-jest>jest>jest-cli>@jest/core>jest-config>jest-jasmine2>jest-runtime>yargs>cliui>wrap-ansi>string-width>strip-ansi>ansi-regex": {
      "decision": "ignore",
      "madeAt": 1633608227961
    },
    "1002401|@vue/cli-plugin-unit-jest>jest>jest-cli>jest-config>jest-jasmine2>jest-runtime>yargs>cliui>wrap-ansi>string-width>strip-ansi>ansi-regex": {
      "decision": "ignore",
      "madeAt": 1633608227961
    },
    "1002401|@vue/cli-plugin-unit-jest>jest>jest-cli>@jest/core>jest-config>@jest/test-sequencer>jest-runner>jest-runtime>yargs>cliui>wrap-ansi>string-width>strip-ansi>ansi-regex": {
      "decision": "ignore",
      "madeAt": 1633608227961
    },
    "1002401|@vue/cli-plugin-unit-jest>jest>jest-cli>jest-config>@jest/test-sequencer>jest-runner>jest-runtime>yargs>cliui>wrap-ansi>string-width>strip-ansi>ansi-regex": {
      "decision": "ignore",
      "madeAt": 1633608227961
    },
    "1002401|@vue/cli-plugin-unit-jest>jest>jest-cli>@jest/core>jest-runner>jest-runtime>yargs>cliui>wrap-ansi>string-width>strip-ansi>ansi-regex": {
      "decision": "ignore",
      "madeAt": 1633608227961
    },
    "1002401|@vue/cli-plugin-unit-jest>jest>jest-cli>@jest/core>@jest/reporters>jest-runtime>yargs>string-width>strip-ansi>ansi-regex": {
      "decision": "ignore",
      "madeAt": 1633972484064
    },
    "1002401|@vue/cli-plugin-unit-jest>jest>jest-cli>@jest/core>jest-config>@jest/test-sequencer>jest-runner>jest-jasmine2>jest-runtime>yargs>string-width>strip-ansi>ansi-regex": {
      "decision": "ignore",
      "madeAt": 1633972484064
    },
    "1002401|@vue/cli-plugin-unit-jest>jest>jest-cli>jest-config>@jest/test-sequencer>jest-runner>jest-jasmine2>jest-runtime>yargs>string-width>strip-ansi>ansi-regex": {
      "decision": "ignore",
      "madeAt": 1633972484064
    },
    "1002401|@vue/cli-plugin-unit-jest>jest>jest-cli>@jest/core>jest-runner>jest-jasmine2>jest-runtime>yargs>string-width>strip-ansi>ansi-regex": {
      "decision": "ignore",
      "madeAt": 1633972484064
    },
    "1002401|@vue/cli-plugin-unit-jest>jest>jest-cli>@jest/core>jest-runner>jest-config>jest-jasmine2>jest-runtime>yargs>string-width>strip-ansi>ansi-regex": {
      "decision": "ignore",
      "madeAt": 1633608227961
    },
    "1002401|@vue/cli-plugin-unit-jest>jest>jest-cli>@jest/core>jest-config>jest-jasmine2>jest-runtime>yargs>string-width>strip-ansi>ansi-regex": {
      "decision": "ignore",
      "madeAt": 1633608227961
    },
    "1002401|@vue/cli-plugin-unit-jest>jest>jest-cli>jest-config>jest-jasmine2>jest-runtime>yargs>string-width>strip-ansi>ansi-regex": {
      "decision": "ignore",
      "madeAt": 1633608227961
    },
    "1002401|@vue/cli-plugin-unit-jest>jest>jest-cli>@jest/core>jest-config>@jest/test-sequencer>jest-runner>jest-runtime>yargs>string-width>strip-ansi>ansi-regex": {
      "decision": "ignore",
      "madeAt": 1633608227961
    },
    "1002401|@vue/cli-plugin-unit-jest>jest>jest-cli>jest-config>@jest/test-sequencer>jest-runner>jest-runtime>yargs>string-width>strip-ansi>ansi-regex": {
      "decision": "ignore",
      "madeAt": 1633608227961
    },
    "1002401|@vue/cli-plugin-unit-jest>jest>jest-cli>@jest/core>jest-runner>jest-runtime>yargs>string-width>strip-ansi>ansi-regex": {
      "decision": "ignore",
      "madeAt": 1633608227961
    },
    "1002401|@vue/cli-plugin-unit-jest>jest>jest-cli>@jest/core>strip-ansi>ansi-regex": {
      "decision": "ignore",
      "madeAt": 1633972484064
    },
    "1002401|@vue/cli-plugin-unit-jest>jest-watch-typeahead>string-length>strip-ansi>ansi-regex": {
      "decision": "ignore",
      "madeAt": 1633972484064
    },
    "1002401|@vue/cli-plugin-unit-jest>jest-watch-typeahead>strip-ansi>ansi-regex": {
      "decision": "ignore",
      "madeAt": 1633972484064
    },
    "1002401|@vue/cli-service>@soda/friendly-errors-webpack-plugin>string-width>strip-ansi>ansi-regex": {
      "decision": "ignore",
      "madeAt": 1633972484064
    },
    "1002401|@vue/cli-service>@soda/friendly-errors-webpack-plugin>strip-ansi>ansi-regex": {
      "decision": "ignore",
      "madeAt": 1633972484064
    },
    "1002401|npm-audit-resolver>yargs-unparser>yargs>string-width>strip-ansi>ansi-regex": {
      "decision": "ignore",
      "madeAt": 1633972484064
    },
    "1002627|@storybook/addon-essentials>@storybook/addon-docs>@storybook/core>@storybook/core-server>cpy>globby>fast-glob>glob-parent": {
      "decision": "ignore",
      "madeAt": 1633972488552
    },
    "1002627|@storybook/vue>@storybook/core>@storybook/core-server>cpy>globby>fast-glob>glob-parent": {
      "decision": "ignore",
      "madeAt": 1633972488552
    },
    "1002627|@vue/cli-plugin-eslint>globby>fast-glob>glob-parent": {
      "decision": "ignore",
      "madeAt": 1633972488552
    },
    "1002627|@vue/cli-plugin-typescript>globby>fast-glob>glob-parent": {
      "decision": "ignore",
      "madeAt": 1633972488552
    },
    "1002627|@vue/cli-service>copy-webpack-plugin>glob-parent": {
      "decision": "ignore",
      "madeAt": 1633972488552
    },
    "1002627|@vue/cli-service>globby>fast-glob>glob-parent": {
      "decision": "ignore",
      "madeAt": 1633972488552
    },
    "1002627|@vue/cli-service>webpack-dev-server>chokidar>glob-parent": {
      "decision": "ignore",
      "madeAt": 1633972488552
    },
    "1002401|@vue/cli-plugin-unit-jest>jest>jest-cli>jest-config>jest-jasmine2>jest-matcher-utils>pretty-format>ansi-regex": {
      "decision": "ignore",
      "madeAt": 1633972484063
    },
    "1002401|@vue/cli-plugin-unit-jest>jest>jest-cli>jest-config>jest-jasmine2>jest-matcher-utils>jest-diff>pretty-format>ansi-regex": {
      "decision": "ignore",
      "madeAt": 1633972484063
    },
    "1002401|@vue/cli-plugin-unit-jest>jest>jest-cli>jest-config>jest-jasmine2>expect>jest-matcher-utils>jest-diff>pretty-format>ansi-regex": {
      "decision": "ignore",
      "madeAt": 1633972484063
    },
    "1002401|@vue/cli-plugin-unit-jest>jest>jest-cli>@jest/core>@jest/reporters>jest-runtime>jest-config>@jest/test-sequencer>jest-runner>jest-jasmine2>jest-snapshot>expect>jest-matcher-utils>jest-diff>pretty-format>ansi-regex": {
      "decision": "ignore",
      "madeAt": 1633972484063
    },
    "1002401|@vue/cli-plugin-unit-jest>jest>jest-cli>jest-config>jest-jasmine2>jest-each>pretty-format>ansi-regex": {
      "decision": "ignore",
      "madeAt": 1633972484063
    },
    "1002401|@vue/cli-plugin-unit-jest>jest>jest-cli>@jest/core>jest-snapshot>pretty-format>ansi-regex": {
      "decision": "ignore",
      "madeAt": 1633972484063
    },
    "1002401|@vue/cli-plugin-unit-jest>jest>jest-cli>@jest/core>jest-snapshot>jest-diff>pretty-format>ansi-regex": {
      "decision": "ignore",
      "madeAt": 1633972484063
    },
    "1002401|@vue/cli-plugin-unit-jest>jest>jest-cli>jest-config>jest-jasmine2>jest-snapshot>jest-diff>pretty-format>ansi-regex": {
      "decision": "ignore",
      "madeAt": 1633972484063
    },
    "1002401|@vue/cli-plugin-unit-jest>jest>jest-cli>jest-config>jest-jasmine2>pretty-format>ansi-regex": {
      "decision": "ignore",
      "madeAt": 1633972484063
    },
    "1002401|@vue/cli-plugin-unit-jest>jest>jest-cli>jest-validate>pretty-format>ansi-regex": {
      "decision": "ignore",
      "madeAt": 1633972484063
    },
    "1002401|license-check-and-add>yargs>cliui>strip-ansi>ansi-regex": {
      "decision": "ignore",
      "madeAt": 1633972484063
    },
    "1002401|license-check-and-add>yargs>cliui>string-width>strip-ansi>ansi-regex": {
      "decision": "ignore",
      "madeAt": 1633972484063
    },
    "1002401|@vue/cli-plugin-unit-jest>jest>jest-cli>yargs>cliui>string-width>strip-ansi>ansi-regex": {
      "decision": "ignore",
      "madeAt": 1633972484063
    },
    "1002401|@vue/cli-plugin-unit-jest>jest>jest-cli>@jest/core>jest-runtime>yargs>cliui>strip-ansi>ansi-regex": {
      "decision": "ignore",
      "madeAt": 1633972484063
    },
    "1002401|@vue/cli-plugin-unit-jest>jest>jest-cli>@jest/core>jest-runtime>yargs>cliui>string-width>strip-ansi>ansi-regex": {
      "decision": "ignore",
      "madeAt": 1633972484063
    },
    "1002401|license-check-and-add>yargs>cliui>wrap-ansi>strip-ansi>ansi-regex": {
      "decision": "ignore",
      "madeAt": 1633972484063
    },
    "1002401|license-check-and-add>yargs>cliui>wrap-ansi>string-width>strip-ansi>ansi-regex": {
      "decision": "ignore",
      "madeAt": 1633972484063
    },
    "1002401|@vue/cli-plugin-unit-jest>jest>jest-cli>yargs>cliui>wrap-ansi>string-width>strip-ansi>ansi-regex": {
      "decision": "ignore",
      "madeAt": 1633972484063
    },
    "1002401|@vue/cli-plugin-unit-jest>jest>jest-cli>@jest/core>jest-runtime>yargs>cliui>wrap-ansi>strip-ansi>ansi-regex": {
      "decision": "ignore",
      "madeAt": 1633972484063
    },
    "1002401|@vue/cli-plugin-unit-jest>jest>jest-cli>@jest/core>jest-runtime>yargs>cliui>wrap-ansi>string-width>strip-ansi>ansi-regex": {
      "decision": "ignore",
      "madeAt": 1633972484063
    },
    "1002401|license-check-and-add>yargs>string-width>strip-ansi>ansi-regex": {
      "decision": "ignore",
      "madeAt": 1633972484063
    },
    "1002401|@vue/cli-plugin-unit-jest>jest>jest-cli>yargs>string-width>strip-ansi>ansi-regex": {
      "decision": "ignore",
      "madeAt": 1633972484064
    },
    "1002401|@vue/cli-plugin-unit-jest>jest>jest-cli>@jest/core>jest-runtime>yargs>string-width>strip-ansi>ansi-regex": {
      "decision": "ignore",
      "madeAt": 1633972484064
    },
    "1002475|@storybook/vue>webpack>micromatch>snapdragon>base>cache-base>set-value": {
      "decision": "ignore",
      "madeAt": 1633972486326
    },
    "1002475|@storybook/vue>webpack>micromatch>extglob>snapdragon>base>cache-base>set-value": {
      "decision": "ignore",
      "madeAt": 1633972486326
    },
    "1002475|@storybook/vue>webpack>micromatch>extglob>expand-brackets>snapdragon>base>cache-base>set-value": {
      "decision": "ignore",
      "madeAt": 1633972486326
    },
    "1002475|@storybook/vue>@storybook/core-common>webpack>micromatch>extglob>expand-brackets>snapdragon>base>cache-base>set-value": {
      "decision": "ignore",
      "madeAt": 1633972486326
    },
    "1002475|@storybook/addon-essentials>@storybook/addon-docs>@jest/transform>jest-haste-map>sane>micromatch>braces>snapdragon>base>cache-base>set-value": {
      "decision": "ignore",
      "madeAt": 1633972486326
    },
    "1002475|@vue/cli-plugin-unit-jest>jest-environment-jsdom-fifteen>@jest/environment>@jest/transform>jest-haste-map>sane>anymatch>micromatch>braces>snapdragon>base>cache-base>set-value": {
      "decision": "ignore",
      "madeAt": 1633972486326
    },
    "1002475|@vue/cli-plugin-unit-jest>jest>jest-cli>@jest/core>@jest/reporters>jest-haste-map>sane>anymatch>micromatch>braces>snapdragon>base>cache-base>set-value": {
      "decision": "ignore",
      "madeAt": 1633972486326
    },
    "1002475|@vue/cli-plugin-unit-jest>jest>jest-cli>@jest/core>jest-runner>jest-jasmine2>jest-runtime>jest-config>jest-environment-jsdom>@jest/environment>@jest/transform>jest-haste-map>sane>anymatch>micromatch>braces>snapdragon>base>cache-base>set-value": {
      "decision": "ignore",
      "madeAt": 1633972486326
    },
    "1002475|@vue/cli-plugin-unit-jest>jest>jest-cli>@jest/core>jest-runner>jest-jasmine2>jest-runtime>jest-config>jest-environment-jsdom>@jest/environment>@jest/transform>jest-haste-map>sane>anymatch>micromatch>extglob>expand-brackets>snapdragon>base>cache-base>set-value": {
      "decision": "ignore",
      "madeAt": 1633972486326
    },
    "1002475|@vue/cli-plugin-unit-jest>jest>jest-cli>@jest/core>jest-runner>jest-jasmine2>jest-runtime>jest-config>jest-environment-jsdom>@jest/environment>@jest/transform>jest-haste-map>jest-util>@jest/fake-timers>jest-message-util>micromatch>extglob>expand-brackets>snapdragon>base>cache-base>set-value": {
      "decision": "ignore",
      "madeAt": 1633972486326
    },
    "1002475|@vue/cli-plugin-unit-jest>jest>jest-cli>@jest/core>jest-runner>jest-jasmine2>jest-runtime>jest-config>jest-environment-jsdom>@jest/environment>@jest/transform>jest-haste-map>jest-util>@jest/fake-timers>jest-message-util>micromatch>extglob>expand-brackets>snapdragon>base>cache-base>union-value>set-value": {
      "decision": "ignore",
      "madeAt": 1633972486326
    },
    "1002627|@storybook/vue>webpack>watchpack>watchpack-chokidar2>chokidar>glob-parent": {
      "decision": "ignore",
      "madeAt": 1633973335495
    },
    "1004946|eslint>strip-ansi>ansi-regex": {
      "decision": "ignore",
      "madeAt": 1637253727045
    },
    "1004946|eslint>table>string-width>strip-ansi>ansi-regex": {
      "decision": "ignore",
      "madeAt": 1637253727045
    },
    "1004946|@vue/cli-plugin-babel>@vue/cli-shared-utils>ora>strip-ansi>ansi-regex": {
      "decision": "ignore",
      "madeAt": 1637253731657
    },
    "1004946|@vue/cli-service>@vue/cli-plugin-router>@vue/cli-shared-utils>ora>strip-ansi>ansi-regex": {
      "decision": "ignore",
      "madeAt": 1637253731657
    },
    "1004946|@vue/cli-plugin-unit-jest>@types/jest>jest-diff>pretty-format>ansi-regex": {
      "decision": "ignore",
      "madeAt": 1637253731657
    },
    "1004946|@vue/cli-plugin-unit-jest>jest>jest-cli>jest-config>jest-jasmine2>jest-matcher-utils>pretty-format>ansi-regex": {
      "decision": "ignore",
      "madeAt": 1637253731657
    },
    "1004946|@vue/cli-plugin-unit-jest>jest>jest-cli>jest-config>jest-jasmine2>jest-matcher-utils>jest-diff>pretty-format>ansi-regex": {
      "decision": "ignore",
      "madeAt": 1637253731657
    },
    "1004946|@vue/cli-plugin-unit-jest>jest>jest-cli>jest-config>jest-jasmine2>expect>jest-matcher-utils>jest-diff>pretty-format>ansi-regex": {
      "decision": "ignore",
      "madeAt": 1637253731657
    },
    "1004946|@vue/cli-plugin-unit-jest>jest>jest-cli>@jest/core>jest-runner>jest-jasmine2>expect>jest-matcher-utils>jest-diff>pretty-format>ansi-regex": {
      "decision": "ignore",
      "madeAt": 1637253731657
    },
    "1004946|@vue/cli-plugin-unit-jest>jest>jest-cli>jest-config>@jest/test-sequencer>jest-runner>jest-jasmine2>expect>jest-matcher-utils>jest-diff>pretty-format>ansi-regex": {
      "decision": "ignore",
      "madeAt": 1637253731657
    },
    "1004946|@vue/cli-plugin-unit-jest>jest>jest-cli>@jest/core>jest-config>@jest/test-sequencer>jest-runner>jest-jasmine2>expect>jest-matcher-utils>jest-diff>pretty-format>ansi-regex": {
      "decision": "ignore",
      "madeAt": 1637253731657
    },
    "1004946|@vue/cli-plugin-unit-jest>jest>jest-cli>@jest/core>jest-runtime>jest-config>@jest/test-sequencer>jest-runner>jest-jasmine2>expect>jest-matcher-utils>jest-diff>pretty-format>ansi-regex": {
      "decision": "ignore",
      "madeAt": 1637253731657
    },
    "1004946|@vue/cli-plugin-unit-jest>jest>jest-cli>@jest/core>@jest/reporters>jest-runtime>jest-config>@jest/test-sequencer>jest-runner>jest-jasmine2>expect>jest-matcher-utils>jest-diff>pretty-format>ansi-regex": {
      "decision": "ignore",
      "madeAt": 1637253731657
    },
    "1004946|@vue/cli-plugin-unit-jest>jest>jest-cli>@jest/core>@jest/reporters>jest-runtime>jest-config>@jest/test-sequencer>jest-runner>jest-jasmine2>jest-snapshot>expect>jest-matcher-utils>jest-diff>pretty-format>ansi-regex": {
      "decision": "ignore",
      "madeAt": 1637253731657
    },
    "1004946|@vue/cli-plugin-unit-jest>jest>jest-cli>jest-config>jest-jasmine2>jest-each>pretty-format>ansi-regex": {
      "decision": "ignore",
      "madeAt": 1637253731657
    },
    "1004946|@vue/cli-plugin-unit-jest>jest>jest-cli>@jest/core>jest-runner>jest-jasmine2>jest-each>pretty-format>ansi-regex": {
      "decision": "ignore",
      "madeAt": 1637253731657
    },
    "1004946|@vue/cli-plugin-unit-jest>jest>jest-cli>jest-config>@jest/test-sequencer>jest-runner>jest-jasmine2>jest-each>pretty-format>ansi-regex": {
      "decision": "ignore",
      "madeAt": 1637253731657
    },
    "1004946|@vue/cli-plugin-unit-jest>jest>jest-cli>@jest/core>jest-config>@jest/test-sequencer>jest-runner>jest-jasmine2>jest-each>pretty-format>ansi-regex": {
      "decision": "ignore",
      "madeAt": 1637253731657
    },
    "1004946|@vue/cli-plugin-unit-jest>jest>jest-cli>@jest/core>jest-runtime>jest-config>@jest/test-sequencer>jest-runner>jest-jasmine2>jest-each>pretty-format>ansi-regex": {
      "decision": "ignore",
      "madeAt": 1637253731657
    },
    "1004946|@vue/cli-plugin-unit-jest>jest>jest-cli>@jest/core>@jest/reporters>jest-runtime>jest-config>@jest/test-sequencer>jest-runner>jest-jasmine2>jest-each>pretty-format>ansi-regex": {
      "decision": "ignore",
      "madeAt": 1637253731657
    },
    "1004946|@vue/cli-plugin-unit-jest>jest>jest-cli>@jest/core>jest-snapshot>pretty-format>ansi-regex": {
      "decision": "ignore",
      "madeAt": 1637253731657
    },
    "1004946|@vue/cli-plugin-unit-jest>jest>jest-cli>@jest/core>jest-snapshot>jest-diff>pretty-format>ansi-regex": {
      "decision": "ignore",
      "madeAt": 1637253731657
    },
    "1004946|@vue/cli-plugin-unit-jest>jest>jest-cli>jest-config>jest-jasmine2>jest-snapshot>jest-diff>pretty-format>ansi-regex": {
      "decision": "ignore",
      "madeAt": 1637253731657
    },
    "1004946|@vue/cli-plugin-unit-jest>jest>jest-cli>@jest/core>jest-runner>jest-jasmine2>jest-snapshot>jest-diff>pretty-format>ansi-regex": {
      "decision": "ignore",
      "madeAt": 1637253731657
    },
    "1004946|@vue/cli-plugin-unit-jest>jest>jest-cli>jest-config>@jest/test-sequencer>jest-runner>jest-jasmine2>jest-snapshot>jest-diff>pretty-format>ansi-regex": {
      "decision": "ignore",
      "madeAt": 1637253731657
    },
    "1004946|@vue/cli-plugin-unit-jest>jest>jest-cli>@jest/core>jest-config>@jest/test-sequencer>jest-runner>jest-jasmine2>jest-snapshot>jest-diff>pretty-format>ansi-regex": {
      "decision": "ignore",
      "madeAt": 1637253731657
    },
    "1004946|@vue/cli-plugin-unit-jest>jest>jest-cli>@jest/core>jest-runtime>jest-config>@jest/test-sequencer>jest-runner>jest-jasmine2>jest-snapshot>jest-diff>pretty-format>ansi-regex": {
      "decision": "ignore",
      "madeAt": 1637253731657
    },
    "1004946|@vue/cli-plugin-unit-jest>jest>jest-cli>@jest/core>@jest/reporters>jest-runtime>jest-config>@jest/test-sequencer>jest-runner>jest-jasmine2>jest-snapshot>jest-diff>pretty-format>ansi-regex": {
      "decision": "ignore",
      "madeAt": 1637253731657
    },
    "1004946|@vue/cli-plugin-unit-jest>jest>jest-cli>jest-config>jest-jasmine2>pretty-format>ansi-regex": {
      "decision": "ignore",
      "madeAt": 1637253731657
    },
    "1004946|@vue/cli-plugin-unit-jest>jest>jest-cli>@jest/core>jest-runner>jest-jasmine2>pretty-format>ansi-regex": {
      "decision": "ignore",
      "madeAt": 1637253731657
    },
    "1004946|@vue/cli-plugin-unit-jest>jest>jest-cli>jest-config>@jest/test-sequencer>jest-runner>jest-jasmine2>pretty-format>ansi-regex": {
      "decision": "ignore",
      "madeAt": 1637253731657
    },
    "1004946|@vue/cli-plugin-unit-jest>jest>jest-cli>@jest/core>jest-config>@jest/test-sequencer>jest-runner>jest-jasmine2>pretty-format>ansi-regex": {
      "decision": "ignore",
      "madeAt": 1637253731657
    },
    "1004946|@vue/cli-plugin-unit-jest>jest>jest-cli>@jest/core>jest-runtime>jest-config>@jest/test-sequencer>jest-runner>jest-jasmine2>pretty-format>ansi-regex": {
      "decision": "ignore",
      "madeAt": 1637253731657
    },
    "1004946|@vue/cli-plugin-unit-jest>jest>jest-cli>@jest/core>@jest/reporters>jest-runtime>jest-config>@jest/test-sequencer>jest-runner>jest-jasmine2>pretty-format>ansi-regex": {
      "decision": "ignore",
      "madeAt": 1637253731657
    },
    "1004946|@vue/cli-plugin-unit-jest>jest>jest-cli>@jest/core>jest-runner>jest-leak-detector>pretty-format>ansi-regex": {
      "decision": "ignore",
      "madeAt": 1637253731657
    },
    "1004946|@vue/cli-plugin-unit-jest>jest>jest-cli>jest-config>@jest/test-sequencer>jest-runner>jest-leak-detector>pretty-format>ansi-regex": {
      "decision": "ignore",
      "madeAt": 1637253731657
    },
    "1004946|@vue/cli-plugin-unit-jest>jest>jest-cli>@jest/core>jest-config>@jest/test-sequencer>jest-runner>jest-leak-detector>pretty-format>ansi-regex": {
      "decision": "ignore",
      "madeAt": 1637253731657
    },
    "1004946|@vue/cli-plugin-unit-jest>jest>jest-cli>@jest/core>jest-runtime>jest-config>@jest/test-sequencer>jest-runner>jest-leak-detector>pretty-format>ansi-regex": {
      "decision": "ignore",
      "madeAt": 1637253731657
    },
    "1004946|@vue/cli-plugin-unit-jest>jest>jest-cli>@jest/core>@jest/reporters>jest-runtime>jest-config>@jest/test-sequencer>jest-runner>jest-leak-detector>pretty-format>ansi-regex": {
      "decision": "ignore",
      "madeAt": 1637253731657
    },
    "1004946|@vue/cli-plugin-unit-jest>jest>jest-cli>jest-validate>pretty-format>ansi-regex": {
      "decision": "ignore",
      "madeAt": 1637253731657
    },
    "1004946|@vue/cli-plugin-unit-jest>jest>jest-cli>jest-config>jest-validate>pretty-format>ansi-regex": {
      "decision": "ignore",
      "madeAt": 1637253731657
    },
    "1004946|@vue/cli-plugin-unit-jest>jest>jest-cli>@jest/core>jest-config>jest-validate>pretty-format>ansi-regex": {
      "decision": "ignore",
      "madeAt": 1637253731657
    },
    "1004946|@vue/cli-plugin-unit-jest>jest>jest-cli>@jest/core>jest-runtime>jest-config>jest-validate>pretty-format>ansi-regex": {
      "decision": "ignore",
      "madeAt": 1637253731657
    },
    "1004946|@vue/cli-plugin-unit-jest>jest>jest-cli>@jest/core>@jest/reporters>jest-runtime>jest-config>jest-validate>pretty-format>ansi-regex": {
      "decision": "ignore",
      "madeAt": 1637253731657
    },
    "1004946|@vue/cli-plugin-unit-jest>jest>jest-cli>@jest/core>jest-runner>jest-jasmine2>jest-runtime>jest-config>jest-validate>pretty-format>ansi-regex": {
      "decision": "ignore",
      "madeAt": 1637253731657
    },
    "1004946|@vue/cli-plugin-unit-jest>jest>jest-cli>jest-config>pretty-format>ansi-regex": {
      "decision": "ignore",
      "madeAt": 1637253731657
    },
    "1004946|@vue/cli-plugin-unit-jest>jest>jest-cli>@jest/core>jest-config>pretty-format>ansi-regex": {
      "decision": "ignore",
      "madeAt": 1637253731657
    },
    "1004946|@vue/cli-plugin-unit-jest>jest>jest-cli>@jest/core>jest-runtime>jest-config>pretty-format>ansi-regex": {
      "decision": "ignore",
      "madeAt": 1637253731657
    },
    "1004946|@vue/cli-plugin-unit-jest>jest>jest-cli>@jest/core>@jest/reporters>jest-runtime>jest-config>pretty-format>ansi-regex": {
      "decision": "ignore",
      "madeAt": 1637253731657
    },
    "1004946|@vue/cli-plugin-unit-jest>jest>jest-cli>@jest/core>jest-runner>jest-jasmine2>jest-runtime>jest-config>pretty-format>ansi-regex": {
      "decision": "ignore",
      "madeAt": 1637253731657
    },
    "1004946|license-check-and-add>yargs>cliui>strip-ansi>ansi-regex": {
      "decision": "ignore",
      "madeAt": 1637253731657
    },
    "1004946|license-check-and-add>yargs>cliui>string-width>strip-ansi>ansi-regex": {
      "decision": "ignore",
      "madeAt": 1637253731657
    },
    "1004946|@vue/cli-service>webpack-dev-server>yargs>cliui>string-width>strip-ansi>ansi-regex": {
      "decision": "ignore",
      "madeAt": 1637253731657
    },
    "1004946|@vue/cli-plugin-unit-jest>jest>jest-cli>yargs>cliui>string-width>strip-ansi>ansi-regex": {
      "decision": "ignore",
      "madeAt": 1637253731657
    },
    "1004946|@vue/cli-plugin-unit-jest>jest>jest-cli>@jest/core>jest-runtime>yargs>cliui>strip-ansi>ansi-regex": {
      "decision": "ignore",
      "madeAt": 1637253731657
    },
    "1004946|@vue/cli-plugin-unit-jest>jest>jest-cli>@jest/core>jest-runtime>yargs>cliui>string-width>strip-ansi>ansi-regex": {
      "decision": "ignore",
      "madeAt": 1637253731657
    },
    "1004946|@vue/cli-plugin-unit-jest>jest>jest-cli>@jest/core>@jest/reporters>jest-runtime>yargs>cliui>string-width>strip-ansi>ansi-regex": {
      "decision": "ignore",
      "madeAt": 1637253731657
    },
    "1004946|@vue/cli-plugin-unit-jest>jest>jest-cli>@jest/core>jest-runner>jest-jasmine2>jest-runtime>yargs>cliui>string-width>strip-ansi>ansi-regex": {
      "decision": "ignore",
      "madeAt": 1637253731657
    },
    "1004946|@vue/cli-plugin-unit-jest>jest>jest-cli>jest-config>@jest/test-sequencer>jest-runner>jest-jasmine2>jest-runtime>yargs>cliui>string-width>strip-ansi>ansi-regex": {
      "decision": "ignore",
      "madeAt": 1637253731657
    },
    "1004946|@vue/cli-plugin-unit-jest>jest>jest-cli>@jest/core>jest-config>@jest/test-sequencer>jest-runner>jest-jasmine2>jest-runtime>yargs>cliui>string-width>strip-ansi>ansi-regex": {
      "decision": "ignore",
      "madeAt": 1637253731657
    },
    "1004946|license-check-and-add>yargs>cliui>wrap-ansi>strip-ansi>ansi-regex": {
      "decision": "ignore",
      "madeAt": 1637253731657
    },
    "1004946|license-check-and-add>yargs>cliui>wrap-ansi>string-width>strip-ansi>ansi-regex": {
      "decision": "ignore",
      "madeAt": 1637253731657
    },
    "1004946|@vue/cli-service>webpack-dev-server>yargs>cliui>wrap-ansi>string-width>strip-ansi>ansi-regex": {
      "decision": "ignore",
      "madeAt": 1637253731657
    },
    "1004946|@vue/cli-plugin-unit-jest>jest>jest-cli>yargs>cliui>wrap-ansi>string-width>strip-ansi>ansi-regex": {
      "decision": "ignore",
      "madeAt": 1637253731657
    },
    "1004946|@vue/cli-plugin-unit-jest>jest>jest-cli>@jest/core>jest-runtime>yargs>cliui>wrap-ansi>strip-ansi>ansi-regex": {
      "decision": "ignore",
      "madeAt": 1637253731657
    },
    "1004946|@vue/cli-plugin-unit-jest>jest>jest-cli>@jest/core>jest-runtime>yargs>cliui>wrap-ansi>string-width>strip-ansi>ansi-regex": {
      "decision": "ignore",
      "madeAt": 1637253731657
    },
    "1004946|@vue/cli-plugin-unit-jest>jest>jest-cli>@jest/core>@jest/reporters>jest-runtime>yargs>cliui>wrap-ansi>string-width>strip-ansi>ansi-regex": {
      "decision": "ignore",
      "madeAt": 1637253731657
    },
    "1004946|@vue/cli-plugin-unit-jest>jest>jest-cli>@jest/core>jest-runner>jest-jasmine2>jest-runtime>yargs>cliui>wrap-ansi>string-width>strip-ansi>ansi-regex": {
      "decision": "ignore",
      "madeAt": 1637253731657
    },
    "1004946|@vue/cli-plugin-unit-jest>jest>jest-cli>jest-config>@jest/test-sequencer>jest-runner>jest-jasmine2>jest-runtime>yargs>cliui>wrap-ansi>string-width>strip-ansi>ansi-regex": {
      "decision": "ignore",
      "madeAt": 1637253731657
    },
    "1004946|@vue/cli-plugin-unit-jest>jest>jest-cli>@jest/core>jest-config>@jest/test-sequencer>jest-runner>jest-jasmine2>jest-runtime>yargs>cliui>wrap-ansi>string-width>strip-ansi>ansi-regex": {
      "decision": "ignore",
      "madeAt": 1637253731657
    },
    "1004946|license-check-and-add>yargs>string-width>strip-ansi>ansi-regex": {
      "decision": "ignore",
      "madeAt": 1637253731657
    },
    "1004946|@vue/cli-service>webpack-dev-server>yargs>string-width>strip-ansi>ansi-regex": {
      "decision": "ignore",
      "madeAt": 1637253731657
    },
    "1004946|@vue/cli-plugin-unit-jest>jest>jest-cli>yargs>string-width>strip-ansi>ansi-regex": {
      "decision": "ignore",
      "madeAt": 1637253731657
    },
    "1004946|@vue/cli-plugin-unit-jest>jest>jest-cli>@jest/core>jest-runtime>yargs>string-width>strip-ansi>ansi-regex": {
      "decision": "ignore",
      "madeAt": 1637253731657
    },
    "1004946|@vue/cli-plugin-unit-jest>jest>jest-cli>@jest/core>@jest/reporters>jest-runtime>yargs>string-width>strip-ansi>ansi-regex": {
      "decision": "ignore",
      "madeAt": 1637253731657
    },
    "1004946|@vue/cli-plugin-unit-jest>jest>jest-cli>@jest/core>jest-runner>jest-jasmine2>jest-runtime>yargs>string-width>strip-ansi>ansi-regex": {
      "decision": "ignore",
      "madeAt": 1637253731657
    },
    "1004946|@vue/cli-plugin-unit-jest>jest>jest-cli>jest-config>@jest/test-sequencer>jest-runner>jest-jasmine2>jest-runtime>yargs>string-width>strip-ansi>ansi-regex": {
      "decision": "ignore",
      "madeAt": 1637253731657
    },
    "1004946|@vue/cli-plugin-unit-jest>jest>jest-cli>@jest/core>jest-config>@jest/test-sequencer>jest-runner>jest-jasmine2>jest-runtime>yargs>string-width>strip-ansi>ansi-regex": {
      "decision": "ignore",
      "madeAt": 1637253731657
    },
    "1004946|@vue/cli-plugin-unit-jest>jest-watch-typeahead>jest-watcher>string-length>strip-ansi>ansi-regex": {
      "decision": "ignore",
      "madeAt": 1637253731657
    },
    "1004946|@vue/cli-plugin-unit-jest>jest>jest-cli>@jest/core>@jest/reporters>string-length>strip-ansi>ansi-regex": {
      "decision": "ignore",
      "madeAt": 1637253731657
    },
    "1004946|@vue/cli-plugin-unit-jest>jest>jest-cli>@jest/core>strip-ansi>ansi-regex": {
      "decision": "ignore",
      "madeAt": 1637253731657
    },
    "1004946|@vue/cli-plugin-unit-jest>jest-watch-typeahead>strip-ansi>ansi-regex": {
      "decision": "ignore",
      "madeAt": 1637253731657
    },
    "1004946|@vue/cli-plugin-unit-jest>jest-watch-typeahead>string-length>strip-ansi>ansi-regex": {
      "decision": "ignore",
      "madeAt": 1637253731657
    },
    "1004946|npm-audit-resolver>yargs-unparser>yargs>string-width>strip-ansi>ansi-regex": {
      "decision": "ignore",
      "madeAt": 1637253731657
    },
    "1004967|@vue/cli-service>cssnano>cssnano-preset-default>postcss-svgo>svgo>css-select>nth-check": {
      "decision": "ignore",
      "madeAt": 1637253735666
    },
    "1004967|@vue/cli-service>@intervolga/optimize-cssnano-plugin>cssnano>cssnano-preset-default>postcss-svgo>svgo>css-select>nth-check": {
      "decision": "ignore",
      "madeAt": 1637253735667
    },
    "1005024|@storybook/addon-essentials>@storybook/addon-docs>@storybook/builder-webpack4>react-dev-utils>immer": {
      "decision": "ignore",
      "madeAt": 1637253739597
    },
    "1005024|@storybook/vue>@storybook/core>@storybook/core-server>@storybook/builder-webpack4>react-dev-utils>immer": {
      "decision": "ignore",
      "madeAt": 1637253739597
    },
    "1005024|@storybook/addon-essentials>@storybook/addon-docs>@storybook/core>@storybook/core-server>@storybook/builder-webpack4>react-dev-utils>immer": {
      "decision": "ignore",
      "madeAt": 1637253739597
    },
    "1005029|@storybook/addon-essentials>@storybook/addon-docs>@storybook/builder-webpack4>react-dev-utils>immer": {
      "decision": "ignore",
      "madeAt": 1637253739597
    },
    "1005029|@storybook/vue>@storybook/core>@storybook/core-server>@storybook/builder-webpack4>react-dev-utils>immer": {
      "decision": "ignore",
      "madeAt": 1637253739597
    },
    "1005029|@storybook/addon-essentials>@storybook/addon-docs>@storybook/core>@storybook/core-server>@storybook/builder-webpack4>react-dev-utils>immer": {
      "decision": "ignore",
      "madeAt": 1637253739597
    },
    "1005154|@storybook/vue>@storybook/core-common>glob-base>glob-parent": {
      "decision": "ignore",
      "madeAt": 1637253743221
    },
    "1005154|@storybook/addon-essentials>@storybook/addon-docs>@storybook/builder-webpack4>@storybook/core-common>glob-base>glob-parent": {
      "decision": "ignore",
      "madeAt": 1637253743221
    },
    "1005154|@storybook/vue>@storybook/core>@storybook/core-server>@storybook/builder-webpack4>@storybook/core-common>glob-base>glob-parent": {
      "decision": "ignore",
      "madeAt": 1637253743221
    },
    "1005154|@storybook/addon-essentials>@storybook/addon-docs>@storybook/core>@storybook/core-server>@storybook/builder-webpack4>@storybook/core-common>glob-base>glob-parent": {
      "decision": "ignore",
      "madeAt": 1637253743221
    },
    "1005154|@storybook/vue>webpack>watchpack>watchpack-chokidar2>chokidar>glob-parent": {
      "decision": "ignore",
      "madeAt": 1637253743221
    },
    "1005154|@storybook/vue>@storybook/core-common>webpack>watchpack>watchpack-chokidar2>chokidar>glob-parent": {
      "decision": "ignore",
      "madeAt": 1637253743221
    },
    "1005154|@storybook/addon-essentials>@storybook/addon-docs>@storybook/builder-webpack4>webpack>watchpack>watchpack-chokidar2>chokidar>glob-parent": {
      "decision": "ignore",
      "madeAt": 1637253743221
    },
    "1005154|@storybook/addon-essentials>@storybook/addon-docs>@storybook/builder-webpack4>@storybook/core-common>webpack>watchpack>watchpack-chokidar2>chokidar>glob-parent": {
      "decision": "ignore",
      "madeAt": 1637253743221
    },
    "1005154|@storybook/vue>@storybook/core>@storybook/core-server>@storybook/builder-webpack4>@storybook/core-common>webpack>watchpack>watchpack-chokidar2>chokidar>glob-parent": {
      "decision": "ignore",
      "madeAt": 1637253743221
    },
    "1005154|@storybook/addon-essentials>@storybook/addon-docs>@storybook/core>@storybook/core-server>@storybook/builder-webpack4>@storybook/core-common>webpack>watchpack>watchpack-chokidar2>chokidar>glob-parent": {
      "decision": "ignore",
      "madeAt": 1637253743221
    },
    "1005154|@storybook/vue>@storybook/core>@storybook/core-server>cpy>globby>fast-glob>glob-parent": {
      "decision": "ignore",
      "madeAt": 1637253743221
    },
    "1005154|@storybook/addon-essentials>@storybook/addon-docs>@storybook/core>@storybook/core-server>cpy>globby>fast-glob>glob-parent": {
      "decision": "ignore",
      "madeAt": 1637253743221
    },
    "1005154|@vue/cli-plugin-eslint>globby>fast-glob>glob-parent": {
      "decision": "ignore",
      "madeAt": 1637253743221
    },
    "1005154|@vue/cli-plugin-typescript>globby>fast-glob>glob-parent": {
      "decision": "ignore",
      "madeAt": 1637253743221
    },
    "1005154|@vue/cli-service>copy-webpack-plugin>glob-parent": {
      "decision": "ignore",
      "madeAt": 1637253743221
    },
    "1005154|@vue/cli-service>globby>fast-glob>glob-parent": {
      "decision": "ignore",
      "madeAt": 1637253743221
    },
    "1005154|@vue/cli-service>webpack-dev-server>chokidar>glob-parent": {
      "decision": "ignore",
      "madeAt": 1637253743221
    },
    "1005174|@storybook/addon-essentials>@storybook/addon-docs>@storybook/builder-webpack4>react-dev-utils>browserslist": {
      "decision": "ignore",
      "madeAt": 1637253748564
    },
    "1005174|@storybook/vue>@storybook/core>@storybook/core-server>@storybook/builder-webpack4>react-dev-utils>browserslist": {
      "decision": "ignore",
      "madeAt": 1637253748564
    },
    "1005174|@storybook/addon-essentials>@storybook/addon-docs>@storybook/core>@storybook/core-server>@storybook/builder-webpack4>react-dev-utils>browserslist": {
      "decision": "ignore",
      "madeAt": 1637253748564
    },
    "1005291|@storybook/addon-essentials>@storybook/addon-docs>@mdx-js/mdx>remark-parse>trim": {
      "decision": "ignore",
      "madeAt": 1637253753211
    },
    "1005291|@storybook/addon-essentials>@storybook/addon-docs>@mdx-js/mdx>remark-mdx>remark-parse>trim": {
      "decision": "ignore",
      "madeAt": 1637253753211
    },
    "1005291|@storybook/addon-essentials>@storybook/addon-docs>@mdx-js/loader>@mdx-js/mdx>remark-mdx>remark-parse>trim": {
      "decision": "ignore",
      "madeAt": 1637253753211
    },
    "1005291|@storybook/vue>@storybook/core>@storybook/core-server>@storybook/csf-tools>@mdx-js/mdx>remark-mdx>remark-parse>trim": {
      "decision": "ignore",
      "madeAt": 1637253753211
    },
    "1005291|@storybook/addon-essentials>@storybook/addon-docs>@storybook/core>@storybook/core-server>@storybook/csf-tools>@mdx-js/mdx>remark-mdx>remark-parse>trim": {
      "decision": "ignore",
      "madeAt": 1637253753211
    },
    "1005512|@vue/cli-plugin-unit-jest>jest>jest-cli>@jest/core>@jest/reporters>node-notifier": {
      "decision": "ignore",
      "madeAt": 1637253756651
    },
    "1005534|@vue/cli-plugin-unit-jest>ts-jest>yargs-parser": {
      "decision": "ignore",
      "madeAt": 1637253760133
    },
    "1005059|@vue/cli-service>webpack-dev-server>ansi-html": {
      "decision": "ignore",
      "madeAt": 1637567929303
    },
    "1006724|@vue/cli-plugin-babel>@vue/cli-shared-utils>request>http-signature>jsprim>json-schema": {
      "decision": "ignore",
      "madeAt": 1637567933631
    },
    "1006724|@vue/cli-service>@vue/cli-plugin-router>@vue/cli-shared-utils>request>http-signature>jsprim>json-schema": {
      "decision": "ignore",
      "madeAt": 1637567933631
    },
    "1006724|@vue/cli-plugin-unit-jest>jest>jest-cli>jest-config>jest-environment-jsdom>jsdom>request>http-signature>jsprim>json-schema": {
      "decision": "ignore",
      "madeAt": 1637567933631
    },
    "1006724|@vue/cli-plugin-unit-jest>jest>jest-cli>@jest/core>jest-config>jest-environment-jsdom>jsdom>request>http-signature>jsprim>json-schema": {
      "decision": "ignore",
      "madeAt": 1637567933631
    },
    "1006724|@vue/cli-plugin-unit-jest>jest>jest-cli>@jest/core>jest-runtime>jest-config>jest-environment-jsdom>jsdom>request>http-signature>jsprim>json-schema": {
      "decision": "ignore",
      "madeAt": 1637567933631
    },
    "1006724|@vue/cli-plugin-unit-jest>jest>jest-cli>@jest/core>@jest/reporters>jest-runtime>jest-config>jest-environment-jsdom>jsdom>request>http-signature>jsprim>json-schema": {
      "decision": "ignore",
      "madeAt": 1637567933631
    },
    "1006724|@vue/cli-plugin-unit-jest>jest>jest-cli>@jest/core>jest-runner>jest-jasmine2>jest-runtime>jest-config>jest-environment-jsdom>jsdom>request>http-signature>jsprim>json-schema": {
      "decision": "ignore",
      "madeAt": 1637567933631
    },
    "1006846|@vue/cli-service>autoprefixer>postcss": {
      "decision": "ignore",
      "madeAt": 1641554169035
    },
    "1006846|@vue/cli-service>css-loader>icss-utils>postcss": {
      "decision": "ignore",
      "madeAt": 1641554169035
    },
    "1006846|@storybook/addon-essentials>@storybook/addon-docs>@storybook/builder-webpack4>autoprefixer>postcss": {
      "decision": "ignore",
      "madeAt": 1641554169035
    },
    "1006846|@storybook/vue>@storybook/core>@storybook/core-server>@storybook/builder-webpack4>autoprefixer>postcss": {
      "decision": "ignore",
      "madeAt": 1641554169035
    },
    "1006846|@storybook/addon-essentials>@storybook/addon-docs>@storybook/core>@storybook/core-server>@storybook/builder-webpack4>autoprefixer>postcss": {
      "decision": "ignore",
      "madeAt": 1641554169035
    },
    "1006846|@storybook/addon-essentials>@storybook/addon-docs>@storybook/core>@storybook/core-server>@storybook/builder-webpack4>css-loader>icss-utils>postcss": {
      "decision": "ignore",
      "madeAt": 1641554169035
    },
    "1006846|@storybook/addon-essentials>@storybook/addon-docs>@storybook/core>@storybook/core-server>@storybook/builder-webpack4>css-loader>postcss-modules-local-by-default>icss-utils>postcss": {
      "decision": "ignore",
<<<<<<< HEAD
      "madeAt": 1641554169035
=======
      "madeAt": 1641549326236
    },
    "1006852|@vue/cli-service>webpack-dev-server>selfsigned>node-forge": {
      "decision": "ignore",
      "madeAt": 1641825462222
    },
    "1006854|@vue/cli-service>webpack-dev-server>selfsigned>node-forge": {
      "decision": "ignore",
      "madeAt": 1641825462222
>>>>>>> abe05de1
    }
  },
  "rules": {},
  "version": 1
}<|MERGE_RESOLUTION|>--- conflicted
+++ resolved
@@ -278,7 +278,7 @@
     },
     "1002401|@vue/cli-plugin-babel>@vue/cli-shared-utils>ora>strip-ansi>ansi-regex": {
       "decision": "ignore",
-      "madeAt": 1633972484063
+      "madeAt": 1633973331329
     },
     "1002401|@vue/cli-plugin-eslint>@vue/cli-shared-utils>ora>strip-ansi>ansi-regex": {
       "decision": "ignore",
@@ -290,7 +290,7 @@
     },
     "1002401|@vue/cli-service>@vue/cli-plugin-router>@vue/cli-shared-utils>ora>strip-ansi>ansi-regex": {
       "decision": "ignore",
-      "madeAt": 1633972484063
+      "madeAt": 1633973331329
     },
     "1002401|@vue/cli-plugin-typescript>@vue/cli-shared-utils>ora>strip-ansi>ansi-regex": {
       "decision": "ignore",
@@ -306,39 +306,39 @@
     },
     "1002401|@vue/cli-plugin-unit-jest>jest>jest-cli>@jest/core>@jest/reporters>jest-runtime>yargs>cliui>string-width>strip-ansi>ansi-regex": {
       "decision": "ignore",
-      "madeAt": 1633972484063
+      "madeAt": 1633973331329
     },
     "1002401|@vue/cli-plugin-unit-jest>jest>jest-cli>@jest/core>jest-config>@jest/test-sequencer>jest-runner>jest-jasmine2>jest-runtime>yargs>cliui>string-width>strip-ansi>ansi-regex": {
       "decision": "ignore",
-      "madeAt": 1633972484063
+      "madeAt": 1633973331329
     },
     "1002401|@vue/cli-plugin-unit-jest>jest>jest-cli>jest-config>@jest/test-sequencer>jest-runner>jest-jasmine2>jest-runtime>yargs>cliui>string-width>strip-ansi>ansi-regex": {
       "decision": "ignore",
-      "madeAt": 1633972484063
+      "madeAt": 1633973331329
     },
     "1002401|@vue/cli-plugin-unit-jest>@types/jest>jest-diff>pretty-format>ansi-regex": {
       "decision": "ignore",
-      "madeAt": 1633972484063
+      "madeAt": 1633973331329
     },
     "1002401|@vue/cli-plugin-unit-jest>jest>jest-cli>@jest/core>@jest/reporters>jest-runtime>jest-config>@jest/test-sequencer>jest-runner>jest-jasmine2>expect>jest-matcher-utils>jest-diff>pretty-format>ansi-regex": {
       "decision": "ignore",
-      "madeAt": 1633972484063
+      "madeAt": 1633973331329
     },
     "1002401|@vue/cli-plugin-unit-jest>jest>jest-cli>@jest/core>jest-runtime>jest-config>@jest/test-sequencer>jest-runner>jest-jasmine2>expect>jest-matcher-utils>jest-diff>pretty-format>ansi-regex": {
       "decision": "ignore",
-      "madeAt": 1633972484063
+      "madeAt": 1633973331329
     },
     "1002401|@vue/cli-plugin-unit-jest>jest>jest-cli>@jest/core>jest-config>@jest/test-sequencer>jest-runner>jest-jasmine2>expect>jest-matcher-utils>jest-diff>pretty-format>ansi-regex": {
       "decision": "ignore",
-      "madeAt": 1633972484063
+      "madeAt": 1633973331329
     },
     "1002401|@vue/cli-plugin-unit-jest>jest>jest-cli>jest-config>@jest/test-sequencer>jest-runner>jest-jasmine2>expect>jest-matcher-utils>jest-diff>pretty-format>ansi-regex": {
       "decision": "ignore",
-      "madeAt": 1633972484063
+      "madeAt": 1633973331329
     },
     "1002401|@vue/cli-plugin-unit-jest>jest>jest-cli>@jest/core>jest-runner>jest-jasmine2>expect>jest-matcher-utils>jest-diff>pretty-format>ansi-regex": {
       "decision": "ignore",
-      "madeAt": 1633972484063
+      "madeAt": 1633973331329
     },
     "1002401|@vue/cli-plugin-unit-jest>jest>jest-cli>@jest/core>@jest/reporters>jest-runtime>jest-config>jest-jasmine2>expect>jest-matcher-utils>jest-diff>pretty-format>ansi-regex": {
       "decision": "ignore",
@@ -362,23 +362,23 @@
     },
     "1002401|@vue/cli-plugin-unit-jest>jest>jest-cli>@jest/core>@jest/reporters>jest-runtime>jest-config>@jest/test-sequencer>jest-runner>jest-jasmine2>jest-each>pretty-format>ansi-regex": {
       "decision": "ignore",
-      "madeAt": 1633972484063
+      "madeAt": 1633973331329
     },
     "1002401|@vue/cli-plugin-unit-jest>jest>jest-cli>@jest/core>jest-runtime>jest-config>@jest/test-sequencer>jest-runner>jest-jasmine2>jest-each>pretty-format>ansi-regex": {
       "decision": "ignore",
-      "madeAt": 1633972484063
+      "madeAt": 1633973331329
     },
     "1002401|@vue/cli-plugin-unit-jest>jest>jest-cli>@jest/core>jest-config>@jest/test-sequencer>jest-runner>jest-jasmine2>jest-each>pretty-format>ansi-regex": {
       "decision": "ignore",
-      "madeAt": 1633972484063
+      "madeAt": 1633973331329
     },
     "1002401|@vue/cli-plugin-unit-jest>jest>jest-cli>jest-config>@jest/test-sequencer>jest-runner>jest-jasmine2>jest-each>pretty-format>ansi-regex": {
       "decision": "ignore",
-      "madeAt": 1633972484063
+      "madeAt": 1633973331329
     },
     "1002401|@vue/cli-plugin-unit-jest>jest>jest-cli>@jest/core>jest-runner>jest-jasmine2>jest-each>pretty-format>ansi-regex": {
       "decision": "ignore",
-      "madeAt": 1633972484063
+      "madeAt": 1633973331329
     },
     "1002401|@vue/cli-plugin-unit-jest>jest>jest-cli>@jest/core>@jest/reporters>jest-runtime>jest-config>jest-jasmine2>jest-each>pretty-format>ansi-regex": {
       "decision": "ignore",
@@ -402,23 +402,23 @@
     },
     "1002401|@vue/cli-plugin-unit-jest>jest>jest-cli>@jest/core>@jest/reporters>jest-runtime>jest-config>@jest/test-sequencer>jest-runner>jest-jasmine2>jest-snapshot>jest-diff>pretty-format>ansi-regex": {
       "decision": "ignore",
-      "madeAt": 1633972484063
+      "madeAt": 1633973331329
     },
     "1002401|@vue/cli-plugin-unit-jest>jest>jest-cli>@jest/core>jest-runtime>jest-config>@jest/test-sequencer>jest-runner>jest-jasmine2>jest-snapshot>jest-diff>pretty-format>ansi-regex": {
       "decision": "ignore",
-      "madeAt": 1633972484063
+      "madeAt": 1633973331329
     },
     "1002401|@vue/cli-plugin-unit-jest>jest>jest-cli>@jest/core>jest-config>@jest/test-sequencer>jest-runner>jest-jasmine2>jest-snapshot>jest-diff>pretty-format>ansi-regex": {
       "decision": "ignore",
-      "madeAt": 1633972484063
+      "madeAt": 1633973331329
     },
     "1002401|@vue/cli-plugin-unit-jest>jest>jest-cli>jest-config>@jest/test-sequencer>jest-runner>jest-jasmine2>jest-snapshot>jest-diff>pretty-format>ansi-regex": {
       "decision": "ignore",
-      "madeAt": 1633972484063
+      "madeAt": 1633973331329
     },
     "1002401|@vue/cli-plugin-unit-jest>jest>jest-cli>@jest/core>jest-runner>jest-jasmine2>jest-snapshot>jest-diff>pretty-format>ansi-regex": {
       "decision": "ignore",
-      "madeAt": 1633972484063
+      "madeAt": 1633973331329
     },
     "1002401|@vue/cli-plugin-unit-jest>jest>jest-cli>@jest/core>@jest/reporters>jest-runtime>jest-config>jest-jasmine2>jest-snapshot>jest-diff>pretty-format>ansi-regex": {
       "decision": "ignore",
@@ -442,23 +442,23 @@
     },
     "1002401|@vue/cli-plugin-unit-jest>jest>jest-cli>@jest/core>@jest/reporters>jest-runtime>jest-config>@jest/test-sequencer>jest-runner>jest-jasmine2>pretty-format>ansi-regex": {
       "decision": "ignore",
-      "madeAt": 1633972484063
+      "madeAt": 1633973331329
     },
     "1002401|@vue/cli-plugin-unit-jest>jest>jest-cli>@jest/core>jest-runtime>jest-config>@jest/test-sequencer>jest-runner>jest-jasmine2>pretty-format>ansi-regex": {
       "decision": "ignore",
-      "madeAt": 1633972484063
+      "madeAt": 1633973331329
     },
     "1002401|@vue/cli-plugin-unit-jest>jest>jest-cli>@jest/core>jest-config>@jest/test-sequencer>jest-runner>jest-jasmine2>pretty-format>ansi-regex": {
       "decision": "ignore",
-      "madeAt": 1633972484063
+      "madeAt": 1633973331329
     },
     "1002401|@vue/cli-plugin-unit-jest>jest>jest-cli>jest-config>@jest/test-sequencer>jest-runner>jest-jasmine2>pretty-format>ansi-regex": {
       "decision": "ignore",
-      "madeAt": 1633972484063
+      "madeAt": 1633973331329
     },
     "1002401|@vue/cli-plugin-unit-jest>jest>jest-cli>@jest/core>jest-runner>jest-jasmine2>pretty-format>ansi-regex": {
       "decision": "ignore",
-      "madeAt": 1633972484063
+      "madeAt": 1633973331329
     },
     "1002401|@vue/cli-plugin-unit-jest>jest>jest-cli>@jest/core>@jest/reporters>jest-runtime>jest-config>jest-jasmine2>pretty-format>ansi-regex": {
       "decision": "ignore",
@@ -482,31 +482,31 @@
     },
     "1002401|@vue/cli-plugin-unit-jest>jest>jest-cli>@jest/core>@jest/reporters>jest-runtime>jest-config>@jest/test-sequencer>jest-runner>jest-leak-detector>pretty-format>ansi-regex": {
       "decision": "ignore",
-      "madeAt": 1633972484063
+      "madeAt": 1633973331329
     },
     "1002401|@vue/cli-plugin-unit-jest>jest>jest-cli>@jest/core>jest-runtime>jest-config>@jest/test-sequencer>jest-runner>jest-leak-detector>pretty-format>ansi-regex": {
       "decision": "ignore",
-      "madeAt": 1633972484063
+      "madeAt": 1633973331329
     },
     "1002401|@vue/cli-plugin-unit-jest>jest>jest-cli>@jest/core>jest-config>@jest/test-sequencer>jest-runner>jest-leak-detector>pretty-format>ansi-regex": {
       "decision": "ignore",
-      "madeAt": 1633972484063
+      "madeAt": 1633973331329
     },
     "1002401|@vue/cli-plugin-unit-jest>jest>jest-cli>jest-config>@jest/test-sequencer>jest-runner>jest-leak-detector>pretty-format>ansi-regex": {
       "decision": "ignore",
-      "madeAt": 1633972484063
+      "madeAt": 1633973331329
     },
     "1002401|@vue/cli-plugin-unit-jest>jest>jest-cli>@jest/core>jest-runner>jest-leak-detector>pretty-format>ansi-regex": {
       "decision": "ignore",
-      "madeAt": 1633972484063
+      "madeAt": 1633973331329
     },
     "1002401|@vue/cli-plugin-unit-jest>jest>jest-cli>@jest/core>@jest/reporters>jest-runtime>jest-config>jest-validate>pretty-format>ansi-regex": {
       "decision": "ignore",
-      "madeAt": 1633972484063
+      "madeAt": 1633973331329
     },
     "1002401|@vue/cli-plugin-unit-jest>jest>jest-cli>@jest/core>jest-runner>jest-jasmine2>jest-runtime>jest-config>jest-validate>pretty-format>ansi-regex": {
       "decision": "ignore",
-      "madeAt": 1633972484063
+      "madeAt": 1633973331329
     },
     "1002401|@vue/cli-plugin-unit-jest>jest>jest-cli>@jest/core>jest-runner>jest-runtime>jest-config>jest-validate>pretty-format>ansi-regex": {
       "decision": "ignore",
@@ -514,7 +514,7 @@
     },
     "1002401|@vue/cli-plugin-unit-jest>jest>jest-cli>@jest/core>jest-runtime>jest-config>jest-validate>pretty-format>ansi-regex": {
       "decision": "ignore",
-      "madeAt": 1633972484063
+      "madeAt": 1633973331329
     },
     "1002401|@vue/cli-plugin-unit-jest>jest>jest-cli>@jest/core>jest-runner>jest-config>jest-validate>pretty-format>ansi-regex": {
       "decision": "ignore",
@@ -522,11 +522,11 @@
     },
     "1002401|@vue/cli-plugin-unit-jest>jest>jest-cli>@jest/core>jest-config>jest-validate>pretty-format>ansi-regex": {
       "decision": "ignore",
-      "madeAt": 1633972484063
+      "madeAt": 1633973331329
     },
     "1002401|@vue/cli-plugin-unit-jest>jest>jest-cli>jest-config>jest-validate>pretty-format>ansi-regex": {
       "decision": "ignore",
-      "madeAt": 1633972484063
+      "madeAt": 1633973331329
     },
     "1002401|@vue/cli-plugin-unit-jest>jest>jest-cli>@jest/core>@jest/reporters>jest-runtime>jest-validate>pretty-format>ansi-regex": {
       "decision": "ignore",
@@ -542,11 +542,11 @@
     },
     "1002401|@vue/cli-plugin-unit-jest>jest>jest-cli>@jest/core>@jest/reporters>jest-runtime>jest-config>pretty-format>ansi-regex": {
       "decision": "ignore",
-      "madeAt": 1633972484063
+      "madeAt": 1633973331329
     },
     "1002401|@vue/cli-plugin-unit-jest>jest>jest-cli>@jest/core>jest-runner>jest-jasmine2>jest-runtime>jest-config>pretty-format>ansi-regex": {
       "decision": "ignore",
-      "madeAt": 1633972484063
+      "madeAt": 1633973331329
     },
     "1002401|@vue/cli-plugin-unit-jest>jest>jest-cli>@jest/core>jest-runner>jest-runtime>jest-config>pretty-format>ansi-regex": {
       "decision": "ignore",
@@ -554,7 +554,7 @@
     },
     "1002401|@vue/cli-plugin-unit-jest>jest>jest-cli>@jest/core>jest-runtime>jest-config>pretty-format>ansi-regex": {
       "decision": "ignore",
-      "madeAt": 1633972484063
+      "madeAt": 1633973331329
     },
     "1002401|@vue/cli-plugin-unit-jest>jest>jest-cli>@jest/core>jest-runner>jest-config>pretty-format>ansi-regex": {
       "decision": "ignore",
@@ -562,15 +562,15 @@
     },
     "1002401|@vue/cli-plugin-unit-jest>jest>jest-cli>@jest/core>jest-config>pretty-format>ansi-regex": {
       "decision": "ignore",
-      "madeAt": 1633972484063
+      "madeAt": 1633973331329
     },
     "1002401|@vue/cli-plugin-unit-jest>jest>jest-cli>jest-config>pretty-format>ansi-regex": {
       "decision": "ignore",
-      "madeAt": 1633972484063
+      "madeAt": 1633973331329
     },
     "1002401|@vue/cli-plugin-unit-jest>jest>jest-cli>@jest/core>@jest/reporters>string-length>strip-ansi>ansi-regex": {
       "decision": "ignore",
-      "madeAt": 1633972484064
+      "madeAt": 1633973331329
     },
     "1002401|@vue/cli-plugin-unit-jest>jest>jest-cli>@jest/core>jest-watcher>string-length>strip-ansi>ansi-regex": {
       "decision": "ignore",
@@ -578,19 +578,19 @@
     },
     "1002401|@vue/cli-plugin-unit-jest>jest-watch-typeahead>jest-watcher>string-length>strip-ansi>ansi-regex": {
       "decision": "ignore",
-      "madeAt": 1633972484064
+      "madeAt": 1633973331329
     },
     "1002401|@vue/cli-service>webpack-dev-server>yargs>cliui>string-width>strip-ansi>ansi-regex": {
       "decision": "ignore",
-      "madeAt": 1633972484063
+      "madeAt": 1633973331329
     },
     "1002401|@vue/cli-service>webpack-dev-server>yargs>cliui>wrap-ansi>string-width>strip-ansi>ansi-regex": {
       "decision": "ignore",
-      "madeAt": 1633972484063
+      "madeAt": 1633973331329
     },
     "1002401|@vue/cli-service>webpack-dev-server>yargs>string-width>strip-ansi>ansi-regex": {
       "decision": "ignore",
-      "madeAt": 1633972484064
+      "madeAt": 1633973331329
     },
     "1002401|@vue/cli-service>webpack-dev-server>yargs>cliui>strip-ansi>ansi-regex": {
       "decision": "ignore",
@@ -602,44 +602,44 @@
     },
     "1002422|@storybook/addon-actions>@storybook/components>react-syntax-highlighter>refractor>prismjs": {
       "decision": "ignore",
-      "madeAt": 1633607230519
+      "madeAt": 1633973329297
     },
     "1002422|@storybook/addon-essentials>@storybook/addon-actions>@storybook/components>react-syntax-highlighter>refractor>prismjs": {
       "decision": "ignore",
+      "madeAt": 1633973329297
+    },
+    "1002422|@storybook/addon-essentials>@storybook/addon-backgrounds>@storybook/components>react-syntax-highlighter>refractor>prismjs": {
+      "decision": "ignore",
       "madeAt": 1633607230520
     },
-    "1002422|@storybook/addon-essentials>@storybook/addon-backgrounds>@storybook/components>react-syntax-highlighter>refractor>prismjs": {
+    "1002422|@storybook/addon-essentials>@storybook/addon-controls>@storybook/components>react-syntax-highlighter>refractor>prismjs": {
       "decision": "ignore",
       "madeAt": 1633607230520
     },
-    "1002422|@storybook/addon-essentials>@storybook/addon-controls>@storybook/components>react-syntax-highlighter>refractor>prismjs": {
+    "1002422|@storybook/addon-essentials>@storybook/addon-docs>@storybook/builder-webpack4>@storybook/components>react-syntax-highlighter>refractor>prismjs": {
+      "decision": "ignore",
+      "madeAt": 1633973329297
+    },
+    "1002422|@storybook/addon-essentials>@storybook/addon-docs>@storybook/core>@storybook/core-server>@storybook/builder-webpack4>@storybook/components>react-syntax-highlighter>refractor>prismjs": {
+      "decision": "ignore",
+      "madeAt": 1633973329297
+    },
+    "1002422|@storybook/vue>@storybook/core>@storybook/core-server>@storybook/builder-webpack4>@storybook/components>react-syntax-highlighter>refractor>prismjs": {
+      "decision": "ignore",
+      "madeAt": 1633973329297
+    },
+    "1002422|@storybook/addon-essentials>@storybook/addon-docs>@storybook/builder-webpack4>@storybook/ui>@storybook/components>react-syntax-highlighter>refractor>prismjs": {
       "decision": "ignore",
       "madeAt": 1633607230520
     },
-    "1002422|@storybook/addon-essentials>@storybook/addon-docs>@storybook/builder-webpack4>@storybook/components>react-syntax-highlighter>refractor>prismjs": {
+    "1002422|@storybook/addon-essentials>@storybook/addon-docs>@storybook/core>@storybook/core-server>@storybook/builder-webpack4>@storybook/ui>@storybook/components>react-syntax-highlighter>refractor>prismjs": {
+      "decision": "ignore",
+      "madeAt": 1633973329297
+    },
+    "1002422|@storybook/vue>@storybook/core>@storybook/core-server>@storybook/builder-webpack4>@storybook/ui>@storybook/components>react-syntax-highlighter>refractor>prismjs": {
       "decision": "ignore",
       "madeAt": 1633607230520
     },
-    "1002422|@storybook/addon-essentials>@storybook/addon-docs>@storybook/core>@storybook/core-server>@storybook/builder-webpack4>@storybook/components>react-syntax-highlighter>refractor>prismjs": {
-      "decision": "ignore",
-      "madeAt": 1633607230520
-    },
-    "1002422|@storybook/vue>@storybook/core>@storybook/core-server>@storybook/builder-webpack4>@storybook/components>react-syntax-highlighter>refractor>prismjs": {
-      "decision": "ignore",
-      "madeAt": 1633607230520
-    },
-    "1002422|@storybook/addon-essentials>@storybook/addon-docs>@storybook/builder-webpack4>@storybook/ui>@storybook/components>react-syntax-highlighter>refractor>prismjs": {
-      "decision": "ignore",
-      "madeAt": 1633607230520
-    },
-    "1002422|@storybook/addon-essentials>@storybook/addon-docs>@storybook/core>@storybook/core-server>@storybook/builder-webpack4>@storybook/ui>@storybook/components>react-syntax-highlighter>refractor>prismjs": {
-      "decision": "ignore",
-      "madeAt": 1633607230520
-    },
-    "1002422|@storybook/vue>@storybook/core>@storybook/core-server>@storybook/builder-webpack4>@storybook/ui>@storybook/components>react-syntax-highlighter>refractor>prismjs": {
-      "decision": "ignore",
-      "madeAt": 1633607230520
-    },
     "1002423|@vue/cli-service>@intervolga/optimize-cssnano-plugin>cssnano>cssnano-preset-default>postcss-svgo>svgo>css-select>nth-check": {
       "decision": "ignore",
       "madeAt": 1633607233756
@@ -654,7 +654,7 @@
     },
     "1002475|@storybook/addon-essentials>@storybook/addon-docs>@jest/transform>jest-haste-map>sane>anymatch>micromatch>braces>snapdragon>base>cache-base>set-value": {
       "decision": "ignore",
-      "madeAt": 1633972486326
+      "madeAt": 1633973333269
     },
     "1002475|@vue/cli-plugin-unit-jest>babel-jest>@jest/transform>jest-haste-map>sane>anymatch>micromatch>braces>snapdragon>base>cache-base>set-value": {
       "decision": "ignore",
@@ -662,11 +662,11 @@
     },
     "1002475|@vue/cli-plugin-unit-jest>jest>jest-cli>@jest/core>@jest/reporters>jest-runtime>jest-config>babel-jest>@jest/transform>jest-haste-map>sane>anymatch>micromatch>braces>snapdragon>base>cache-base>set-value": {
       "decision": "ignore",
-      "madeAt": 1633972486326
+      "madeAt": 1633973333270
     },
     "1002475|@vue/cli-plugin-unit-jest>jest>jest-cli>@jest/core>jest-runner>jest-jasmine2>jest-runtime>jest-config>babel-jest>@jest/transform>jest-haste-map>sane>anymatch>micromatch>braces>snapdragon>base>cache-base>set-value": {
       "decision": "ignore",
-      "madeAt": 1633972486326
+      "madeAt": 1633973333270
     },
     "1002475|@vue/cli-plugin-unit-jest>jest>jest-cli>@jest/core>jest-runner>jest-runtime>jest-config>babel-jest>@jest/transform>jest-haste-map>sane>anymatch>micromatch>braces>snapdragon>base>cache-base>set-value": {
       "decision": "ignore",
@@ -674,7 +674,7 @@
     },
     "1002475|@vue/cli-plugin-unit-jest>jest>jest-cli>@jest/core>jest-runtime>jest-config>babel-jest>@jest/transform>jest-haste-map>sane>anymatch>micromatch>braces>snapdragon>base>cache-base>set-value": {
       "decision": "ignore",
-      "madeAt": 1633972486326
+      "madeAt": 1633973333270
     },
     "1002475|@vue/cli-plugin-unit-jest>jest>jest-cli>@jest/core>jest-runner>jest-config>babel-jest>@jest/transform>jest-haste-map>sane>anymatch>micromatch>braces>snapdragon>base>cache-base>set-value": {
       "decision": "ignore",
@@ -682,11 +682,11 @@
     },
     "1002475|@vue/cli-plugin-unit-jest>jest>jest-cli>@jest/core>jest-config>babel-jest>@jest/transform>jest-haste-map>sane>anymatch>micromatch>braces>snapdragon>base>cache-base>set-value": {
       "decision": "ignore",
-      "madeAt": 1633972486326
+      "madeAt": 1633973333269
     },
     "1002475|@vue/cli-plugin-unit-jest>jest>jest-cli>jest-config>babel-jest>@jest/transform>jest-haste-map>sane>anymatch>micromatch>braces>snapdragon>base>cache-base>set-value": {
       "decision": "ignore",
-      "madeAt": 1633972486326
+      "madeAt": 1633973333269
     },
     "1002475|@vue/cli-plugin-unit-jest>jest>jest-cli>@jest/core>@jest/reporters>@jest/environment>@jest/transform>jest-haste-map>sane>anymatch>micromatch>braces>snapdragon>base>cache-base>set-value": {
       "decision": "ignore",
@@ -722,15 +722,15 @@
     },
     "1002627|@storybook/addon-essentials>@storybook/addon-docs>@storybook/builder-webpack4>@storybook/core-common>glob-base>glob-parent": {
       "decision": "ignore",
-      "madeAt": 1633972488552
+      "madeAt": 1633973335495
     },
     "1002627|@storybook/addon-essentials>@storybook/addon-docs>@storybook/core>@storybook/core-server>@storybook/builder-webpack4>@storybook/core-common>glob-base>glob-parent": {
       "decision": "ignore",
-      "madeAt": 1633972488552
+      "madeAt": 1633973335495
     },
     "1002627|@storybook/vue>@storybook/core>@storybook/core-server>@storybook/builder-webpack4>@storybook/core-common>glob-base>glob-parent": {
       "decision": "ignore",
-      "madeAt": 1633972488552
+      "madeAt": 1633973335495
     },
     "1002627|@storybook/addon-essentials>@storybook/addon-docs>@storybook/core>@storybook/core-server>@storybook/core-common>glob-base>glob-parent": {
       "decision": "ignore",
@@ -750,19 +750,19 @@
     },
     "1002627|@storybook/vue>@storybook/core-common>glob-base>glob-parent": {
       "decision": "ignore",
-      "madeAt": 1633972488552
+      "madeAt": 1633973335495
     },
     "1002627|@storybook/addon-essentials>@storybook/addon-docs>@storybook/builder-webpack4>@storybook/core-common>webpack>watchpack>watchpack-chokidar2>chokidar>glob-parent": {
       "decision": "ignore",
-      "madeAt": 1633972488552
+      "madeAt": 1633973335495
     },
     "1002627|@storybook/addon-essentials>@storybook/addon-docs>@storybook/core>@storybook/core-server>@storybook/builder-webpack4>@storybook/core-common>webpack>watchpack>watchpack-chokidar2>chokidar>glob-parent": {
       "decision": "ignore",
-      "madeAt": 1633972488552
+      "madeAt": 1633973335495
     },
     "1002627|@storybook/vue>@storybook/core>@storybook/core-server>@storybook/builder-webpack4>@storybook/core-common>webpack>watchpack>watchpack-chokidar2>chokidar>glob-parent": {
       "decision": "ignore",
-      "madeAt": 1633972488552
+      "madeAt": 1633973335495
     },
     "1002627|@storybook/addon-essentials>@storybook/addon-docs>@storybook/core>@storybook/core-server>@storybook/core-common>webpack>watchpack>watchpack-chokidar2>chokidar>glob-parent": {
       "decision": "ignore",
@@ -782,11 +782,11 @@
     },
     "1002627|@storybook/vue>@storybook/core-common>webpack>watchpack>watchpack-chokidar2>chokidar>glob-parent": {
       "decision": "ignore",
-      "madeAt": 1633972488552
+      "madeAt": 1633973335495
     },
     "1002627|@storybook/addon-essentials>@storybook/addon-docs>@storybook/builder-webpack4>webpack>watchpack>watchpack-chokidar2>chokidar>glob-parent": {
       "decision": "ignore",
-      "madeAt": 1633972488552
+      "madeAt": 1633973335495
     },
     "1002627|@storybook/addon-essentials>@storybook/addon-docs>@storybook/core>@storybook/core-server>@storybook/builder-webpack4>webpack>watchpack>watchpack-chokidar2>chokidar>glob-parent": {
       "decision": "ignore",
@@ -854,15 +854,15 @@
     },
     "1002401|eslint>strip-ansi>ansi-regex": {
       "decision": "ignore",
-      "madeAt": 1634029986652
+      "madeAt": 1633974078284
     },
     "1002401|eslint>table>string-width>strip-ansi>ansi-regex": {
       "decision": "ignore",
-      "madeAt": 1634029986652
+      "madeAt": 1633974078284
     },
     "1002401|@vue/cli-plugin-unit-jest>jest>jest-cli>@jest/core>jest-runner>jest-jasmine2>jest-runtime>yargs>cliui>string-width>strip-ansi>ansi-regex": {
       "decision": "ignore",
-      "madeAt": 1633972484063
+      "madeAt": 1633973331329
     },
     "1002401|@vue/cli-plugin-unit-jest>jest>jest-cli>@jest/core>jest-runner>jest-config>jest-jasmine2>jest-runtime>yargs>cliui>string-width>strip-ansi>ansi-regex": {
       "decision": "ignore",
@@ -890,19 +890,19 @@
     },
     "1002401|@vue/cli-plugin-unit-jest>jest>jest-cli>@jest/core>@jest/reporters>jest-runtime>yargs>cliui>wrap-ansi>string-width>strip-ansi>ansi-regex": {
       "decision": "ignore",
-      "madeAt": 1633972484063
+      "madeAt": 1633973331329
     },
     "1002401|@vue/cli-plugin-unit-jest>jest>jest-cli>@jest/core>jest-config>@jest/test-sequencer>jest-runner>jest-jasmine2>jest-runtime>yargs>cliui>wrap-ansi>string-width>strip-ansi>ansi-regex": {
       "decision": "ignore",
-      "madeAt": 1633972484063
+      "madeAt": 1633973331329
     },
     "1002401|@vue/cli-plugin-unit-jest>jest>jest-cli>jest-config>@jest/test-sequencer>jest-runner>jest-jasmine2>jest-runtime>yargs>cliui>wrap-ansi>string-width>strip-ansi>ansi-regex": {
       "decision": "ignore",
-      "madeAt": 1633972484063
+      "madeAt": 1633973331329
     },
     "1002401|@vue/cli-plugin-unit-jest>jest>jest-cli>@jest/core>jest-runner>jest-jasmine2>jest-runtime>yargs>cliui>wrap-ansi>string-width>strip-ansi>ansi-regex": {
       "decision": "ignore",
-      "madeAt": 1633972484063
+      "madeAt": 1633973331329
     },
     "1002401|@vue/cli-plugin-unit-jest>jest>jest-cli>@jest/core>jest-runner>jest-config>jest-jasmine2>jest-runtime>yargs>cliui>wrap-ansi>string-width>strip-ansi>ansi-regex": {
       "decision": "ignore",
@@ -930,19 +930,19 @@
     },
     "1002401|@vue/cli-plugin-unit-jest>jest>jest-cli>@jest/core>@jest/reporters>jest-runtime>yargs>string-width>strip-ansi>ansi-regex": {
       "decision": "ignore",
-      "madeAt": 1633972484064
+      "madeAt": 1633973331329
     },
     "1002401|@vue/cli-plugin-unit-jest>jest>jest-cli>@jest/core>jest-config>@jest/test-sequencer>jest-runner>jest-jasmine2>jest-runtime>yargs>string-width>strip-ansi>ansi-regex": {
       "decision": "ignore",
-      "madeAt": 1633972484064
+      "madeAt": 1633973331329
     },
     "1002401|@vue/cli-plugin-unit-jest>jest>jest-cli>jest-config>@jest/test-sequencer>jest-runner>jest-jasmine2>jest-runtime>yargs>string-width>strip-ansi>ansi-regex": {
       "decision": "ignore",
-      "madeAt": 1633972484064
+      "madeAt": 1633973331329
     },
     "1002401|@vue/cli-plugin-unit-jest>jest>jest-cli>@jest/core>jest-runner>jest-jasmine2>jest-runtime>yargs>string-width>strip-ansi>ansi-regex": {
       "decision": "ignore",
-      "madeAt": 1633972484064
+      "madeAt": 1633973331329
     },
     "1002401|@vue/cli-plugin-unit-jest>jest>jest-cli>@jest/core>jest-runner>jest-config>jest-jasmine2>jest-runtime>yargs>string-width>strip-ansi>ansi-regex": {
       "decision": "ignore",
@@ -970,191 +970,195 @@
     },
     "1002401|@vue/cli-plugin-unit-jest>jest>jest-cli>@jest/core>strip-ansi>ansi-regex": {
       "decision": "ignore",
-      "madeAt": 1633972484064
+      "madeAt": 1633973331329
     },
     "1002401|@vue/cli-plugin-unit-jest>jest-watch-typeahead>string-length>strip-ansi>ansi-regex": {
       "decision": "ignore",
-      "madeAt": 1633972484064
+      "madeAt": 1633973331329
     },
     "1002401|@vue/cli-plugin-unit-jest>jest-watch-typeahead>strip-ansi>ansi-regex": {
       "decision": "ignore",
-      "madeAt": 1633972484064
+      "madeAt": 1633973331329
     },
     "1002401|@vue/cli-service>@soda/friendly-errors-webpack-plugin>string-width>strip-ansi>ansi-regex": {
       "decision": "ignore",
-      "madeAt": 1633972484064
+      "madeAt": 1633973331329
     },
     "1002401|@vue/cli-service>@soda/friendly-errors-webpack-plugin>strip-ansi>ansi-regex": {
       "decision": "ignore",
-      "madeAt": 1633972484064
+      "madeAt": 1633973331329
     },
     "1002401|npm-audit-resolver>yargs-unparser>yargs>string-width>strip-ansi>ansi-regex": {
       "decision": "ignore",
-      "madeAt": 1633972484064
+      "madeAt": 1633973331329
     },
     "1002627|@storybook/addon-essentials>@storybook/addon-docs>@storybook/core>@storybook/core-server>cpy>globby>fast-glob>glob-parent": {
       "decision": "ignore",
-      "madeAt": 1633972488552
+      "madeAt": 1633973335495
     },
     "1002627|@storybook/vue>@storybook/core>@storybook/core-server>cpy>globby>fast-glob>glob-parent": {
       "decision": "ignore",
-      "madeAt": 1633972488552
+      "madeAt": 1633973335495
     },
     "1002627|@vue/cli-plugin-eslint>globby>fast-glob>glob-parent": {
       "decision": "ignore",
-      "madeAt": 1633972488552
+      "madeAt": 1633973335495
     },
     "1002627|@vue/cli-plugin-typescript>globby>fast-glob>glob-parent": {
       "decision": "ignore",
-      "madeAt": 1633972488552
+      "madeAt": 1633973335495
     },
     "1002627|@vue/cli-service>copy-webpack-plugin>glob-parent": {
       "decision": "ignore",
-      "madeAt": 1633972488552
+      "madeAt": 1633973335495
     },
     "1002627|@vue/cli-service>globby>fast-glob>glob-parent": {
       "decision": "ignore",
-      "madeAt": 1633972488552
+      "madeAt": 1633973335495
     },
     "1002627|@vue/cli-service>webpack-dev-server>chokidar>glob-parent": {
       "decision": "ignore",
-      "madeAt": 1633972488552
+      "madeAt": 1633973335495
+    },
+    "1002422|@storybook/addon-essentials>@storybook/addon-docs>@storybook/core>@storybook/core-server>@storybook/manager-webpack4>@storybook/core-client>@storybook/ui>@storybook/components>react-syntax-highlighter>refractor>prismjs": {
+      "decision": "ignore",
+      "madeAt": 1633973329297
     },
     "1002401|@vue/cli-plugin-unit-jest>jest>jest-cli>jest-config>jest-jasmine2>jest-matcher-utils>pretty-format>ansi-regex": {
       "decision": "ignore",
-      "madeAt": 1633972484063
+      "madeAt": 1633973331329
     },
     "1002401|@vue/cli-plugin-unit-jest>jest>jest-cli>jest-config>jest-jasmine2>jest-matcher-utils>jest-diff>pretty-format>ansi-regex": {
       "decision": "ignore",
-      "madeAt": 1633972484063
+      "madeAt": 1633973331329
     },
     "1002401|@vue/cli-plugin-unit-jest>jest>jest-cli>jest-config>jest-jasmine2>expect>jest-matcher-utils>jest-diff>pretty-format>ansi-regex": {
       "decision": "ignore",
-      "madeAt": 1633972484063
+      "madeAt": 1633973331329
     },
     "1002401|@vue/cli-plugin-unit-jest>jest>jest-cli>@jest/core>@jest/reporters>jest-runtime>jest-config>@jest/test-sequencer>jest-runner>jest-jasmine2>jest-snapshot>expect>jest-matcher-utils>jest-diff>pretty-format>ansi-regex": {
       "decision": "ignore",
-      "madeAt": 1633972484063
+      "madeAt": 1633973331329
     },
     "1002401|@vue/cli-plugin-unit-jest>jest>jest-cli>jest-config>jest-jasmine2>jest-each>pretty-format>ansi-regex": {
       "decision": "ignore",
-      "madeAt": 1633972484063
+      "madeAt": 1633973331329
     },
     "1002401|@vue/cli-plugin-unit-jest>jest>jest-cli>@jest/core>jest-snapshot>pretty-format>ansi-regex": {
       "decision": "ignore",
-      "madeAt": 1633972484063
+      "madeAt": 1633973331329
     },
     "1002401|@vue/cli-plugin-unit-jest>jest>jest-cli>@jest/core>jest-snapshot>jest-diff>pretty-format>ansi-regex": {
       "decision": "ignore",
-      "madeAt": 1633972484063
+      "madeAt": 1633973331329
     },
     "1002401|@vue/cli-plugin-unit-jest>jest>jest-cli>jest-config>jest-jasmine2>jest-snapshot>jest-diff>pretty-format>ansi-regex": {
       "decision": "ignore",
-      "madeAt": 1633972484063
+      "madeAt": 1633973331329
     },
     "1002401|@vue/cli-plugin-unit-jest>jest>jest-cli>jest-config>jest-jasmine2>pretty-format>ansi-regex": {
       "decision": "ignore",
-      "madeAt": 1633972484063
+      "madeAt": 1633973331329
     },
     "1002401|@vue/cli-plugin-unit-jest>jest>jest-cli>jest-validate>pretty-format>ansi-regex": {
       "decision": "ignore",
-      "madeAt": 1633972484063
+      "madeAt": 1633973331329
     },
     "1002401|license-check-and-add>yargs>cliui>strip-ansi>ansi-regex": {
       "decision": "ignore",
-      "madeAt": 1633972484063
+      "madeAt": 1633973331329
     },
     "1002401|license-check-and-add>yargs>cliui>string-width>strip-ansi>ansi-regex": {
       "decision": "ignore",
-      "madeAt": 1633972484063
+      "madeAt": 1633973331329
     },
     "1002401|@vue/cli-plugin-unit-jest>jest>jest-cli>yargs>cliui>string-width>strip-ansi>ansi-regex": {
       "decision": "ignore",
-      "madeAt": 1633972484063
+      "madeAt": 1633973331329
     },
     "1002401|@vue/cli-plugin-unit-jest>jest>jest-cli>@jest/core>jest-runtime>yargs>cliui>strip-ansi>ansi-regex": {
       "decision": "ignore",
-      "madeAt": 1633972484063
+      "madeAt": 1633973331329
     },
     "1002401|@vue/cli-plugin-unit-jest>jest>jest-cli>@jest/core>jest-runtime>yargs>cliui>string-width>strip-ansi>ansi-regex": {
       "decision": "ignore",
-      "madeAt": 1633972484063
+      "madeAt": 1633973331329
     },
     "1002401|license-check-and-add>yargs>cliui>wrap-ansi>strip-ansi>ansi-regex": {
       "decision": "ignore",
-      "madeAt": 1633972484063
+      "madeAt": 1633973331329
     },
     "1002401|license-check-and-add>yargs>cliui>wrap-ansi>string-width>strip-ansi>ansi-regex": {
       "decision": "ignore",
-      "madeAt": 1633972484063
+      "madeAt": 1633973331329
     },
     "1002401|@vue/cli-plugin-unit-jest>jest>jest-cli>yargs>cliui>wrap-ansi>string-width>strip-ansi>ansi-regex": {
       "decision": "ignore",
-      "madeAt": 1633972484063
+      "madeAt": 1633973331329
     },
     "1002401|@vue/cli-plugin-unit-jest>jest>jest-cli>@jest/core>jest-runtime>yargs>cliui>wrap-ansi>strip-ansi>ansi-regex": {
       "decision": "ignore",
-      "madeAt": 1633972484063
+      "madeAt": 1633973331329
     },
     "1002401|@vue/cli-plugin-unit-jest>jest>jest-cli>@jest/core>jest-runtime>yargs>cliui>wrap-ansi>string-width>strip-ansi>ansi-regex": {
       "decision": "ignore",
-      "madeAt": 1633972484063
+      "madeAt": 1633973331329
     },
     "1002401|license-check-and-add>yargs>string-width>strip-ansi>ansi-regex": {
       "decision": "ignore",
-      "madeAt": 1633972484063
+      "madeAt": 1633973331329
     },
     "1002401|@vue/cli-plugin-unit-jest>jest>jest-cli>yargs>string-width>strip-ansi>ansi-regex": {
       "decision": "ignore",
-      "madeAt": 1633972484064
+      "madeAt": 1633973331329
     },
     "1002401|@vue/cli-plugin-unit-jest>jest>jest-cli>@jest/core>jest-runtime>yargs>string-width>strip-ansi>ansi-regex": {
       "decision": "ignore",
-      "madeAt": 1633972484064
+      "madeAt": 1633973331329
     },
     "1002475|@storybook/vue>webpack>micromatch>snapdragon>base>cache-base>set-value": {
       "decision": "ignore",
-      "madeAt": 1633972486326
+      "madeAt": 1633973333269
     },
     "1002475|@storybook/vue>webpack>micromatch>extglob>snapdragon>base>cache-base>set-value": {
       "decision": "ignore",
-      "madeAt": 1633972486326
+      "madeAt": 1633973333269
     },
     "1002475|@storybook/vue>webpack>micromatch>extglob>expand-brackets>snapdragon>base>cache-base>set-value": {
       "decision": "ignore",
-      "madeAt": 1633972486326
+      "madeAt": 1633973333269
     },
     "1002475|@storybook/vue>@storybook/core-common>webpack>micromatch>extglob>expand-brackets>snapdragon>base>cache-base>set-value": {
       "decision": "ignore",
-      "madeAt": 1633972486326
+      "madeAt": 1633973333269
     },
     "1002475|@storybook/addon-essentials>@storybook/addon-docs>@jest/transform>jest-haste-map>sane>micromatch>braces>snapdragon>base>cache-base>set-value": {
       "decision": "ignore",
-      "madeAt": 1633972486326
+      "madeAt": 1633973333269
     },
     "1002475|@vue/cli-plugin-unit-jest>jest-environment-jsdom-fifteen>@jest/environment>@jest/transform>jest-haste-map>sane>anymatch>micromatch>braces>snapdragon>base>cache-base>set-value": {
       "decision": "ignore",
-      "madeAt": 1633972486326
+      "madeAt": 1633973333269
     },
     "1002475|@vue/cli-plugin-unit-jest>jest>jest-cli>@jest/core>@jest/reporters>jest-haste-map>sane>anymatch>micromatch>braces>snapdragon>base>cache-base>set-value": {
       "decision": "ignore",
-      "madeAt": 1633972486326
+      "madeAt": 1633973333269
     },
     "1002475|@vue/cli-plugin-unit-jest>jest>jest-cli>@jest/core>jest-runner>jest-jasmine2>jest-runtime>jest-config>jest-environment-jsdom>@jest/environment>@jest/transform>jest-haste-map>sane>anymatch>micromatch>braces>snapdragon>base>cache-base>set-value": {
       "decision": "ignore",
-      "madeAt": 1633972486326
+      "madeAt": 1633973333270
     },
     "1002475|@vue/cli-plugin-unit-jest>jest>jest-cli>@jest/core>jest-runner>jest-jasmine2>jest-runtime>jest-config>jest-environment-jsdom>@jest/environment>@jest/transform>jest-haste-map>sane>anymatch>micromatch>extglob>expand-brackets>snapdragon>base>cache-base>set-value": {
       "decision": "ignore",
-      "madeAt": 1633972486326
+      "madeAt": 1633973333270
     },
     "1002475|@vue/cli-plugin-unit-jest>jest>jest-cli>@jest/core>jest-runner>jest-jasmine2>jest-runtime>jest-config>jest-environment-jsdom>@jest/environment>@jest/transform>jest-haste-map>jest-util>@jest/fake-timers>jest-message-util>micromatch>extglob>expand-brackets>snapdragon>base>cache-base>set-value": {
       "decision": "ignore",
-      "madeAt": 1633972486326
+      "madeAt": 1633973333270
     },
     "1002475|@vue/cli-plugin-unit-jest>jest>jest-cli>@jest/core>jest-runner>jest-jasmine2>jest-runtime>jest-config>jest-environment-jsdom>@jest/environment>@jest/transform>jest-haste-map>jest-util>@jest/fake-timers>jest-message-util>micromatch>extglob>expand-brackets>snapdragon>base>cache-base>union-value>set-value": {
       "decision": "ignore",
-      "madeAt": 1633972486326
+      "madeAt": 1633973333270
     },
     "1002627|@storybook/vue>webpack>watchpack>watchpack-chokidar2>chokidar>glob-parent": {
       "decision": "ignore",
@@ -1546,55 +1550,55 @@
     },
     "1005154|@storybook/vue>webpack>watchpack>watchpack-chokidar2>chokidar>glob-parent": {
       "decision": "ignore",
+      "madeAt": 1641549321332
+    },
+    "1005154|@storybook/vue>@storybook/core-common>webpack>watchpack>watchpack-chokidar2>chokidar>glob-parent": {
+      "decision": "ignore",
+      "madeAt": 1641549321332
+    },
+    "1005154|@storybook/addon-essentials>@storybook/addon-docs>@storybook/builder-webpack4>webpack>watchpack>watchpack-chokidar2>chokidar>glob-parent": {
+      "decision": "ignore",
       "madeAt": 1637253743221
     },
-    "1005154|@storybook/vue>@storybook/core-common>webpack>watchpack>watchpack-chokidar2>chokidar>glob-parent": {
-      "decision": "ignore",
-      "madeAt": 1637253743221
-    },
-    "1005154|@storybook/addon-essentials>@storybook/addon-docs>@storybook/builder-webpack4>webpack>watchpack>watchpack-chokidar2>chokidar>glob-parent": {
-      "decision": "ignore",
-      "madeAt": 1637253743221
-    },
     "1005154|@storybook/addon-essentials>@storybook/addon-docs>@storybook/builder-webpack4>@storybook/core-common>webpack>watchpack>watchpack-chokidar2>chokidar>glob-parent": {
       "decision": "ignore",
-      "madeAt": 1637253743221
+      "madeAt": 1641549321332
     },
     "1005154|@storybook/vue>@storybook/core>@storybook/core-server>@storybook/builder-webpack4>@storybook/core-common>webpack>watchpack>watchpack-chokidar2>chokidar>glob-parent": {
       "decision": "ignore",
-      "madeAt": 1637253743221
+      "madeAt": 1641549321332
     },
     "1005154|@storybook/addon-essentials>@storybook/addon-docs>@storybook/core>@storybook/core-server>@storybook/builder-webpack4>@storybook/core-common>webpack>watchpack>watchpack-chokidar2>chokidar>glob-parent": {
       "decision": "ignore",
-      "madeAt": 1637253743221
+      "madeAt": 1641549321332
     },
     "1005154|@storybook/vue>@storybook/core>@storybook/core-server>cpy>globby>fast-glob>glob-parent": {
       "decision": "ignore",
-      "madeAt": 1637253743221
+      "madeAt": 1641549321332
     },
     "1005154|@storybook/addon-essentials>@storybook/addon-docs>@storybook/core>@storybook/core-server>cpy>globby>fast-glob>glob-parent": {
       "decision": "ignore",
-      "madeAt": 1637253743221
+      "madeAt": 1641549321332
     },
     "1005154|@vue/cli-plugin-eslint>globby>fast-glob>glob-parent": {
       "decision": "ignore",
-      "madeAt": 1637253743221
+      "madeAt": 1641549321332
     },
     "1005154|@vue/cli-plugin-typescript>globby>fast-glob>glob-parent": {
       "decision": "ignore",
-      "madeAt": 1637253743221
+      "madeAt": 1641549321332
     },
     "1005154|@vue/cli-service>copy-webpack-plugin>glob-parent": {
       "decision": "ignore",
-      "madeAt": 1637253743221
+      "madeAt": 1641549321332
     },
     "1005154|@vue/cli-service>globby>fast-glob>glob-parent": {
       "decision": "ignore",
-      "madeAt": 1637253743221
+      "madeAt": 1641549321332
     },
     "1005154|@vue/cli-service>webpack-dev-server>chokidar>glob-parent": {
       "decision": "ignore",
-      "madeAt": 1637253743221
+      "madeAt": 1641549321332
     },
     "1005174|@storybook/addon-essentials>@storybook/addon-docs>@storybook/builder-webpack4>react-dev-utils>browserslist": {
       "decision": "ignore",
@@ -1636,67 +1640,64 @@
       "decision": "ignore",
       "madeAt": 1637253760133
     },
-    "1005059|@vue/cli-service>webpack-dev-server>ansi-html": {
-      "decision": "ignore",
-      "madeAt": 1637567929303
-    },
     "1006724|@vue/cli-plugin-babel>@vue/cli-shared-utils>request>http-signature>jsprim>json-schema": {
       "decision": "ignore",
-      "madeAt": 1637567933631
+      "madeAt": 1637667402959
     },
     "1006724|@vue/cli-service>@vue/cli-plugin-router>@vue/cli-shared-utils>request>http-signature>jsprim>json-schema": {
       "decision": "ignore",
-      "madeAt": 1637567933631
+      "madeAt": 1637667402959
     },
     "1006724|@vue/cli-plugin-unit-jest>jest>jest-cli>jest-config>jest-environment-jsdom>jsdom>request>http-signature>jsprim>json-schema": {
       "decision": "ignore",
-      "madeAt": 1637567933631
+      "madeAt": 1637667402959
     },
     "1006724|@vue/cli-plugin-unit-jest>jest>jest-cli>@jest/core>jest-config>jest-environment-jsdom>jsdom>request>http-signature>jsprim>json-schema": {
       "decision": "ignore",
-      "madeAt": 1637567933631
+      "madeAt": 1637667402959
     },
     "1006724|@vue/cli-plugin-unit-jest>jest>jest-cli>@jest/core>jest-runtime>jest-config>jest-environment-jsdom>jsdom>request>http-signature>jsprim>json-schema": {
       "decision": "ignore",
-      "madeAt": 1637567933631
+      "madeAt": 1637667402959
     },
     "1006724|@vue/cli-plugin-unit-jest>jest>jest-cli>@jest/core>@jest/reporters>jest-runtime>jest-config>jest-environment-jsdom>jsdom>request>http-signature>jsprim>json-schema": {
       "decision": "ignore",
-      "madeAt": 1637567933631
+      "madeAt": 1637667402959
     },
     "1006724|@vue/cli-plugin-unit-jest>jest>jest-cli>@jest/core>jest-runner>jest-jasmine2>jest-runtime>jest-config>jest-environment-jsdom>jsdom>request>http-signature>jsprim>json-schema": {
       "decision": "ignore",
-      "madeAt": 1637567933631
+      "madeAt": 1637667402959
+    },
+    "1005154|@storybook/addon-essentials>@storybook/addon-controls>@storybook/core-common>webpack>watchpack>watchpack-chokidar2>chokidar>glob-parent": {
+      "decision": "ignore",
+      "madeAt": 1641549321332
     },
     "1006846|@vue/cli-service>autoprefixer>postcss": {
       "decision": "ignore",
-      "madeAt": 1641554169035
+      "madeAt": 1641549326236
     },
     "1006846|@vue/cli-service>css-loader>icss-utils>postcss": {
       "decision": "ignore",
-      "madeAt": 1641554169035
+      "madeAt": 1641549326236
     },
     "1006846|@storybook/addon-essentials>@storybook/addon-docs>@storybook/builder-webpack4>autoprefixer>postcss": {
       "decision": "ignore",
-      "madeAt": 1641554169035
+      "madeAt": 1641549326236
     },
     "1006846|@storybook/vue>@storybook/core>@storybook/core-server>@storybook/builder-webpack4>autoprefixer>postcss": {
       "decision": "ignore",
-      "madeAt": 1641554169035
+      "madeAt": 1641549326236
     },
     "1006846|@storybook/addon-essentials>@storybook/addon-docs>@storybook/core>@storybook/core-server>@storybook/builder-webpack4>autoprefixer>postcss": {
       "decision": "ignore",
-      "madeAt": 1641554169035
+      "madeAt": 1641549326236
     },
     "1006846|@storybook/addon-essentials>@storybook/addon-docs>@storybook/core>@storybook/core-server>@storybook/builder-webpack4>css-loader>icss-utils>postcss": {
       "decision": "ignore",
-      "madeAt": 1641554169035
+      "madeAt": 1641549326236
     },
     "1006846|@storybook/addon-essentials>@storybook/addon-docs>@storybook/core>@storybook/core-server>@storybook/builder-webpack4>css-loader>postcss-modules-local-by-default>icss-utils>postcss": {
       "decision": "ignore",
-<<<<<<< HEAD
-      "madeAt": 1641554169035
-=======
       "madeAt": 1641549326236
     },
     "1006852|@vue/cli-service>webpack-dev-server>selfsigned>node-forge": {
@@ -1706,7 +1707,6 @@
     "1006854|@vue/cli-service>webpack-dev-server>selfsigned>node-forge": {
       "decision": "ignore",
       "madeAt": 1641825462222
->>>>>>> abe05de1
     }
   },
   "rules": {},
