{
  "decisions": {
    "1500|@vue/cli-plugin-unit-jest>ts-jest>yargs-parser": {
      "decision": "ignore",
      "madeAt": 1629389807478
    },
    "1700|@storybook/addon-essentials>@storybook/addon-docs>@mdx-js/loader>@mdx-js/mdx>remark-mdx>remark-parse>trim": {
      "decision": "ignore",
      "madeAt": 1629389813416
    },
    "1700|@storybook/addon-essentials>@storybook/addon-docs>@mdx-js/mdx>remark-mdx>remark-parse>trim": {
      "decision": "ignore",
      "madeAt": 1629389813416
    },
    "1700|@storybook/addon-essentials>@storybook/addon-docs>@storybook/core>@storybook/core-server>@storybook/csf-tools>@mdx-js/mdx>remark-mdx>remark-parse>trim": {
      "decision": "ignore",
      "madeAt": 1629389813416
    },
    "1700|@storybook/vue>@storybook/core>@storybook/core-server>@storybook/csf-tools>@mdx-js/mdx>remark-mdx>remark-parse>trim": {
      "decision": "ignore",
      "madeAt": 1629389813416
    },
    "1700|@storybook/addon-essentials>@storybook/addon-docs>@storybook/csf-tools>@mdx-js/mdx>remark-mdx>remark-parse>trim": {
      "decision": "ignore",
      "madeAt": 1629389813416
    },
    "1700|@storybook/addon-essentials>@storybook/addon-docs>@mdx-js/loader>@mdx-js/mdx>remark-parse>trim": {
      "decision": "ignore",
      "madeAt": 1629389813416
    },
    "1700|@storybook/addon-essentials>@storybook/addon-docs>@mdx-js/mdx>remark-parse>trim": {
      "decision": "ignore",
      "madeAt": 1629389813416
    },
    "1700|@storybook/addon-essentials>@storybook/addon-docs>@storybook/core>@storybook/core-server>@storybook/csf-tools>@mdx-js/mdx>remark-parse>trim": {
      "decision": "ignore",
      "madeAt": 1629389813416
    },
    "1700|@storybook/vue>@storybook/core>@storybook/core-server>@storybook/csf-tools>@mdx-js/mdx>remark-parse>trim": {
      "decision": "ignore",
      "madeAt": 1629389813416
    },
    "1700|@storybook/addon-essentials>@storybook/addon-docs>@storybook/csf-tools>@mdx-js/mdx>remark-parse>trim": {
      "decision": "ignore",
      "madeAt": 1629389813416
    },
    "1747|@storybook/addon-essentials>@storybook/addon-docs>@storybook/builder-webpack4>react-dev-utils>browserslist": {
      "decision": "ignore",
      "madeAt": 1629389820759
    },
    "1747|@storybook/addon-essentials>@storybook/addon-docs>@storybook/core>@storybook/core-server>@storybook/builder-webpack4>react-dev-utils>browserslist": {
      "decision": "ignore",
      "madeAt": 1629389820759
    },
    "1747|@storybook/vue>@storybook/core>@storybook/core-server>@storybook/builder-webpack4>react-dev-utils>browserslist": {
      "decision": "ignore",
      "madeAt": 1629389820759
    },
    "1751|@storybook/addon-essentials>@storybook/addon-docs>@storybook/builder-webpack4>@storybook/core-common>glob-base>glob-parent": {
      "decision": "ignore",
      "madeAt": 1629389825520
    },
    "1751|@storybook/addon-essentials>@storybook/addon-docs>@storybook/core>@storybook/core-server>@storybook/builder-webpack4>@storybook/core-common>glob-base>glob-parent": {
      "decision": "ignore",
      "madeAt": 1629389825520
    },
    "1751|@storybook/vue>@storybook/core>@storybook/core-server>@storybook/builder-webpack4>@storybook/core-common>glob-base>glob-parent": {
      "decision": "ignore",
      "madeAt": 1629389825520
    },
    "1751|@storybook/addon-essentials>@storybook/addon-docs>@storybook/core>@storybook/core-server>@storybook/core-common>glob-base>glob-parent": {
      "decision": "ignore",
      "madeAt": 1629389825520
    },
    "1751|@storybook/vue>@storybook/core>@storybook/core-server>@storybook/core-common>glob-base>glob-parent": {
      "decision": "ignore",
      "madeAt": 1629389825520
    },
    "1751|@storybook/addon-essentials>@storybook/addon-docs>@storybook/core>@storybook/core-server>@storybook/manager-webpack4>@storybook/core-common>glob-base>glob-parent": {
      "decision": "ignore",
      "madeAt": 1629389825520
    },
    "1751|@storybook/vue>@storybook/core>@storybook/core-server>@storybook/manager-webpack4>@storybook/core-common>glob-base>glob-parent": {
      "decision": "ignore",
      "madeAt": 1629389825520
    },
    "1751|@storybook/vue>@storybook/core-common>glob-base>glob-parent": {
      "decision": "ignore",
      "madeAt": 1629389825520
    },
    "1751|@storybook/addon-essentials>@storybook/addon-docs>@storybook/builder-webpack4>@storybook/core-common>webpack>watchpack>watchpack-chokidar2>chokidar>glob-parent": {
      "decision": "ignore",
      "madeAt": 1629389825520
    },
    "1751|@storybook/addon-essentials>@storybook/addon-docs>@storybook/core>@storybook/core-server>@storybook/builder-webpack4>@storybook/core-common>webpack>watchpack>watchpack-chokidar2>chokidar>glob-parent": {
      "decision": "ignore",
      "madeAt": 1629389825520
    },
    "1751|@storybook/vue>@storybook/core>@storybook/core-server>@storybook/builder-webpack4>@storybook/core-common>webpack>watchpack>watchpack-chokidar2>chokidar>glob-parent": {
      "decision": "ignore",
      "madeAt": 1629389825520
    },
    "1751|@storybook/addon-essentials>@storybook/addon-docs>@storybook/core>@storybook/core-server>@storybook/core-common>webpack>watchpack>watchpack-chokidar2>chokidar>glob-parent": {
      "decision": "ignore",
      "madeAt": 1629389825520
    },
    "1751|@storybook/vue>@storybook/core>@storybook/core-server>@storybook/core-common>webpack>watchpack>watchpack-chokidar2>chokidar>glob-parent": {
      "decision": "ignore",
      "madeAt": 1629389825520
    },
    "1751|@storybook/addon-essentials>@storybook/addon-docs>@storybook/core>@storybook/core-server>@storybook/manager-webpack4>@storybook/core-common>webpack>watchpack>watchpack-chokidar2>chokidar>glob-parent": {
      "decision": "ignore",
      "madeAt": 1629389825520
    },
    "1751|@storybook/vue>@storybook/core>@storybook/core-server>@storybook/manager-webpack4>@storybook/core-common>webpack>watchpack>watchpack-chokidar2>chokidar>glob-parent": {
      "decision": "ignore",
      "madeAt": 1629389825520
    },
    "1751|@storybook/vue>@storybook/core-common>webpack>watchpack>watchpack-chokidar2>chokidar>glob-parent": {
      "decision": "ignore",
      "madeAt": 1629389825520
    },
    "1751|@storybook/addon-essentials>@storybook/addon-docs>@storybook/builder-webpack4>webpack>watchpack>watchpack-chokidar2>chokidar>glob-parent": {
      "decision": "ignore",
      "madeAt": 1629389825521
    },
    "1751|@storybook/addon-essentials>@storybook/addon-docs>@storybook/core>@storybook/core-server>@storybook/builder-webpack4>webpack>watchpack>watchpack-chokidar2>chokidar>glob-parent": {
      "decision": "ignore",
      "madeAt": 1629389825521
    },
    "1751|@storybook/vue>@storybook/core>@storybook/core-server>@storybook/builder-webpack4>webpack>watchpack>watchpack-chokidar2>chokidar>glob-parent": {
      "decision": "ignore",
      "madeAt": 1629389825521
    },
    "1751|@storybook/addon-essentials>@storybook/addon-docs>@storybook/core>@storybook/core-server>@storybook/manager-webpack4>webpack>watchpack>watchpack-chokidar2>chokidar>glob-parent": {
      "decision": "ignore",
      "madeAt": 1629389825521
    },
    "1751|@storybook/vue>@storybook/core>@storybook/core-server>@storybook/manager-webpack4>webpack>watchpack>watchpack-chokidar2>chokidar>glob-parent": {
      "decision": "ignore",
      "madeAt": 1629389825521
    },
    "1751|@storybook/addon-essentials>@storybook/addon-docs>@storybook/core>@storybook/core-server>webpack>watchpack>watchpack-chokidar2>chokidar>glob-parent": {
      "decision": "ignore",
      "madeAt": 1629389825521
    },
    "1751|@storybook/vue>@storybook/core>@storybook/core-server>webpack>watchpack>watchpack-chokidar2>chokidar>glob-parent": {
      "decision": "ignore",
      "madeAt": 1629389825521
    },
    "1751|@storybook/vue>webpack>watchpack>watchpack-chokidar2>chokidar>glob-parent": {
      "decision": "ignore",
      "madeAt": 1629389825521
    },
    "1751|@vue/cli-plugin-babel>webpack>watchpack>watchpack-chokidar2>chokidar>glob-parent": {
      "decision": "ignore",
      "madeAt": 1629389825521
    },
    "1751|@vue/cli-plugin-eslint>webpack>watchpack>watchpack-chokidar2>chokidar>glob-parent": {
      "decision": "ignore",
      "madeAt": 1629389825521
    },
    "1751|@vue/cli-plugin-typescript>webpack>watchpack>watchpack-chokidar2>chokidar>glob-parent": {
      "decision": "ignore",
      "madeAt": 1629389825521
    },
    "1751|@vue/cli-service>webpack>watchpack>watchpack-chokidar2>chokidar>glob-parent": {
      "decision": "ignore",
      "madeAt": 1629389825521
    },
    "1751|@storybook/addon-essentials>@storybook/addon-docs>@storybook/core>@storybook/core-server>cpy>globby>fast-glob>glob-parent": {
      "decision": "ignore",
      "madeAt": 1629389825521
    },
    "1751|@storybook/vue>@storybook/core>@storybook/core-server>cpy>globby>fast-glob>glob-parent": {
      "decision": "ignore",
      "madeAt": 1629389825521
    },
    "1751|@vue/cli-plugin-eslint>globby>fast-glob>glob-parent": {
      "decision": "ignore",
      "madeAt": 1629389825521
    },
    "1751|@vue/cli-plugin-typescript>globby>fast-glob>glob-parent": {
      "decision": "ignore",
      "madeAt": 1629389825521
    },
    "1751|@vue/cli-service>copy-webpack-plugin>glob-parent": {
      "decision": "ignore",
      "madeAt": 1629389825521
    },
    "1751|@vue/cli-service>globby>fast-glob>glob-parent": {
      "decision": "ignore",
      "madeAt": 1629389825521
    },
    "1751|@vue/cli-service>webpack-dev-server>chokidar>glob-parent": {
      "decision": "ignore",
      "madeAt": 1629389825521
    },
    "1002373|@storybook/addon-actions>@storybook/addons>@storybook/api>@storybook/csf>lodash": {
      "decision": "ignore",
      "madeAt": 1633607203366
    },
    "1002373|@storybook/addon-essentials>@storybook/addon-actions>@storybook/addons>@storybook/api>@storybook/csf>lodash": {
      "decision": "ignore",
      "madeAt": 1633607203366
    },
    "1002373|@storybook/addon-actions>@storybook/client-api>@storybook/addons>@storybook/api>@storybook/csf>lodash": {
      "decision": "ignore",
      "madeAt": 1633607203367
    },
    "1002373|@storybook/addon-essentials>@storybook/addon-actions>@storybook/client-api>@storybook/addons>@storybook/api>@storybook/csf>lodash": {
      "decision": "ignore",
      "madeAt": 1633607203367
    },
    "1002373|@storybook/addon-essentials>@storybook/addon-controls>@storybook/client-api>@storybook/addons>@storybook/api>@storybook/csf>lodash": {
      "decision": "ignore",
      "madeAt": 1633607203367
    },
    "1002373|@storybook/addon-essentials>@storybook/addon-docs>@storybook/builder-webpack4>@storybook/client-api>@storybook/addons>@storybook/api>@storybook/csf>lodash": {
      "decision": "ignore",
      "madeAt": 1633607203367
    },
    "1002373|@storybook/addon-essentials>@storybook/addon-docs>@storybook/core>@storybook/core-server>@storybook/builder-webpack4>@storybook/client-api>@storybook/addons>@storybook/api>@storybook/csf>lodash": {
      "decision": "ignore",
      "madeAt": 1633607203367
    },
    "1002373|@storybook/vue>@storybook/core>@storybook/core-server>@storybook/builder-webpack4>@storybook/client-api>@storybook/addons>@storybook/api>@storybook/csf>lodash": {
      "decision": "ignore",
      "madeAt": 1633607203367
    },
    "1002373|@storybook/addon-essentials>@storybook/addon-docs>@storybook/client-api>@storybook/addons>@storybook/api>@storybook/csf>lodash": {
      "decision": "ignore",
      "madeAt": 1633607203367
    },
    "1002373|@storybook/addon-essentials>@storybook/addon-docs>@storybook/core>@storybook/core-client>@storybook/client-api>@storybook/addons>@storybook/api>@storybook/csf>lodash": {
      "decision": "ignore",
      "madeAt": 1633607203367
    },
    "1002401|@storybook/addon-essentials>@storybook/addon-controls>@storybook/node-logger>npmlog>gauge>wide-align>string-width>strip-ansi>ansi-regex": {
      "decision": "ignore",
      "madeAt": 1633607225306
    },
    "1002401|@storybook/addon-essentials>@storybook/addon-docs>@storybook/builder-webpack4>@storybook/core-common>@storybook/node-logger>npmlog>gauge>wide-align>string-width>strip-ansi>ansi-regex": {
      "decision": "ignore",
      "madeAt": 1633607225306
    },
    "1002401|@storybook/addon-essentials>@storybook/addon-docs>@storybook/core>@storybook/core-server>@storybook/builder-webpack4>@storybook/core-common>@storybook/node-logger>npmlog>gauge>wide-align>string-width>strip-ansi>ansi-regex": {
      "decision": "ignore",
      "madeAt": 1633607225306
    },
    "1002401|@storybook/vue>@storybook/core>@storybook/core-server>@storybook/builder-webpack4>@storybook/core-common>@storybook/node-logger>npmlog>gauge>wide-align>string-width>strip-ansi>ansi-regex": {
      "decision": "ignore",
      "madeAt": 1633607225306
    },
    "1002401|@storybook/addon-essentials>@storybook/addon-docs>@storybook/core>@storybook/core-server>@storybook/core-common>@storybook/node-logger>npmlog>gauge>wide-align>string-width>strip-ansi>ansi-regex": {
      "decision": "ignore",
      "madeAt": 1633607225307
    },
    "1002401|@storybook/vue>@storybook/core>@storybook/core-server>@storybook/core-common>@storybook/node-logger>npmlog>gauge>wide-align>string-width>strip-ansi>ansi-regex": {
      "decision": "ignore",
      "madeAt": 1633607225307
    },
    "1002401|@storybook/addon-essentials>@storybook/addon-docs>@storybook/core>@storybook/core-server>@storybook/manager-webpack4>@storybook/core-common>@storybook/node-logger>npmlog>gauge>wide-align>string-width>strip-ansi>ansi-regex": {
      "decision": "ignore",
      "madeAt": 1633607225307
    },
    "1002401|@storybook/vue>@storybook/core>@storybook/core-server>@storybook/manager-webpack4>@storybook/core-common>@storybook/node-logger>npmlog>gauge>wide-align>string-width>strip-ansi>ansi-regex": {
      "decision": "ignore",
      "madeAt": 1633607225307
    },
    "1002401|@storybook/vue>@storybook/core-common>@storybook/node-logger>npmlog>gauge>wide-align>string-width>strip-ansi>ansi-regex": {
      "decision": "ignore",
      "madeAt": 1633607225307
    },
    "1002401|@storybook/addon-essentials>@storybook/addon-docs>@storybook/builder-webpack4>@storybook/node-logger>npmlog>gauge>wide-align>string-width>strip-ansi>ansi-regex": {
      "decision": "ignore",
      "madeAt": 1633607225307
    },
    "1002401|@vue/cli-plugin-babel>@vue/cli-shared-utils>ora>strip-ansi>ansi-regex": {
      "decision": "ignore",
      "madeAt": 1633973331329
    },
    "1002401|@vue/cli-plugin-eslint>@vue/cli-shared-utils>ora>strip-ansi>ansi-regex": {
      "decision": "ignore",
      "madeAt": 1633608227959
    },
    "1002401|@vue/cli-plugin-router>@vue/cli-shared-utils>ora>strip-ansi>ansi-regex": {
      "decision": "ignore",
      "madeAt": 1633608227959
    },
    "1002401|@vue/cli-service>@vue/cli-plugin-router>@vue/cli-shared-utils>ora>strip-ansi>ansi-regex": {
      "decision": "ignore",
      "madeAt": 1633973331329
    },
    "1002401|@vue/cli-plugin-typescript>@vue/cli-shared-utils>ora>strip-ansi>ansi-regex": {
      "decision": "ignore",
      "madeAt": 1633608227959
    },
    "1002401|@vue/cli-plugin-unit-jest>@vue/cli-shared-utils>ora>strip-ansi>ansi-regex": {
      "decision": "ignore",
      "madeAt": 1633608227959
    },
    "1002401|@vue/cli-service>@vue/cli-shared-utils>ora>strip-ansi>ansi-regex": {
      "decision": "ignore",
      "madeAt": 1633608227959
    },
    "1002401|@vue/cli-plugin-unit-jest>jest>jest-cli>@jest/core>@jest/reporters>jest-runtime>yargs>cliui>string-width>strip-ansi>ansi-regex": {
      "decision": "ignore",
      "madeAt": 1633973331329
    },
    "1002401|@vue/cli-plugin-unit-jest>jest>jest-cli>@jest/core>jest-config>@jest/test-sequencer>jest-runner>jest-jasmine2>jest-runtime>yargs>cliui>string-width>strip-ansi>ansi-regex": {
      "decision": "ignore",
      "madeAt": 1633973331329
    },
    "1002401|@vue/cli-plugin-unit-jest>jest>jest-cli>jest-config>@jest/test-sequencer>jest-runner>jest-jasmine2>jest-runtime>yargs>cliui>string-width>strip-ansi>ansi-regex": {
      "decision": "ignore",
      "madeAt": 1633973331329
    },
    "1002401|@vue/cli-plugin-unit-jest>@types/jest>jest-diff>pretty-format>ansi-regex": {
      "decision": "ignore",
      "madeAt": 1633973331329
    },
    "1002401|@vue/cli-plugin-unit-jest>jest>jest-cli>@jest/core>@jest/reporters>jest-runtime>jest-config>@jest/test-sequencer>jest-runner>jest-jasmine2>expect>jest-matcher-utils>jest-diff>pretty-format>ansi-regex": {
      "decision": "ignore",
      "madeAt": 1633973331329
    },
    "1002401|@vue/cli-plugin-unit-jest>jest>jest-cli>@jest/core>jest-runtime>jest-config>@jest/test-sequencer>jest-runner>jest-jasmine2>expect>jest-matcher-utils>jest-diff>pretty-format>ansi-regex": {
      "decision": "ignore",
      "madeAt": 1633973331329
    },
    "1002401|@vue/cli-plugin-unit-jest>jest>jest-cli>@jest/core>jest-config>@jest/test-sequencer>jest-runner>jest-jasmine2>expect>jest-matcher-utils>jest-diff>pretty-format>ansi-regex": {
      "decision": "ignore",
      "madeAt": 1633973331329
    },
    "1002401|@vue/cli-plugin-unit-jest>jest>jest-cli>jest-config>@jest/test-sequencer>jest-runner>jest-jasmine2>expect>jest-matcher-utils>jest-diff>pretty-format>ansi-regex": {
      "decision": "ignore",
      "madeAt": 1633973331329
    },
    "1002401|@vue/cli-plugin-unit-jest>jest>jest-cli>@jest/core>jest-runner>jest-jasmine2>expect>jest-matcher-utils>jest-diff>pretty-format>ansi-regex": {
      "decision": "ignore",
      "madeAt": 1633973331329
    },
    "1002401|@vue/cli-plugin-unit-jest>jest>jest-cli>@jest/core>@jest/reporters>jest-runtime>jest-config>jest-jasmine2>expect>jest-matcher-utils>jest-diff>pretty-format>ansi-regex": {
      "decision": "ignore",
      "madeAt": 1633608227959
    },
    "1002401|@vue/cli-plugin-unit-jest>jest>jest-cli>@jest/core>jest-runner>jest-runtime>jest-config>jest-jasmine2>expect>jest-matcher-utils>jest-diff>pretty-format>ansi-regex": {
      "decision": "ignore",
      "madeAt": 1633608227959
    },
    "1002401|@vue/cli-plugin-unit-jest>jest>jest-cli>@jest/core>jest-runtime>jest-config>jest-jasmine2>expect>jest-matcher-utils>jest-diff>pretty-format>ansi-regex": {
      "decision": "ignore",
      "madeAt": 1633608227959
    },
    "1002401|@vue/cli-plugin-unit-jest>jest>jest-cli>@jest/core>jest-runner>jest-config>jest-jasmine2>expect>jest-matcher-utils>jest-diff>pretty-format>ansi-regex": {
      "decision": "ignore",
      "madeAt": 1633608227959
    },
    "1002401|@vue/cli-plugin-unit-jest>jest>jest-cli>@jest/core>jest-config>jest-jasmine2>expect>jest-matcher-utils>jest-diff>pretty-format>ansi-regex": {
      "decision": "ignore",
      "madeAt": 1633608227959
    },
    "1002401|@vue/cli-plugin-unit-jest>jest>jest-cli>@jest/core>@jest/reporters>jest-runtime>jest-config>@jest/test-sequencer>jest-runner>jest-jasmine2>jest-each>pretty-format>ansi-regex": {
      "decision": "ignore",
      "madeAt": 1633973331329
    },
    "1002401|@vue/cli-plugin-unit-jest>jest>jest-cli>@jest/core>jest-runtime>jest-config>@jest/test-sequencer>jest-runner>jest-jasmine2>jest-each>pretty-format>ansi-regex": {
      "decision": "ignore",
      "madeAt": 1633973331329
    },
    "1002401|@vue/cli-plugin-unit-jest>jest>jest-cli>@jest/core>jest-config>@jest/test-sequencer>jest-runner>jest-jasmine2>jest-each>pretty-format>ansi-regex": {
      "decision": "ignore",
      "madeAt": 1633973331329
    },
    "1002401|@vue/cli-plugin-unit-jest>jest>jest-cli>jest-config>@jest/test-sequencer>jest-runner>jest-jasmine2>jest-each>pretty-format>ansi-regex": {
      "decision": "ignore",
      "madeAt": 1633973331329
    },
    "1002401|@vue/cli-plugin-unit-jest>jest>jest-cli>@jest/core>jest-runner>jest-jasmine2>jest-each>pretty-format>ansi-regex": {
      "decision": "ignore",
      "madeAt": 1633973331329
    },
    "1002401|@vue/cli-plugin-unit-jest>jest>jest-cli>@jest/core>@jest/reporters>jest-runtime>jest-config>jest-jasmine2>jest-each>pretty-format>ansi-regex": {
      "decision": "ignore",
      "madeAt": 1633608227959
    },
    "1002401|@vue/cli-plugin-unit-jest>jest>jest-cli>@jest/core>jest-runner>jest-runtime>jest-config>jest-jasmine2>jest-each>pretty-format>ansi-regex": {
      "decision": "ignore",
      "madeAt": 1633608227959
    },
    "1002401|@vue/cli-plugin-unit-jest>jest>jest-cli>@jest/core>jest-runtime>jest-config>jest-jasmine2>jest-each>pretty-format>ansi-regex": {
      "decision": "ignore",
      "madeAt": 1633608227959
    },
    "1002401|@vue/cli-plugin-unit-jest>jest>jest-cli>@jest/core>jest-runner>jest-config>jest-jasmine2>jest-each>pretty-format>ansi-regex": {
      "decision": "ignore",
      "madeAt": 1633608227959
    },
    "1002401|@vue/cli-plugin-unit-jest>jest>jest-cli>@jest/core>jest-config>jest-jasmine2>jest-each>pretty-format>ansi-regex": {
      "decision": "ignore",
      "madeAt": 1633608227959
    },
    "1002401|@vue/cli-plugin-unit-jest>jest>jest-cli>@jest/core>@jest/reporters>jest-runtime>jest-config>@jest/test-sequencer>jest-runner>jest-jasmine2>jest-snapshot>jest-diff>pretty-format>ansi-regex": {
      "decision": "ignore",
      "madeAt": 1633973331329
    },
    "1002401|@vue/cli-plugin-unit-jest>jest>jest-cli>@jest/core>jest-runtime>jest-config>@jest/test-sequencer>jest-runner>jest-jasmine2>jest-snapshot>jest-diff>pretty-format>ansi-regex": {
      "decision": "ignore",
      "madeAt": 1633973331329
    },
    "1002401|@vue/cli-plugin-unit-jest>jest>jest-cli>@jest/core>jest-config>@jest/test-sequencer>jest-runner>jest-jasmine2>jest-snapshot>jest-diff>pretty-format>ansi-regex": {
      "decision": "ignore",
      "madeAt": 1633973331329
    },
    "1002401|@vue/cli-plugin-unit-jest>jest>jest-cli>jest-config>@jest/test-sequencer>jest-runner>jest-jasmine2>jest-snapshot>jest-diff>pretty-format>ansi-regex": {
      "decision": "ignore",
      "madeAt": 1633973331329
    },
    "1002401|@vue/cli-plugin-unit-jest>jest>jest-cli>@jest/core>jest-runner>jest-jasmine2>jest-snapshot>jest-diff>pretty-format>ansi-regex": {
      "decision": "ignore",
      "madeAt": 1633973331329
    },
    "1002401|@vue/cli-plugin-unit-jest>jest>jest-cli>@jest/core>@jest/reporters>jest-runtime>jest-config>jest-jasmine2>jest-snapshot>jest-diff>pretty-format>ansi-regex": {
      "decision": "ignore",
      "madeAt": 1633608227960
    },
    "1002401|@vue/cli-plugin-unit-jest>jest>jest-cli>@jest/core>jest-runner>jest-runtime>jest-config>jest-jasmine2>jest-snapshot>jest-diff>pretty-format>ansi-regex": {
      "decision": "ignore",
      "madeAt": 1633608227960
    },
    "1002401|@vue/cli-plugin-unit-jest>jest>jest-cli>@jest/core>jest-runtime>jest-config>jest-jasmine2>jest-snapshot>jest-diff>pretty-format>ansi-regex": {
      "decision": "ignore",
      "madeAt": 1633608227960
    },
    "1002401|@vue/cli-plugin-unit-jest>jest>jest-cli>@jest/core>jest-runner>jest-config>jest-jasmine2>jest-snapshot>jest-diff>pretty-format>ansi-regex": {
      "decision": "ignore",
      "madeAt": 1633608227960
    },
    "1002401|@vue/cli-plugin-unit-jest>jest>jest-cli>@jest/core>jest-config>jest-jasmine2>jest-snapshot>jest-diff>pretty-format>ansi-regex": {
      "decision": "ignore",
      "madeAt": 1633608227960
    },
    "1002401|@vue/cli-plugin-unit-jest>jest>jest-cli>@jest/core>@jest/reporters>jest-runtime>jest-config>@jest/test-sequencer>jest-runner>jest-jasmine2>pretty-format>ansi-regex": {
      "decision": "ignore",
      "madeAt": 1633973331329
    },
    "1002401|@vue/cli-plugin-unit-jest>jest>jest-cli>@jest/core>jest-runtime>jest-config>@jest/test-sequencer>jest-runner>jest-jasmine2>pretty-format>ansi-regex": {
      "decision": "ignore",
      "madeAt": 1633973331329
    },
    "1002401|@vue/cli-plugin-unit-jest>jest>jest-cli>@jest/core>jest-config>@jest/test-sequencer>jest-runner>jest-jasmine2>pretty-format>ansi-regex": {
      "decision": "ignore",
      "madeAt": 1633973331329
    },
    "1002401|@vue/cli-plugin-unit-jest>jest>jest-cli>jest-config>@jest/test-sequencer>jest-runner>jest-jasmine2>pretty-format>ansi-regex": {
      "decision": "ignore",
      "madeAt": 1633973331329
    },
    "1002401|@vue/cli-plugin-unit-jest>jest>jest-cli>@jest/core>jest-runner>jest-jasmine2>pretty-format>ansi-regex": {
      "decision": "ignore",
      "madeAt": 1633973331329
    },
    "1002401|@vue/cli-plugin-unit-jest>jest>jest-cli>@jest/core>@jest/reporters>jest-runtime>jest-config>jest-jasmine2>pretty-format>ansi-regex": {
      "decision": "ignore",
      "madeAt": 1633608227960
    },
    "1002401|@vue/cli-plugin-unit-jest>jest>jest-cli>@jest/core>jest-runner>jest-runtime>jest-config>jest-jasmine2>pretty-format>ansi-regex": {
      "decision": "ignore",
      "madeAt": 1633608227960
    },
    "1002401|@vue/cli-plugin-unit-jest>jest>jest-cli>@jest/core>jest-runtime>jest-config>jest-jasmine2>pretty-format>ansi-regex": {
      "decision": "ignore",
      "madeAt": 1633608227960
    },
    "1002401|@vue/cli-plugin-unit-jest>jest>jest-cli>@jest/core>jest-runner>jest-config>jest-jasmine2>pretty-format>ansi-regex": {
      "decision": "ignore",
      "madeAt": 1633608227960
    },
    "1002401|@vue/cli-plugin-unit-jest>jest>jest-cli>@jest/core>jest-config>jest-jasmine2>pretty-format>ansi-regex": {
      "decision": "ignore",
      "madeAt": 1633608227960
    },
    "1002401|@vue/cli-plugin-unit-jest>jest>jest-cli>@jest/core>@jest/reporters>jest-runtime>jest-config>@jest/test-sequencer>jest-runner>jest-leak-detector>pretty-format>ansi-regex": {
      "decision": "ignore",
      "madeAt": 1633973331329
    },
    "1002401|@vue/cli-plugin-unit-jest>jest>jest-cli>@jest/core>jest-runtime>jest-config>@jest/test-sequencer>jest-runner>jest-leak-detector>pretty-format>ansi-regex": {
      "decision": "ignore",
      "madeAt": 1633973331329
    },
    "1002401|@vue/cli-plugin-unit-jest>jest>jest-cli>@jest/core>jest-config>@jest/test-sequencer>jest-runner>jest-leak-detector>pretty-format>ansi-regex": {
      "decision": "ignore",
      "madeAt": 1633973331329
    },
    "1002401|@vue/cli-plugin-unit-jest>jest>jest-cli>jest-config>@jest/test-sequencer>jest-runner>jest-leak-detector>pretty-format>ansi-regex": {
      "decision": "ignore",
      "madeAt": 1633973331329
    },
    "1002401|@vue/cli-plugin-unit-jest>jest>jest-cli>@jest/core>jest-runner>jest-leak-detector>pretty-format>ansi-regex": {
      "decision": "ignore",
      "madeAt": 1633973331329
    },
    "1002401|@vue/cli-plugin-unit-jest>jest>jest-cli>@jest/core>@jest/reporters>jest-runtime>jest-config>jest-validate>pretty-format>ansi-regex": {
      "decision": "ignore",
      "madeAt": 1633973331329
    },
    "1002401|@vue/cli-plugin-unit-jest>jest>jest-cli>@jest/core>jest-runner>jest-jasmine2>jest-runtime>jest-config>jest-validate>pretty-format>ansi-regex": {
      "decision": "ignore",
      "madeAt": 1633973331329
    },
    "1002401|@vue/cli-plugin-unit-jest>jest>jest-cli>@jest/core>jest-runner>jest-runtime>jest-config>jest-validate>pretty-format>ansi-regex": {
      "decision": "ignore",
      "madeAt": 1633608227960
    },
    "1002401|@vue/cli-plugin-unit-jest>jest>jest-cli>@jest/core>jest-runtime>jest-config>jest-validate>pretty-format>ansi-regex": {
      "decision": "ignore",
      "madeAt": 1633973331329
    },
    "1002401|@vue/cli-plugin-unit-jest>jest>jest-cli>@jest/core>jest-runner>jest-config>jest-validate>pretty-format>ansi-regex": {
      "decision": "ignore",
      "madeAt": 1633608227960
    },
    "1002401|@vue/cli-plugin-unit-jest>jest>jest-cli>@jest/core>jest-config>jest-validate>pretty-format>ansi-regex": {
      "decision": "ignore",
      "madeAt": 1633973331329
    },
    "1002401|@vue/cli-plugin-unit-jest>jest>jest-cli>jest-config>jest-validate>pretty-format>ansi-regex": {
      "decision": "ignore",
      "madeAt": 1633973331329
    },
    "1002401|@vue/cli-plugin-unit-jest>jest>jest-cli>@jest/core>@jest/reporters>jest-runtime>jest-validate>pretty-format>ansi-regex": {
      "decision": "ignore",
      "madeAt": 1633608227960
    },
    "1002401|@vue/cli-plugin-unit-jest>jest>jest-cli>@jest/core>jest-config>@jest/test-sequencer>jest-runner>jest-jasmine2>jest-runtime>jest-validate>pretty-format>ansi-regex": {
      "decision": "ignore",
      "madeAt": 1633608227960
    },
    "1002401|@vue/cli-plugin-unit-jest>jest>jest-cli>jest-config>@jest/test-sequencer>jest-runner>jest-jasmine2>jest-runtime>jest-validate>pretty-format>ansi-regex": {
      "decision": "ignore",
      "madeAt": 1633608227960
    },
    "1002401|@vue/cli-plugin-unit-jest>jest>jest-cli>@jest/core>@jest/reporters>jest-runtime>jest-config>pretty-format>ansi-regex": {
      "decision": "ignore",
      "madeAt": 1633973331329
    },
    "1002401|@vue/cli-plugin-unit-jest>jest>jest-cli>@jest/core>jest-runner>jest-jasmine2>jest-runtime>jest-config>pretty-format>ansi-regex": {
      "decision": "ignore",
      "madeAt": 1633973331329
    },
    "1002401|@vue/cli-plugin-unit-jest>jest>jest-cli>@jest/core>jest-runner>jest-runtime>jest-config>pretty-format>ansi-regex": {
      "decision": "ignore",
      "madeAt": 1633608227960
    },
    "1002401|@vue/cli-plugin-unit-jest>jest>jest-cli>@jest/core>jest-runtime>jest-config>pretty-format>ansi-regex": {
      "decision": "ignore",
      "madeAt": 1633973331329
    },
    "1002401|@vue/cli-plugin-unit-jest>jest>jest-cli>@jest/core>jest-runner>jest-config>pretty-format>ansi-regex": {
      "decision": "ignore",
      "madeAt": 1633608227960
    },
    "1002401|@vue/cli-plugin-unit-jest>jest>jest-cli>@jest/core>jest-config>pretty-format>ansi-regex": {
      "decision": "ignore",
      "madeAt": 1633973331329
    },
    "1002401|@vue/cli-plugin-unit-jest>jest>jest-cli>jest-config>pretty-format>ansi-regex": {
      "decision": "ignore",
      "madeAt": 1633973331329
    },
    "1002401|@vue/cli-plugin-unit-jest>jest>jest-cli>@jest/core>@jest/reporters>string-length>strip-ansi>ansi-regex": {
      "decision": "ignore",
      "madeAt": 1633973331329
    },
    "1002401|@vue/cli-plugin-unit-jest>jest>jest-cli>@jest/core>jest-watcher>string-length>strip-ansi>ansi-regex": {
      "decision": "ignore",
      "madeAt": 1633608227961
    },
    "1002401|@vue/cli-plugin-unit-jest>jest-watch-typeahead>jest-watcher>string-length>strip-ansi>ansi-regex": {
      "decision": "ignore",
      "madeAt": 1633973331329
    },
    "1002401|@vue/cli-service>webpack-dev-server>yargs>cliui>string-width>strip-ansi>ansi-regex": {
      "decision": "ignore",
      "madeAt": 1633973331329
    },
    "1002401|@vue/cli-service>webpack-dev-server>yargs>cliui>wrap-ansi>string-width>strip-ansi>ansi-regex": {
      "decision": "ignore",
      "madeAt": 1633973331329
    },
    "1002401|@vue/cli-service>webpack-dev-server>yargs>string-width>strip-ansi>ansi-regex": {
      "decision": "ignore",
      "madeAt": 1633973331329
    },
    "1002401|@vue/cli-service>webpack-dev-server>yargs>cliui>strip-ansi>ansi-regex": {
      "decision": "ignore",
      "madeAt": 1633607225309
    },
    "1002401|@vue/cli-service>webpack-dev-server>yargs>cliui>wrap-ansi>strip-ansi>ansi-regex": {
      "decision": "ignore",
      "madeAt": 1633607225309
    },
    "1002422|@storybook/addon-actions>@storybook/components>react-syntax-highlighter>refractor>prismjs": {
      "decision": "ignore",
      "madeAt": 1633973329297
    },
    "1002422|@storybook/addon-essentials>@storybook/addon-actions>@storybook/components>react-syntax-highlighter>refractor>prismjs": {
      "decision": "ignore",
      "madeAt": 1633973329297
    },
    "1002422|@storybook/addon-essentials>@storybook/addon-backgrounds>@storybook/components>react-syntax-highlighter>refractor>prismjs": {
      "decision": "ignore",
      "madeAt": 1633607230520
    },
    "1002422|@storybook/addon-essentials>@storybook/addon-controls>@storybook/components>react-syntax-highlighter>refractor>prismjs": {
      "decision": "ignore",
      "madeAt": 1633607230520
    },
    "1002422|@storybook/addon-essentials>@storybook/addon-docs>@storybook/builder-webpack4>@storybook/components>react-syntax-highlighter>refractor>prismjs": {
      "decision": "ignore",
      "madeAt": 1633973329297
    },
    "1002422|@storybook/addon-essentials>@storybook/addon-docs>@storybook/core>@storybook/core-server>@storybook/builder-webpack4>@storybook/components>react-syntax-highlighter>refractor>prismjs": {
      "decision": "ignore",
      "madeAt": 1633973329297
    },
    "1002422|@storybook/vue>@storybook/core>@storybook/core-server>@storybook/builder-webpack4>@storybook/components>react-syntax-highlighter>refractor>prismjs": {
      "decision": "ignore",
      "madeAt": 1633973329297
    },
    "1002422|@storybook/addon-essentials>@storybook/addon-docs>@storybook/builder-webpack4>@storybook/ui>@storybook/components>react-syntax-highlighter>refractor>prismjs": {
      "decision": "ignore",
      "madeAt": 1633607230520
    },
    "1002422|@storybook/addon-essentials>@storybook/addon-docs>@storybook/core>@storybook/core-server>@storybook/builder-webpack4>@storybook/ui>@storybook/components>react-syntax-highlighter>refractor>prismjs": {
      "decision": "ignore",
      "madeAt": 1633973329297
    },
    "1002422|@storybook/vue>@storybook/core>@storybook/core-server>@storybook/builder-webpack4>@storybook/ui>@storybook/components>react-syntax-highlighter>refractor>prismjs": {
      "decision": "ignore",
      "madeAt": 1633607230520
    },
    "1002423|@vue/cli-service>@intervolga/optimize-cssnano-plugin>cssnano>cssnano-preset-default>postcss-svgo>svgo>css-select>nth-check": {
      "decision": "ignore",
      "madeAt": 1633607233756
    },
    "1002423|@vue/cli-service>cssnano>cssnano-preset-default>postcss-svgo>svgo>css-select>nth-check": {
      "decision": "ignore",
      "madeAt": 1633607233756
    },
    "1002423|@vue/cli-service>@intervolga/optimize-cssnano-plugin>cssnano-preset-default>postcss-svgo>svgo>css-select>nth-check": {
      "decision": "ignore",
      "madeAt": 1633607233756
    },
    "1002475|@storybook/addon-essentials>@storybook/addon-docs>@jest/transform>jest-haste-map>sane>anymatch>micromatch>braces>snapdragon>base>cache-base>set-value": {
      "decision": "ignore",
      "madeAt": 1633973333269
    },
    "1002475|@vue/cli-plugin-unit-jest>babel-jest>@jest/transform>jest-haste-map>sane>anymatch>micromatch>braces>snapdragon>base>cache-base>set-value": {
      "decision": "ignore",
      "madeAt": 1633607237921
    },
    "1002475|@vue/cli-plugin-unit-jest>jest>jest-cli>@jest/core>@jest/reporters>jest-runtime>jest-config>babel-jest>@jest/transform>jest-haste-map>sane>anymatch>micromatch>braces>snapdragon>base>cache-base>set-value": {
      "decision": "ignore",
      "madeAt": 1633973333270
    },
    "1002475|@vue/cli-plugin-unit-jest>jest>jest-cli>@jest/core>jest-runner>jest-jasmine2>jest-runtime>jest-config>babel-jest>@jest/transform>jest-haste-map>sane>anymatch>micromatch>braces>snapdragon>base>cache-base>set-value": {
      "decision": "ignore",
      "madeAt": 1633973333270
    },
    "1002475|@vue/cli-plugin-unit-jest>jest>jest-cli>@jest/core>jest-runner>jest-runtime>jest-config>babel-jest>@jest/transform>jest-haste-map>sane>anymatch>micromatch>braces>snapdragon>base>cache-base>set-value": {
      "decision": "ignore",
      "madeAt": 1633607237921
    },
    "1002475|@vue/cli-plugin-unit-jest>jest>jest-cli>@jest/core>jest-runtime>jest-config>babel-jest>@jest/transform>jest-haste-map>sane>anymatch>micromatch>braces>snapdragon>base>cache-base>set-value": {
      "decision": "ignore",
      "madeAt": 1633973333270
    },
    "1002475|@vue/cli-plugin-unit-jest>jest>jest-cli>@jest/core>jest-runner>jest-config>babel-jest>@jest/transform>jest-haste-map>sane>anymatch>micromatch>braces>snapdragon>base>cache-base>set-value": {
      "decision": "ignore",
      "madeAt": 1633607237921
    },
    "1002475|@vue/cli-plugin-unit-jest>jest>jest-cli>@jest/core>jest-config>babel-jest>@jest/transform>jest-haste-map>sane>anymatch>micromatch>braces>snapdragon>base>cache-base>set-value": {
      "decision": "ignore",
      "madeAt": 1633973333269
    },
    "1002475|@vue/cli-plugin-unit-jest>jest>jest-cli>jest-config>babel-jest>@jest/transform>jest-haste-map>sane>anymatch>micromatch>braces>snapdragon>base>cache-base>set-value": {
      "decision": "ignore",
      "madeAt": 1633973333269
    },
    "1002475|@vue/cli-plugin-unit-jest>jest>jest-cli>@jest/core>@jest/reporters>@jest/environment>@jest/transform>jest-haste-map>sane>anymatch>micromatch>braces>snapdragon>base>cache-base>set-value": {
      "decision": "ignore",
      "madeAt": 1633607237922
    },
    "1002487|@storybook/addon-essentials>@storybook/addon-docs>@storybook/builder-webpack4>react-dev-utils>immer": {
      "decision": "ignore",
      "madeAt": 1633607244698
    },
    "1002487|@storybook/addon-essentials>@storybook/addon-docs>@storybook/core>@storybook/core-server>@storybook/builder-webpack4>react-dev-utils>immer": {
      "decision": "ignore",
      "madeAt": 1633607244698
    },
    "1002487|@storybook/vue>@storybook/core>@storybook/core-server>@storybook/builder-webpack4>react-dev-utils>immer": {
      "decision": "ignore",
      "madeAt": 1633607244698
    },
    "1002492|@storybook/addon-essentials>@storybook/addon-docs>@storybook/builder-webpack4>react-dev-utils>immer": {
      "decision": "ignore",
      "madeAt": 1633607244698
    },
    "1002492|@storybook/addon-essentials>@storybook/addon-docs>@storybook/core>@storybook/core-server>@storybook/builder-webpack4>react-dev-utils>immer": {
      "decision": "ignore",
      "madeAt": 1633607244698
    },
    "1002492|@storybook/vue>@storybook/core>@storybook/core-server>@storybook/builder-webpack4>react-dev-utils>immer": {
      "decision": "ignore",
      "madeAt": 1633607244698
    },
    "1002522|@vue/cli-service>webpack-dev-server>ansi-html": {
      "decision": "ignore",
      "madeAt": 1633607254107
    },
    "1002627|@storybook/addon-essentials>@storybook/addon-docs>@storybook/builder-webpack4>@storybook/core-common>glob-base>glob-parent": {
      "decision": "ignore",
      "madeAt": 1633973335495
    },
    "1002627|@storybook/addon-essentials>@storybook/addon-docs>@storybook/core>@storybook/core-server>@storybook/builder-webpack4>@storybook/core-common>glob-base>glob-parent": {
      "decision": "ignore",
      "madeAt": 1633973335495
    },
    "1002627|@storybook/vue>@storybook/core>@storybook/core-server>@storybook/builder-webpack4>@storybook/core-common>glob-base>glob-parent": {
      "decision": "ignore",
      "madeAt": 1633973335495
    },
    "1002627|@storybook/addon-essentials>@storybook/addon-docs>@storybook/core>@storybook/core-server>@storybook/core-common>glob-base>glob-parent": {
      "decision": "ignore",
      "madeAt": 1633608232174
    },
    "1002627|@storybook/vue>@storybook/core>@storybook/core-server>@storybook/core-common>glob-base>glob-parent": {
      "decision": "ignore",
      "madeAt": 1633608232174
    },
    "1002627|@storybook/addon-essentials>@storybook/addon-docs>@storybook/core>@storybook/core-server>@storybook/manager-webpack4>@storybook/core-common>glob-base>glob-parent": {
      "decision": "ignore",
      "madeAt": 1633608232174
    },
    "1002627|@storybook/vue>@storybook/core>@storybook/core-server>@storybook/manager-webpack4>@storybook/core-common>glob-base>glob-parent": {
      "decision": "ignore",
      "madeAt": 1633608232174
    },
    "1002627|@storybook/vue>@storybook/core-common>glob-base>glob-parent": {
      "decision": "ignore",
      "madeAt": 1633973335495
    },
    "1002627|@storybook/addon-essentials>@storybook/addon-docs>@storybook/builder-webpack4>@storybook/core-common>webpack>watchpack>watchpack-chokidar2>chokidar>glob-parent": {
      "decision": "ignore",
      "madeAt": 1633973335495
    },
    "1002627|@storybook/addon-essentials>@storybook/addon-docs>@storybook/core>@storybook/core-server>@storybook/builder-webpack4>@storybook/core-common>webpack>watchpack>watchpack-chokidar2>chokidar>glob-parent": {
      "decision": "ignore",
      "madeAt": 1633973335495
    },
    "1002627|@storybook/vue>@storybook/core>@storybook/core-server>@storybook/builder-webpack4>@storybook/core-common>webpack>watchpack>watchpack-chokidar2>chokidar>glob-parent": {
      "decision": "ignore",
      "madeAt": 1633973335495
    },
    "1002627|@storybook/addon-essentials>@storybook/addon-docs>@storybook/core>@storybook/core-server>@storybook/core-common>webpack>watchpack>watchpack-chokidar2>chokidar>glob-parent": {
      "decision": "ignore",
      "madeAt": 1633608232175
    },
    "1002627|@storybook/vue>@storybook/core>@storybook/core-server>@storybook/core-common>webpack>watchpack>watchpack-chokidar2>chokidar>glob-parent": {
      "decision": "ignore",
      "madeAt": 1633608232175
    },
    "1002627|@storybook/addon-essentials>@storybook/addon-docs>@storybook/core>@storybook/core-server>@storybook/manager-webpack4>@storybook/core-common>webpack>watchpack>watchpack-chokidar2>chokidar>glob-parent": {
      "decision": "ignore",
      "madeAt": 1633608232175
    },
    "1002627|@storybook/vue>@storybook/core>@storybook/core-server>@storybook/manager-webpack4>@storybook/core-common>webpack>watchpack>watchpack-chokidar2>chokidar>glob-parent": {
      "decision": "ignore",
      "madeAt": 1633608232175
    },
    "1002627|@storybook/vue>@storybook/core-common>webpack>watchpack>watchpack-chokidar2>chokidar>glob-parent": {
      "decision": "ignore",
      "madeAt": 1633973335495
    },
    "1002627|@storybook/addon-essentials>@storybook/addon-docs>@storybook/builder-webpack4>webpack>watchpack>watchpack-chokidar2>chokidar>glob-parent": {
      "decision": "ignore",
      "madeAt": 1633973335495
    },
    "1002627|@storybook/addon-essentials>@storybook/addon-docs>@storybook/core>@storybook/core-server>@storybook/builder-webpack4>webpack>watchpack>watchpack-chokidar2>chokidar>glob-parent": {
      "decision": "ignore",
      "madeAt": 1633608232175
    },
    "1002655|@storybook/addon-essentials>@storybook/addon-docs>@storybook/builder-webpack4>react-dev-utils>browserslist": {
      "decision": "ignore",
      "madeAt": 1633607273570
    },
    "1002655|@storybook/addon-essentials>@storybook/addon-docs>@storybook/core>@storybook/core-server>@storybook/builder-webpack4>react-dev-utils>browserslist": {
      "decision": "ignore",
      "madeAt": 1633607273570
    },
    "1002655|@storybook/vue>@storybook/core>@storybook/core-server>@storybook/builder-webpack4>react-dev-utils>browserslist": {
      "decision": "ignore",
      "madeAt": 1633607273570
    },
    "1002775|@storybook/addon-essentials>@storybook/addon-docs>@mdx-js/loader>@mdx-js/mdx>remark-mdx>remark-parse>trim": {
      "decision": "ignore",
      "madeAt": 1633607280854
    },
    "1002775|@storybook/addon-essentials>@storybook/addon-docs>@mdx-js/mdx>remark-mdx>remark-parse>trim": {
      "decision": "ignore",
      "madeAt": 1633607280854
    },
    "1002775|@storybook/addon-essentials>@storybook/addon-docs>@storybook/core>@storybook/core-server>@storybook/csf-tools>@mdx-js/mdx>remark-mdx>remark-parse>trim": {
      "decision": "ignore",
      "madeAt": 1633607280854
    },
    "1002775|@storybook/vue>@storybook/core>@storybook/core-server>@storybook/csf-tools>@mdx-js/mdx>remark-mdx>remark-parse>trim": {
      "decision": "ignore",
      "madeAt": 1633607280854
    },
    "1002775|@storybook/addon-essentials>@storybook/addon-docs>@storybook/csf-tools>@mdx-js/mdx>remark-mdx>remark-parse>trim": {
      "decision": "ignore",
      "madeAt": 1633607280854
    },
    "1002775|@storybook/addon-essentials>@storybook/addon-docs>@mdx-js/loader>@mdx-js/mdx>remark-parse>trim": {
      "decision": "ignore",
      "madeAt": 1633607280854
    },
    "1002775|@storybook/addon-essentials>@storybook/addon-docs>@mdx-js/mdx>remark-parse>trim": {
      "decision": "ignore",
      "madeAt": 1633607280854
    },
    "1002775|@storybook/addon-essentials>@storybook/addon-docs>@storybook/core>@storybook/core-server>@storybook/csf-tools>@mdx-js/mdx>remark-parse>trim": {
      "decision": "ignore",
      "madeAt": 1633607280854
    },
    "1002775|@storybook/vue>@storybook/core>@storybook/core-server>@storybook/csf-tools>@mdx-js/mdx>remark-parse>trim": {
      "decision": "ignore",
      "madeAt": 1633607280854
    },
    "1002775|@storybook/addon-essentials>@storybook/addon-docs>@storybook/csf-tools>@mdx-js/mdx>remark-parse>trim": {
      "decision": "ignore",
      "madeAt": 1633607280854
    },
    "1002996|@vue/cli-plugin-unit-jest>jest>jest-cli>@jest/core>@jest/reporters>node-notifier": {
      "decision": "ignore",
      "madeAt": 1633607289101
    },
    "1003019|@vue/cli-plugin-unit-jest>ts-jest>yargs-parser": {
      "decision": "ignore",
      "madeAt": 1633607293224
    },
    "1002401|eslint>strip-ansi>ansi-regex": {
      "decision": "ignore",
      "madeAt": 1633974078284
    },
    "1002401|eslint>table>string-width>strip-ansi>ansi-regex": {
      "decision": "ignore",
      "madeAt": 1633974078284
    },
    "1002401|@vue/cli-plugin-unit-jest>jest>jest-cli>@jest/core>jest-runner>jest-jasmine2>jest-runtime>yargs>cliui>string-width>strip-ansi>ansi-regex": {
      "decision": "ignore",
      "madeAt": 1633973331329
    },
    "1002401|@vue/cli-plugin-unit-jest>jest>jest-cli>@jest/core>jest-runner>jest-config>jest-jasmine2>jest-runtime>yargs>cliui>string-width>strip-ansi>ansi-regex": {
      "decision": "ignore",
      "madeAt": 1633608227960
    },
    "1002401|@vue/cli-plugin-unit-jest>jest>jest-cli>@jest/core>jest-config>jest-jasmine2>jest-runtime>yargs>cliui>string-width>strip-ansi>ansi-regex": {
      "decision": "ignore",
      "madeAt": 1633608227960
    },
    "1002401|@vue/cli-plugin-unit-jest>jest>jest-cli>jest-config>jest-jasmine2>jest-runtime>yargs>cliui>string-width>strip-ansi>ansi-regex": {
      "decision": "ignore",
      "madeAt": 1633608227960
    },
    "1002401|@vue/cli-plugin-unit-jest>jest>jest-cli>@jest/core>jest-config>@jest/test-sequencer>jest-runner>jest-runtime>yargs>cliui>string-width>strip-ansi>ansi-regex": {
      "decision": "ignore",
      "madeAt": 1633608227960
    },
    "1002401|@vue/cli-plugin-unit-jest>jest>jest-cli>jest-config>@jest/test-sequencer>jest-runner>jest-runtime>yargs>cliui>string-width>strip-ansi>ansi-regex": {
      "decision": "ignore",
      "madeAt": 1633608227960
    },
    "1002401|@vue/cli-plugin-unit-jest>jest>jest-cli>@jest/core>jest-runner>jest-runtime>yargs>cliui>string-width>strip-ansi>ansi-regex": {
      "decision": "ignore",
      "madeAt": 1633608227960
    },
    "1002401|@vue/cli-plugin-unit-jest>jest>jest-cli>@jest/core>@jest/reporters>jest-runtime>yargs>cliui>wrap-ansi>string-width>strip-ansi>ansi-regex": {
      "decision": "ignore",
      "madeAt": 1633973331329
    },
    "1002401|@vue/cli-plugin-unit-jest>jest>jest-cli>@jest/core>jest-config>@jest/test-sequencer>jest-runner>jest-jasmine2>jest-runtime>yargs>cliui>wrap-ansi>string-width>strip-ansi>ansi-regex": {
      "decision": "ignore",
      "madeAt": 1633973331329
    },
    "1002401|@vue/cli-plugin-unit-jest>jest>jest-cli>jest-config>@jest/test-sequencer>jest-runner>jest-jasmine2>jest-runtime>yargs>cliui>wrap-ansi>string-width>strip-ansi>ansi-regex": {
      "decision": "ignore",
      "madeAt": 1633973331329
    },
    "1002401|@vue/cli-plugin-unit-jest>jest>jest-cli>@jest/core>jest-runner>jest-jasmine2>jest-runtime>yargs>cliui>wrap-ansi>string-width>strip-ansi>ansi-regex": {
      "decision": "ignore",
      "madeAt": 1633973331329
    },
    "1002401|@vue/cli-plugin-unit-jest>jest>jest-cli>@jest/core>jest-runner>jest-config>jest-jasmine2>jest-runtime>yargs>cliui>wrap-ansi>string-width>strip-ansi>ansi-regex": {
      "decision": "ignore",
      "madeAt": 1633608227961
    },
    "1002401|@vue/cli-plugin-unit-jest>jest>jest-cli>@jest/core>jest-config>jest-jasmine2>jest-runtime>yargs>cliui>wrap-ansi>string-width>strip-ansi>ansi-regex": {
      "decision": "ignore",
      "madeAt": 1633608227961
    },
    "1002401|@vue/cli-plugin-unit-jest>jest>jest-cli>jest-config>jest-jasmine2>jest-runtime>yargs>cliui>wrap-ansi>string-width>strip-ansi>ansi-regex": {
      "decision": "ignore",
      "madeAt": 1633608227961
    },
    "1002401|@vue/cli-plugin-unit-jest>jest>jest-cli>@jest/core>jest-config>@jest/test-sequencer>jest-runner>jest-runtime>yargs>cliui>wrap-ansi>string-width>strip-ansi>ansi-regex": {
      "decision": "ignore",
      "madeAt": 1633608227961
    },
    "1002401|@vue/cli-plugin-unit-jest>jest>jest-cli>jest-config>@jest/test-sequencer>jest-runner>jest-runtime>yargs>cliui>wrap-ansi>string-width>strip-ansi>ansi-regex": {
      "decision": "ignore",
      "madeAt": 1633608227961
    },
    "1002401|@vue/cli-plugin-unit-jest>jest>jest-cli>@jest/core>jest-runner>jest-runtime>yargs>cliui>wrap-ansi>string-width>strip-ansi>ansi-regex": {
      "decision": "ignore",
      "madeAt": 1633608227961
    },
    "1002401|@vue/cli-plugin-unit-jest>jest>jest-cli>@jest/core>@jest/reporters>jest-runtime>yargs>string-width>strip-ansi>ansi-regex": {
      "decision": "ignore",
      "madeAt": 1633973331329
    },
    "1002401|@vue/cli-plugin-unit-jest>jest>jest-cli>@jest/core>jest-config>@jest/test-sequencer>jest-runner>jest-jasmine2>jest-runtime>yargs>string-width>strip-ansi>ansi-regex": {
      "decision": "ignore",
      "madeAt": 1633973331329
    },
    "1002401|@vue/cli-plugin-unit-jest>jest>jest-cli>jest-config>@jest/test-sequencer>jest-runner>jest-jasmine2>jest-runtime>yargs>string-width>strip-ansi>ansi-regex": {
      "decision": "ignore",
      "madeAt": 1633973331329
    },
    "1002401|@vue/cli-plugin-unit-jest>jest>jest-cli>@jest/core>jest-runner>jest-jasmine2>jest-runtime>yargs>string-width>strip-ansi>ansi-regex": {
      "decision": "ignore",
      "madeAt": 1633973331329
    },
    "1002401|@vue/cli-plugin-unit-jest>jest>jest-cli>@jest/core>jest-runner>jest-config>jest-jasmine2>jest-runtime>yargs>string-width>strip-ansi>ansi-regex": {
      "decision": "ignore",
      "madeAt": 1633608227961
    },
    "1002401|@vue/cli-plugin-unit-jest>jest>jest-cli>@jest/core>jest-config>jest-jasmine2>jest-runtime>yargs>string-width>strip-ansi>ansi-regex": {
      "decision": "ignore",
      "madeAt": 1633608227961
    },
    "1002401|@vue/cli-plugin-unit-jest>jest>jest-cli>jest-config>jest-jasmine2>jest-runtime>yargs>string-width>strip-ansi>ansi-regex": {
      "decision": "ignore",
      "madeAt": 1633608227961
    },
    "1002401|@vue/cli-plugin-unit-jest>jest>jest-cli>@jest/core>jest-config>@jest/test-sequencer>jest-runner>jest-runtime>yargs>string-width>strip-ansi>ansi-regex": {
      "decision": "ignore",
      "madeAt": 1633608227961
    },
    "1002401|@vue/cli-plugin-unit-jest>jest>jest-cli>jest-config>@jest/test-sequencer>jest-runner>jest-runtime>yargs>string-width>strip-ansi>ansi-regex": {
      "decision": "ignore",
      "madeAt": 1633608227961
    },
    "1002401|@vue/cli-plugin-unit-jest>jest>jest-cli>@jest/core>jest-runner>jest-runtime>yargs>string-width>strip-ansi>ansi-regex": {
      "decision": "ignore",
      "madeAt": 1633608227961
    },
    "1002401|@vue/cli-plugin-unit-jest>jest>jest-cli>@jest/core>strip-ansi>ansi-regex": {
      "decision": "ignore",
      "madeAt": 1633973331329
    },
    "1002401|@vue/cli-plugin-unit-jest>jest-watch-typeahead>string-length>strip-ansi>ansi-regex": {
      "decision": "ignore",
      "madeAt": 1633973331329
    },
    "1002401|@vue/cli-plugin-unit-jest>jest-watch-typeahead>strip-ansi>ansi-regex": {
      "decision": "ignore",
      "madeAt": 1633973331329
    },
    "1002401|@vue/cli-service>@soda/friendly-errors-webpack-plugin>string-width>strip-ansi>ansi-regex": {
      "decision": "ignore",
      "madeAt": 1633973331329
    },
    "1002401|@vue/cli-service>@soda/friendly-errors-webpack-plugin>strip-ansi>ansi-regex": {
      "decision": "ignore",
      "madeAt": 1633973331329
    },
    "1002401|npm-audit-resolver>yargs-unparser>yargs>string-width>strip-ansi>ansi-regex": {
      "decision": "ignore",
      "madeAt": 1633973331329
    },
    "1002627|@storybook/addon-essentials>@storybook/addon-docs>@storybook/core>@storybook/core-server>cpy>globby>fast-glob>glob-parent": {
      "decision": "ignore",
      "madeAt": 1633973335495
    },
    "1002627|@storybook/vue>@storybook/core>@storybook/core-server>cpy>globby>fast-glob>glob-parent": {
      "decision": "ignore",
      "madeAt": 1633973335495
    },
    "1002627|@vue/cli-plugin-eslint>globby>fast-glob>glob-parent": {
      "decision": "ignore",
      "madeAt": 1633973335495
    },
    "1002627|@vue/cli-plugin-typescript>globby>fast-glob>glob-parent": {
      "decision": "ignore",
      "madeAt": 1633973335495
    },
    "1002627|@vue/cli-service>copy-webpack-plugin>glob-parent": {
      "decision": "ignore",
      "madeAt": 1633973335495
    },
    "1002627|@vue/cli-service>globby>fast-glob>glob-parent": {
      "decision": "ignore",
      "madeAt": 1633973335495
    },
    "1002627|@vue/cli-service>webpack-dev-server>chokidar>glob-parent": {
      "decision": "ignore",
      "madeAt": 1633973335495
    },
    "1002422|@storybook/addon-essentials>@storybook/addon-docs>@storybook/core>@storybook/core-server>@storybook/manager-webpack4>@storybook/core-client>@storybook/ui>@storybook/components>react-syntax-highlighter>refractor>prismjs": {
      "decision": "ignore",
      "madeAt": 1633973329297
    },
    "1002401|@vue/cli-plugin-unit-jest>jest>jest-cli>jest-config>jest-jasmine2>jest-matcher-utils>pretty-format>ansi-regex": {
      "decision": "ignore",
      "madeAt": 1633973331329
    },
    "1002401|@vue/cli-plugin-unit-jest>jest>jest-cli>jest-config>jest-jasmine2>jest-matcher-utils>jest-diff>pretty-format>ansi-regex": {
      "decision": "ignore",
      "madeAt": 1633973331329
    },
    "1002401|@vue/cli-plugin-unit-jest>jest>jest-cli>jest-config>jest-jasmine2>expect>jest-matcher-utils>jest-diff>pretty-format>ansi-regex": {
      "decision": "ignore",
      "madeAt": 1633973331329
    },
    "1002401|@vue/cli-plugin-unit-jest>jest>jest-cli>@jest/core>@jest/reporters>jest-runtime>jest-config>@jest/test-sequencer>jest-runner>jest-jasmine2>jest-snapshot>expect>jest-matcher-utils>jest-diff>pretty-format>ansi-regex": {
      "decision": "ignore",
      "madeAt": 1633973331329
    },
    "1002401|@vue/cli-plugin-unit-jest>jest>jest-cli>jest-config>jest-jasmine2>jest-each>pretty-format>ansi-regex": {
      "decision": "ignore",
      "madeAt": 1633973331329
    },
    "1002401|@vue/cli-plugin-unit-jest>jest>jest-cli>@jest/core>jest-snapshot>pretty-format>ansi-regex": {
      "decision": "ignore",
      "madeAt": 1633973331329
    },
    "1002401|@vue/cli-plugin-unit-jest>jest>jest-cli>@jest/core>jest-snapshot>jest-diff>pretty-format>ansi-regex": {
      "decision": "ignore",
      "madeAt": 1633973331329
    },
    "1002401|@vue/cli-plugin-unit-jest>jest>jest-cli>jest-config>jest-jasmine2>jest-snapshot>jest-diff>pretty-format>ansi-regex": {
      "decision": "ignore",
      "madeAt": 1633973331329
    },
    "1002401|@vue/cli-plugin-unit-jest>jest>jest-cli>jest-config>jest-jasmine2>pretty-format>ansi-regex": {
      "decision": "ignore",
      "madeAt": 1633973331329
    },
    "1002401|@vue/cli-plugin-unit-jest>jest>jest-cli>jest-validate>pretty-format>ansi-regex": {
      "decision": "ignore",
      "madeAt": 1633973331329
    },
    "1002401|license-check-and-add>yargs>cliui>strip-ansi>ansi-regex": {
      "decision": "ignore",
      "madeAt": 1633973331329
    },
    "1002401|license-check-and-add>yargs>cliui>string-width>strip-ansi>ansi-regex": {
      "decision": "ignore",
      "madeAt": 1633973331329
    },
    "1002401|@vue/cli-plugin-unit-jest>jest>jest-cli>yargs>cliui>string-width>strip-ansi>ansi-regex": {
      "decision": "ignore",
      "madeAt": 1633973331329
    },
    "1002401|@vue/cli-plugin-unit-jest>jest>jest-cli>@jest/core>jest-runtime>yargs>cliui>strip-ansi>ansi-regex": {
      "decision": "ignore",
      "madeAt": 1633973331329
    },
    "1002401|@vue/cli-plugin-unit-jest>jest>jest-cli>@jest/core>jest-runtime>yargs>cliui>string-width>strip-ansi>ansi-regex": {
      "decision": "ignore",
      "madeAt": 1633973331329
    },
    "1002401|license-check-and-add>yargs>cliui>wrap-ansi>strip-ansi>ansi-regex": {
      "decision": "ignore",
      "madeAt": 1633973331329
    },
    "1002401|license-check-and-add>yargs>cliui>wrap-ansi>string-width>strip-ansi>ansi-regex": {
      "decision": "ignore",
      "madeAt": 1633973331329
    },
    "1002401|@vue/cli-plugin-unit-jest>jest>jest-cli>yargs>cliui>wrap-ansi>string-width>strip-ansi>ansi-regex": {
      "decision": "ignore",
      "madeAt": 1633973331329
    },
    "1002401|@vue/cli-plugin-unit-jest>jest>jest-cli>@jest/core>jest-runtime>yargs>cliui>wrap-ansi>strip-ansi>ansi-regex": {
      "decision": "ignore",
      "madeAt": 1633973331329
    },
    "1002401|@vue/cli-plugin-unit-jest>jest>jest-cli>@jest/core>jest-runtime>yargs>cliui>wrap-ansi>string-width>strip-ansi>ansi-regex": {
      "decision": "ignore",
      "madeAt": 1633973331329
    },
    "1002401|license-check-and-add>yargs>string-width>strip-ansi>ansi-regex": {
      "decision": "ignore",
      "madeAt": 1633973331329
    },
    "1002401|@vue/cli-plugin-unit-jest>jest>jest-cli>yargs>string-width>strip-ansi>ansi-regex": {
      "decision": "ignore",
      "madeAt": 1633973331329
    },
    "1002401|@vue/cli-plugin-unit-jest>jest>jest-cli>@jest/core>jest-runtime>yargs>string-width>strip-ansi>ansi-regex": {
      "decision": "ignore",
      "madeAt": 1633973331329
    },
    "1002475|@storybook/vue>webpack>micromatch>snapdragon>base>cache-base>set-value": {
      "decision": "ignore",
      "madeAt": 1633973333269
    },
    "1002475|@storybook/vue>webpack>micromatch>extglob>snapdragon>base>cache-base>set-value": {
      "decision": "ignore",
      "madeAt": 1633973333269
    },
    "1002475|@storybook/vue>webpack>micromatch>extglob>expand-brackets>snapdragon>base>cache-base>set-value": {
      "decision": "ignore",
      "madeAt": 1633973333269
    },
    "1002475|@storybook/vue>@storybook/core-common>webpack>micromatch>extglob>expand-brackets>snapdragon>base>cache-base>set-value": {
      "decision": "ignore",
      "madeAt": 1633973333269
    },
    "1002475|@storybook/addon-essentials>@storybook/addon-docs>@jest/transform>jest-haste-map>sane>micromatch>braces>snapdragon>base>cache-base>set-value": {
      "decision": "ignore",
      "madeAt": 1633973333269
    },
    "1002475|@vue/cli-plugin-unit-jest>jest-environment-jsdom-fifteen>@jest/environment>@jest/transform>jest-haste-map>sane>anymatch>micromatch>braces>snapdragon>base>cache-base>set-value": {
      "decision": "ignore",
      "madeAt": 1633973333269
    },
    "1002475|@vue/cli-plugin-unit-jest>jest>jest-cli>@jest/core>@jest/reporters>jest-haste-map>sane>anymatch>micromatch>braces>snapdragon>base>cache-base>set-value": {
      "decision": "ignore",
      "madeAt": 1633973333269
    },
    "1002475|@vue/cli-plugin-unit-jest>jest>jest-cli>@jest/core>jest-runner>jest-jasmine2>jest-runtime>jest-config>jest-environment-jsdom>@jest/environment>@jest/transform>jest-haste-map>sane>anymatch>micromatch>braces>snapdragon>base>cache-base>set-value": {
      "decision": "ignore",
      "madeAt": 1633973333270
    },
    "1002475|@vue/cli-plugin-unit-jest>jest>jest-cli>@jest/core>jest-runner>jest-jasmine2>jest-runtime>jest-config>jest-environment-jsdom>@jest/environment>@jest/transform>jest-haste-map>sane>anymatch>micromatch>extglob>expand-brackets>snapdragon>base>cache-base>set-value": {
      "decision": "ignore",
      "madeAt": 1633973333270
    },
    "1002475|@vue/cli-plugin-unit-jest>jest>jest-cli>@jest/core>jest-runner>jest-jasmine2>jest-runtime>jest-config>jest-environment-jsdom>@jest/environment>@jest/transform>jest-haste-map>jest-util>@jest/fake-timers>jest-message-util>micromatch>extglob>expand-brackets>snapdragon>base>cache-base>set-value": {
      "decision": "ignore",
      "madeAt": 1633973333270
    },
    "1002475|@vue/cli-plugin-unit-jest>jest>jest-cli>@jest/core>jest-runner>jest-jasmine2>jest-runtime>jest-config>jest-environment-jsdom>@jest/environment>@jest/transform>jest-haste-map>jest-util>@jest/fake-timers>jest-message-util>micromatch>extglob>expand-brackets>snapdragon>base>cache-base>union-value>set-value": {
      "decision": "ignore",
      "madeAt": 1633973333270
    },
    "1002627|@storybook/vue>webpack>watchpack>watchpack-chokidar2>chokidar>glob-parent": {
      "decision": "ignore",
      "madeAt": 1633973335495
    },
    "1004946|eslint>strip-ansi>ansi-regex": {
      "decision": "ignore",
      "madeAt": 1637253727045
    },
    "1004946|eslint>table>string-width>strip-ansi>ansi-regex": {
      "decision": "ignore",
      "madeAt": 1637253727045
    },
    "1004946|@vue/cli-plugin-babel>@vue/cli-shared-utils>ora>strip-ansi>ansi-regex": {
      "decision": "ignore",
      "madeAt": 1637253731657
    },
    "1004946|@vue/cli-service>@vue/cli-plugin-router>@vue/cli-shared-utils>ora>strip-ansi>ansi-regex": {
      "decision": "ignore",
      "madeAt": 1637253731657
    },
    "1004946|@vue/cli-plugin-unit-jest>@types/jest>jest-diff>pretty-format>ansi-regex": {
      "decision": "ignore",
      "madeAt": 1637253731657
    },
    "1004946|@vue/cli-plugin-unit-jest>jest>jest-cli>jest-config>jest-jasmine2>jest-matcher-utils>pretty-format>ansi-regex": {
      "decision": "ignore",
      "madeAt": 1637253731657
    },
    "1004946|@vue/cli-plugin-unit-jest>jest>jest-cli>jest-config>jest-jasmine2>jest-matcher-utils>jest-diff>pretty-format>ansi-regex": {
      "decision": "ignore",
      "madeAt": 1637253731657
    },
    "1004946|@vue/cli-plugin-unit-jest>jest>jest-cli>jest-config>jest-jasmine2>expect>jest-matcher-utils>jest-diff>pretty-format>ansi-regex": {
      "decision": "ignore",
      "madeAt": 1637253731657
    },
    "1004946|@vue/cli-plugin-unit-jest>jest>jest-cli>@jest/core>jest-runner>jest-jasmine2>expect>jest-matcher-utils>jest-diff>pretty-format>ansi-regex": {
      "decision": "ignore",
      "madeAt": 1637253731657
    },
    "1004946|@vue/cli-plugin-unit-jest>jest>jest-cli>jest-config>@jest/test-sequencer>jest-runner>jest-jasmine2>expect>jest-matcher-utils>jest-diff>pretty-format>ansi-regex": {
      "decision": "ignore",
      "madeAt": 1637253731657
    },
    "1004946|@vue/cli-plugin-unit-jest>jest>jest-cli>@jest/core>jest-config>@jest/test-sequencer>jest-runner>jest-jasmine2>expect>jest-matcher-utils>jest-diff>pretty-format>ansi-regex": {
      "decision": "ignore",
      "madeAt": 1637253731657
    },
    "1004946|@vue/cli-plugin-unit-jest>jest>jest-cli>@jest/core>jest-runtime>jest-config>@jest/test-sequencer>jest-runner>jest-jasmine2>expect>jest-matcher-utils>jest-diff>pretty-format>ansi-regex": {
      "decision": "ignore",
      "madeAt": 1637253731657
    },
    "1004946|@vue/cli-plugin-unit-jest>jest>jest-cli>@jest/core>@jest/reporters>jest-runtime>jest-config>@jest/test-sequencer>jest-runner>jest-jasmine2>expect>jest-matcher-utils>jest-diff>pretty-format>ansi-regex": {
      "decision": "ignore",
      "madeAt": 1637253731657
    },
    "1004946|@vue/cli-plugin-unit-jest>jest>jest-cli>@jest/core>@jest/reporters>jest-runtime>jest-config>@jest/test-sequencer>jest-runner>jest-jasmine2>jest-snapshot>expect>jest-matcher-utils>jest-diff>pretty-format>ansi-regex": {
      "decision": "ignore",
      "madeAt": 1637253731657
    },
    "1004946|@vue/cli-plugin-unit-jest>jest>jest-cli>jest-config>jest-jasmine2>jest-each>pretty-format>ansi-regex": {
      "decision": "ignore",
      "madeAt": 1637253731657
    },
    "1004946|@vue/cli-plugin-unit-jest>jest>jest-cli>@jest/core>jest-runner>jest-jasmine2>jest-each>pretty-format>ansi-regex": {
      "decision": "ignore",
      "madeAt": 1637253731657
    },
    "1004946|@vue/cli-plugin-unit-jest>jest>jest-cli>jest-config>@jest/test-sequencer>jest-runner>jest-jasmine2>jest-each>pretty-format>ansi-regex": {
      "decision": "ignore",
      "madeAt": 1637253731657
    },
    "1004946|@vue/cli-plugin-unit-jest>jest>jest-cli>@jest/core>jest-config>@jest/test-sequencer>jest-runner>jest-jasmine2>jest-each>pretty-format>ansi-regex": {
      "decision": "ignore",
      "madeAt": 1637253731657
    },
    "1004946|@vue/cli-plugin-unit-jest>jest>jest-cli>@jest/core>jest-runtime>jest-config>@jest/test-sequencer>jest-runner>jest-jasmine2>jest-each>pretty-format>ansi-regex": {
      "decision": "ignore",
      "madeAt": 1637253731657
    },
    "1004946|@vue/cli-plugin-unit-jest>jest>jest-cli>@jest/core>@jest/reporters>jest-runtime>jest-config>@jest/test-sequencer>jest-runner>jest-jasmine2>jest-each>pretty-format>ansi-regex": {
      "decision": "ignore",
      "madeAt": 1637253731657
    },
    "1004946|@vue/cli-plugin-unit-jest>jest>jest-cli>@jest/core>jest-snapshot>pretty-format>ansi-regex": {
      "decision": "ignore",
      "madeAt": 1637253731657
    },
    "1004946|@vue/cli-plugin-unit-jest>jest>jest-cli>@jest/core>jest-snapshot>jest-diff>pretty-format>ansi-regex": {
      "decision": "ignore",
      "madeAt": 1637253731657
    },
    "1004946|@vue/cli-plugin-unit-jest>jest>jest-cli>jest-config>jest-jasmine2>jest-snapshot>jest-diff>pretty-format>ansi-regex": {
      "decision": "ignore",
      "madeAt": 1637253731657
    },
    "1004946|@vue/cli-plugin-unit-jest>jest>jest-cli>@jest/core>jest-runner>jest-jasmine2>jest-snapshot>jest-diff>pretty-format>ansi-regex": {
      "decision": "ignore",
      "madeAt": 1637253731657
    },
    "1004946|@vue/cli-plugin-unit-jest>jest>jest-cli>jest-config>@jest/test-sequencer>jest-runner>jest-jasmine2>jest-snapshot>jest-diff>pretty-format>ansi-regex": {
      "decision": "ignore",
      "madeAt": 1637253731657
    },
    "1004946|@vue/cli-plugin-unit-jest>jest>jest-cli>@jest/core>jest-config>@jest/test-sequencer>jest-runner>jest-jasmine2>jest-snapshot>jest-diff>pretty-format>ansi-regex": {
      "decision": "ignore",
      "madeAt": 1637253731657
    },
    "1004946|@vue/cli-plugin-unit-jest>jest>jest-cli>@jest/core>jest-runtime>jest-config>@jest/test-sequencer>jest-runner>jest-jasmine2>jest-snapshot>jest-diff>pretty-format>ansi-regex": {
      "decision": "ignore",
      "madeAt": 1637253731657
    },
    "1004946|@vue/cli-plugin-unit-jest>jest>jest-cli>@jest/core>@jest/reporters>jest-runtime>jest-config>@jest/test-sequencer>jest-runner>jest-jasmine2>jest-snapshot>jest-diff>pretty-format>ansi-regex": {
      "decision": "ignore",
      "madeAt": 1637253731657
    },
    "1004946|@vue/cli-plugin-unit-jest>jest>jest-cli>jest-config>jest-jasmine2>pretty-format>ansi-regex": {
      "decision": "ignore",
      "madeAt": 1637253731657
    },
    "1004946|@vue/cli-plugin-unit-jest>jest>jest-cli>@jest/core>jest-runner>jest-jasmine2>pretty-format>ansi-regex": {
      "decision": "ignore",
      "madeAt": 1637253731657
    },
    "1004946|@vue/cli-plugin-unit-jest>jest>jest-cli>jest-config>@jest/test-sequencer>jest-runner>jest-jasmine2>pretty-format>ansi-regex": {
      "decision": "ignore",
      "madeAt": 1637253731657
    },
    "1004946|@vue/cli-plugin-unit-jest>jest>jest-cli>@jest/core>jest-config>@jest/test-sequencer>jest-runner>jest-jasmine2>pretty-format>ansi-regex": {
      "decision": "ignore",
      "madeAt": 1637253731657
    },
    "1004946|@vue/cli-plugin-unit-jest>jest>jest-cli>@jest/core>jest-runtime>jest-config>@jest/test-sequencer>jest-runner>jest-jasmine2>pretty-format>ansi-regex": {
      "decision": "ignore",
      "madeAt": 1637253731657
    },
    "1004946|@vue/cli-plugin-unit-jest>jest>jest-cli>@jest/core>@jest/reporters>jest-runtime>jest-config>@jest/test-sequencer>jest-runner>jest-jasmine2>pretty-format>ansi-regex": {
      "decision": "ignore",
      "madeAt": 1637253731657
    },
    "1004946|@vue/cli-plugin-unit-jest>jest>jest-cli>@jest/core>jest-runner>jest-leak-detector>pretty-format>ansi-regex": {
      "decision": "ignore",
      "madeAt": 1637253731657
    },
    "1004946|@vue/cli-plugin-unit-jest>jest>jest-cli>jest-config>@jest/test-sequencer>jest-runner>jest-leak-detector>pretty-format>ansi-regex": {
      "decision": "ignore",
      "madeAt": 1637253731657
    },
    "1004946|@vue/cli-plugin-unit-jest>jest>jest-cli>@jest/core>jest-config>@jest/test-sequencer>jest-runner>jest-leak-detector>pretty-format>ansi-regex": {
      "decision": "ignore",
      "madeAt": 1637253731657
    },
    "1004946|@vue/cli-plugin-unit-jest>jest>jest-cli>@jest/core>jest-runtime>jest-config>@jest/test-sequencer>jest-runner>jest-leak-detector>pretty-format>ansi-regex": {
      "decision": "ignore",
      "madeAt": 1637253731657
    },
    "1004946|@vue/cli-plugin-unit-jest>jest>jest-cli>@jest/core>@jest/reporters>jest-runtime>jest-config>@jest/test-sequencer>jest-runner>jest-leak-detector>pretty-format>ansi-regex": {
      "decision": "ignore",
      "madeAt": 1637253731657
    },
    "1004946|@vue/cli-plugin-unit-jest>jest>jest-cli>jest-validate>pretty-format>ansi-regex": {
      "decision": "ignore",
      "madeAt": 1637253731657
    },
    "1004946|@vue/cli-plugin-unit-jest>jest>jest-cli>jest-config>jest-validate>pretty-format>ansi-regex": {
      "decision": "ignore",
      "madeAt": 1637253731657
    },
    "1004946|@vue/cli-plugin-unit-jest>jest>jest-cli>@jest/core>jest-config>jest-validate>pretty-format>ansi-regex": {
      "decision": "ignore",
      "madeAt": 1637253731657
    },
    "1004946|@vue/cli-plugin-unit-jest>jest>jest-cli>@jest/core>jest-runtime>jest-config>jest-validate>pretty-format>ansi-regex": {
      "decision": "ignore",
      "madeAt": 1637253731657
    },
    "1004946|@vue/cli-plugin-unit-jest>jest>jest-cli>@jest/core>@jest/reporters>jest-runtime>jest-config>jest-validate>pretty-format>ansi-regex": {
      "decision": "ignore",
      "madeAt": 1637253731657
    },
    "1004946|@vue/cli-plugin-unit-jest>jest>jest-cli>@jest/core>jest-runner>jest-jasmine2>jest-runtime>jest-config>jest-validate>pretty-format>ansi-regex": {
      "decision": "ignore",
      "madeAt": 1637253731657
    },
    "1004946|@vue/cli-plugin-unit-jest>jest>jest-cli>jest-config>pretty-format>ansi-regex": {
      "decision": "ignore",
      "madeAt": 1637253731657
    },
    "1004946|@vue/cli-plugin-unit-jest>jest>jest-cli>@jest/core>jest-config>pretty-format>ansi-regex": {
      "decision": "ignore",
      "madeAt": 1637253731657
    },
    "1004946|@vue/cli-plugin-unit-jest>jest>jest-cli>@jest/core>jest-runtime>jest-config>pretty-format>ansi-regex": {
      "decision": "ignore",
      "madeAt": 1637253731657
    },
    "1004946|@vue/cli-plugin-unit-jest>jest>jest-cli>@jest/core>@jest/reporters>jest-runtime>jest-config>pretty-format>ansi-regex": {
      "decision": "ignore",
      "madeAt": 1637253731657
    },
    "1004946|@vue/cli-plugin-unit-jest>jest>jest-cli>@jest/core>jest-runner>jest-jasmine2>jest-runtime>jest-config>pretty-format>ansi-regex": {
      "decision": "ignore",
      "madeAt": 1637253731657
    },
    "1004946|license-check-and-add>yargs>cliui>strip-ansi>ansi-regex": {
      "decision": "ignore",
      "madeAt": 1637253731657
    },
    "1004946|license-check-and-add>yargs>cliui>string-width>strip-ansi>ansi-regex": {
      "decision": "ignore",
      "madeAt": 1637253731657
    },
    "1004946|@vue/cli-service>webpack-dev-server>yargs>cliui>string-width>strip-ansi>ansi-regex": {
      "decision": "ignore",
      "madeAt": 1637253731657
    },
    "1004946|@vue/cli-plugin-unit-jest>jest>jest-cli>yargs>cliui>string-width>strip-ansi>ansi-regex": {
      "decision": "ignore",
      "madeAt": 1637253731657
    },
    "1004946|@vue/cli-plugin-unit-jest>jest>jest-cli>@jest/core>jest-runtime>yargs>cliui>strip-ansi>ansi-regex": {
      "decision": "ignore",
      "madeAt": 1637253731657
    },
    "1004946|@vue/cli-plugin-unit-jest>jest>jest-cli>@jest/core>jest-runtime>yargs>cliui>string-width>strip-ansi>ansi-regex": {
      "decision": "ignore",
      "madeAt": 1637253731657
    },
    "1004946|@vue/cli-plugin-unit-jest>jest>jest-cli>@jest/core>@jest/reporters>jest-runtime>yargs>cliui>string-width>strip-ansi>ansi-regex": {
      "decision": "ignore",
      "madeAt": 1637253731657
    },
    "1004946|@vue/cli-plugin-unit-jest>jest>jest-cli>@jest/core>jest-runner>jest-jasmine2>jest-runtime>yargs>cliui>string-width>strip-ansi>ansi-regex": {
      "decision": "ignore",
      "madeAt": 1637253731657
    },
    "1004946|@vue/cli-plugin-unit-jest>jest>jest-cli>jest-config>@jest/test-sequencer>jest-runner>jest-jasmine2>jest-runtime>yargs>cliui>string-width>strip-ansi>ansi-regex": {
      "decision": "ignore",
      "madeAt": 1637253731657
    },
    "1004946|@vue/cli-plugin-unit-jest>jest>jest-cli>@jest/core>jest-config>@jest/test-sequencer>jest-runner>jest-jasmine2>jest-runtime>yargs>cliui>string-width>strip-ansi>ansi-regex": {
      "decision": "ignore",
      "madeAt": 1637253731657
    },
    "1004946|license-check-and-add>yargs>cliui>wrap-ansi>strip-ansi>ansi-regex": {
      "decision": "ignore",
      "madeAt": 1637253731657
    },
    "1004946|license-check-and-add>yargs>cliui>wrap-ansi>string-width>strip-ansi>ansi-regex": {
      "decision": "ignore",
      "madeAt": 1637253731657
    },
    "1004946|@vue/cli-service>webpack-dev-server>yargs>cliui>wrap-ansi>string-width>strip-ansi>ansi-regex": {
      "decision": "ignore",
      "madeAt": 1637253731657
    },
    "1004946|@vue/cli-plugin-unit-jest>jest>jest-cli>yargs>cliui>wrap-ansi>string-width>strip-ansi>ansi-regex": {
      "decision": "ignore",
      "madeAt": 1637253731657
    },
    "1004946|@vue/cli-plugin-unit-jest>jest>jest-cli>@jest/core>jest-runtime>yargs>cliui>wrap-ansi>strip-ansi>ansi-regex": {
      "decision": "ignore",
      "madeAt": 1637253731657
    },
    "1004946|@vue/cli-plugin-unit-jest>jest>jest-cli>@jest/core>jest-runtime>yargs>cliui>wrap-ansi>string-width>strip-ansi>ansi-regex": {
      "decision": "ignore",
      "madeAt": 1637253731657
    },
    "1004946|@vue/cli-plugin-unit-jest>jest>jest-cli>@jest/core>@jest/reporters>jest-runtime>yargs>cliui>wrap-ansi>string-width>strip-ansi>ansi-regex": {
      "decision": "ignore",
      "madeAt": 1637253731657
    },
    "1004946|@vue/cli-plugin-unit-jest>jest>jest-cli>@jest/core>jest-runner>jest-jasmine2>jest-runtime>yargs>cliui>wrap-ansi>string-width>strip-ansi>ansi-regex": {
      "decision": "ignore",
      "madeAt": 1637253731657
    },
    "1004946|@vue/cli-plugin-unit-jest>jest>jest-cli>jest-config>@jest/test-sequencer>jest-runner>jest-jasmine2>jest-runtime>yargs>cliui>wrap-ansi>string-width>strip-ansi>ansi-regex": {
      "decision": "ignore",
      "madeAt": 1637253731657
    },
    "1004946|@vue/cli-plugin-unit-jest>jest>jest-cli>@jest/core>jest-config>@jest/test-sequencer>jest-runner>jest-jasmine2>jest-runtime>yargs>cliui>wrap-ansi>string-width>strip-ansi>ansi-regex": {
      "decision": "ignore",
      "madeAt": 1637253731657
    },
    "1004946|license-check-and-add>yargs>string-width>strip-ansi>ansi-regex": {
      "decision": "ignore",
      "madeAt": 1637253731657
    },
    "1004946|@vue/cli-service>webpack-dev-server>yargs>string-width>strip-ansi>ansi-regex": {
      "decision": "ignore",
      "madeAt": 1637253731657
    },
    "1004946|@vue/cli-plugin-unit-jest>jest>jest-cli>yargs>string-width>strip-ansi>ansi-regex": {
      "decision": "ignore",
      "madeAt": 1637253731657
    },
    "1004946|@vue/cli-plugin-unit-jest>jest>jest-cli>@jest/core>jest-runtime>yargs>string-width>strip-ansi>ansi-regex": {
      "decision": "ignore",
      "madeAt": 1637253731657
    },
    "1004946|@vue/cli-plugin-unit-jest>jest>jest-cli>@jest/core>@jest/reporters>jest-runtime>yargs>string-width>strip-ansi>ansi-regex": {
      "decision": "ignore",
      "madeAt": 1637253731657
    },
    "1004946|@vue/cli-plugin-unit-jest>jest>jest-cli>@jest/core>jest-runner>jest-jasmine2>jest-runtime>yargs>string-width>strip-ansi>ansi-regex": {
      "decision": "ignore",
      "madeAt": 1637253731657
    },
    "1004946|@vue/cli-plugin-unit-jest>jest>jest-cli>jest-config>@jest/test-sequencer>jest-runner>jest-jasmine2>jest-runtime>yargs>string-width>strip-ansi>ansi-regex": {
      "decision": "ignore",
      "madeAt": 1637253731657
    },
    "1004946|@vue/cli-plugin-unit-jest>jest>jest-cli>@jest/core>jest-config>@jest/test-sequencer>jest-runner>jest-jasmine2>jest-runtime>yargs>string-width>strip-ansi>ansi-regex": {
      "decision": "ignore",
      "madeAt": 1637253731657
    },
    "1004946|@vue/cli-plugin-unit-jest>jest-watch-typeahead>jest-watcher>string-length>strip-ansi>ansi-regex": {
      "decision": "ignore",
      "madeAt": 1637253731657
    },
    "1004946|@vue/cli-plugin-unit-jest>jest>jest-cli>@jest/core>@jest/reporters>string-length>strip-ansi>ansi-regex": {
      "decision": "ignore",
      "madeAt": 1637253731657
    },
    "1004946|@vue/cli-plugin-unit-jest>jest>jest-cli>@jest/core>strip-ansi>ansi-regex": {
      "decision": "ignore",
      "madeAt": 1637253731657
    },
    "1004946|@vue/cli-plugin-unit-jest>jest-watch-typeahead>strip-ansi>ansi-regex": {
      "decision": "ignore",
      "madeAt": 1637253731657
    },
    "1004946|@vue/cli-plugin-unit-jest>jest-watch-typeahead>string-length>strip-ansi>ansi-regex": {
      "decision": "ignore",
      "madeAt": 1637253731657
    },
    "1004946|npm-audit-resolver>yargs-unparser>yargs>string-width>strip-ansi>ansi-regex": {
      "decision": "ignore",
      "madeAt": 1637253731657
    },
    "1004967|@vue/cli-service>cssnano>cssnano-preset-default>postcss-svgo>svgo>css-select>nth-check": {
      "decision": "ignore",
      "madeAt": 1637253735666
    },
    "1004967|@vue/cli-service>@intervolga/optimize-cssnano-plugin>cssnano>cssnano-preset-default>postcss-svgo>svgo>css-select>nth-check": {
      "decision": "ignore",
      "madeAt": 1637253735667
    },
    "1005024|@storybook/addon-essentials>@storybook/addon-docs>@storybook/builder-webpack4>react-dev-utils>immer": {
      "decision": "ignore",
      "madeAt": 1637253739597
    },
    "1005024|@storybook/vue>@storybook/core>@storybook/core-server>@storybook/builder-webpack4>react-dev-utils>immer": {
      "decision": "ignore",
      "madeAt": 1637253739597
    },
    "1005024|@storybook/addon-essentials>@storybook/addon-docs>@storybook/core>@storybook/core-server>@storybook/builder-webpack4>react-dev-utils>immer": {
      "decision": "ignore",
      "madeAt": 1637253739597
    },
    "1005029|@storybook/addon-essentials>@storybook/addon-docs>@storybook/builder-webpack4>react-dev-utils>immer": {
      "decision": "ignore",
      "madeAt": 1637253739597
    },
    "1005029|@storybook/vue>@storybook/core>@storybook/core-server>@storybook/builder-webpack4>react-dev-utils>immer": {
      "decision": "ignore",
      "madeAt": 1637253739597
    },
    "1005029|@storybook/addon-essentials>@storybook/addon-docs>@storybook/core>@storybook/core-server>@storybook/builder-webpack4>react-dev-utils>immer": {
      "decision": "ignore",
      "madeAt": 1637253739597
    },
    "1005154|@storybook/vue>@storybook/core-common>glob-base>glob-parent": {
      "decision": "ignore",
      "madeAt": 1637253743221
    },
    "1005154|@storybook/addon-essentials>@storybook/addon-docs>@storybook/builder-webpack4>@storybook/core-common>glob-base>glob-parent": {
      "decision": "ignore",
      "madeAt": 1637253743221
    },
    "1005154|@storybook/vue>@storybook/core>@storybook/core-server>@storybook/builder-webpack4>@storybook/core-common>glob-base>glob-parent": {
      "decision": "ignore",
      "madeAt": 1637253743221
    },
    "1005154|@storybook/addon-essentials>@storybook/addon-docs>@storybook/core>@storybook/core-server>@storybook/builder-webpack4>@storybook/core-common>glob-base>glob-parent": {
      "decision": "ignore",
      "madeAt": 1637253743221
    },
    "1005154|@storybook/vue>webpack>watchpack>watchpack-chokidar2>chokidar>glob-parent": {
      "decision": "ignore",
      "madeAt": 1641549321332
    },
    "1005154|@storybook/vue>@storybook/core-common>webpack>watchpack>watchpack-chokidar2>chokidar>glob-parent": {
      "decision": "ignore",
      "madeAt": 1641549321332
    },
    "1005154|@storybook/addon-essentials>@storybook/addon-docs>@storybook/builder-webpack4>webpack>watchpack>watchpack-chokidar2>chokidar>glob-parent": {
      "decision": "ignore",
      "madeAt": 1637253743221
    },
    "1005154|@storybook/addon-essentials>@storybook/addon-docs>@storybook/builder-webpack4>@storybook/core-common>webpack>watchpack>watchpack-chokidar2>chokidar>glob-parent": {
      "decision": "ignore",
      "madeAt": 1641549321332
    },
    "1005154|@storybook/vue>@storybook/core>@storybook/core-server>@storybook/builder-webpack4>@storybook/core-common>webpack>watchpack>watchpack-chokidar2>chokidar>glob-parent": {
      "decision": "ignore",
      "madeAt": 1641549321332
    },
    "1005154|@storybook/addon-essentials>@storybook/addon-docs>@storybook/core>@storybook/core-server>@storybook/builder-webpack4>@storybook/core-common>webpack>watchpack>watchpack-chokidar2>chokidar>glob-parent": {
      "decision": "ignore",
      "madeAt": 1641549321332
    },
    "1005154|@storybook/vue>@storybook/core>@storybook/core-server>cpy>globby>fast-glob>glob-parent": {
      "decision": "ignore",
      "madeAt": 1641549321332
    },
    "1005154|@storybook/addon-essentials>@storybook/addon-docs>@storybook/core>@storybook/core-server>cpy>globby>fast-glob>glob-parent": {
      "decision": "ignore",
      "madeAt": 1641549321332
    },
    "1005154|@vue/cli-plugin-eslint>globby>fast-glob>glob-parent": {
      "decision": "ignore",
      "madeAt": 1641549321332
    },
    "1005154|@vue/cli-plugin-typescript>globby>fast-glob>glob-parent": {
      "decision": "ignore",
      "madeAt": 1641549321332
    },
    "1005154|@vue/cli-service>copy-webpack-plugin>glob-parent": {
      "decision": "ignore",
      "madeAt": 1641549321332
    },
    "1005154|@vue/cli-service>globby>fast-glob>glob-parent": {
      "decision": "ignore",
      "madeAt": 1641549321332
    },
    "1005154|@vue/cli-service>webpack-dev-server>chokidar>glob-parent": {
      "decision": "ignore",
      "madeAt": 1641549321332
    },
    "1005174|@storybook/addon-essentials>@storybook/addon-docs>@storybook/builder-webpack4>react-dev-utils>browserslist": {
      "decision": "ignore",
      "madeAt": 1637253748564
    },
    "1005174|@storybook/vue>@storybook/core>@storybook/core-server>@storybook/builder-webpack4>react-dev-utils>browserslist": {
      "decision": "ignore",
      "madeAt": 1637253748564
    },
    "1005174|@storybook/addon-essentials>@storybook/addon-docs>@storybook/core>@storybook/core-server>@storybook/builder-webpack4>react-dev-utils>browserslist": {
      "decision": "ignore",
      "madeAt": 1637253748564
    },
    "1005291|@storybook/addon-essentials>@storybook/addon-docs>@mdx-js/mdx>remark-parse>trim": {
      "decision": "ignore",
      "madeAt": 1637253753211
    },
    "1005291|@storybook/addon-essentials>@storybook/addon-docs>@mdx-js/mdx>remark-mdx>remark-parse>trim": {
      "decision": "ignore",
      "madeAt": 1637253753211
    },
    "1005291|@storybook/addon-essentials>@storybook/addon-docs>@mdx-js/loader>@mdx-js/mdx>remark-mdx>remark-parse>trim": {
      "decision": "ignore",
      "madeAt": 1637253753211
    },
    "1005291|@storybook/vue>@storybook/core>@storybook/core-server>@storybook/csf-tools>@mdx-js/mdx>remark-mdx>remark-parse>trim": {
      "decision": "ignore",
      "madeAt": 1637253753211
    },
    "1005291|@storybook/addon-essentials>@storybook/addon-docs>@storybook/core>@storybook/core-server>@storybook/csf-tools>@mdx-js/mdx>remark-mdx>remark-parse>trim": {
      "decision": "ignore",
      "madeAt": 1637253753211
    },
    "1005512|@vue/cli-plugin-unit-jest>jest>jest-cli>@jest/core>@jest/reporters>node-notifier": {
      "decision": "ignore",
      "madeAt": 1637253756651
    },
    "1005534|@vue/cli-plugin-unit-jest>ts-jest>yargs-parser": {
      "decision": "ignore",
      "madeAt": 1637253760133
    },
    "1006724|@vue/cli-plugin-babel>@vue/cli-shared-utils>request>http-signature>jsprim>json-schema": {
      "decision": "ignore",
      "madeAt": 1637667402959
    },
    "1006724|@vue/cli-service>@vue/cli-plugin-router>@vue/cli-shared-utils>request>http-signature>jsprim>json-schema": {
      "decision": "ignore",
      "madeAt": 1637667402959
    },
    "1006724|@vue/cli-plugin-unit-jest>jest>jest-cli>jest-config>jest-environment-jsdom>jsdom>request>http-signature>jsprim>json-schema": {
      "decision": "ignore",
      "madeAt": 1637667402959
    },
    "1006724|@vue/cli-plugin-unit-jest>jest>jest-cli>@jest/core>jest-config>jest-environment-jsdom>jsdom>request>http-signature>jsprim>json-schema": {
      "decision": "ignore",
      "madeAt": 1637667402959
    },
    "1006724|@vue/cli-plugin-unit-jest>jest>jest-cli>@jest/core>jest-runtime>jest-config>jest-environment-jsdom>jsdom>request>http-signature>jsprim>json-schema": {
      "decision": "ignore",
      "madeAt": 1637667402959
    },
    "1006724|@vue/cli-plugin-unit-jest>jest>jest-cli>@jest/core>@jest/reporters>jest-runtime>jest-config>jest-environment-jsdom>jsdom>request>http-signature>jsprim>json-schema": {
      "decision": "ignore",
      "madeAt": 1637667402959
    },
    "1006724|@vue/cli-plugin-unit-jest>jest>jest-cli>@jest/core>jest-runner>jest-jasmine2>jest-runtime>jest-config>jest-environment-jsdom>jsdom>request>http-signature>jsprim>json-schema": {
      "decision": "ignore",
      "madeAt": 1637667402959
    },
<<<<<<< HEAD
    "1006846|@vue/cli-service>autoprefixer>postcss": {
      "decision": "ignore",
      "madeAt": 1641545494563
    },
    "1006846|@vue/cli-service>css-loader>icss-utils>postcss": {
      "decision": "ignore",
      "madeAt": 1641545494563
    },
    "1006846|@storybook/addon-essentials>@storybook/addon-docs>@storybook/builder-webpack4>autoprefixer>postcss": {
      "decision": "ignore",
      "madeAt": 1641545494563
    },
    "1006846|@storybook/vue>@storybook/core>@storybook/core-server>@storybook/builder-webpack4>autoprefixer>postcss": {
      "decision": "ignore",
      "madeAt": 1641545494563
    },
    "1006846|@storybook/addon-essentials>@storybook/addon-docs>@storybook/core>@storybook/core-server>@storybook/builder-webpack4>autoprefixer>postcss": {
      "decision": "ignore",
      "madeAt": 1641545494563
    },
    "1006846|@storybook/addon-essentials>@storybook/addon-docs>@storybook/core>@storybook/core-server>@storybook/builder-webpack4>css-loader>icss-utils>postcss": {
      "decision": "ignore",
      "madeAt": 1641545494563
    },
    "1006846|@storybook/addon-essentials>@storybook/addon-docs>@storybook/core>@storybook/core-server>@storybook/builder-webpack4>css-loader>postcss-modules-local-by-default>icss-utils>postcss": {
      "decision": "ignore",
      "madeAt": 1641545494563
=======
    "1005154|@storybook/addon-essentials>@storybook/addon-controls>@storybook/core-common>webpack>watchpack>watchpack-chokidar2>chokidar>glob-parent": {
      "decision": "ignore",
      "madeAt": 1641549321332
    },
    "1006846|@vue/cli-service>autoprefixer>postcss": {
      "decision": "ignore",
      "madeAt": 1641549326236
    },
    "1006846|@vue/cli-service>css-loader>icss-utils>postcss": {
      "decision": "ignore",
      "madeAt": 1641549326236
    },
    "1006846|@storybook/addon-essentials>@storybook/addon-docs>@storybook/builder-webpack4>autoprefixer>postcss": {
      "decision": "ignore",
      "madeAt": 1641549326236
    },
    "1006846|@storybook/vue>@storybook/core>@storybook/core-server>@storybook/builder-webpack4>autoprefixer>postcss": {
      "decision": "ignore",
      "madeAt": 1641549326236
    },
    "1006846|@storybook/addon-essentials>@storybook/addon-docs>@storybook/core>@storybook/core-server>@storybook/builder-webpack4>autoprefixer>postcss": {
      "decision": "ignore",
      "madeAt": 1641549326236
    },
    "1006846|@storybook/addon-essentials>@storybook/addon-docs>@storybook/core>@storybook/core-server>@storybook/builder-webpack4>css-loader>icss-utils>postcss": {
      "decision": "ignore",
      "madeAt": 1641549326236
    },
    "1006846|@storybook/addon-essentials>@storybook/addon-docs>@storybook/core>@storybook/core-server>@storybook/builder-webpack4>css-loader>postcss-modules-local-by-default>icss-utils>postcss": {
      "decision": "ignore",
      "madeAt": 1641549326236
    },
    "1006852|@vue/cli-service>webpack-dev-server>selfsigned>node-forge": {
      "decision": "ignore",
      "madeAt": 1641825462222
    },
    "1006854|@vue/cli-service>webpack-dev-server>selfsigned>node-forge": {
      "decision": "ignore",
      "madeAt": 1641825462222
>>>>>>> f36d8b86
    }
  },
  "rules": {},
  "version": 1
}<|MERGE_RESOLUTION|>--- conflicted
+++ resolved
@@ -1668,67 +1668,38 @@
       "decision": "ignore",
       "madeAt": 1637667402959
     },
-<<<<<<< HEAD
+    "1005154|@storybook/addon-essentials>@storybook/addon-controls>@storybook/core-common>webpack>watchpack>watchpack-chokidar2>chokidar>glob-parent": {
+      "decision": "ignore",
+      "madeAt": 1641549321332
+    },
     "1006846|@vue/cli-service>autoprefixer>postcss": {
       "decision": "ignore",
-      "madeAt": 1641545494563
+      "madeAt": 1641549326236
     },
     "1006846|@vue/cli-service>css-loader>icss-utils>postcss": {
       "decision": "ignore",
-      "madeAt": 1641545494563
+      "madeAt": 1641549326236
     },
     "1006846|@storybook/addon-essentials>@storybook/addon-docs>@storybook/builder-webpack4>autoprefixer>postcss": {
       "decision": "ignore",
-      "madeAt": 1641545494563
+      "madeAt": 1641549326236
     },
     "1006846|@storybook/vue>@storybook/core>@storybook/core-server>@storybook/builder-webpack4>autoprefixer>postcss": {
       "decision": "ignore",
-      "madeAt": 1641545494563
+      "madeAt": 1641549326236
     },
     "1006846|@storybook/addon-essentials>@storybook/addon-docs>@storybook/core>@storybook/core-server>@storybook/builder-webpack4>autoprefixer>postcss": {
       "decision": "ignore",
-      "madeAt": 1641545494563
+      "madeAt": 1641549326236
     },
     "1006846|@storybook/addon-essentials>@storybook/addon-docs>@storybook/core>@storybook/core-server>@storybook/builder-webpack4>css-loader>icss-utils>postcss": {
       "decision": "ignore",
-      "madeAt": 1641545494563
+      "madeAt": 1641549326236
     },
     "1006846|@storybook/addon-essentials>@storybook/addon-docs>@storybook/core>@storybook/core-server>@storybook/builder-webpack4>css-loader>postcss-modules-local-by-default>icss-utils>postcss": {
       "decision": "ignore",
-      "madeAt": 1641545494563
-=======
-    "1005154|@storybook/addon-essentials>@storybook/addon-controls>@storybook/core-common>webpack>watchpack>watchpack-chokidar2>chokidar>glob-parent": {
-      "decision": "ignore",
-      "madeAt": 1641549321332
-    },
-    "1006846|@vue/cli-service>autoprefixer>postcss": {
-      "decision": "ignore",
       "madeAt": 1641549326236
     },
-    "1006846|@vue/cli-service>css-loader>icss-utils>postcss": {
-      "decision": "ignore",
-      "madeAt": 1641549326236
-    },
-    "1006846|@storybook/addon-essentials>@storybook/addon-docs>@storybook/builder-webpack4>autoprefixer>postcss": {
-      "decision": "ignore",
-      "madeAt": 1641549326236
-    },
-    "1006846|@storybook/vue>@storybook/core>@storybook/core-server>@storybook/builder-webpack4>autoprefixer>postcss": {
-      "decision": "ignore",
-      "madeAt": 1641549326236
-    },
-    "1006846|@storybook/addon-essentials>@storybook/addon-docs>@storybook/core>@storybook/core-server>@storybook/builder-webpack4>autoprefixer>postcss": {
-      "decision": "ignore",
-      "madeAt": 1641549326236
-    },
-    "1006846|@storybook/addon-essentials>@storybook/addon-docs>@storybook/core>@storybook/core-server>@storybook/builder-webpack4>css-loader>icss-utils>postcss": {
-      "decision": "ignore",
-      "madeAt": 1641549326236
-    },
-    "1006846|@storybook/addon-essentials>@storybook/addon-docs>@storybook/core>@storybook/core-server>@storybook/builder-webpack4>css-loader>postcss-modules-local-by-default>icss-utils>postcss": {
-      "decision": "ignore",
-      "madeAt": 1641549326236
-    },
     "1006852|@vue/cli-service>webpack-dev-server>selfsigned>node-forge": {
       "decision": "ignore",
       "madeAt": 1641825462222
@@ -1736,7 +1707,6 @@
     "1006854|@vue/cli-service>webpack-dev-server>selfsigned>node-forge": {
       "decision": "ignore",
       "madeAt": 1641825462222
->>>>>>> f36d8b86
     }
   },
   "rules": {},
