--- conflicted
+++ resolved
@@ -198,123 +198,63 @@
     },
     "1779|@storybook/addon-essentials>@storybook/addon-docs>@storybook/builder-webpack4>terser-webpack-plugin>cacache>tar": {
       "decision": "ignore",
-<<<<<<< HEAD
-      "madeAt": 1630664998143
+      "madeAt": 1631196051345
     },
     "1779|@storybook/addon-essentials>@storybook/addon-docs>@storybook/core>@storybook/core-server>@storybook/builder-webpack4>terser-webpack-plugin>cacache>tar": {
       "decision": "ignore",
-      "madeAt": 1630664998143
+      "madeAt": 1631196051346
     },
     "1779|@storybook/vue>@storybook/core>@storybook/core-server>@storybook/builder-webpack4>terser-webpack-plugin>cacache>tar": {
       "decision": "ignore",
-      "madeAt": 1630664998143
+      "madeAt": 1631196051346
     },
     "1779|@storybook/addon-essentials>@storybook/addon-docs>@storybook/core>@storybook/core-server>@storybook/manager-webpack4>terser-webpack-plugin>cacache>tar": {
       "decision": "ignore",
-      "madeAt": 1630664998143
+      "madeAt": 1631196051346
     },
     "1779|@storybook/vue>@storybook/core>@storybook/core-server>@storybook/manager-webpack4>terser-webpack-plugin>cacache>tar": {
       "decision": "ignore",
-      "madeAt": 1630664998143
+      "madeAt": 1631196051346
     },
     "1780|@storybook/addon-essentials>@storybook/addon-docs>@storybook/builder-webpack4>terser-webpack-plugin>cacache>tar": {
       "decision": "ignore",
-      "madeAt": 1630664998143
+      "madeAt": 1631196051346
     },
     "1780|@storybook/addon-essentials>@storybook/addon-docs>@storybook/core>@storybook/core-server>@storybook/builder-webpack4>terser-webpack-plugin>cacache>tar": {
       "decision": "ignore",
-      "madeAt": 1630664998143
+      "madeAt": 1631196051346
     },
     "1780|@storybook/vue>@storybook/core>@storybook/core-server>@storybook/builder-webpack4>terser-webpack-plugin>cacache>tar": {
       "decision": "ignore",
-      "madeAt": 1630664998143
+      "madeAt": 1631196051346
     },
     "1780|@storybook/addon-essentials>@storybook/addon-docs>@storybook/core>@storybook/core-server>@storybook/manager-webpack4>terser-webpack-plugin>cacache>tar": {
       "decision": "ignore",
-      "madeAt": 1630664998143
+      "madeAt": 1631196051346
     },
     "1780|@storybook/vue>@storybook/core>@storybook/core-server>@storybook/manager-webpack4>terser-webpack-plugin>cacache>tar": {
       "decision": "ignore",
-      "madeAt": 1630664998143
+      "madeAt": 1631196051346
     },
     "1781|@storybook/addon-essentials>@storybook/addon-docs>@storybook/builder-webpack4>terser-webpack-plugin>cacache>tar": {
       "decision": "ignore",
-      "madeAt": 1630664998143
+      "madeAt": 1631196051346
     },
     "1781|@storybook/addon-essentials>@storybook/addon-docs>@storybook/core>@storybook/core-server>@storybook/builder-webpack4>terser-webpack-plugin>cacache>tar": {
       "decision": "ignore",
-      "madeAt": 1630664998143
+      "madeAt": 1631196051346
     },
     "1781|@storybook/vue>@storybook/core>@storybook/core-server>@storybook/builder-webpack4>terser-webpack-plugin>cacache>tar": {
       "decision": "ignore",
-      "madeAt": 1630664998143
+      "madeAt": 1631196051346
     },
     "1781|@storybook/addon-essentials>@storybook/addon-docs>@storybook/core>@storybook/core-server>@storybook/manager-webpack4>terser-webpack-plugin>cacache>tar": {
       "decision": "ignore",
-      "madeAt": 1630664998143
+      "madeAt": 1631196051346
     },
     "1781|@storybook/vue>@storybook/core>@storybook/core-server>@storybook/manager-webpack4>terser-webpack-plugin>cacache>tar": {
       "decision": "ignore",
-      "madeAt": 1630664998143
-=======
-      "madeAt": 1631196051345
-    },
-    "1779|@storybook/addon-essentials>@storybook/addon-docs>@storybook/core>@storybook/core-server>@storybook/builder-webpack4>terser-webpack-plugin>cacache>tar": {
-      "decision": "ignore",
-      "madeAt": 1631196051346
-    },
-    "1779|@storybook/vue>@storybook/core>@storybook/core-server>@storybook/builder-webpack4>terser-webpack-plugin>cacache>tar": {
-      "decision": "ignore",
-      "madeAt": 1631196051346
-    },
-    "1779|@storybook/addon-essentials>@storybook/addon-docs>@storybook/core>@storybook/core-server>@storybook/manager-webpack4>terser-webpack-plugin>cacache>tar": {
-      "decision": "ignore",
-      "madeAt": 1631196051346
-    },
-    "1779|@storybook/vue>@storybook/core>@storybook/core-server>@storybook/manager-webpack4>terser-webpack-plugin>cacache>tar": {
-      "decision": "ignore",
-      "madeAt": 1631196051346
-    },
-    "1780|@storybook/addon-essentials>@storybook/addon-docs>@storybook/builder-webpack4>terser-webpack-plugin>cacache>tar": {
-      "decision": "ignore",
-      "madeAt": 1631196051346
-    },
-    "1780|@storybook/addon-essentials>@storybook/addon-docs>@storybook/core>@storybook/core-server>@storybook/builder-webpack4>terser-webpack-plugin>cacache>tar": {
-      "decision": "ignore",
-      "madeAt": 1631196051346
-    },
-    "1780|@storybook/vue>@storybook/core>@storybook/core-server>@storybook/builder-webpack4>terser-webpack-plugin>cacache>tar": {
-      "decision": "ignore",
-      "madeAt": 1631196051346
-    },
-    "1780|@storybook/addon-essentials>@storybook/addon-docs>@storybook/core>@storybook/core-server>@storybook/manager-webpack4>terser-webpack-plugin>cacache>tar": {
-      "decision": "ignore",
-      "madeAt": 1631196051346
-    },
-    "1780|@storybook/vue>@storybook/core>@storybook/core-server>@storybook/manager-webpack4>terser-webpack-plugin>cacache>tar": {
-      "decision": "ignore",
-      "madeAt": 1631196051346
-    },
-    "1781|@storybook/addon-essentials>@storybook/addon-docs>@storybook/builder-webpack4>terser-webpack-plugin>cacache>tar": {
-      "decision": "ignore",
-      "madeAt": 1631196051346
-    },
-    "1781|@storybook/addon-essentials>@storybook/addon-docs>@storybook/core>@storybook/core-server>@storybook/builder-webpack4>terser-webpack-plugin>cacache>tar": {
-      "decision": "ignore",
-      "madeAt": 1631196051346
-    },
-    "1781|@storybook/vue>@storybook/core>@storybook/core-server>@storybook/builder-webpack4>terser-webpack-plugin>cacache>tar": {
-      "decision": "ignore",
-      "madeAt": 1631196051346
-    },
-    "1781|@storybook/addon-essentials>@storybook/addon-docs>@storybook/core>@storybook/core-server>@storybook/manager-webpack4>terser-webpack-plugin>cacache>tar": {
-      "decision": "ignore",
-      "madeAt": 1631196051346
-    },
-    "1781|@storybook/vue>@storybook/core>@storybook/core-server>@storybook/manager-webpack4>terser-webpack-plugin>cacache>tar": {
-      "decision": "ignore",
-      "madeAt": 1631196051346
->>>>>>> b29c004f
+      "madeAt": 1631196051346
     }
   },
   "rules": {},
