--- conflicted
+++ resolved
@@ -1702,19 +1702,11 @@
     },
     "1006852|@vue/cli-service>webpack-dev-server>selfsigned>node-forge": {
       "decision": "ignore",
-<<<<<<< HEAD
-      "madeAt": 1641799892412
+      "madeAt": 1641825462222
     },
     "1006854|@vue/cli-service>webpack-dev-server>selfsigned>node-forge": {
       "decision": "ignore",
-      "madeAt": 1641799892412
-=======
       "madeAt": 1641825462222
-    },
-    "1006854|@vue/cli-service>webpack-dev-server>selfsigned>node-forge": {
-      "decision": "ignore",
-      "madeAt": 1641825462222
->>>>>>> 563c5a6f
     }
   },
   "rules": {},
