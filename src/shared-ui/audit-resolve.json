{
  "decisions": {
    "1500|@vue/cli-plugin-unit-jest>ts-jest>yargs-parser": {
      "decision": "ignore",
      "madeAt": 1604562819624
    },
    "1603|@storybook/addon-essentials>@storybook/addon-docs>@storybook/core>react-dev-utils>immer": {
      "decision": "ignore",
      "madeAt": 1613991319355,
      "expiresAt": 1616583302132
    },
    "1603|@storybook/vue>@storybook/core>react-dev-utils>immer": {
      "decision": "ignore",
      "madeAt": 1613991319355,
      "expiresAt": 1616583302132
    },
<<<<<<< HEAD
    "1658|@vue/cli-plugin-e2e-nightwatch>nightwatch>proxy-agent>pac-proxy-agent>pac-resolver>netmask": {
      "decision": "ignore",
      "madeAt": 1617096864560,
      "expiresAt": 1617701646296
=======
    "565|@storybook/addon-essentials>@storybook/addon-docs>@storybook/core>webpack>terser-webpack-plugin>cacache>ssri": {
      "decision": "ignore",
      "madeAt": 1618813428580,
      "expiresAt": 1621405368956
    },
    "565|@storybook/vue>@storybook/core>webpack>terser-webpack-plugin>cacache>ssri": {
      "decision": "ignore",
      "madeAt": 1618813436668,
      "expiresAt": 1621405368956
    },
    "565|@storybook/vue>webpack>terser-webpack-plugin>cacache>ssri": {
      "decision": "ignore",
      "madeAt": 1618813438955,
      "expiresAt": 1621405368956
    },
    "565|@vue/cli-plugin-babel>webpack>terser-webpack-plugin>cacache>ssri": {
      "decision": "ignore",
      "madeAt": 1618813438955,
      "expiresAt": 1621405368956
    },
    "565|@vue/cli-plugin-eslint>webpack>terser-webpack-plugin>cacache>ssri": {
      "decision": "ignore",
      "madeAt": 1618813438955,
      "expiresAt": 1621405368956
    },
    "565|@vue/cli-plugin-typescript>webpack>terser-webpack-plugin>cacache>ssri": {
      "decision": "ignore",
      "madeAt": 1618813438955,
      "expiresAt": 1621405368956
    },
    "565|@vue/cli-service>webpack>terser-webpack-plugin>cacache>ssri": {
      "decision": "ignore",
      "madeAt": 1618813438955,
      "expiresAt": 1621405368956
    },
    "565|@vue/cli-service>copy-webpack-plugin>cacache>ssri": {
      "decision": "ignore",
      "madeAt": 1618813438955,
      "expiresAt": 1621405368956
    },
    "565|@vue/cli-service>ssri": {
      "decision": "ignore",
      "madeAt": 1618813438955,
      "expiresAt": 1621405368956
    },
    "565|@vue/cli-service>terser-webpack-plugin>cacache>ssri": {
      "decision": "ignore",
      "madeAt": 1618813438955,
      "expiresAt": 1621405368956
>>>>>>> 0219feaf
    }
  },
  "rules": {},
  "version": 1
}<|MERGE_RESOLUTION|>--- conflicted
+++ resolved
@@ -14,12 +14,6 @@
       "madeAt": 1613991319355,
       "expiresAt": 1616583302132
     },
-<<<<<<< HEAD
-    "1658|@vue/cli-plugin-e2e-nightwatch>nightwatch>proxy-agent>pac-proxy-agent>pac-resolver>netmask": {
-      "decision": "ignore",
-      "madeAt": 1617096864560,
-      "expiresAt": 1617701646296
-=======
     "565|@storybook/addon-essentials>@storybook/addon-docs>@storybook/core>webpack>terser-webpack-plugin>cacache>ssri": {
       "decision": "ignore",
       "madeAt": 1618813428580,
@@ -69,7 +63,6 @@
       "decision": "ignore",
       "madeAt": 1618813438955,
       "expiresAt": 1621405368956
->>>>>>> 0219feaf
     }
   },
   "rules": {},
