--- conflicted
+++ resolved
@@ -2,20 +2,6 @@
   "decisions": {
     "1500|@vue/cli-plugin-unit-jest>ts-jest>yargs-parser": {
       "decision": "ignore",
-<<<<<<< HEAD
-      "madeAt": 1613997098751,
-      "expiresAt": 1616589090195
-    },
-    "1603|@storybook/addon-essentials>@storybook/addon-docs>@storybook/core>react-dev-utils>immer": {
-      "decision": "ignore",
-      "madeAt": 1613997103824,
-      "expiresAt": 1616589090195
-    },
-    "1603|@storybook/vue>@storybook/core>react-dev-utils>immer": {
-      "decision": "ignore",
-      "madeAt": 1613997103824,
-      "expiresAt": 1616589090195
-=======
       "madeAt": 1604562819624
     },
     "1603|@storybook/addon-essentials>@storybook/addon-docs>@storybook/core>react-dev-utils>immer": {
@@ -27,7 +13,6 @@
       "decision": "ignore",
       "madeAt": 1613991319355,
       "expiresAt": 1616583302132
->>>>>>> 7e513ad3
     }
   },
   "rules": {},
