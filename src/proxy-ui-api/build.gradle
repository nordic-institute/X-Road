--- conflicted
+++ resolved
@@ -1,34 +1,9 @@
-<<<<<<< HEAD
-=======
-import org.niis.xroad.oasvalidatorplugin.Oas3ValidatorGradlePlugin
-
-buildscript {
-    ext {
-        openapiGeneratorVersion = '5.2.1'
-        nodePluginVersion = '3.1.1'
-        nodeVersion = '12.22.6'
-        swaggerParserVersion = '2.0.28'
-    }
-    repositories {
-        mavenCentral()
-    }
-}
-
->>>>>>> 8d0f04a0
 plugins {
     id 'io.spring.dependency-management'
     id 'org.springframework.boot'
     id 'com.github.node-gradle.node' version "$nodePluginVersion"
-<<<<<<< HEAD
     id 'org.openapi.generator' version "$openApiGeneratorVersion"
     id 'org.niis.xroad.oasvalidatorplugin'
-=======
-    id 'org.openapi.generator' version "$openapiGeneratorVersion"
-}
-
-ext {
-    set('springCloudVersion', "2020.0.4")
->>>>>>> 8d0f04a0
 }
 
 sourceSets {
@@ -66,9 +41,9 @@
     implementation('org.kohsuke:libpam4j:1.11')
     implementation('org.apache.commons:commons-compress:1.21')
     implementation('wsdl4j:wsdl4j:1.6.3')
-    implementation('com.github.vladimir-bukhtoyarov:bucket4j-core:4.10.0')
+    implementation('com.github.vladimir-bukhtoyarov:bucket4j-core:6.3.0')
     implementation("io.swagger.parser.v3:swagger-parser-v3:${swaggerParserVersion}")
-    implementation('io.swagger:swagger-annotations:1.6.2')
+    implementation('io.swagger:swagger-annotations:1.6.3')
     implementation 'io.springfox:springfox-core:3.0.0'
 
     testImplementation project(':common-util')
@@ -351,49 +326,6 @@
 
 tasks.openApiGenerate.dependsOn 'validateApiDefinitions'
 
-<<<<<<< HEAD
-=======
-dependencyManagement {
-    imports {
-        mavenBom "org.springframework.cloud:spring-cloud-dependencies:${springCloudVersion}"
-    }
-}
-
-dependencies {
-    implementation project(':common-util')
-    implementation project(':common-verifier')
-    implementation project(':signer-protocol')
-    implementation project(':serverconf')
-    implementation project(':common-ui')
-    implementation project(':common-rest-api')
-
-    implementation('org.springframework.boot:spring-boot-starter-security')
-    implementation('org.springframework.boot:spring-boot-starter-web')
-    implementation('org.springframework.boot:spring-boot-starter-data-jpa')
-    implementation("org.springframework.boot:spring-boot-starter-cache")
-    implementation("org.springframework.boot:spring-boot-starter-validation")
-    implementation('org.springframework.cloud:spring-cloud-starter-sleuth')
-    implementation('org.kohsuke:libpam4j:1.11')
-    implementation('org.apache.commons:commons-compress:1.21')
-    implementation('wsdl4j:wsdl4j:1.6.3')
-    implementation('com.github.vladimir-bukhtoyarov:bucket4j-core:6.3.0')
-    implementation("io.swagger.parser.v3:swagger-parser-v3:${swaggerParserVersion}")
-    implementation('io.swagger:swagger-annotations:1.6.2')
-
-    testImplementation project(':common-util')
-    testImplementation project(':common-test')
-    testImplementation('org.springframework.boot:spring-boot-starter-test')
-    testImplementation('org.springframework.security:spring-security-test')
-    testImplementation('org.hsqldb:hsqldb')
-
-    implementation('com.fasterxml.jackson.datatype:jackson-datatype-jsr310')
-    implementation('org.openapitools:jackson-databind-nullable:0.2.1')
-    implementation('javax.validation:validation-api')
-    implementation 'io.springfox:springfox-core:3.0.0'
-    // /openapi-generator related
-}
-
->>>>>>> 8d0f04a0
 task copyDeps(type: Copy) {
     into "$buildDir/unpacked-libs"
     from configurations.runtimeClasspath.find { it.name.startsWith("postgresql") }
