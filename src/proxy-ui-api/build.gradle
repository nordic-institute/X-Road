buildscript {
    ext {
        openapiGeneratorVersion = '4.2.1'
        swaggerParserVersion = '2.0.21'
    }
    repositories {
        mavenCentral()
    }
}

plugins {
    id 'io.spring.dependency-management'
    id 'org.springframework.boot'
    id 'com.github.node-gradle.node' version "$nodePluginVersion"
    id 'org.openapi.generator' version "$openapiGeneratorVersion"
    id 'org.niis.xroad.oasvalidatorplugin'
}

ext {
    set('springCloudVersion', "Hoxton.SR10")
}

sourceSets {
    main {
        java.srcDirs = ['src/main/java', 'build/generated-sources/openapi/src/main/java']
    }
}

configurations {
    npm { canBeConsumed(false); canBeResolved(true) }
}

dependencyManagement {
    imports {
        mavenBom "org.springframework.cloud:spring-cloud-dependencies:${springCloudVersion}"
    }
}

dependencies {
    npm project(path: ':shared-ui', configuration: 'npm')
    implementation project(':common-util')
    implementation project(':common-verifier')
    implementation project(':signer-protocol')
    implementation project(':serverconf')
    implementation project(':common-ui')


    implementation('org.springframework.boot:spring-boot-starter-security')
    implementation('org.springframework.boot:spring-boot-starter-web')
    implementation('org.springframework.boot:spring-boot-starter-data-jpa')
    implementation("org.springframework.boot:spring-boot-starter-cache")
    implementation("org.springframework.boot:spring-boot-starter-validation")
    implementation('org.springframework.cloud:spring-cloud-starter-sleuth')
    implementation('org.kohsuke:libpam4j:1.11')
    implementation('org.apache.commons:commons-compress:1.20')
    implementation('wsdl4j:wsdl4j:1.6.3')
    implementation('com.github.vladimir-bukhtoyarov:bucket4j-core:4.10.0')
    implementation("io.swagger.parser.v3:swagger-parser-v3:${swaggerParserVersion}")
    implementation('io.swagger:swagger-annotations:1.6.2')

    testImplementation project(':common-test')
    testImplementation('org.springframework.boot:spring-boot-starter-test')
    testImplementation('org.springframework.security:spring-security-test')
    testImplementation('org.hsqldb:hsqldb')

    implementation('com.fasterxml.jackson.datatype:jackson-datatype-jsr310')
    implementation('org.openapitools:jackson-databind-nullable:0.2.1')
    implementation('javax.validation:validation-api')
    // /openapi-generator related
}

bootRun {
    jvmArgs = ["-Dspring.output.ansi.enabled=ALWAYS"]
    if (project.hasProperty('args')) {
        def params = project.args.tokenize(',')
        args = params
    }
}

bootJar {
    excludeDevtools = true
}

processResources {
    from('frontend/dist/') {
        into 'public/'
    }
}

node {
    download = true
    version = nodeVersion
    nodeProjectDir = file("frontend")
    npmInstallCommand = "ci"
}

task npmInstallDeps(type: NpmTask) {
    inputs.files(configurations.npm)
    args = ['install', '--quiet'] + inputs.files.collect { it.toString() }
    outputs.files("package.json", "package-lock.json")
}

npmInstall {
    dependsOn += 'npmInstallDeps'
}

task buildFront(type: NpmTask) {
    onlyIf {
        !project.hasProperty('skip-frontend-build')
    }
    inputs.files(configurations.npm)
    inputs.files(fileTree("frontend/") {
      exclude("dist/", "node_modules/.cache/")
    })
    outputs.dir("frontend/dist")
    args = ['run', 'build']
    execOverrides {
        it.workingDir = 'frontend'
    }
}

task checkFrontAudit(type: NpmTask, dependsOn: 'npmInstall') {
    onlyIf {
        (!project.hasProperty('skip-frontend-build') && !project.hasProperty('skip-frontend-audit'))
    }
    inputs.files fileTree("frontend/") { exclude("dist/", "node_modules/.cache/") }
    outputs.dir("frontend/dist")
    if (project.hasProperty('strict-frontend-audit')) {
        // do a strict front audit with npm run check-audit
        // check-audit uses ignore list from audit-resolve.json
        // To update that, do "npm run resolve-audit" from frontend dir
        args = ['run', 'check-audit']
    } else {
        // do a loose front audit with npm in-built audit
        args = ['audit', '--production', '--audit-level=moderate']
    }
    execOverrides {
        it.workingDir = 'frontend'
    }
}

// check that npm run license-check passes
task checkFrontLicense(type: NpmTask, dependsOn: 'npmInstall') {
    onlyIf {
        !project.hasProperty('skip-frontend-build')
    }
    inputs.files("frontend/src/", "frontend/test/", "frontend/public/")
    outputs.upToDateWhen { true }
    args = ['run', 'license-check']
    execOverrides {
        it.workingDir = 'frontend'
    }
}

<<<<<<< HEAD
=======
// install frontend ui library
task installUILibrary(type: NpmTask) {
    onlyIf {
        !project.hasProperty('skip-frontend-build')
    }
    inputs.files("frontend/src/", "frontend/test/", "frontend/public/")
    outputs.upToDateWhen { true }
    args = ['run', 'install-ui-lib']
    execOverrides {
        it.workingDir = 'frontend'
    }
}

// build frontend ui library
task buildUILibrary(type: NpmTask) {
    onlyIf {
        !project.hasProperty('skip-frontend-build')
    }
    inputs.files("frontend/src/", "frontend/test/", "frontend/public/")
    outputs.upToDateWhen { true }
    args = ['run', 'build-ui-lib']
    execOverrides {
        it.workingDir = 'frontend'
    }
}

// check frontend ui library npm audit
task auditCheckUILibrary(type: NpmTask) {
    onlyIf {
        !project.hasProperty('skip-frontend-build')
    }
    inputs.files("frontend/src/", "frontend/test/", "frontend/public/")
    outputs.upToDateWhen { true }
    args = ['run', 'audit-check-ui-lib']
    execOverrides {
        it.workingDir = 'frontend'
    }
}

// check frontend ui library licenses
task licenseCheckUILibrary(type: NpmTask) {
    onlyIf {
        !project.hasProperty('skip-frontend-build')
    }
    inputs.files("frontend/src/", "frontend/test/", "frontend/public/")
    outputs.upToDateWhen { true }
    args = ['run', 'license-check-ui-lib']
    execOverrides {
        it.workingDir = 'frontend'
    }
}

// check that npm run test:unit passes
task frontendUnitTests(type: NpmTask, dependsOn: 'npmInstall') {
    onlyIf {
        (!project.hasProperty('skip-frontend-build') && project.hasProperty('frontend-unit-tests'))
    }
    inputs.files fileTree("frontend/") { exclude("dist/", "node_modules/.cache/") }
    outputs.dir("frontend/dist")
    args = ['run', 'test:unit']
    execOverrides {
        it.workingDir = 'frontend'
    }
}



>>>>>>> fd579ff5
// run e2e tests vs remote url
if (!project.hasProperty("testTargetUrl")) {
    ext.testTargetUrl = ""
}

if (!project.hasProperty("testDataUrl")) {
    ext.testDataUrl = ""
}

if (!project.hasProperty("withTags")) {
    ext.withTags = ""
}

if (!project.hasProperty("withoutTags")) {
    ext.withoutTags = ""
}

if (!project.hasProperty("failScreenshot")) {
    ext.failScreenshot = ""
}

if (!project.hasProperty("runHeadless")) {
    ext.runHeadless = ""
}

task e2eTest(type: NpmTask, dependsOn: 'npmInstall') {

    doFirst {
        if (testTargetUrl.isEmpty()) {
            throw new GradleException('testTargetUrl property was empty, it is mandatory for e2eTests')
        }
        if (testDataUrl.isEmpty()) {
            throw new GradleException('testDataUrl property was empty, it is mandatory for e2eTests')
        }
    }

    inputs.files fileTree("frontend/") { exclude("dist/", "node_modules/.cache/") }
    outputs.dir("frontend/dist")

    args = ['run', 'test:e2e', '--', '--url=' + testTargetUrl, '--testdata=' + testDataUrl, '--tag=' + withTags, '--skiptags=' + withoutTags]

    if (!runHeadless.isEmpty()) {
      if (runHeadless == "true") {
        args += "--headless"
      }
    }

    if (!failScreenshot.isEmpty()) {
      if (failScreenshot == "true") {
        args += "--env screenshot"
      }
    }

    execOverrides {
        it.workingDir = 'frontend'
    }
}

npmInstall.onlyIf { !project.hasProperty('skip-frontend-build') }

// checkFrontLicense -> checkFrontAudit -> buildFront -> frontendUnitTests -> processResources
processResources.dependsOn 'frontendUnitTests'
frontendUnitTests.dependsOn 'buildFront'
buildFront.dependsOn 'checkFrontAudit'
checkFrontAudit.dependsOn 'checkFrontLicense'

clean.delete << file('frontend/node_modules')
clean.delete << file('frontend/dist')

openApiGenerate {
    generatorName = "spring"
    inputSpec = "$projectDir/src/main/resources/openapi-definition.yaml".toString()
    outputDir = "$buildDir/generated-sources/openapi".toString()
    apiPackage = "org.niis.xroad.restapi.openapi"
    modelPackage = "org.niis.xroad.restapi.openapi.model"
    systemProperties = [
        modelDocs: "false",
        apis     : "", // must use empty strings instead of "true":
        // https://github.com/OpenAPITools/openapi-generator/tree/master/modules/openapi-generator-gradle-plugin
        models   : ""
    ]
    configOptions = [
        interfaceOnly: "true",
        useTags      : "true"
    ]
}

// Fix up to date check
tasks.openApiGenerate {
    inputs.files(openApiGenerate.inputSpec)
    outputs.dir(openApiGenerate.outputDir)
}

compileJava.dependsOn tasks.openApiGenerate

// set license format to ignore generated java sources
task licenseFormatJava(type: nl.javadude.gradle.plugins.license.License) {
    source = fileTree('src/main/java')
}

task licenseTestJava(type: nl.javadude.gradle.plugins.license.License) {
    source = fileTree('src/main/java')
    check = true
}

licenseFormatMain.enabled = false
licenseMain.enabled = false

licenseFormat.dependsOn licenseFormatJava
licenseTest.dependsOn licenseTestJava

jar {
    enabled = true
    archiveClassifier = 'plainDependency'
}

apiValidationParameters.apiDefinitionPaths = [
    "$projectDir/src/main/resources/openapi-definition.yaml".toString(),
    "$projectDir/src/main/resources/openapi-authentication.yaml".toString()
]

validateApiDefinitions {
    inputs.files("src/main/resources/openapi-definition.yaml", "src/main/resources/openapi-authentication.yaml")
    outputs.upToDateWhen { true }
}

tasks.openApiGenerate.dependsOn 'validateApiDefinitions'


task copyDeps(type: Copy) {
    into "$buildDir/unpacked-libs"
    from configurations.runtimeClasspath.find { it.name.startsWith("postgresql") }
}

build.dependsOn copyDeps

test {
    maxHeapSize = "1g"
}<|MERGE_RESOLUTION|>--- conflicted
+++ resolved
@@ -152,60 +152,6 @@
     }
 }
 
-<<<<<<< HEAD
-=======
-// install frontend ui library
-task installUILibrary(type: NpmTask) {
-    onlyIf {
-        !project.hasProperty('skip-frontend-build')
-    }
-    inputs.files("frontend/src/", "frontend/test/", "frontend/public/")
-    outputs.upToDateWhen { true }
-    args = ['run', 'install-ui-lib']
-    execOverrides {
-        it.workingDir = 'frontend'
-    }
-}
-
-// build frontend ui library
-task buildUILibrary(type: NpmTask) {
-    onlyIf {
-        !project.hasProperty('skip-frontend-build')
-    }
-    inputs.files("frontend/src/", "frontend/test/", "frontend/public/")
-    outputs.upToDateWhen { true }
-    args = ['run', 'build-ui-lib']
-    execOverrides {
-        it.workingDir = 'frontend'
-    }
-}
-
-// check frontend ui library npm audit
-task auditCheckUILibrary(type: NpmTask) {
-    onlyIf {
-        !project.hasProperty('skip-frontend-build')
-    }
-    inputs.files("frontend/src/", "frontend/test/", "frontend/public/")
-    outputs.upToDateWhen { true }
-    args = ['run', 'audit-check-ui-lib']
-    execOverrides {
-        it.workingDir = 'frontend'
-    }
-}
-
-// check frontend ui library licenses
-task licenseCheckUILibrary(type: NpmTask) {
-    onlyIf {
-        !project.hasProperty('skip-frontend-build')
-    }
-    inputs.files("frontend/src/", "frontend/test/", "frontend/public/")
-    outputs.upToDateWhen { true }
-    args = ['run', 'license-check-ui-lib']
-    execOverrides {
-        it.workingDir = 'frontend'
-    }
-}
-
 // check that npm run test:unit passes
 task frontendUnitTests(type: NpmTask, dependsOn: 'npmInstall') {
     onlyIf {
@@ -219,9 +165,6 @@
     }
 }
 
-
-
->>>>>>> fd579ff5
 // run e2e tests vs remote url
 if (!project.hasProperty("testTargetUrl")) {
     ext.testTargetUrl = ""
