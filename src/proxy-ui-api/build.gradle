--- conflicted
+++ resolved
@@ -76,34 +76,21 @@
     version = nodeVersion
     nodeProjectDir = file("frontend")
     if (System.getenv().containsKey("CI")) {
-<<<<<<< HEAD
         npmInstallCommand = "ci"
-=======
-      npmInstallCommand = "ci"
->>>>>>> 319af5e4
     }
 }
 
 task npmInstallDeps(type: NpmTask, dependsOn: configurations.npm) {
     inputs.files('frontend/package.json')
     outputs.files('frontend/package-lock.json')
-<<<<<<< HEAD
-    args = ['install', '--package-lock-only'] + configurations.npm.files.collect { it.toString() }
-
-=======
     args = ['install', '--quiet', '--package-lock-only'] + configurations.npm.files.collect { it.toString() }
->>>>>>> 319af5e4
     execOverrides {
         it.workingDir = 'frontend'
     }
 }
 
 task cleanNpmInstallDeps {
-<<<<<<< HEAD
     //NOP, we do not want to accidentally delete package-lock.json
-=======
-  //NOP
->>>>>>> 319af5e4
 }
 
 npmInstall {
@@ -122,17 +109,10 @@
     }
 }
 
-<<<<<<< HEAD
 task checkFrontAudit(type: NpmTask, dependsOn: nodeSetup) {
     inputs.files(
         'frontend/package.json',
         'frontend/package-lock.json'
-=======
-task checkFrontAudit(type: NpmTask) {
-    inputs.files(
-      'frontend/package.json',
-      'frontend/package-lock.json'
->>>>>>> 319af5e4
     )
     outputs.files('build/reports/audit-ci.txt')
     // do a front end audit with npm run npx-check-audit
@@ -144,11 +124,7 @@
 }
 
 // check that npm run license-check passes
-<<<<<<< HEAD
 task checkFrontLicense(type: NpmTask, dependsOn: npmInstall) {
-=======
-task checkFrontLicense(type: NpmTask, dependsOn: 'npmInstall') {
->>>>>>> 319af5e4
     inputs.files("frontend/src/", "frontend/test/", "frontend/public/")
     outputs.upToDateWhen { true }
     args = ['run', 'license-check']
@@ -159,11 +135,7 @@
 
 // check that npm run test:unit passes
 task frontendUnitTests(type: NpmTask, dependsOn: buildFront) {
-<<<<<<< HEAD
     inputs.files("frontend/dist", "frontend/test", "frontend/public")
-=======
-    inputs.files('frontend/dist', 'frontend/test', 'frontend/public')
->>>>>>> 319af5e4
     outputs.upToDateWhen { true }
     args = ['run', 'test:unit']
     execOverrides {
@@ -264,7 +236,6 @@
 }
 
 if (!project.hasProperty('skip-frontend-build')) {
-<<<<<<< HEAD
     // checkFrontLicense -> buildFront -> frontendUnitTests -> processResources
     processResources.dependsOn buildFront
     check.dependsOn checkFrontLicense
@@ -273,15 +244,6 @@
     if (project.hasProperty('frontend-npm-audit')) {
         npmInstallDeps.dependsOn checkFrontAudit
     }
-=======
-  // checkFrontLicense -> checkFrontAudit -> buildFront -> frontendUnitTests -> processResources
-  processResources.dependsOn 'buildFront'
-  check.dependsOn checkFrontLicense
-  check.dependsOn frontendUnitTests
-  if (project.hasProperty('frontend-npm-audit')) {
-    npmInstallDeps.dependsOn checkFrontAudit
-  }
->>>>>>> 319af5e4
 }
 
 clean.delete << file('frontend/node_modules')
