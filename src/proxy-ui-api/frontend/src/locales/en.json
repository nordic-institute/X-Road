--- conflicted
+++ resolved
@@ -267,11 +267,8 @@
     "previous": "Previous",
     "done": "Done",
     "next": "Next",
-<<<<<<< HEAD
-    "submit": "Submit"
-=======
+    "submit": "Submit",
     "finish": "Finish"
->>>>>>> 74008a24
   },
   "keys": {
     "token": "Token:",
