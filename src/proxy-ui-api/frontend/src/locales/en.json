--- conflicted
+++ resolved
@@ -740,17 +740,15 @@
       }
     }
   },
-<<<<<<< HEAD
+  "globalAlert": {
+    "globalConfigurationInvalid": "Global configuration is expired",
+    "softTokenPinNotEntered": "Please enter softtoken PIN",
+    "backupRestoreInProgress": "The Security Server configuration is being restored from a backup. Process started at {startTime}"
+  },
   "error_code": {
     "openapi_parsing_error": "Parsing OpenApi3 description failed",
     "validation_failure": "Validation failure",
     "service_already_exists": "Service already exists",
     "url_already_exists": "URL already exists"
-=======
-  "globalAlert": {
-    "globalConfigurationInvalid": "Global configuration is expired",
-    "softTokenPinNotEntered": "Please enter softtoken PIN",
-    "backupRestoreInProgress": "The Security Server configuration is being restored from a backup. Process started at {startTime}"
->>>>>>> 45d03009
   }
 }