<template>
  <v-dialog :value="showPreview" persistent max-width="850">
    <template v-slot:activator="{ on }">
      <input
        v-show="false"
        ref="anchorUpload"
        type="file"
        accept=".xml"
        @change="onUploadFileChanged"
      />
      <large-button
        data-test="system-parameters-configuration-anchor-upload-button"
        outlined
        @click="$refs.anchorUpload.click()"
        :loading="previewing"
        :requires-permission="permissions.UPLOAD_ANCHOR"
        class="ml-5"
      >{{ $t('systemParameters.configurationAnchor.action.upload.button') }}</large-button>
    </template>
    <v-card class="xrd-card">
      <v-card-title>
        <span data-test="dialog-title" class="headline">
          {{
          $t('systemParameters.configurationAnchor.action.upload.dialog.title')
          }}
        </span>
      </v-card-title>
      <v-card-text class="content-wrapper">
        <v-container>
          <v-row class="mb-5">
            <v-col>
              {{
              $t(
              'systemParameters.configurationAnchor.action.upload.dialog.info',
              )
              }}
            </v-col>
          </v-row>
          <v-row no-gutters>
            <v-col class="font-weight-bold" cols="12" sm="3">
              {{
              $t(
              'systemParameters.configurationAnchor.action.upload.dialog.field.hash',
              )
              }}
            </v-col>
            <v-col cols="12" sm="9">{{ anchorPreview.hash | colonize }}</v-col>
          </v-row>
          <v-row no-gutters>
            <v-col class="font-weight-bold" cols="12" sm="3">
              {{
              $t(
              'systemParameters.configurationAnchor.action.upload.dialog.field.generated',
              )
              }}
            </v-col>
            <v-col cols="12" sm="9">{{ anchorPreview.created_at | formatDateTime }}</v-col>
          </v-row>
          <v-row class="mt-5">
            <v-col>
              {{
              $t(
              'systemParameters.configurationAnchor.action.upload.dialog.confirmation',
              )
              }}
            </v-col>
          </v-row>
        </v-container>
      </v-card-text>
      <v-card-actions class="xrd-card-actions">
        <v-spacer></v-spacer>
        <large-button
          data-test="system-parameters-upload-configuration-anchor-dialog-cancel-button"
          outlined
          @click="close"
        >{{ $t('action.cancel') }}</large-button>
        <large-button
          data-test="system-parameters-upload-configuration-anchor-dialog-confirm-button"
          @click="confirmUpload"
          :loading="uploading"
        >{{ $t('action.confirm') }}</large-button>
      </v-card-actions>
    </v-card>
  </v-dialog>
</template>

<script lang="ts">
import Vue from 'vue';
import LargeButton from '@/components/ui/LargeButton.vue';
import { Permissions } from '@/global';
import * as api from '@/util/api';
import { Anchor } from '@/openapi-types';

const EmptyAnchorPreview: Anchor = {
  hash: '',
  created_at: '',
};

export default Vue.extend({
  name: 'UploadConfigurationAnchorDialog',
  components: {
    LargeButton,
  },
  props: {
    initMode: {
      type: Boolean,
      default: false,
    },
  },
  data() {
    return {
      previewing: false,
      uploading: false,
      anchorPreview: EmptyAnchorPreview,
      uploadedFile: null as string | ArrayBuffer | null,
      showPreview: false,
      permissions: Permissions,
    };
  },
  methods: {
    onUploadFileChanged(event: any): void {
      if (this.initMode) {
        this.previewAnchor(
          event,
          '/system/anchor/previews?validate_instance=false',
        );
      } else {
        this.previewAnchor(event, '/system/anchor/previews');
      }
    },

    previewAnchor(event: any, query: string): void {
      this.previewing = true;
      const fileList = (event.target.files ||
        event.dataTransfer.files) as FileList;
      if (!fileList.length) {
        return;
      }

      const reader = new FileReader();
      reader.onload = (e) => {
        if (!e?.target?.result) {
          return;
        }
        api
<<<<<<< HEAD
          .post(query, e.target.result, {
=======
          .post('/system/anchor/previews', e.target.result, {
>>>>>>> aa8a47b0
            headers: {
              'Content-Type': 'application/octet-stream',
            },
          })
          .then((resp: any) => {
            this.uploadedFile = e.target!.result;
            this.anchorPreview = resp.data;
            this.showPreview = true;
          })
          .catch((error: any) => this.$store.dispatch('showError', error));
      };
      reader.readAsArrayBuffer(fileList[0]);
    },

    confirmUpload(): void {
      if (this.initMode) {
        this.uploadAnchor(api.post);
      } else {
        this.uploadAnchor(api.put);
      }
    },

    uploadAnchor(apiCall: any): void {
      this.uploading = true;
<<<<<<< HEAD
      apiCall('/system/anchor', this.uploadedFile, {
        headers: {
          'Content-Type': 'application/octet-stream',
        },
      })
        .catch((error: any) => this.$store.dispatch('showError', error))
=======
      api
        .put('/system/anchor', this.uploadedFile, {
          headers: {
            'Content-Type': 'application/octet-stream',
          },
        })
        .catch((error) => this.$store.dispatch('showError', error))
>>>>>>> aa8a47b0
        .finally(() => {
          this.uploading = false;
          this.close();
          this.$store.dispatch(
            'showSuccess',
            'systemParameters.configurationAnchor.action.upload.dialog.success',
          );
          this.$emit('uploaded');
        });
    },
    close(): void {
      this.previewing = false;
      this.showPreview = false;
      this.anchorPreview = EmptyAnchorPreview;
    },
  },
});
</script>

<style scoped lang="scss">
@import '../../../assets/dialogs';
</style><|MERGE_RESOLUTION|>--- conflicted
+++ resolved
@@ -143,11 +143,7 @@
           return;
         }
         api
-<<<<<<< HEAD
           .post(query, e.target.result, {
-=======
-          .post('/system/anchor/previews', e.target.result, {
->>>>>>> aa8a47b0
             headers: {
               'Content-Type': 'application/octet-stream',
             },
@@ -172,22 +168,12 @@
 
     uploadAnchor(apiCall: any): void {
       this.uploading = true;
-<<<<<<< HEAD
       apiCall('/system/anchor', this.uploadedFile, {
         headers: {
           'Content-Type': 'application/octet-stream',
         },
       })
         .catch((error: any) => this.$store.dispatch('showError', error))
-=======
-      api
-        .put('/system/anchor', this.uploadedFile, {
-          headers: {
-            'Content-Type': 'application/octet-stream',
-          },
-        })
-        .catch((error) => this.$store.dispatch('showError', error))
->>>>>>> aa8a47b0
         .finally(() => {
           this.uploading = false;
           this.close();
