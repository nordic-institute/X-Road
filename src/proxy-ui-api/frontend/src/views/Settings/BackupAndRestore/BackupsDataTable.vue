<!--
   The MIT License
   Copyright (c) 2019- Nordic Institute for Interoperability Solutions (NIIS)
   Copyright (c) 2018 Estonian Information System Authority (RIA),
   Nordic Institute for Interoperability Solutions (NIIS), Population Register Centre (VRK)
   Copyright (c) 2015-2017 Estonian Information System Authority (RIA), Population Register Centre (VRK)

   Permission is hereby granted, free of charge, to any person obtaining a copy
   of this software and associated documentation files (the "Software"), to deal
   in the Software without restriction, including without limitation the rights
   to use, copy, modify, merge, publish, distribute, sublicense, and/or sell
   copies of the Software, and to permit persons to whom the Software is
   furnished to do so, subject to the following conditions:

   The above copyright notice and this permission notice shall be included in
   all copies or substantial portions of the Software.

   THE SOFTWARE IS PROVIDED "AS IS", WITHOUT WARRANTY OF ANY KIND, EXPRESS OR
   IMPLIED, INCLUDING BUT NOT LIMITED TO THE WARRANTIES OF MERCHANTABILITY,
   FITNESS FOR A PARTICULAR PURPOSE AND NONINFRINGEMENT. IN NO EVENT SHALL THE
   AUTHORS OR COPYRIGHT HOLDERS BE LIABLE FOR ANY CLAIM, DAMAGES OR OTHER
   LIABILITY, WHETHER IN AN ACTION OF CONTRACT, TORT OR OTHERWISE, ARISING FROM,
   OUT OF OR IN CONNECTION WITH THE SOFTWARE OR THE USE OR OTHER DEALINGS IN
   THE SOFTWARE.
 -->
<template>
  <v-card flat class="pb-3">
    <table class="xrd-table">
      <thead>
        <tr>
          <th>{{ $t('name') }}</th>
          <th></th>
        </tr>
      </thead>
      <template v-if="backups && backups.length > 0">
<<<<<<< HEAD
        <tr v-for="backup in filtered()" v-bind:key="backup.filename">
          <td>{{ backup.filename }}</td>
          <td>
            <div class="d-flex justify-end">
              <large-button
                v-if="canBackup"
                :min_width="50"
                text
                :outlined="false"
                class="xrd-table-button"
                data-test="backup-download"
                @click="downloadBackup(backup.filename)"
                >{{ $t('action.download') }}
              </large-button>
              <restore-backup-button
                v-if="canRestore"
                :backup="backup"
                @restored="refreshData"
              />
              <delete-backup-button
                :can-backup="canBackup"
                :backup="backup"
                @deleted="refreshData"
              />
            </div>
          </td>
        </tr>
=======
        <tbody>
          <tr v-for="backup in filtered()" v-bind:key="backup.filename">
            <td>{{ backup.filename }}</td>
            <td>
              <div class="d-flex justify-end">
                <small-button
                  v-if="canBackup"
                  :min_width="50"
                  class="xrd-table-button"
                  data-test="backup-download"
                  @click="downloadBackup(backup.filename)"
                  >{{ $t('action.download') }}
                </small-button>
                <restore-backup-button
                  v-if="canRestore"
                  :backup="backup"
                  @restored="refreshData"
                />
                <delete-backup-button
                  :can-backup="canBackup"
                  :backup="backup"
                  @deleted="refreshData"
                />
              </div>
            </td>
          </tr>
        </tbody>
>>>>>>> 1624dc25
      </template>
    </table>
  </v-card>
</template>

<script lang="ts">
import Vue from 'vue';
import * as api from '@/util/api';
import { Backup } from '@/openapi-types';
import { saveResponseAsFile, selectedFilter } from '@/util/helpers';
import DeleteBackupButton from '@/views/Settings/BackupAndRestore/DeleteBackupButton.vue';
import { Prop } from 'vue/types/options';
import RestoreBackupButton from '@/views/Settings/BackupAndRestore/RestoreBackupButton.vue';
import { encodePathParameter } from '@/util/api';
import { Permissions } from '@/global';

export default Vue.extend({
  components: {
    DeleteBackupButton,
    RestoreBackupButton,
  },
  props: {
    filter: {
      type: String,
      default: '',
    },
    canBackup: {
      type: Boolean,
      default: false,
      required: true,
    },
    backups: {
      type: Array as Prop<Backup[]>,
      required: true,
    },
  },
  computed: {
    canRestore(): boolean {
      return this.$store.getters.hasPermission(
        Permissions.RESTORE_CONFIGURATION,
      );
    },
  },
  methods: {
    filtered(): Backup[] {
      return selectedFilter(this.backups, this.filter, 'created_at');
    },
    async downloadBackup(fileName: string) {
      api
        .get(`/backups/${encodePathParameter(fileName)}/download`, {
          responseType: 'blob',
        })
        .then((resp) => saveResponseAsFile(resp, fileName))
        .catch((error) => this.$store.dispatch('showError', error));
    },
    refreshData(): void {
      this.$emit('refresh-data');
    },
  },
});
</script>

<style lang="scss" scoped>
@import '~styles/colors';
@import '~styles/tables';
</style><|MERGE_RESOLUTION|>--- conflicted
+++ resolved
@@ -33,7 +33,7 @@
         </tr>
       </thead>
       <template v-if="backups && backups.length > 0">
-<<<<<<< HEAD
+        <tbody>
         <tr v-for="backup in filtered()" v-bind:key="backup.filename">
           <td>{{ backup.filename }}</td>
           <td>
@@ -61,35 +61,7 @@
             </div>
           </td>
         </tr>
-=======
-        <tbody>
-          <tr v-for="backup in filtered()" v-bind:key="backup.filename">
-            <td>{{ backup.filename }}</td>
-            <td>
-              <div class="d-flex justify-end">
-                <small-button
-                  v-if="canBackup"
-                  :min_width="50"
-                  class="xrd-table-button"
-                  data-test="backup-download"
-                  @click="downloadBackup(backup.filename)"
-                  >{{ $t('action.download') }}
-                </small-button>
-                <restore-backup-button
-                  v-if="canRestore"
-                  :backup="backup"
-                  @restored="refreshData"
-                />
-                <delete-backup-button
-                  :can-backup="canBackup"
-                  :backup="backup"
-                  @deleted="refreshData"
-                />
-              </div>
-            </td>
-          </tr>
         </tbody>
->>>>>>> 1624dc25
       </template>
     </table>
   </v-card>
