<template>
  <div class="row-wrap">
    <StatusIcon :status="statusIconType" />
    <div>{{$t(status)}}</div>
  </div>
</template>

<script lang="ts">
import Vue from 'vue';
import { CertificateStatus } from '@/global';
import StatusIcon from '@/components/ui/StatusIcon.vue';

export default Vue.extend({
  components: {
    StatusIcon,
  },
  props: {
    certificate: {
      type: Object,
      required: true,
    },
  },
  data() {
    return {};
  },
  computed: {
    status() {
      switch (this.certificate.status) {
        case CertificateStatus.SAVED:
          return 'keys.certStatus.saved';
          break;
        case CertificateStatus.REGISTRATION_IN_PROGRESS:
          return 'keys.certStatus.registration';
          break;
        case CertificateStatus.REGISTERED:
          return 'keys.certStatus.registered';
          break;
        case CertificateStatus.DELETION_IN_PROGRESS:
          return 'keys.certStatus.deletion';
          break;
        case CertificateStatus.GLOBAL_ERROR:
          return 'keys.certStatus.globalError';
          break;
        default:
          return '-';
          break;
      }
    },
    statusIconType() {
      switch (this.certificate.status) {
        case CertificateStatus.SAVED:
          return 'orange-ring';
          break;
        case CertificateStatus.REGISTRATION_IN_PROGRESS:
          return 'orange';
          break;
        case CertificateStatus.REGISTERED:
          return 'green';
          break;
        case CertificateStatus.DELETION_IN_PROGRESS:
          return 'red';
          break;
        case CertificateStatus.GLOBAL_ERROR:
          return 'red-ring';
          break;
        default:
          return 'red-ring';
          break;
      }
    },
  },
  methods: {},
});
</script>


<style lang="scss" scoped>
.row-wrap {
  display: flex;
  flex-direction: row;
  align-items: baseline;
}
<<<<<<< HEAD

%status-icon-shared {
  height: 8px;
  width: 8px;
  min-height: 8px;
  min-width: 8px;
  border-radius: 50%;
  margin-right: 16px;
}

.status-red {
  @extend %status-icon-shared;
  background: #d0021b;
}

.status-green {
  @extend %status-icon-shared;
  background: #7ed321;
}
=======
>>>>>>> 6dabd112
</style><|MERGE_RESOLUTION|>--- conflicted
+++ resolved
@@ -80,26 +80,4 @@
   flex-direction: row;
   align-items: baseline;
 }
-<<<<<<< HEAD
-
-%status-icon-shared {
-  height: 8px;
-  width: 8px;
-  min-height: 8px;
-  min-width: 8px;
-  border-radius: 50%;
-  margin-right: 16px;
-}
-
-.status-red {
-  @extend %status-icon-shared;
-  background: #d0021b;
-}
-
-.status-green {
-  @extend %status-icon-shared;
-  background: #7ed321;
-}
-=======
->>>>>>> 6dabd112
 </style>