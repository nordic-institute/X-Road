<template>
  <div>
    <table class="xrd-table">
      <thead>
        <tr>
          <th>{{$t(title)}}</th>
          <th>{{$t('keys.id')}}</th>
        </tr>
      </thead>
      <tbody v-for="key in keys" v-bind:key="key.id">

        <!-- Key type SOFTWARE -->
        <template v-if="tokenType === 'SOFTWARE'">
          <tr>
            <td>
              <div class="name-wrap">
                <i class="icon-xrd_key icon" @click="keyClick(key)"></i>
                <div class="clickable-link" @click="keyClick(key)">{{key.label}}</div>
              </div>
            </td>
            <td>
              <div class="id-wrap">
                <div class="clickable-link" @click="keyClick(key)">{{key.id}}</div>
                <SmallButton
<<<<<<< HEAD
=======
                  v-if="hasPermission"
>>>>>>> 072262bb
                  class="table-button-fix"
                  :disabled="disableGenerateCsr"
                  @click="generateCsr(key)"
                >{{$t('keys.generateCsr')}}</SmallButton>
              </div>
            </td>
          </tr>
        </template>

        <!-- Key type HARDWARE -->
        <template v-if="tokenType === 'HARDWARE'">
          <tr v-bind:class="{borderless: hasCertificates(key)}">
            <td>
              <div class="name-wrap-top">
                <v-icon class="icon" @click="keyClick(key)">mdi-key-outline</v-icon>
                <div class="clickable-link" @click="keyClick(key)">{{key.name}}</div>
              </div>
            </td>
            <td class="td-align-right">
              <div class="id-wrap">
                <div class="clickable-link" @click="keyClick(key)">{{key.id}}</div>
                <SmallButton
<<<<<<< HEAD
                        class="table-button-fix"
                        :disabled="disableGenerateCsr"
                        @click="generateCsr(key)"
=======
                  v-if="hasPermission"
                  class="table-button-fix"
                  :disabled="disableGenerateCsr"
                  @click="generateCsr(key)"
>>>>>>> 072262bb
                >{{$t('keys.generateCsr')}}</SmallButton>
              </div>
            </td>
          </tr>
<<<<<<< HEAD

          <tr v-if="hasCertificates(key)" v-for="certificate in key.certificates" v-bind:key="certificate.certificate_details.hash">
            <td class="td-name">
              <div class="name-wrap">
                <v-icon v-bind:class="{hidden: showHardwareTokenImportCert(certificate)}"class="icon" >mdi-file-document-outline</v-icon>
                <span>{{certificate.certificate_details.issuer_common_name}} {{certificate.certificate_details.serial}}</span>
              </div>
            </td>
            <td>
              <div class="id-wrap">
                <SmallButton
                        v-if="showHardwareTokenImportCert(certificate)"
                        @click="importCert(certificate.certificate_details.hash)"
                        class="table-button-fix"
                >{{$t('keys.importCert')}}</SmallButton>
              </div>
            </td>
          </tr>
=======
          <template v-if="hasCertificates(key)">
            <tr
              v-for="certificate in key.certificates"
              v-bind:key="certificate.certificate_details.hash"
            >
              <td class="td-name">
                <div class="name-wrap">
                  <v-icon
                    v-bind:class="{hidden: showHardwareTokenImportCert(certificate)}"
                    class="icon"
                  >mdi-file-document-outline</v-icon>
                  <span>{{certificate.certificate_details.issuer_common_name}} {{certificate.certificate_details.serial}}</span>
                </div>
              </td>
              <td>
                <div class="id-wrap">
                  <SmallButton
                    v-if="showHardwareTokenImportCert(certificate) && hasPermission"
                    @click="importCert(certificate.certificate_details.hash)"
                    class="table-button-fix"
                  >{{$t('keys.importCert')}}</SmallButton>
                </div>
              </td>
            </tr>
          </template>
>>>>>>> 072262bb
        </template>

      </tbody>

    </table>
  </div>
</template>

<script lang="ts">
/**
 * Table component for an array of keys
 */
import Vue from 'vue';
import SmallButton from '@/components/ui/SmallButton.vue';
<<<<<<< HEAD
import {Key, TokenCertificate} from '@/types';
=======
import { Key, TokenCertificate } from '@/types';
import { Permissions } from '@/global';
>>>>>>> 072262bb

export default Vue.extend({
  components: {
    SmallButton,
  },
  props: {
    keys: {
      type: Array,
      required: true,
    },
    title: {
      type: String,
      required: true,
    },
    disableGenerateCsr: {
      type: Boolean,
    },
    tokenType: {
      type: String,
      required: true,
    },
<<<<<<< HEAD
=======
  },
  computed: {
    hasPermission(): boolean {
      // Can the user login to the token and see actions
      return this.$store.getters.hasPermission(
        Permissions.ACTIVATE_DEACTIVATE_TOKEN,
      );
    },
>>>>>>> 072262bb
  },
  methods: {
    keyClick(key: Key): void {
      this.$emit('keyClick', key);
    },
    generateCsr(key: Key): void {
      this.$emit('generateCsr', key);
    },
    showHardwareTokenImportCert(certificate: TokenCertificate): boolean {
      return !certificate.saved_to_configuration;
    },
    hasCertificates(key: Key): boolean {
      return key.certificates && key.certificates.length > 0;
    },
    importCert(hash: string): void {
      this.$emit('importCertByHash', hash);
    },
  },
});
</script>


<style lang="scss" scoped>
@import '../../../assets/tables';
.icon {
  margin-left: 18px;
  margin-right: 20px;
  cursor: pointer;
}

.clickable-link {
  text-decoration: underline;
  cursor: pointer;
}

.table-button-fix {
  margin-left: auto;
  margin-right: 0;
}

.name-wrap {
  display: flex;
  flex-direction: row;
  align-items: baseline;
  align-items: center;

  i.v-icon.mdi-file-document-outline {
    margin-left: 42px;
  }
}

.id-wrap {
  display: flex;
  flex-direction: row;
  align-items: baseline;
  align-items: center;
  width: 100%;
}

.td-align-right {
  text-align: right;
}

.borderless td {
  border-bottom: none;
}

.hidden {
  visibility: hidden;
}

</style><|MERGE_RESOLUTION|>--- conflicted
+++ resolved
@@ -22,10 +22,7 @@
               <div class="id-wrap">
                 <div class="clickable-link" @click="keyClick(key)">{{key.id}}</div>
                 <SmallButton
-<<<<<<< HEAD
-=======
                   v-if="hasPermission"
->>>>>>> 072262bb
                   class="table-button-fix"
                   :disabled="disableGenerateCsr"
                   @click="generateCsr(key)"
@@ -48,40 +45,14 @@
               <div class="id-wrap">
                 <div class="clickable-link" @click="keyClick(key)">{{key.id}}</div>
                 <SmallButton
-<<<<<<< HEAD
-                        class="table-button-fix"
-                        :disabled="disableGenerateCsr"
-                        @click="generateCsr(key)"
-=======
                   v-if="hasPermission"
                   class="table-button-fix"
                   :disabled="disableGenerateCsr"
                   @click="generateCsr(key)"
->>>>>>> 072262bb
                 >{{$t('keys.generateCsr')}}</SmallButton>
               </div>
             </td>
           </tr>
-<<<<<<< HEAD
-
-          <tr v-if="hasCertificates(key)" v-for="certificate in key.certificates" v-bind:key="certificate.certificate_details.hash">
-            <td class="td-name">
-              <div class="name-wrap">
-                <v-icon v-bind:class="{hidden: showHardwareTokenImportCert(certificate)}"class="icon" >mdi-file-document-outline</v-icon>
-                <span>{{certificate.certificate_details.issuer_common_name}} {{certificate.certificate_details.serial}}</span>
-              </div>
-            </td>
-            <td>
-              <div class="id-wrap">
-                <SmallButton
-                        v-if="showHardwareTokenImportCert(certificate)"
-                        @click="importCert(certificate.certificate_details.hash)"
-                        class="table-button-fix"
-                >{{$t('keys.importCert')}}</SmallButton>
-              </div>
-            </td>
-          </tr>
-=======
           <template v-if="hasCertificates(key)">
             <tr
               v-for="certificate in key.certificates"
@@ -107,7 +78,6 @@
               </td>
             </tr>
           </template>
->>>>>>> 072262bb
         </template>
 
       </tbody>
@@ -122,12 +92,8 @@
  */
 import Vue from 'vue';
 import SmallButton from '@/components/ui/SmallButton.vue';
-<<<<<<< HEAD
-import {Key, TokenCertificate} from '@/types';
-=======
 import { Key, TokenCertificate } from '@/types';
 import { Permissions } from '@/global';
->>>>>>> 072262bb
 
 export default Vue.extend({
   components: {
@@ -149,8 +115,6 @@
       type: String,
       required: true,
     },
-<<<<<<< HEAD
-=======
   },
   computed: {
     hasPermission(): boolean {
@@ -159,7 +123,6 @@
         Permissions.ACTIVATE_DEACTIVATE_TOKEN,
       );
     },
->>>>>>> 072262bb
   },
   methods: {
     keyClick(key: Key): void {
