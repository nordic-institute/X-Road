<!--
   The MIT License
   Copyright (c) 2019- Nordic Institute for Interoperability Solutions (NIIS)
   Copyright (c) 2018 Estonian Information System Authority (RIA),
   Nordic Institute for Interoperability Solutions (NIIS), Population Register Centre (VRK)
   Copyright (c) 2015-2017 Estonian Information System Authority (RIA), Population Register Centre (VRK)

   Permission is hereby granted, free of charge, to any person obtaining a copy
   of this software and associated documentation files (the "Software"), to deal
   in the Software without restriction, including without limitation the rights
   to use, copy, modify, merge, publish, distribute, sublicense, and/or sell
   copies of the Software, and to permit persons to whom the Software is
   furnished to do so, subject to the following conditions:

   The above copyright notice and this permission notice shall be included in
   all copies or substantial portions of the Software.

   THE SOFTWARE IS PROVIDED "AS IS", WITHOUT WARRANTY OF ANY KIND, EXPRESS OR
   IMPLIED, INCLUDING BUT NOT LIMITED TO THE WARRANTIES OF MERCHANTABILITY,
   FITNESS FOR A PARTICULAR PURPOSE AND NONINFRINGEMENT. IN NO EVENT SHALL THE
   AUTHORS OR COPYRIGHT HOLDERS BE LIABLE FOR ANY CLAIM, DAMAGES OR OTHER
   LIABILITY, WHETHER IN AN ACTION OF CONTRACT, TORT OR OTHERWISE, ARISING FROM,
   OUT OF OR IN CONNECTION WITH THE SOFTWARE OR THE USE OR OTHER DEALINGS IN
   THE SOFTWARE.
 -->
<template>
<<<<<<< HEAD
  <div class="">
    <div class="wrap-right px-4">
      <large-button
        v-if="canEdit"
=======
  <div class="xrd-tab-max-width xrd-view-common">
    <div class="wrap-right">
      <v-btn
        v-if="canAddEndpoint"
        color="primary"
>>>>>>> 378d4c24
        @click="isAddEndpointDialogVisible = true"
        data-test="endpoint-add"
        >{{ $t('endpoints.addEndpoint') }}</large-button
      >
    </div>
<<<<<<< HEAD

    <table class="xrd-table mb-4">
=======
    <table class="xrd-table">
>>>>>>> 378d4c24
      <thead>
        <tr>
          <th>{{ $t('endpoints.httpRequestMethod') }}</th>
          <th>{{ $t('endpoints.path') }}</th>
          <th></th>
        </tr>
      </thead>
      <tbody v-if="service.endpoints">
        <tr
          v-for="endpoint in endpoints"
          :key="endpoint.id"
          v-bind:class="{ generated: endpoint.generated }"
        >
          <td>
            <span v-if="endpoint.method === '*'">{{
              $t('endpoints.all')
            }}</span>
            <span v-else>{{ endpoint.method }}</span>
          </td>
          <td class="identifier-wrap">{{ endpoint.path }}</td>
          <td class="wrap-right-tight">
<<<<<<< HEAD
            <large-button
              v-if="!endpoint.generated && canEdit"
              text
              class="xrd-table-button"
=======
            <v-btn
              v-if="!endpoint.generated && canEditEndpoint"
              small
              outlined
              rounded
              color="primary"
              class="xrd-small-button xrd-table-button"
>>>>>>> 378d4c24
              data-test="endpoint-edit"
              @click="editEndpoint(endpoint)"
              >{{ $t('action.edit') }}</large-button
            >
            <large-button
              v-if="canViewAccessRights"
              text
              :outlined="false"
              class="xrd-table-button"
              data-test="endpoint-edit-accessrights"
              @click="editAccessRights(endpoint)"
              >{{ $t('accessRights.title') }}</large-button
            >
          </td>
        </tr>
      </tbody>
    </table>

    <addEndpointDialog
      :dialog="isAddEndpointDialogVisible"
      @save="addEndpoint"
      @cancel="cancelAddEndpoint"
    />
  </div>
</template>

<script lang="ts">
import Vue from 'vue';
import { mapGetters } from 'vuex';
import { Endpoint } from '@/openapi-types';
import * as api from '@/util/api';
import addEndpointDialog from './AddEndpointDialog.vue';
import { RouteName, Permissions } from '@/global';
import { encodePathParameter } from '@/util/api';

export default Vue.extend({
  components: {
    addEndpointDialog,
  },
  computed: {
    ...mapGetters(['service']),

    endpoints(): Endpoint[] {
      return this.service.endpoints.filter((endpoint: Endpoint) => {
        return !this.isBaseEndpoint(endpoint);
      });
    },

    canAddEndpoint(): boolean {
      return this.$store.getters.hasPermission(
        Permissions.ADD_OPENAPI3_ENDPOINT,
      );
    },

    canEditEndpoint(): boolean {
      return this.$store.getters.hasPermission(
        Permissions.EDIT_OPENAPI3_ENDPOINT,
      );
    },

    canViewAccessRights(): boolean {
      return this.$store.getters.hasPermission(Permissions.VIEW_ENDPOINT_ACL);
    },
  },
  data() {
    return {
      isAddEndpointDialogVisible: false,
    };
  },
  methods: {
    addEndpoint(method: string, path: string): void {
      api
        .post(`/services/${encodePathParameter(this.service.id)}/endpoints`, {
          method,
          path,
          service_code: this.service.service_code,
        })
        .then(() => {
          this.$store.dispatch(
            'showSuccess',
            'endpoints.saveNewEndpointSuccess',
          );
        })
        .catch((error) => {
          this.$store.dispatch('showError', error);
        })
        .finally(() => {
          this.isAddEndpointDialogVisible = false;
          this.$emit('update-service', this.service.id);
        });
    },
    isBaseEndpoint(endpoint: Endpoint): boolean {
      return endpoint.method === '*' && endpoint.path === '**';
    },
    editEndpoint(endpoint: Endpoint): void {
      if (!endpoint.id) {
        return;
      }
      this.$router.push({
        name: RouteName.EndpointDetails,
        params: { id: endpoint.id },
      });
    },
    editAccessRights(endpoint: Endpoint): void {
      if (!endpoint.id) {
        return;
      }
      this.$router.push({
        name: RouteName.EndpointAccessRights,
        params: { id: endpoint.id },
      });
    },
    cancelAddEndpoint(): void {
      this.isAddEndpointDialogVisible = false;
    },
  },
});
</script>

<style lang="scss" scoped>
@import '../../../assets/colors';
@import '../../../assets/tables';

.path-wrapper {
  white-space: nowrap;
  min-width: 100px;
}

.url-wrapper {
  white-space: nowrap;
  overflow: hidden;
  text-overflow: ellipsis;
  max-width: 400px;
}

.generated {
  color: $XRoad-Grey40;
}

.wrap-right-tight {
  display: flex;
  width: 100%;
  justify-content: flex-end;
}
</style><|MERGE_RESOLUTION|>--- conflicted
+++ resolved
@@ -24,29 +24,18 @@
    THE SOFTWARE.
  -->
 <template>
-<<<<<<< HEAD
-  <div class="">
+  <div>
     <div class="wrap-right px-4">
       <large-button
-        v-if="canEdit"
-=======
-  <div class="xrd-tab-max-width xrd-view-common">
-    <div class="wrap-right">
-      <v-btn
         v-if="canAddEndpoint"
         color="primary"
->>>>>>> 378d4c24
         @click="isAddEndpointDialogVisible = true"
         data-test="endpoint-add"
         >{{ $t('endpoints.addEndpoint') }}</large-button
       >
     </div>
-<<<<<<< HEAD
 
     <table class="xrd-table mb-4">
-=======
-    <table class="xrd-table">
->>>>>>> 378d4c24
       <thead>
         <tr>
           <th>{{ $t('endpoints.httpRequestMethod') }}</th>
@@ -68,20 +57,10 @@
           </td>
           <td class="identifier-wrap">{{ endpoint.path }}</td>
           <td class="wrap-right-tight">
-<<<<<<< HEAD
             <large-button
-              v-if="!endpoint.generated && canEdit"
+              v-if="!endpoint.generated && canEditEndpoint"
               text
               class="xrd-table-button"
-=======
-            <v-btn
-              v-if="!endpoint.generated && canEditEndpoint"
-              small
-              outlined
-              rounded
-              color="primary"
-              class="xrd-small-button xrd-table-button"
->>>>>>> 378d4c24
               data-test="endpoint-edit"
               @click="editEndpoint(endpoint)"
               >{{ $t('action.edit') }}</large-button
