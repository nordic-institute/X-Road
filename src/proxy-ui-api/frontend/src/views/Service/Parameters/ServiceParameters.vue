<template>
  <div class="xrd-tab-max-width xrd-view-common">
    <div class="apply-to-all">
      <div class="apply-to-all-text">{{$t('services.applyToAll')}}</div>
    </div>

    <ValidationObserver ref="form" v-slot="{ validate, invalid }">
      <div class="edit-row">
        <div class="edit-title">
          {{$t('services.serviceUrl')}}
          <helpIcon :text="$t('services.urlTooltip')" />
        </div>

        <div class="edit-input">
          <ValidationProvider
            rules="required|wsdlUrl"
            name="serviceUrl"
            class="validation-provider"
            v-slot="{ errors }"
          >
            <v-text-field
              v-model="service.url"
              @input="setTouched()"
              single-line
              class="description-input"
              name="serviceUrl"
              :error-messages="errors"
              data-test="service-url"
            ></v-text-field>
          </ValidationProvider>
<<<<<<< HEAD
=======
        </div>

        <v-checkbox
          @change="setTouched()"
          v-model="url_all"
          color="primary"
          class="table-checkbox"
          data-test="url-all"
        ></v-checkbox>
      </div>

      <div class="edit-row">
        <div class="edit-title">
          {{$t('services.timeoutSec')}}
          <helpIcon :text="$t('services.timeoutTooltip')" />
        </div>
        <div class="edit-input">
          <ValidationProvider
            :rules="{ required: true, between: { min: 0, max: 1000 } }"
            name="serviceTimeout"
            class="validation-provider"
            v-slot="{ errors }"
          >
            <v-text-field
              v-model="service.timeout"
              single-line
              @input="setTouched()"
              type="number"
              style="max-width: 200px;"
              name="serviceTimeout"
              :error-messages="errors"
              data-test="service-timeout"
            ></v-text-field>
          </ValidationProvider>
          <!-- 0 - 1000 -->
>>>>>>> be66b217
        </div>

        <v-checkbox
          @change="setTouched()"
<<<<<<< HEAD
          v-model="url_all"
          color="primary"
          class="table-checkbox"
          data-test="url-all"
=======
          v-model="timeout_all"
          color="primary"
          class="table-checkbox"
          data-test="timeout-all"
>>>>>>> be66b217
        ></v-checkbox>
      </div>

      <div class="edit-row">
        <div class="edit-title">
<<<<<<< HEAD
          {{$t('services.timeoutSec')}}
          <helpIcon :text="$t('services.timeoutTooltip')" />
        </div>
        <div class="edit-input">
          <ValidationProvider
            :rules="{ required: true, between: { min: 0, max: 1000 } }"
            name="serviceTimeout"
            class="validation-provider"
            v-slot="{ errors }"
          >
            <v-text-field
              v-model="service.timeout"
              single-line
              @input="setTouched()"
              type="number"
              style="max-width: 200px;"
              name="serviceTimeout"
              :error-messages="errors"
              data-test="service-timeout"
            ></v-text-field>
          </ValidationProvider>
          <!-- 0 - 1000 -->
=======
          {{$t('services.verifyTls')}}
          <helpIcon :text="$t('services.tlsTooltip')" />
        </div>
        <div class="edit-input">
          <v-checkbox
            :disabled="!isHttps"
            @change="setTouched()"
            v-model="service.ssl_auth"
            color="primary"
            class="table-checkbox"
            data-test="ssl-auth"
          ></v-checkbox>
>>>>>>> be66b217
        </div>

        <v-checkbox
          @change="setTouched()"
<<<<<<< HEAD
          v-model="timeout_all"
          color="primary"
          class="table-checkbox"
          data-test="timeout-all"
        ></v-checkbox>
      </div>

      <div class="edit-row">
        <div class="edit-title">
          {{$t('services.verifyTls')}}
          <helpIcon :text="$t('services.tlsTooltip')" />
        </div>
        <div class="edit-input">
          <v-checkbox
            :disabled="!isHttps"
            @change="setTouched()"
            v-model="service.ssl_auth"
            color="primary"
            class="table-checkbox"
            data-test="ssl-auth"
          ></v-checkbox>
        </div>

        <v-checkbox
          @change="setTouched()"
=======
>>>>>>> be66b217
          v-model="ssl_auth_all"
          color="primary"
          class="table-checkbox"
          data-test="ssl-auth-all"
        ></v-checkbox>
      </div>

      <div class="button-wrap">
        <large-button
          :disabled="invalid || disableSave"
          @click="save()"
          data-test="save-service-parameters"
        >{{$t('action.save')}}</large-button>
      </div>
    </ValidationObserver>

    <div class="group-members-row">
<<<<<<< HEAD
      <div class="row-title">{{$t('accessRights.title')}}</div>
=======
      <div class="row-title">{{$t('access.accessRights')}}</div>
>>>>>>> be66b217
      <div class="row-buttons">
        <large-button
          :disabled="!hasSubjects"
          outlined
          @click="removeAllSubjects()"
          data-test="remove-subjects"
        >{{$t('action.removeAll')}}</large-button>
        <large-button
          outlined
          class="add-members-button"
          @click="showAddSubjectsDialog()"
          data-test="show-add-subjects"
<<<<<<< HEAD
        >{{$t('accessRights.addSubjects')}}</large-button>
=======
        >{{$t('access.addSubjects')}}</large-button>
>>>>>>> be66b217
      </div>
    </div>

    <v-card flat>
      <table class="xrd-table group-members-table">
        <tr>
          <th>{{$t('services.memberNameGroupDesc')}}</th>
          <th>{{$t('services.idGroupCode')}}</th>
          <th>{{$t('type')}}</th>
<<<<<<< HEAD
          <th>{{$t('accessRights.rightsGiven')}}</th>
=======
>>>>>>> be66b217
          <th></th>
        </tr>
        <template v-if="accessRightsSubjects">
          <tr v-for="subject in accessRightsSubjects" v-bind:key="subject.id">
            <td>{{subject.subject.member_name_group_description}}</td>
            <td>{{subject.subject.id}}</td>
            <td>{{subject.subject.subject_type}}</td>
<<<<<<< HEAD
            <td>{{subject.rights_given_at | formatDateTime}}</td>
=======
>>>>>>> be66b217
            <td>
              <div class="button-wrap">
                <v-btn
                  small
                  outlined
                  rounded
                  color="primary"
                  class="xrd-small-button"
                  @click="removeSubject(subject)"
                  data-test="remove-subject"
                >{{$t('action.remove')}}</v-btn>
              </div>
            </td>
          </tr>
        </template>
      </table>

      <div class="footer-buttons-wrap">
        <large-button @click="close()" data-test="close">{{$t('action.close')}}</large-button>
      </div>
    </v-card>

    <!-- Confirm dialog remove Access Right subject -->
    <confirmDialog
      :dialog="confirmMember"
      title="localGroup.removeTitle"
      text="localGroup.removeText"
      @cancel="confirmMember = false"
      @accept="doRemoveSubject()"
    />

    <!-- Confirm dialog remove all Access Right subjects -->
    <confirmDialog
      :dialog="confirmAllSubjects"
      title="localGroup.removeAllTitle"
      text="localGroup.removeAllText"
      @cancel="confirmAllSubjects = false"
      @accept="doRemoveAllSubjects()"
    />

    <!-- Add access right subjects dialog -->
    <accessRightsDialog
      :dialog="addSubjectsDialogVisible"
      :filtered="accessRightsSubjects"
      :clientId="clientId"
<<<<<<< HEAD
      title="accessRights.addSubjectsTitle"
=======
      title="access.addSubjectsTitle"
>>>>>>> be66b217
      @cancel="closeAccessRightsDialog"
      @subjectsAdded="doAddSubjects"
    />
  </div>
</template>


<script lang="ts">
import Vue from 'vue';
import * as api from '@/util/api';
import AccessRightsDialog from '../AccessRightsDialog.vue';
import ConfirmDialog from '@/components/ui/ConfirmDialog.vue';
import HelpIcon from '@/components/ui/HelpIcon.vue';
import LargeButton from '@/components/ui/LargeButton.vue';
<<<<<<< HEAD
import { ServiceClient, Subject } from '@/types';
=======
import { ServiceClient } from '@/types';
>>>>>>> be66b217
import { ValidationObserver, ValidationProvider } from 'vee-validate';
import { mapGetters } from 'vuex';
import { RouteName } from '@/global';

type NullableSubject = undefined | ServiceClient;

export default Vue.extend({
  components: {
    AccessRightsDialog,
    ConfirmDialog,
    HelpIcon,
    LargeButton,
    ValidationProvider,
    ValidationObserver,
  },
  props: {
    serviceId: {
      type: String,
      required: true,
    },
    clientId: {
      type: String,
      required: true,
    },
  },
  data() {
    return {
      touched: false,
      confirmGroup: false,
      confirmMember: false,
      confirmAllSubjects: false,
      selectedMember: undefined as NullableSubject,
      description: undefined,
      url: '',
      addSubjectsDialogVisible: false,
      timeout: 23,
      url_all: false,
      timeout_all: false,
      ssl_auth_all: false,
    };
  },
  computed: {
    ...mapGetters(['service', 'accessRightsSubjects']),
    isHttps(): boolean {
      if (this.service.url.startsWith('https')) {
        return true;
      }
      return false;
    },
    hasSubjects(): boolean {
      if (this.accessRightsSubjects && this.accessRightsSubjects.length > 0) {
        return true;
      }
      return false;
    },

    disableSave(): boolean {
      // service is undefined --> can't save
      if (!this.service) {
        return true;
      }

      // inputs are not touched
      if (!this.touched) {
        return true;
      }

      return false;
    },
  },

  methods: {
    save(): void {
      api
        .patch(`/services/${this.serviceId}`, {
          service: this.service,
          timeout_all: this.timeout_all,
          url_all: this.url_all,
          ssl_auth_all: this.ssl_auth_all,
        })
        .then((res) => {
<<<<<<< HEAD
          this.$bus.$emit('show-success', 'Service saved');
=======
          this.$store.dispatch('showSuccess', 'Service saved');
>>>>>>> be66b217
        })
        .catch((error) => {
          this.$store.dispatch('showError', error);
        });
    },

    setTouched(): void {
      this.touched = true;
    },

<<<<<<< HEAD
=======
    fetchData(serviceId: string): void {
      api
        .get(`/services/${serviceId}/access-rights`)
        .then((res) => {
          this.$store.dispatch('setAccessRightsSubjects', res.data);
        })
        .catch((error) => {
          this.$store.dispatch('showError', error);
        });
    },

>>>>>>> be66b217
    showAddSubjectsDialog(): void {
      this.addSubjectsDialogVisible = true;
    },

    doAddSubjects(selected: any[]): void {
      this.addSubjectsDialogVisible = false;

      api
        .post(`/services/${this.serviceId}/access-rights`, {
          items: selected,
        })
        .then((res) => {
          this.$bus.$emit('show-success', 'accessRights.addSubjectsSuccess');
          this.$emit('updateService', this.service.id);
        })
        .catch((error) => {
          this.$store.dispatch('showError', error);
        });
    },

    closeAccessRightsDialog(): void {
      this.addSubjectsDialogVisible = false;
    },

    removeAllSubjects(): void {
      this.confirmAllSubjects = true;
    },

    doRemoveAllSubjects(): void {
      const subjects: any = [];
      this.accessRightsSubjects.forEach((subject: any) => {
        subjects.push({
          id: subject.subject.id,
          subject_type: subject.subject.subject_type,
        });
      });

      this.removeArrayOfSubjects(subjects);
      this.confirmAllSubjects = false;
    },

    removeSubject(member: any): void {
      this.confirmMember = true;
      this.selectedMember = member;
    },
    doRemoveSubject() {
      const subject: ServiceClient = this.selectedMember as ServiceClient;

      if (subject && subject.subject.id) {
        this.removeArrayOfSubjects([
          {
            id: subject.subject.id,
            subject_type: subject.subject.subject_type,
          },
        ]);
      }

      this.confirmMember = false;
      this.selectedMember = undefined;
    },

    removeArrayOfSubjects(subjects: Subject[]) {
      api
        .post(`/services/${this.serviceId}/access-rights/delete`, {
          items: subjects,
        })
        .then(() => {
          this.$bus.$emit('show-success', 'accessRights.removeSubjectsSuccess');
        })
        .catch((error) => {
          this.$store.dispatch('showError', error);
        })
        .finally(() => {
          this.$emit('updateService', this.service.id);
        });
    },
    close() {
      this.$router.push({
        name: RouteName.SubsystemServices,
        params: { id: this.clientId },
      });
    },
  },
  watch: {
    isHttps(val) {
      // If user edits http to https --> change "ssl auth" to true
      if (val === true) {
        this.service.ssl_auth = true;
      }
    },
  },
});
</script>

<style lang="scss" scoped>
@import '../../../assets/colors';
@import '../../../assets/tables';

.apply-to-all {
  display: flex;
  justify-content: flex-end;

  .apply-to-all-text {
    width: 100px;
  }
}

.edit-row {
  display: flex;
  align-items: baseline;

  .description-input {
    width: 100%;
    max-width: 450px;
  }

  .edit-title {
    display: flex;
    align-content: center;
    min-width: 200px;
    margin-right: 20px;
  }

  .edit-input {
    display: flex;
    align-content: center;
    width: 100%;
  }
}

.edit-row > *:last-child {
  margin-left: 20px;
  width: 100px;
  max-width: 100px;
  min-width: 100px;
  margin-left: auto;
  margin-right: 0;
}

.group-members-row {
  width: 100%;
  display: flex;
  margin-top: 70px;
  align-items: baseline;
}

.row-title {
  width: 100%;
  justify-content: space-between;
  color: #202020;
  font-family: Roboto;
  font-size: 20px;
  font-weight: 500;
  letter-spacing: 0.5px;
}

.row-buttons {
  display: flex;
}

.add-members-button {
  margin-left: 20px;
}

.group-members-table {
  margin-top: 10px;
  width: 100%;

  th {
    text-align: left;
  }
}

.button-wrap {
  width: 100%;
  display: flex;
  justify-content: flex-end;
}

.footer-buttons-wrap {
  margin-top: 48px;
  display: flex;
  justify-content: flex-end;
  border-top: 1px solid $XRoad-Grey40;
  padding-top: 20px;
}
</style>
<|MERGE_RESOLUTION|>--- conflicted
+++ resolved
@@ -28,8 +28,6 @@
               data-test="service-url"
             ></v-text-field>
           </ValidationProvider>
-<<<<<<< HEAD
-=======
         </div>
 
         <v-checkbox
@@ -65,28 +63,19 @@
             ></v-text-field>
           </ValidationProvider>
           <!-- 0 - 1000 -->
->>>>>>> be66b217
         </div>
 
         <v-checkbox
           @change="setTouched()"
-<<<<<<< HEAD
-          v-model="url_all"
-          color="primary"
-          class="table-checkbox"
-          data-test="url-all"
-=======
           v-model="timeout_all"
           color="primary"
           class="table-checkbox"
           data-test="timeout-all"
->>>>>>> be66b217
         ></v-checkbox>
       </div>
 
       <div class="edit-row">
         <div class="edit-title">
-<<<<<<< HEAD
           {{$t('services.timeoutSec')}}
           <helpIcon :text="$t('services.timeoutTooltip')" />
         </div>
@@ -109,7 +98,19 @@
             ></v-text-field>
           </ValidationProvider>
           <!-- 0 - 1000 -->
-=======
+        </div>
+
+        <v-checkbox
+          @change="setTouched()"
+          v-model="timeout_all"
+          color="primary"
+          class="table-checkbox"
+          data-test="timeout-all"
+        ></v-checkbox>
+      </div>
+
+      <div class="edit-row">
+        <div class="edit-title">
           {{$t('services.verifyTls')}}
           <helpIcon :text="$t('services.tlsTooltip')" />
         </div>
@@ -122,39 +123,10 @@
             class="table-checkbox"
             data-test="ssl-auth"
           ></v-checkbox>
->>>>>>> be66b217
         </div>
 
         <v-checkbox
           @change="setTouched()"
-<<<<<<< HEAD
-          v-model="timeout_all"
-          color="primary"
-          class="table-checkbox"
-          data-test="timeout-all"
-        ></v-checkbox>
-      </div>
-
-      <div class="edit-row">
-        <div class="edit-title">
-          {{$t('services.verifyTls')}}
-          <helpIcon :text="$t('services.tlsTooltip')" />
-        </div>
-        <div class="edit-input">
-          <v-checkbox
-            :disabled="!isHttps"
-            @change="setTouched()"
-            v-model="service.ssl_auth"
-            color="primary"
-            class="table-checkbox"
-            data-test="ssl-auth"
-          ></v-checkbox>
-        </div>
-
-        <v-checkbox
-          @change="setTouched()"
-=======
->>>>>>> be66b217
           v-model="ssl_auth_all"
           color="primary"
           class="table-checkbox"
@@ -172,11 +144,7 @@
     </ValidationObserver>
 
     <div class="group-members-row">
-<<<<<<< HEAD
       <div class="row-title">{{$t('accessRights.title')}}</div>
-=======
-      <div class="row-title">{{$t('access.accessRights')}}</div>
->>>>>>> be66b217
       <div class="row-buttons">
         <large-button
           :disabled="!hasSubjects"
@@ -189,11 +157,7 @@
           class="add-members-button"
           @click="showAddSubjectsDialog()"
           data-test="show-add-subjects"
-<<<<<<< HEAD
         >{{$t('accessRights.addSubjects')}}</large-button>
-=======
-        >{{$t('access.addSubjects')}}</large-button>
->>>>>>> be66b217
       </div>
     </div>
 
@@ -203,10 +167,7 @@
           <th>{{$t('services.memberNameGroupDesc')}}</th>
           <th>{{$t('services.idGroupCode')}}</th>
           <th>{{$t('type')}}</th>
-<<<<<<< HEAD
           <th>{{$t('accessRights.rightsGiven')}}</th>
-=======
->>>>>>> be66b217
           <th></th>
         </tr>
         <template v-if="accessRightsSubjects">
@@ -214,10 +175,7 @@
             <td>{{subject.subject.member_name_group_description}}</td>
             <td>{{subject.subject.id}}</td>
             <td>{{subject.subject.subject_type}}</td>
-<<<<<<< HEAD
             <td>{{subject.rights_given_at | formatDateTime}}</td>
-=======
->>>>>>> be66b217
             <td>
               <div class="button-wrap">
                 <v-btn
@@ -263,11 +221,7 @@
       :dialog="addSubjectsDialogVisible"
       :filtered="accessRightsSubjects"
       :clientId="clientId"
-<<<<<<< HEAD
       title="accessRights.addSubjectsTitle"
-=======
-      title="access.addSubjectsTitle"
->>>>>>> be66b217
       @cancel="closeAccessRightsDialog"
       @subjectsAdded="doAddSubjects"
     />
@@ -282,11 +236,7 @@
 import ConfirmDialog from '@/components/ui/ConfirmDialog.vue';
 import HelpIcon from '@/components/ui/HelpIcon.vue';
 import LargeButton from '@/components/ui/LargeButton.vue';
-<<<<<<< HEAD
 import { ServiceClient, Subject } from '@/types';
-=======
-import { ServiceClient } from '@/types';
->>>>>>> be66b217
 import { ValidationObserver, ValidationProvider } from 'vee-validate';
 import { mapGetters } from 'vuex';
 import { RouteName } from '@/global';
@@ -368,11 +318,7 @@
           ssl_auth_all: this.ssl_auth_all,
         })
         .then((res) => {
-<<<<<<< HEAD
-          this.$bus.$emit('show-success', 'Service saved');
-=======
           this.$store.dispatch('showSuccess', 'Service saved');
->>>>>>> be66b217
         })
         .catch((error) => {
           this.$store.dispatch('showError', error);
@@ -383,8 +329,6 @@
       this.touched = true;
     },
 
-<<<<<<< HEAD
-=======
     fetchData(serviceId: string): void {
       api
         .get(`/services/${serviceId}/access-rights`)
@@ -396,7 +340,6 @@
         });
     },
 
->>>>>>> be66b217
     showAddSubjectsDialog(): void {
       this.addSubjectsDialogVisible = true;
     },
