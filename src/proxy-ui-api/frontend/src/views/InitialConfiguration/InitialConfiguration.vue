--- conflicted
+++ resolved
@@ -24,10 +24,9 @@
    THE SOFTWARE.
  -->
 <template>
-<<<<<<< HEAD
   <v-layout align-center justify-center class="mt-6">
     <div class="view-wrap">
-      <subViewTitle
+      <xrd-sub-view-title
         class="view-title"
         :title="$t('initialConfiguration.title')"
         :showClose="false"
@@ -104,85 +103,6 @@
       ></warningDialog>
     </div>
   </v-layout>
-=======
-  <div class="view-wrap">
-    <xrd-sub-view-title
-      class="view-title"
-      :title="$t('initialConfiguration.title')"
-      :showClose="false"
-      data-test="wizard-title"
-    />
-    <v-stepper
-      :alt-labels="true"
-      v-model="currentStep"
-      class="stepper noshadow"
-    >
-      <!-- Headers without anchor page -->
-      <v-stepper-header v-if="isAnchorImported" class="noshadow">
-        <v-stepper-step :complete="currentStep > 1" step="1">{{
-          $t('initialConfiguration.member.title')
-        }}</v-stepper-step>
-        <v-divider></v-divider>
-        <v-stepper-step :complete="currentStep > 2" step="2">{{
-          $t('initialConfiguration.pin.title')
-        }}</v-stepper-step>
-      </v-stepper-header>
-      <!-- Headers with anchor page -->
-      <v-stepper-header v-else class="noshadow">
-        <v-stepper-step :complete="currentStep > 1" step="1">{{
-          $t('initialConfiguration.anchor.title')
-        }}</v-stepper-step>
-        <v-divider></v-divider>
-        <v-stepper-step :complete="currentStep > 2" step="2">{{
-          $t('initialConfiguration.member.title')
-        }}</v-stepper-step>
-        <v-divider></v-divider>
-        <v-stepper-step :complete="currentStep > 3" step="3">{{
-          $t('initialConfiguration.pin.title')
-        }}</v-stepper-step>
-      </v-stepper-header>
-
-      <v-stepper-items v-if="isAnchorImported" class="stepper-content">
-        <!-- Member step -->
-        <v-stepper-content step="1">
-          <OwnerMemberStep @done="nextStep" :showPreviousButton="false" />
-        </v-stepper-content>
-        <!-- PIN step -->
-        <v-stepper-content step="2">
-          <TokenPinStep @previous="currentStep = 1" @done="tokenPinReady" />
-        </v-stepper-content>
-      </v-stepper-items>
-
-      <v-stepper-items v-else class="stepper-content">
-        <!-- Anchor step -->
-        <v-stepper-content step="1">
-          <ConfigurationAnchorStep @done="nextStep" />
-        </v-stepper-content>
-        <!-- Member step -->
-        <v-stepper-content step="2">
-          <OwnerMemberStep @previous="currentStep = 1" @done="nextStep" />
-        </v-stepper-content>
-        <!-- PIN step -->
-        <v-stepper-content step="3">
-          <TokenPinStep
-            @previous="currentStep = 2"
-            @done="tokenPinReady"
-            :saveBusy="pinSaveBusy"
-          />
-        </v-stepper-content>
-      </v-stepper-items>
-    </v-stepper>
-
-    <!-- Confirm dialog for warnings when initializing server -->
-    <warningDialog
-      :dialog="confirmInitWarning"
-      :warnings="warningInfo"
-      localizationParent="initialConfiguration.warning"
-      @cancel="confirmInitWarning = false"
-      @accept="acceptInitWarning()"
-    ></warningDialog>
-  </div>
->>>>>>> 10c00c36
 </template>
 
 <script lang="ts">
