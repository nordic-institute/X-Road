<!--
   The MIT License
   Copyright (c) 2019- Nordic Institute for Interoperability Solutions (NIIS)
   Copyright (c) 2018 Estonian Information System Authority (RIA),
   Nordic Institute for Interoperability Solutions (NIIS), Population Register Centre (VRK)
   Copyright (c) 2015-2017 Estonian Information System Authority (RIA), Population Register Centre (VRK)

   Permission is hereby granted, free of charge, to any person obtaining a copy
   of this software and associated documentation files (the "Software"), to deal
   in the Software without restriction, including without limitation the rights
   to use, copy, modify, merge, publish, distribute, sublicense, and/or sell
   copies of the Software, and to permit persons to whom the Software is
   furnished to do so, subject to the following conditions:

   The above copyright notice and this permission notice shall be included in
   all copies or substantial portions of the Software.

   THE SOFTWARE IS PROVIDED "AS IS", WITHOUT WARRANTY OF ANY KIND, EXPRESS OR
   IMPLIED, INCLUDING BUT NOT LIMITED TO THE WARRANTIES OF MERCHANTABILITY,
   FITNESS FOR A PARTICULAR PURPOSE AND NONINFRINGEMENT. IN NO EVENT SHALL THE
   AUTHORS OR COPYRIGHT HOLDERS BE LIABLE FOR ANY CLAIM, DAMAGES OR OTHER
   LIABILITY, WHETHER IN AN ACTION OF CONTRACT, TORT OR OTHERWISE, ARISING FROM,
   OUT OF OR IN CONNECTION WITH THE SOFTWARE OR THE USE OR OTHER DEALINGS IN
   THE SOFTWARE.
 -->
<template>
<<<<<<< HEAD
  <div class="view-wrap">
    <xrd-sub-view-title
=======
  <div class="view-wrap" data-test="add-subject-view">
    <subViewTitle
>>>>>>> 8b5f0dd8
      :title="$t('serviceClients.addServiceClientTitle')"
      :showClose="false"
      data-test="add-subject-title"
      class="pa-4"
    />

    <v-stepper :alt-labels="true" v-model="step" class="stepper noshadow">
      <v-stepper-header class="noshadow stepper-header">
        <v-stepper-step :complete="step > 1" step="1">{{
          $t('serviceClients.memberGroupStep')
        }}</v-stepper-step>
        <v-divider></v-divider>
        <v-stepper-step :complete="step > 2" step="2">{{
          $t('serviceClients.servicesStep')
        }}</v-stepper-step>
      </v-stepper-header>

      <v-stepper-items class="stepper-content">
        <v-stepper-content step="1">
          <MemberOrGroupSelectionStep
            :id="this.id"
            :service-clients="serviceClients"
            v-on:candidate-selection="candidateSelection"
            v-on:set-step="nextStep"
          ></MemberOrGroupSelectionStep>
        </v-stepper-content>
        <v-stepper-content step="2">
          <ServiceSelectionStep
            v-if="serviceClientCandidateSelection"
            :serviceCandidates="serviceCandidates"
            :serviceClientCandidateSelection="serviceClientCandidateSelection"
            :id="id"
            v-on:set-step="previousStep"
          ></ServiceSelectionStep>
        </v-stepper-content>
      </v-stepper-items>
    </v-stepper>
  </div>
</template>

<script lang="ts">
import Vue from 'vue';
import MemberOrGroupSelectionStep from '@/views/Clients/ServiceClients/MemberOrGroupSelectionStep.vue';
import ServiceSelectionStep from '@/views/Clients/ServiceClients/ServiceSelectionStep.vue';
import {
  AccessRight,
  Service,
  ServiceClient,
  ServiceDescription,
} from '@/openapi-types';
import * as api from '@/util/api';
import { ServiceCandidate } from '@/ui-types';
import { compareByServiceCode } from '@/util/sorting';
import { encodePathParameter } from '@/util/api';

export default Vue.extend({
  props: {
    id: {
      type: String,
      required: true,
    },
  },
  components: {
    MemberOrGroupSelectionStep,
    ServiceSelectionStep,
  },
  data() {
    return {
      step: 1 as number,
      serviceClientAccessRights: [] as AccessRight[],
      serviceCandidates: [] as ServiceCandidate[],
      serviceClients: [] as ServiceClient[],
      serviceClientCandidateSelection: undefined as undefined | ServiceClient,
    };
  },
  methods: {
    candidateSelection(candidate: ServiceClient): void {
      this.serviceClientCandidateSelection = candidate;
    },
    fetchData: function (): void {
      api
        .get<ServiceClient[]>(
          `/clients/${encodePathParameter(this.id)}/service-clients`,
          {},
        )
        .then((response) => (this.serviceClients = response.data))
        .catch((error) => this.$store.dispatch('showError', error));

      api
        .get<ServiceDescription[]>(
          `/clients/${encodePathParameter(this.id)}/service-descriptions`,
        )
        .then((response) => {
          const serviceDescriptions = response.data;

          // Parse all services for the current client and map them to ServiceCandidates (manually added type for
          // objects that are used to add and list services that can be granted access rights to).
          this.serviceCandidates = serviceDescriptions
            .flatMap((serviceDescription) => serviceDescription.services)
            .sort(compareByServiceCode)
            .map((service: Service) => ({
              service_code: service.service_code,
              service_title: service.title,
              id: service.id,
            }));
        })
        .catch((error) => this.$store.dispatch('showError', error));
    },
    previousStep(): void {
      this.step -= 1;
    },
    nextStep(): void {
      this.step += 1;
    },
  },
  created(): void {
    this.fetchData();
  },
});
</script>

<style lang="scss" scoped>
@import '../../../assets/shared';
@import '../../../assets/wizards';

.view-wrap {
  width: 100%;
  max-width: 850px;
  margin: 10px;
}

.stepper-content {
  width: 100%;
  max-width: 900px;
  margin-left: auto;
  margin-right: auto;
}

.stepper {
  width: 100%;
}

.stepper-header {
  width: 50%;
  margin: 0 auto;
}

.noshadow {
  -webkit-box-shadow: none;
  -moz-box-shadow: none;
  box-shadow: none;
}

.full-width {
  width: 100%;
}
</style><|MERGE_RESOLUTION|>--- conflicted
+++ resolved
@@ -24,13 +24,8 @@
    THE SOFTWARE.
  -->
 <template>
-<<<<<<< HEAD
-  <div class="view-wrap">
+  <div class="view-wrap" data-test="add-subject-view">
     <xrd-sub-view-title
-=======
-  <div class="view-wrap" data-test="add-subject-view">
-    <subViewTitle
->>>>>>> 8b5f0dd8
       :title="$t('serviceClients.addServiceClientTitle')"
       :showClose="false"
       data-test="add-subject-title"
