--- conflicted
+++ resolved
@@ -25,15 +25,9 @@
           <th>{{$t('serviceClients.id')}}</th>
         </tr>
         <template v-if="serviceClients.length > 0">
-<<<<<<< HEAD
-          <tr v-for="sc in this.filteredServiceClients()">
+          <tr v-for="sc in this.filteredServiceClients()" @click="showAccessRights(sc.id)">
             <td>{{sc.name}}</td>
             <td>{{sc.id}}</td>
-=======
-          <tr v-for="sc in this.filteredServiceClients()" @click="showAccessRights(sc.subject.id)">
-            <td>{{sc.subject.member_name_group_description}}</td>
-            <td>{{sc.subject.id}}</td>
->>>>>>> 363338a2
           </tr>
         </template>
       </table>
@@ -49,7 +43,6 @@
   import {ServiceClient} from '@/types';
 
   export default Vue.extend({
-    components: {},
     props: {
       id: {
         type: String,
