<template>
  <simpleDialog
    :dialog="dialog"
    :width="560"
    title="services.addRest"
    @save="save"
    @cancel="cancel"
    :disableSave="!isValid"
  >
    <div slot="content">
      <ValidationObserver ref="form" v-slot="{}">
        <div class="dlg-edit-row">
          <div class="dlg-row-title">{{ $t('services.serviceType') }}</div>

          <ValidationProvider
            rules="required"
            name="serviceType"
            v-slot="{ errors }"
            class="validation-provider dlg-row-input"
          >
            <v-radio-group
              v-model="serviceType"
              name="serviceType"
              :error-messages="errors"
              row
            >
              <v-radio
                name="REST"
                :label="$t('services.restApiBasePath')"
                value="REST"
              ></v-radio>
              <v-radio
                name="OPENAPI3"
                :label="$t('services.OpenApi3Description')"
                value="OPENAPI3"
              ></v-radio>
            </v-radio-group>
          </ValidationProvider>
        </div>

        <div class="dlg-edit-row">
          <div class="dlg-row-title">{{ $t('services.url') }}</div>

          <ValidationProvider
            rules="required|restUrl"
            name="serviceUrl"
            v-slot="{ errors }"
            class="validation-provider dlg-row-input"
          >
            <v-text-field
              :placeholder="$t('services.urlPlaceholder')"
              v-model="url"
              single-line
              name="serviceUrl"
              :error-messages="errors"
            ></v-text-field>
          </ValidationProvider>
        </div>

        <div class="dlg-edit-row">
          <div class="dlg-row-title">{{ $t('services.serviceCode') }}</div>

          <ValidationProvider
            rules="required"
            name="serviceCode"
            v-slot="{ errors }"
            class="validation-provider"
          >
            <v-text-field
              v-model="serviceCode"
              single-line
              class="dlg-row-input"
              name="serviceCode"
              type="text"
              :placeholder="$t('services.serviceCodePlaceholder')"
              :maxlength="255"
              :error-messages="errors"
            ></v-text-field>
          </ValidationProvider>
        </div>
      </ValidationObserver>
    </div>
  </simpleDialog>
</template>

<script lang="ts">
import Vue from 'vue';
import { ValidationProvider, ValidationObserver } from 'vee-validate';
import SimpleDialog from '@/components/ui/SimpleDialog.vue';
import { isValidRestURL } from '@/util/helpers';
import * as api from '@/util/api';

export default Vue.extend({
  components: { SimpleDialog, ValidationProvider, ValidationObserver },
  props: {
    dialog: {
      type: Boolean,
      required: true,
    },
  },
  data() {
    return {
      serviceType: '',
      url: '',
      serviceCode: '',
    };
  },
  computed: {
    isValid(): boolean {
      if (
        isValidRestURL(this.url) &&
        this.serviceCode.length > 0 &&
        this.serviceType !== ''
      ) {
        return true;
      }

      return false;
    },
  },
  methods: {
    cancel(): void {
      this.$emit('cancel');
      this.clear();
    },
    save(): void {
<<<<<<< HEAD
      api
        .post(`/clients/${this.clientId}/service-descriptions`, {
          url: this.url,
          rest_service_code: this.serviceCode,
          type: this.serviceType,
        })
        .then(() => {
          this.$store.dispatch(
            'showSuccess',
            this.serviceType === 'OPENAPI3'
              ? 'services.openApi3Added'
              : 'services.restAdded',
          );
          this.$emit('save', {
            serviceType: this.serviceType,
            url: this.url,
            serviceCode: this.serviceCode,
          });
          this.clear();
        })
        .catch((error) => {
          this.$store.dispatch('showError', error);
        });
=======
      this.$emit('save', this.serviceType, this.url, this.serviceCode);
      this.clear();
>>>>>>> d0adc4c4
    },
    clear(): void {
      this.url = '';
      this.serviceCode = '';
      this.serviceType = '';
      (this.$refs.form as InstanceType<typeof ValidationObserver>).reset();
    },
  },
});
</script>

<style lang="scss" scoped>
@import '../../../assets/dialogs';
</style><|MERGE_RESOLUTION|>--- conflicted
+++ resolved
@@ -124,34 +124,8 @@
       this.clear();
     },
     save(): void {
-<<<<<<< HEAD
-      api
-        .post(`/clients/${this.clientId}/service-descriptions`, {
-          url: this.url,
-          rest_service_code: this.serviceCode,
-          type: this.serviceType,
-        })
-        .then(() => {
-          this.$store.dispatch(
-            'showSuccess',
-            this.serviceType === 'OPENAPI3'
-              ? 'services.openApi3Added'
-              : 'services.restAdded',
-          );
-          this.$emit('save', {
-            serviceType: this.serviceType,
-            url: this.url,
-            serviceCode: this.serviceCode,
-          });
-          this.clear();
-        })
-        .catch((error) => {
-          this.$store.dispatch('showError', error);
-        });
-=======
       this.$emit('save', this.serviceType, this.url, this.serviceCode);
       this.clear();
->>>>>>> d0adc4c4
     },
     clear(): void {
       this.url = '';
