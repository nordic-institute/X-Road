<!--
   The MIT License
   Copyright (c) 2019- Nordic Institute for Interoperability Solutions (NIIS)
   Copyright (c) 2018 Estonian Information System Authority (RIA),
   Nordic Institute for Interoperability Solutions (NIIS), Population Register Centre (VRK)
   Copyright (c) 2015-2017 Estonian Information System Authority (RIA), Population Register Centre (VRK)

   Permission is hereby granted, free of charge, to any person obtaining a copy
   of this software and associated documentation files (the "Software"), to deal
   in the Software without restriction, including without limitation the rights
   to use, copy, modify, merge, publish, distribute, sublicense, and/or sell
   copies of the Software, and to permit persons to whom the Software is
   furnished to do so, subject to the following conditions:

   The above copyright notice and this permission notice shall be included in
   all copies or substantial portions of the Software.

   THE SOFTWARE IS PROVIDED "AS IS", WITHOUT WARRANTY OF ANY KIND, EXPRESS OR
   IMPLIED, INCLUDING BUT NOT LIMITED TO THE WARRANTIES OF MERCHANTABILITY,
   FITNESS FOR A PARTICULAR PURPOSE AND NONINFRINGEMENT. IN NO EVENT SHALL THE
   AUTHORS OR COPYRIGHT HOLDERS BE LIABLE FOR ANY CLAIM, DAMAGES OR OTHER
   LIABILITY, WHETHER IN AN ACTION OF CONTRACT, TORT OR OTHERWISE, ARISING FROM,
   OUT OF OR IN CONNECTION WITH THE SOFTWARE OR THE USE OR OTHER DEALINGS IN
   THE SOFTWARE.
 -->
<template>
  <v-container fluid fill-height class="login-view-wrap">
    <AlertsContainer class="alerts" />
    <div class="graphics">
      <v-img
        :src="require('../assets/xroad7_large.svg')"
        height="195"
        width="144"
        max-height="195"
        max-width="144"
        class="xrd-logo"
      ></v-img>
    </div>

    <v-layout align-center justify-center>
      <v-flex class="set-width">
        <v-card flat>
          <v-toolbar flat class="login-form-toolbar">
            <div class="title-wrap">
              <div class="login-form-toolbar-title">
                {{ $t('login.logIn') }}
              </div>
              <div class="sub-title">X-Road Security Server</div>
            </div>
          </v-toolbar>

          <v-card-text>
            <v-form>
              <ValidationObserver ref="form">
                <ValidationProvider
                  v-slot="{ errors }"
                  name="username"
                  rules="required"
                >
                  <v-text-field
                    id="username"
                    v-model="username"
                    name="username"
                    outlined
                    :label="$t('fields.username')"
                    :error-messages="errors"
                    type="text"
                    autofocus
                    @keyup.enter="submit"
                  ></v-text-field>
                </ValidationProvider>

                <ValidationProvider
                  v-slot="{ errors }"
                  name="password"
                  rules="required"
                >
                  <v-text-field
                    id="password"
                    v-model="password"
                    name="password"
                    outlined
                    :label="$t('fields.password')"
                    :error-messages="errors"
                    type="password"
                    @keyup.enter="submit"
                  ></v-text-field>
                </ValidationProvider>
              </ValidationObserver>
            </v-form>
          </v-card-text>
          <v-card-actions class="px-4">
            <xrd-button
              id="submit-button"
              color="primary"
              gradient
              block
              large
              :min_width="120"
              rounded
              :disabled="isDisabled"
              :loading="loading"
              @click="submit"
              >{{ $t('login.logIn') }}
            </xrd-button>
          </v-card-actions>
        </v-card>
      </v-flex>
    </v-layout>
  </v-container>
</template>

<script lang="ts">
import Vue, { VueConstructor } from 'vue';
import { Permissions, RouteName } from '@/global';
import { ValidationObserver, ValidationProvider } from 'vee-validate';
import AlertsContainer from '@/components/ui/AlertsContainer.vue';
import axios from 'axios';

export default (
  Vue as VueConstructor<
    Vue & {
      $refs: {
        form: InstanceType<typeof ValidationObserver>;
      };
    }
  >
).extend({
  name: 'Login',
  components: {
    ValidationProvider,
    ValidationObserver,
    AlertsContainer,
  },
  data() {
    return {
      loading: false as boolean,
      username: '' as string,
      password: '' as string,
    };
  },
  computed: {
    isDisabled() {
      if (
        this.username.length < 1 ||
        this.password.length < 1 ||
        this.loading
      ) {
        return true;
      }
      return false;
    },
  },
  methods: {
    async submit() {
      // Clear error notifications when route is changed
      this.$store.commit('clearErrorNotifications');

      // Validate inputs
      const isValid = await this.$refs.form.validate();

      if (!isValid) {
        return;
      }

      const loginData = {
        username: this.username,
        password: this.password,
      };

      this.$refs.form.reset();
      this.loading = true;

      try {
        await this.$store.dispatch('login', loginData);
        // Auth ok. Start phase 2 (fetch user data and current security server info).
        await this.fetchUserData();
        await this.fetchSecurityServerVersion();
        await this.fetchSecurityServerNodeType();
      } catch (error) {
        if (axios.isAxiosError(error)) {
          // Display invalid username/password error in inputs
          if (error?.response?.status === 401) {
            // Clear inputs
            this.username = '';
            this.password = '';
            this.$refs.form.reset();

            // The whole view needs to be rendered so the "required" rule doesn't block
            // "wrong unsername or password" error in inputs
            this.$nextTick(() => {
              // Set inputs to error state
              this.$refs.form.setErrors({
                username: [''],
                password: [this.$t('login.errorMsg401') as string],
              });
            });
          }
<<<<<<< HEAD
          this.$store.dispatch(
            'showErrorMessage',
            this.$t('login.generalError'),
          );
          // Clear loading state
          this.loading = false;
        },
      );
=======
          await this.$store.dispatch(
            'showErrorMessageCode',
            'login.generalError',
          );
        } else {
          if (error instanceof Error) {
            await this.$store.dispatch('showError', error.message);
          } else {
            throw error;
          }
        }
      }
      // Clear loading state
      this.loading = false;
>>>>>>> c43e8ef5
    },
    async fetchUserData() {
      try {
        await this.$store.dispatch('fetchUserData');
        await this.fetchInitializationData();
      } catch (error) {
        if (axios.isAxiosError(error)) {
          // Display error
<<<<<<< HEAD
          this.$store.dispatch('showErrorMessage', error.message);
          this.loading = false;
        },
      );
=======
          await this.$store.dispatch('showErrorMessageRaw', error.message);
        } else {
          throw error;
        }
      }
>>>>>>> c43e8ef5
    },

    async fetchInitializationData() {
      const redirectToLogin = async () => {
        // Logout without page refresh
        await this.$store.dispatch('logout', false);
        // Clear inputs
        this.username = '';
        this.password = '';
        this.$refs.form.reset();
      };

<<<<<<< HEAD
      this.$store
        .dispatch('fetchInitializationStatus')
        .then(
          () => {
            if (!this.$store.getters.hasInitState) {
              this.$store.dispatch(
                'showErrorMessage',
                this.$t('initialConfiguration.noInitializationStatus'),
              );
              redirectToLogin();
            } else if (this.$store.getters.needsInitialization) {
              // Check if the user has permission to initialize the server
              if (!this.$store.getters.hasPermission(Permissions.INIT_CONFIG)) {
                this.$store.dispatch(
                  'showErrorMessage',
                  this.$t('initialConfiguration.noPermission'),
                );
                redirectToLogin();

                return;
              }
              this.$router.replace({ name: RouteName.InitialConfiguration });
            } else {
              this.fetchCurrentSecurityServer();
              this.$router.replace({
                name: this.$store.getters.firstAllowedTab.to.name,
              });
            }
          },
          (error) => {
            // Display error
            this.$store.dispatch('showError', error);
          },
        )
        .finally(() => {
          // Clear loading state
          this.loading = false;
=======
      await this.$store.dispatch('fetchInitializationStatus');
      if (!this.$store.getters.hasInitState) {
        await this.$store.dispatch(
          'showErrorMessageCode',
          'initialConfiguration.noInitializationStatus',
        );
        await redirectToLogin();
      } else if (this.$store.getters.needsInitialization) {
        // Check if the user has permission to initialize the server
        if (!this.$store.getters.hasPermission(Permissions.INIT_CONFIG)) {
          await redirectToLogin();
          throw new Error(
            this.$t('initialConfiguration.noPermission') as string,
          );
        }
        await this.$router.replace({ name: RouteName.InitialConfiguration });
      } else {
        await this.fetchCurrentSecurityServer();
        await this.$router.replace({
          name: this.$store.getters.firstAllowedTab.to.name,
>>>>>>> c43e8ef5
        });
      }
    },

    async fetchCurrentSecurityServer() {
      try {
        await this.$store.dispatch('fetchCurrentSecurityServer');
      } catch (error) {
        await this.$store.dispatch('showError', error);
      }
    },
    async fetchSecurityServerVersion() {
      try {
        await this.$store.dispatch('fetchSecurityServerVersion');
      } catch (error) {
        await this.$store.dispatch('showError', error);
      }
    },
    async fetchSecurityServerNodeType() {
      try {
        await this.$store.dispatch('fetchSecurityServerNodeType');
      } catch (error) {
        await this.$store.dispatch('showError', error);
      }
    },
  },
});
</script>

<style lang="scss" scoped>
@import '~styles/colors';

.alerts {
  top: 40px;
  left: 0;
  right: 0;
  margin-left: auto;
  margin-right: auto;
  z-index: 100;
  position: absolute;
}

.graphics {
  height: 100%;
  width: 40%;
  max-width: 576px; // width of the backround image
  background-image: url('../assets/background.png');
  background-size: cover;
  display: flex;
  flex-direction: column;
  align-items: center;
  justify-content: center;
}

.login-view-wrap {
  background-color: white;
  padding: 0;
}

.title-wrap {
  display: flex;
  flex-direction: column;
}

.login-form-toolbar {
  background-color: white;
  margin-bottom: 30px;
  padding-left: 0;
}

.login-form-toolbar-title {
  margin-left: 0;
  color: #252121;
  font-style: normal;
  font-weight: bold;
  font-size: 40px;
  line-height: 54px;
}

.sub-title {
  font-style: normal;
  font-weight: normal;
  font-size: $XRoad-DefaultFontSize;
  line-height: 19px;
}

.set-width {
  max-width: 420px;
}
</style><|MERGE_RESOLUTION|>--- conflicted
+++ resolved
@@ -196,19 +196,9 @@
               });
             });
           }
-<<<<<<< HEAD
-          this.$store.dispatch(
+          await this.$store.dispatch(
             'showErrorMessage',
             this.$t('login.generalError'),
-          );
-          // Clear loading state
-          this.loading = false;
-        },
-      );
-=======
-          await this.$store.dispatch(
-            'showErrorMessageCode',
-            'login.generalError',
           );
         } else {
           if (error instanceof Error) {
@@ -220,7 +210,6 @@
       }
       // Clear loading state
       this.loading = false;
->>>>>>> c43e8ef5
     },
     async fetchUserData() {
       try {
@@ -229,18 +218,11 @@
       } catch (error) {
         if (axios.isAxiosError(error)) {
           // Display error
-<<<<<<< HEAD
-          this.$store.dispatch('showErrorMessage', error.message);
-          this.loading = false;
-        },
-      );
-=======
-          await this.$store.dispatch('showErrorMessageRaw', error.message);
+          await this.$store.dispatch('showErrorMessage', error.message);
         } else {
           throw error;
         }
       }
->>>>>>> c43e8ef5
     },
 
     async fetchInitializationData() {
@@ -253,50 +235,11 @@
         this.$refs.form.reset();
       };
 
-<<<<<<< HEAD
-      this.$store
-        .dispatch('fetchInitializationStatus')
-        .then(
-          () => {
-            if (!this.$store.getters.hasInitState) {
-              this.$store.dispatch(
-                'showErrorMessage',
-                this.$t('initialConfiguration.noInitializationStatus'),
-              );
-              redirectToLogin();
-            } else if (this.$store.getters.needsInitialization) {
-              // Check if the user has permission to initialize the server
-              if (!this.$store.getters.hasPermission(Permissions.INIT_CONFIG)) {
-                this.$store.dispatch(
-                  'showErrorMessage',
-                  this.$t('initialConfiguration.noPermission'),
-                );
-                redirectToLogin();
-
-                return;
-              }
-              this.$router.replace({ name: RouteName.InitialConfiguration });
-            } else {
-              this.fetchCurrentSecurityServer();
-              this.$router.replace({
-                name: this.$store.getters.firstAllowedTab.to.name,
-              });
-            }
-          },
-          (error) => {
-            // Display error
-            this.$store.dispatch('showError', error);
-          },
-        )
-        .finally(() => {
-          // Clear loading state
-          this.loading = false;
-=======
       await this.$store.dispatch('fetchInitializationStatus');
       if (!this.$store.getters.hasInitState) {
         await this.$store.dispatch(
-          'showErrorMessageCode',
-          'initialConfiguration.noInitializationStatus',
+          'showErrorMessage',
+          this.$t('initialConfiguration.noInitializationStatus'),
         );
         await redirectToLogin();
       } else if (this.$store.getters.needsInitialization) {
@@ -312,7 +255,6 @@
         await this.fetchCurrentSecurityServer();
         await this.$router.replace({
           name: this.$store.getters.firstAllowedTab.to.name,
->>>>>>> c43e8ef5
         });
       }
     },
