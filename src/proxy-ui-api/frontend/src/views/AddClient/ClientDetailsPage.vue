--- conflicted
+++ resolved
@@ -184,8 +184,6 @@
     done(): void {
       this.$emit('done');
     },
-<<<<<<< HEAD
-=======
     saveSelectedClient(selectedMember: Client): void {
       this.$store.dispatch('setSelectedMember', selectedMember).then(
         (response) => {
@@ -197,7 +195,6 @@
       );
       this.showSelectClient = false;
     },
->>>>>>> 1276be4e
   },
   created() {
     this.$store.dispatch('fetchSelectableClients');
