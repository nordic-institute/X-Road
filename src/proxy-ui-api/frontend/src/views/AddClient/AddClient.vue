--- conflicted
+++ resolved
@@ -100,11 +100,7 @@
   methods: {
     save(): void {
       this.$store.dispatch('fetchCsrForm').then(
-<<<<<<< HEAD
-        (response) => {
-=======
         () => {
->>>>>>> f6009df1
           this.currentStep = 2;
         },
         (error) => {
@@ -113,11 +109,7 @@
       );
     },
     cancel(): void {
-<<<<<<< HEAD
-      this.$store.dispatch('resetState');
-=======
       this.$store.dispatch('resetCsrState');
->>>>>>> f6009df1
       this.$store.dispatch('resetAddClientState');
       this.$router.replace({ name: RouteName.Clients });
     },
@@ -143,11 +135,7 @@
     },
     csrDetailsReady(): void {
       this.$store.dispatch('fetchCsrForm').then(
-<<<<<<< HEAD
-        (response) => {
-=======
         () => {
->>>>>>> f6009df1
           this.currentStep = 5;
         },
         (error) => {
@@ -179,11 +167,7 @@
     },
 
     done(): void {
-<<<<<<< HEAD
-      this.$store.dispatch('resetState');
-=======
       this.$store.dispatch('resetCsrState');
->>>>>>> f6009df1
       this.$store.dispatch('resetAddClientState');
       this.$router.replace({ name: RouteName.Clients });
     },
