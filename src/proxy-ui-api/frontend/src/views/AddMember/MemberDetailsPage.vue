--- conflicted
+++ resolved
@@ -148,10 +148,7 @@
       'reservedMember',
       'memberClassesCurrentInstance',
       'selectedMemberName',
-<<<<<<< HEAD
-=======
       'currentSecurityServer',
->>>>>>> 0883e38d
     ]),
 
     memberClass: {
@@ -261,7 +258,10 @@
   created() {
     that = this;
     this.$store.commit('setAddMemberWizardMode', AddMemberWizardModes.FULL);
-    this.$store.dispatch('fetchSelectableMembers', that.currentSecurityServer.instance_id);
+    this.$store.dispatch(
+      'fetchSelectableMembers',
+      that.currentSecurityServer.instance_id,
+    );
   },
 
   watch: {
