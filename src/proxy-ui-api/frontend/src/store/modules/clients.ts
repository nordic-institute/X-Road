// TODO: Remove after merge
/* eslint-disable */

import axios from 'axios';
import { ActionTree, GetterTree, Module, MutationTree } from 'vuex';
import { RootState } from '../types';
import { Client } from '@/openapi-types';
import { createClientId, deepClone, Mutable } from '@/util/helpers';
import { ExtendedClient } from '@/ui-types';
import { ClientTypes } from '@/global';
import i18n from './../../i18n';

const UNKNOWN_NAME: string = i18n.t('client.unknownMember') as string;

export interface ClientsState {
  clients: Client[];
  formattedClients: ExtendedClient[];
  clientsLoading: boolean;
  ownerMember: Client | undefined;
  members: ExtendedClient[]; // all local members, virtual and real
  realMembers: ExtendedClient[]; // local actual real members, owner +1
  subsystems: ExtendedClient[];
}

export const clientsState: ClientsState = {
  clients: [],
  formattedClients: [],
  clientsLoading: false,
  ownerMember: undefined,
  members: [],
  subsystems: [],
  realMembers: [],
};

export const getters: GetterTree<ClientsState, RootState> = {
  clients(state): ExtendedClient[] {
    return state.formattedClients;
  },

  realMembers(state): ExtendedClient[] {
    return state.realMembers;
  },

  clientsLoading(state): boolean {
    return state.clientsLoading;
  },

  ownerMember(state): Client | undefined {
    return state.ownerMember;
  },
};

export const mutations: MutationTree<ClientsState> = {
  storeClients(state, clients: Client[]) {
    state.clients = clients;

    // New arrays to separate members and subsystems
    const realMembers: ExtendedClient[] = [];
    const members: ExtendedClient[] = [];
    const subsystems: ExtendedClient[] = [];

    // Find members. Owner member (there is only one) and possible other member
    state.clients.forEach((element: Client) => {
      if (!element.subsystem_code) {
        const clone = deepClone(element) as ExtendedClient;
        clone.type = ClientTypes.OWNER_MEMBER;
        clone.subsystem_code = undefined;
        clone.visibleName = clone.member_name || UNKNOWN_NAME;

        if (element.owner) {
          clone.type = ClientTypes.OWNER_MEMBER;
          state.ownerMember = element;
        } else {
          clone.type = ClientTypes.MEMBER;
        }

        realMembers.push(clone);
        members.push(clone);
      }
    });

    // Pick out the members
    state.clients.forEach((element) => {
      // Check if the member is already in the members array
      const memberAlreadyExists = members.find(
        (member: ExtendedClient) =>
          member.member_class === element.member_class &&
          member.member_code === element.member_code &&
          member.instance_id === element.instance_id,
      );

      if (!memberAlreadyExists) {
        // If "virtual member" is not in members array, create and add it
<<<<<<< HEAD
        const clone = deepClone(element) as Mutable<ExtendedClient>; // Type Mutable<T> removes readonly from fields
=======
        const clone = JSON.parse(JSON.stringify(element)) as Mutable<
          ExtendedClient
        >; // Type Mutable<T> removes readonly from fields
>>>>>>> 58fc45d9
        clone.type = ClientTypes.VIRTUAL_MEMBER;

        // This should not happen, but better to throw error than create an invalid client id
        if (!element.instance_id) {
          throw new Error('Missing instance id');
        }

        // Create "virtual member" id
        clone.id = createClientId(
          element.instance_id,
          element.member_class,
          element.member_code,
        );

        clone.subsystem_code = undefined;

        // Create a name from member_name
        clone.visibleName = clone.member_name || UNKNOWN_NAME;

        clone.status = undefined;

        members.push(clone);
      }

      // Push subsystems to an array
      if (element.subsystem_code) {
        const clone = deepClone(element) as ExtendedClient;
        clone.visibleName = clone.subsystem_code || UNKNOWN_NAME;
        clone.type = ClientTypes.SUBSYSTEM;

        subsystems.push(clone);
      }
    });

    state.realMembers = realMembers;
    state.subsystems = subsystems;
    state.members = members;
    // Combine the arrays
    state.formattedClients = [...new Set([...subsystems, ...members])];
  },

  setLoading(state, loading: boolean) {
    state.clientsLoading = loading;
  },
};

export const actions: ActionTree<ClientsState, RootState> = {
  fetchClients({ commit, rootGetters }) {
    commit('setLoading', true);

    return axios
      .get('/clients')
      .then((res) => {
        commit('storeClients', res.data);
      })
      .catch((error) => {
        throw error;
      })
      .finally(() => {
        commit('setLoading', false);
      });
  },
};

export const clientsModule: Module<ClientsState, RootState> = {
  namespaced: false,
  state: clientsState,
  getters,
  actions,
  mutations,
};<|MERGE_RESOLUTION|>--- conflicted
+++ resolved
@@ -1,6 +1,3 @@
-// TODO: Remove after merge
-/* eslint-disable */
-
 import axios from 'axios';
 import { ActionTree, GetterTree, Module, MutationTree } from 'vuex';
 import { RootState } from '../types';
@@ -91,13 +88,7 @@
 
       if (!memberAlreadyExists) {
         // If "virtual member" is not in members array, create and add it
-<<<<<<< HEAD
         const clone = deepClone(element) as Mutable<ExtendedClient>; // Type Mutable<T> removes readonly from fields
-=======
-        const clone = JSON.parse(JSON.stringify(element)) as Mutable<
-          ExtendedClient
-        >; // Type Mutable<T> removes readonly from fields
->>>>>>> 58fc45d9
         clone.type = ClientTypes.VIRTUAL_MEMBER;
 
         // This should not happen, but better to throw error than create an invalid client id
