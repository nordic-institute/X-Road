--- conflicted
+++ resolved
@@ -1,15 +1,11 @@
 import { ActionTree, GetterTree, Module, MutationTree } from 'vuex';
 import { RootState } from '../types';
 import { saveResponseAsFile } from '@/util/helpers';
-<<<<<<< HEAD
-import { Key, CertificateAuthority, CsrSubjectFieldDescription, Client } from '@/openapi-types';
-=======
 import {
   Key,
   CertificateAuthority,
   CsrSubjectFieldDescription,
 } from '@/openapi-types';
->>>>>>> e0409fcd
 import * as api from '@/util/api';
 import { UsageTypes, CsrFormatTypes } from '@/global';
 
@@ -46,13 +42,6 @@
 // Initial state. The state can be reseted with this.
 const csrState = getDefaultState();
 
-const downloadAndSaveCsr = (keyId: string, csrId: string) => {
-  // Fetch the CSR file from backend and save it via browser
-  api.get(`/keys/${keyId}/csrs/${csrId}`).then((response) => {
-    saveResponseAsFile(response);
-  });
-};
-
 export const crsGetters: GetterTree<CsrState, RootState> = {
   csrClient(state): string | null {
     return state.csrClient;
@@ -226,14 +215,8 @@
     return api
       .post(`/keys/${state.keyId}/csrs`, requestBody)
       .then((response) => {
-<<<<<<< HEAD
         saveResponseAsFile(response);
       }).catch((error: any) => {
-=======
-        downloadAndSaveCsr(state.keyId, response.data.csr_id);
-      })
-      .catch((error: any) => {
->>>>>>> e0409fcd
         throw error;
       });
   },
@@ -282,7 +265,6 @@
     commit('storeUsage', UsageTypes.SIGNING);
   },
 
-<<<<<<< HEAD
   fetchAllMemberIds({ commit, rootGetters }) {
     return api.get('/clients?show_members=true')
       .then((res) => {
@@ -306,8 +288,6 @@
 };
 
 
-=======
->>>>>>> e0409fcd
 export const csrModule: Module<CsrState, RootState> = {
   namespaced: false,
   state: csrState,
