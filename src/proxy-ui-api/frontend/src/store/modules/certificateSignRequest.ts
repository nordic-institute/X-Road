--- conflicted
+++ resolved
@@ -21,11 +21,8 @@
   form: CsrSubjectFieldDescription[];
   keyLabel: string | undefined;
   tokenId: string | undefined;
-<<<<<<< HEAD
   memberIds: string[];
-=======
   isNewMember: boolean;
->>>>>>> 0356a46f
 }
 
 const getDefaultState = () => {
@@ -40,11 +37,8 @@
     form: [],
     keyLabel: undefined,
     tokenId: undefined,
-<<<<<<< HEAD
     memberIds: [],
-=======
     isNewMember: false,
->>>>>>> 0356a46f
   };
 };
 
@@ -156,13 +150,11 @@
   storeCsrTokenId(state, tokenId: string) {
     state.tokenId = tokenId;
   },
-<<<<<<< HEAD
   storeMemberIds(state, ids: string[]) {
     state.memberIds = ids;
-=======
+  },
   storeCsrIsNewMember(state, isNewMember = false) {
     state.isNewMember = isNewMember;
->>>>>>> 0356a46f
   },
 };
 
