import Vue from 'vue';
import i18n from './i18n';

Vue.filter('capitalize', (value: string): string => {
  if (!value) {
    return '';
  }
  value = value.toString();
  return value.charAt(0).toUpperCase() + value.slice(1);
});

// Add colon for every two characters.  xxxxxx -> xx:xx:xx
Vue.filter('colonize', (value: string): string => {
  if (!value) {
    return '';
  }

  const colonized = value.replace(/(.{2})/g, '$1:');

  if (colonized[colonized.length - 1] === ':') {
    return colonized.slice(0, -1);
  }

  return colonized;
});

// Upper case every word
Vue.filter('upperCaseWords', (value: string): string => {
  if (!value) {
    return '';
  }
  return value
    .toLowerCase()
    .split(' ')
    .map((s) => s.charAt(0).toUpperCase() + s.substring(1))
    .join(' ');
});

// Format date string. Result YYYY-MM-DD.
Vue.filter('formatDate', (value: string): string => {
  const timestamp = Date.parse(value);

  if (isNaN(timestamp)) {
    return '-';
  }

  const date = new Date(value);

  return (
    date.getFullYear() +
    '-' +
    date
      .getMonth()
      .toString()
      .padStart(2, '0') +
    '-' +
    date
      .getDay()
      .toString()
      .padStart(2, '0')
  );
});

// Format date string. Result YYYY-MM-DD HH:MM.
export const formatDateTime = (value: string): string => {
  const timestamp = Date.parse(value);

  if (isNaN(timestamp)) {
    return '-';
  }

  const date = new Date(value);

<<<<<<< HEAD
  return date.getFullYear() + '-'
    + date.getMonth().toString().padStart(2, '0') + '-'
    + date.getDay().toString().padStart(2, '0') + ' '
    + date.getHours().toString().padStart(2, '0') + ':'
    + date.getMinutes().toString().padStart(2, '0');
};

Vue.filter('formatDateTime', formatDateTime);
=======
  return (
    date.getFullYear() +
    '-' +
    date
      .getMonth()
      .toString()
      .padStart(2, '0') +
    '-' +
    date
      .getDay()
      .toString()
      .padStart(2, '0') +
    ' ' +
    date
      .getHours()
      .toString()
      .padStart(2, '0') +
    ':' +
    date
      .getMinutes()
      .toString()
      .padStart(2, '0')
  );
});
>>>>>>> d3beb2cb

// Format date string. Result HH:MM.
Vue.filter('formatHoursMins', (value: string): string => {
  const timestamp = Date.parse(value);

  if (isNaN(timestamp)) {
    return '-';
  }

  const date = new Date(value);
  return (
    date
      .getHours()
      .toString()
      .padStart(2, '0') +
    ':' +
    date
      .getMinutes()
      .toString()
      .padStart(2, '0')
  );
});

// Return readable string from OCSP status code
Vue.filter('ocspStatus', (value: string): string => {
  if (!value) {
    return '-';
  }
  switch (value) {
    case 'DISABLED':
      return i18n.t('keys.ocspStatus.disabled') as string;
      break;
    case 'EXPIRED':
      return i18n.t('keys.ocspStatus.expired') as string;
      break;
    case 'OCSP_RESPONSE_UNKNOWN':
      return i18n.t('keys.ocspStatus.unknown') as string;
      break;
    case 'OCSP_RESPONSE_GOOD':
      return i18n.t('keys.ocspStatus.good') as string;
      break;
    case 'OCSP_RESPONSE_SUSPENDED':
      return i18n.t('keys.ocspStatus.suspended') as string;
      break;
    case 'OCSP_RESPONSE_REVOKED':
      return i18n.t('keys.ocspStatus.revoked') as string;
      break;
    default:
      return '-';
      break;
  }
});

Vue.filter('commaSeparate', (value: string[]) => {
  return value.join(', ');
});<|MERGE_RESOLUTION|>--- conflicted
+++ resolved
@@ -71,16 +71,6 @@
 
   const date = new Date(value);
 
-<<<<<<< HEAD
-  return date.getFullYear() + '-'
-    + date.getMonth().toString().padStart(2, '0') + '-'
-    + date.getDay().toString().padStart(2, '0') + ' '
-    + date.getHours().toString().padStart(2, '0') + ':'
-    + date.getMinutes().toString().padStart(2, '0');
-};
-
-Vue.filter('formatDateTime', formatDateTime);
-=======
   return (
     date.getFullYear() +
     '-' +
@@ -104,8 +94,9 @@
       .toString()
       .padStart(2, '0')
   );
-});
->>>>>>> d3beb2cb
+};
+
+Vue.filter('formatDateTime', formatDateTime);
 
 // Format date string. Result HH:MM.
 Vue.filter('formatHoursMins', (value: string): string => {
