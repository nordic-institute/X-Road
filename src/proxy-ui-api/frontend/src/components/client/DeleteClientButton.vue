--- conflicted
+++ resolved
@@ -3,13 +3,9 @@
     <LargeButton
       data-test="delete-client-button"
       @click="confirmDelete = true"
-<<<<<<< HEAD
       outlined
-    >{{$t('action.delete')}}</LargeButton>
-=======
       >{{ $t('action.delete') }}</LargeButton
     >
->>>>>>> e0409fcd
 
     <!-- Confirm dialog for delete client -->
     <ConfirmDialog
