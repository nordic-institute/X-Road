--- conflicted
+++ resolved
@@ -24,7 +24,6 @@
    THE SOFTWARE.
  -->
 <template>
-<<<<<<< HEAD
   <v-layout class="main-content" align-left>
     <app-icon />
     <div class="tabs-wrap">
@@ -41,31 +40,16 @@
           color="primary"
           class="xrd-main-tabs-slider"
         ></v-tabs-slider>
-        <v-tab v-for="tab in allowedTabs" v-bind:key="tab.key" :to="tab.to">{{
-          $t(tab.name)
-        }}</v-tab>
+        <v-tab
+          v-for="tab in allowedTabs"
+          v-bind:key="tab.key"
+          :to="tab.to"
+          :data-test="tab.key"
+          >{{ $t(tab.name) }}</v-tab
+        >
       </v-tabs>
     </div>
     <app-drop-menu />
-=======
-  <v-layout class="main-content" align-center justify-center column>
-    <v-tabs
-      v-model="tab"
-      class="main-tabs"
-      grow
-      mb-10
-      color="secondary"
-      slider-size="4"
-    >
-      <v-tabs-slider
-        color="secondary"
-        class="xrd-main-tabs-slider"
-      ></v-tabs-slider>
-      <v-tab v-for="tab in allowedTabs" v-bind:key="tab.key" :to="tab.to" :data-test="tab.key">{{
-        $t(tab.name)
-      }}</v-tab>
-    </v-tabs>
->>>>>>> 8b5f0dd8
   </v-layout>
 </template>
 
