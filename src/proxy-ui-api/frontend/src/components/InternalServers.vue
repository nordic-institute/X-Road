<template>
  <div>
    <v-card flat class="xr-card" v-if="showConnectionType">
      <v-flex>
        <h1 class="title mb-3">{{$t('internalServers.connectionType')}}</h1>
        <v-select
          v-model="connectionType"
          :items="connectionTypes"
          class="select-connection"
          :key="revertHack"
          :disabled="!canEditConnectionType"
          :readonly="!canEditConnectionType"
        ></v-select>
      </v-flex>
      <div class="conn-info">{{$t('internalServers.connectionInfo')}}</div>
    </v-card>

    <v-card flat class="xr-card">
      <div class="tls-title-wrap">
        <h1 class="title mb-3">{{$t('internalServers.tlsTitle')}}</h1>
        <v-btn
          v-if="canAddTlsCert"
          outline
          round
          color="primary"
          class="text-capitalize table-button rounded-button"
          type="file"
          @click="$refs.inputUpload.click()"
        >{{$t('internalServers.add')}}</v-btn>
        <input
          v-show="false"
          ref="inputUpload"
          type="file"
          accept=".pem, .cer, .der"
          @change="onFileChange"
        >
      </div>
<<<<<<< HEAD
      <div class="cert-table-title">Certificate Hash (SHA/1)</div>
      <table class="xrd-table server-certificates">
=======
      <div class="cert-table-title">{{$t('internalServers.certHash')}}</div>
      <table class="certificate-table server-certificates">
>>>>>>> 2db9725d
        <template v-if="tlsCertificates && tlsCertificates.length > 0">
          <tr v-for="certificate in tlsCertificates" v-bind:key="certificate.hash">
            <td class="cert-icon">
              <certificateIcon/>
            </td>
            <td>
              <span
                v-if="canViewTlsCertDetails"
                @click="openCertificate(certificate)"
                class="certificate-link"
              >{{certificate.hash | colonize}}</span>
              <span v-else>{{certificate.hash | colonize}}</span>
            </td>
          </tr>
        </template>
      </table>
    </v-card>

<<<<<<< HEAD
    <v-card flat class="xr-card">
      <h1 class="title mb-3">Security Server certificate</h1>
      <div class="cert-table-title">Certificate Hash (SHA/1)</div>
      <table class="xrd-table server-certificates">
=======
    <v-card v-if="canViewSSCert" flat class="xr-card">
      <h1 class="title mb-3">{{$t('internalServers.ssCertTitle')}}</h1>
      <div class="cert-table-title">{{$t('internalServers.certHash')}}</div>
      <table class="certificate-table server-certificates">
>>>>>>> 2db9725d
        <template v-if="ssCertificate">
          <tr>
            <td class="cert-icon">
              <certificateIcon/>
            </td>
            <td>
              <span>{{ssCertificate.hash | colonize}}</span>
            </td>

            <td class="column-button">
              <v-btn
                v-if="canExportSSCert"
                small
                outline
                round
                color="primary"
                class="xr-small-button"
                @click="exportSSCertificate(ssCertificate.hash)"
              >{{$t('internalServers.export')}}</v-btn>
            </td>
          </tr>
        </template>
      </table>
    </v-card>
  </div>
</template>

<script lang="ts">
import Vue from 'vue';

import { mapGetters } from 'vuex';
import { Permissions, RouteName } from '@/global';
import CertificateIcon from '@/components/CertificateIcon.vue';
export default Vue.extend({
  components: {
    CertificateIcon,
  },
  props: {
    id: {
      type: String,
      required: true,
    },
  },
  data() {
    return {
      connectionTypes: [
        { text: 'HTTP', value: 'HTTP' },
        { text: 'HTTPS', value: 'HTTPS' },
        { text: 'HTTPS NO AUTH', value: 'HTTPS_NO_AUTH' },
      ],
      dialog: false,
      selectedCertificate: null,
      revertHack: 0,
    };
  },
  computed: {
    ...mapGetters(['tlsCertificates', 'ssCertificate']),

    connectionType: {
      get(): string | undefined {
        return this.$store.getters.connectionType;
      },
      set(value: string) {
        this.$store
          .dispatch('saveConnectionType', {
            clientId: this.id,
            connType: value,
          })
          .catch((error) => {
            this.revertHack += 1;
            this.$bus.$emit('show-error', error.message);
          });
      },
    },

    showConnectionType(): boolean {
      return this.$store.getters.hasPermission(
        Permissions.VIEW_CLIENT_INTERNAL_CONNECTION_TYPE,
      );
    },
    canEditConnectionType(): boolean {
      return this.$store.getters.hasPermission(
        Permissions.EDIT_CLIENT_INTERNAL_CONNECTION_TYPE,
      );
    },
    canViewTlsCertDetails(): boolean {
      return this.$store.getters.hasPermission(
        Permissions.VIEW_CLIENT_INTERNAL_CERT_DETAILS,
      );
    },
    canAddTlsCert(): boolean {
      return this.$store.getters.hasPermission(
        Permissions.ADD_CLIENT_INTERNAL_CERT,
      );
    },
    canViewSSCert(): boolean {
      return this.$store.getters.hasPermission(
        Permissions.VIEW_INTERNAL_SSL_CERT,
      );
    },
    canExportSSCert(): boolean {
      return this.$store.getters.hasPermission(
        Permissions.EXPORT_INTERNAL_SSL_CERT,
      );
    },
  },
  created() {
    this.fetchSSCertificate(this.id);
    this.fetchTlsCertificates(this.id);
  },
  methods: {
    onFileChange(event: any): void {
      const fileList = event.target.files || event.dataTransfer.files;
      if (!fileList.length) {
        return;
      }

      const reader = new FileReader();

      // Upload file when it's loaded in FileReader
      reader.onload = (e: any) => {
        if (!e || !e.target || !e.target.result) {
          return;
        }

        this.$store
          .dispatch('uploadTlsCertificate', {
            clientId: this.id,
            fileData: e.target.result,
          })
          .then(
            (response) => {
              // Refresh the tls cert list
              this.fetchTlsCertificates(this.id);
            },
            (error) => {
              this.$bus.$emit('show-error', error.message);
            },
          );
      };

      reader.readAsArrayBuffer(fileList[0]);
    },

    fetchServer(id: string): void {
      this.$store.dispatch('fetchServer').catch((error) => {
        this.$bus.$emit('show-error', error.message);
      });
    },

    fetchTlsCertificates(id: string): void {
      this.$store.dispatch('fetchTlsCertificates', id).catch((error) => {
        this.$bus.$emit('show-error', error.message);
      });
    },

    exportSSCertificate(hash: string): void {
      this.$store.dispatch('downloadSSCertificate', hash).catch((error) => {
        this.$bus.$emit('show-error', error.message);
      });
    },

    fetchSSCertificate(id: string): void {
      this.$store.dispatch('fetchSSCertificate', id).catch((error) => {
        this.$bus.$emit('show-error', error.message);
      });
    },

    openCertificate(cert: any): void {
      this.$router.push({
        name: RouteName.Certificate,
        params: {
          id: this.id,
          hash: cert.hash,
        },
      });
    },
    closeDialog(): void {
      this.dialog = false;
    },
  },
});
</script>

<style lang="scss" >
@import '../assets/tables';
@import '../assets/colors';

.select-connection {
  max-width: 240px;
}

.tls-title-wrap {
  display: flex;
  flex-direction: row;
  justify-content: space-between;
}

.xr-card {
  margin-top: 50px;
}

.conn-info {
  color: $XRoad-Grey60;
}

.cert-table-title {
  color: $XRoad-Grey60;
  font-size: 14px;
  font-weight: bold;
  margin: 5px;
}

.server-certificates {
  border-top: $XRoad-Grey40 solid 1px;
}

.cert-icon {
  width: 20px;
}

.column-button {
  text-align: end;
}

.certificate-link {
  text-decoration: underline;
  cursor: pointer;
}
</style>
<|MERGE_RESOLUTION|>--- conflicted
+++ resolved
@@ -35,13 +35,8 @@
           @change="onFileChange"
         >
       </div>
-<<<<<<< HEAD
-      <div class="cert-table-title">Certificate Hash (SHA/1)</div>
-      <table class="xrd-table server-certificates">
-=======
       <div class="cert-table-title">{{$t('internalServers.certHash')}}</div>
       <table class="certificate-table server-certificates">
->>>>>>> 2db9725d
         <template v-if="tlsCertificates && tlsCertificates.length > 0">
           <tr v-for="certificate in tlsCertificates" v-bind:key="certificate.hash">
             <td class="cert-icon">
@@ -60,17 +55,10 @@
       </table>
     </v-card>
 
-<<<<<<< HEAD
-    <v-card flat class="xr-card">
-      <h1 class="title mb-3">Security Server certificate</h1>
-      <div class="cert-table-title">Certificate Hash (SHA/1)</div>
-      <table class="xrd-table server-certificates">
-=======
     <v-card v-if="canViewSSCert" flat class="xr-card">
       <h1 class="title mb-3">{{$t('internalServers.ssCertTitle')}}</h1>
       <div class="cert-table-title">{{$t('internalServers.certHash')}}</div>
       <table class="certificate-table server-certificates">
->>>>>>> 2db9725d
         <template v-if="ssCertificate">
           <tr>
             <td class="cert-icon">
