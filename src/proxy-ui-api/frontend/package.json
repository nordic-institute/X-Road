{
  "name": "frontend",
  "version": "0.1.0",
  "private": true,
  "scripts": {
    "serve": "rm -f src/openapi-types.ts && npm run generate-types && vue-cli-service serve",
    "build": "rm -f src/openapi-types.ts && npm run generate-types && vue-cli-service build",
    "lint": "vue-cli-service lint",
    "build:report": "vue-cli-service build --report",
    "test:unit": "vue-cli-service test:unit",
    "test:e2e": "vue-cli-service test:e2e --headless",
    "test:coverage": "vue-cli-service test:unit --coverage",
    "check-audit": "check-audit",
    "resolve-audit": "resolve-audit",
    "generate-types": "./node_modules/typescript/bin/tsc --esModuleInterop scripts/dtsgen-wrapper.ts && node scripts/dtsgen-wrapper.js"
  },
  "dependencies": {
    "axios": "^0.19.0",
<<<<<<< HEAD
    "core-js": "^3.1.2",
=======
    "core-js": "^3.6.4",
    "lodash": "^4.17.15",
>>>>>>> e0409fcd
    "roboto-fontface": "*",
    "vee-validate": "3.3.0",
    "vue": "^2.6.10",
    "vue-clipboard2": "^0.3.1",
    "vue-i18n": "^8.14.0",
    "vue-router": "^3.1.5",
    "vuetify": "^2.2.1",
    "vuex": "^3.1.2",
    "vuex-persist": "2.2.0",
    "vuex-router-sync": "^5.0.0"
  },
  "devDependencies": {
    "@mdi/font": "^5.1.45",
    "@types/jest": "^25.1.1",
    "@types/lodash": "^4.14.137",
    "@typescript-eslint/eslint-plugin": "^2.18.0",
    "@typescript-eslint/parser": "^2.18.0",
    "@vue/cli-plugin-babel": "^4.0.3",
    "@vue/cli-plugin-e2e-nightwatch": "^4.0.3",
    "@vue/cli-plugin-eslint": "~4.2.0",
    "@vue/cli-plugin-typescript": "^4.0.3",
    "@vue/cli-plugin-unit-jest": "^4.0.3",
    "@vue/cli-service": "^4.0.3",
    "@vue/eslint-config-prettier": "^6.0.0",
    "@vue/eslint-config-typescript": "^5.0.1",
    "@vue/test-utils": "^1.0.0-beta.20",
    "chromedriver": "80.0.1",
    "deepmerge": "^4.2.2",
    "dtsgenerator": "2.5.1",
    "eslint": "^6.7.2",
    "eslint-plugin-prettier": "^3.1.1",
    "eslint-plugin-vue": "^6.1.2",
    "node-sass": "^4.12.0",
    "npm-audit-resolver": "2.2.0",
    "prettier": "^1.19.1",
    "sass": "^1.26.3",
    "sass-loader": "^8.0.2",
    "ts-jest": "^26.1.0",
    "typescript": "3.8.3",
    "vue-cli-plugin-i18n": "^0.6.0",
    "vue-cli-plugin-vuetify": "^2.0.3",
    "vue-template-compiler": "^2.6.11",
    "vuetify-loader": "^1.3.0"
  }
}<|MERGE_RESOLUTION|>--- conflicted
+++ resolved
@@ -16,12 +16,8 @@
   },
   "dependencies": {
     "axios": "^0.19.0",
-<<<<<<< HEAD
-    "core-js": "^3.1.2",
-=======
     "core-js": "^3.6.4",
     "lodash": "^4.17.15",
->>>>>>> e0409fcd
     "roboto-fontface": "*",
     "vee-validate": "3.3.0",
     "vue": "^2.6.10",
