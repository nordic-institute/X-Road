{
  "name": "frontend",
  "version": "0.1.0",
  "private": true,
  "scripts": {
    "serve": "vue-cli-service serve",
    "build": "vue-cli-service build",
    "lint": "vue-cli-service lint",
    "build:report": "vue-cli-service build --report",
    "test:unit": "vue-cli-service test:unit",
    "test:e2e": "vue-cli-service test:e2e --headless  --skiptags clientdetails",
    "test:coverage": "vue-cli-service test:unit --coverage",
    "check-audit": "check-audit",
    "resolve-audit": "resolve-audit",
    "generate-types": "./node_modules/typescript/bin/tsc --esModuleInterop scripts/dtsgen-wrapper.ts && node scripts/dtsgen-wrapper.js"
  },
  "dependencies": {
    "axios": "^0.19.0",
    "core-js": "^3.1.2",
    "lodash": "^4.17.15",
    "roboto-fontface": "*",
    "vee-validate": "3.2.3",
    "vue": "^2.6.10",
    "vue-i18n": "^8.14.0",
    "vue-router": "^3.1.2",
    "vuetify": "^2.2.1",
    "vuex": "^3.0.1",
    "vuex-persist": "2.2.0",
    "vuex-router-sync": "^5.0.0"
  },
  "devDependencies": {
    "@mdi/font": "^4.4.95",
    "@types/jest": "^25.1.1",
    "@types/lodash": "^4.14.137",
    "@vue/cli-plugin-babel": "^4.0.3",
    "@vue/cli-plugin-e2e-nightwatch": "^4.0.3",
    "@vue/cli-plugin-typescript": "^4.0.3",
    "@vue/cli-plugin-unit-jest": "^4.0.3",
    "@vue/cli-service": "^4.0.3",
    "@vue/test-utils": "^1.0.0-beta.20",
    "babel-core": "7.0.0-bridge.0",
<<<<<<< HEAD
    "chromedriver": "80.0.1",
=======
    "chromedriver": "79.0.2",
    "dtsgenerator": "2.4.1",
>>>>>>> 476c2600
    "node-sass": "^4.12.0",
    "npm-audit-resolver": "2.2.0",
    "sass": "^1.17.4",
    "sass-loader": "^8.0.0",
    "ts-jest": "^25.1.0",
    "typescript": "3.7.5",
    "vue-cli-plugin-i18n": "^0.6.0",
    "vue-cli-plugin-vuetify": "^2.0.3",
    "vue-template-compiler": "^2.6.10",
    "vuetify-loader": "^1.3.0"
  }
}<|MERGE_RESOLUTION|>--- conflicted
+++ resolved
@@ -39,12 +39,8 @@
     "@vue/cli-service": "^4.0.3",
     "@vue/test-utils": "^1.0.0-beta.20",
     "babel-core": "7.0.0-bridge.0",
-<<<<<<< HEAD
     "chromedriver": "80.0.1",
-=======
-    "chromedriver": "79.0.2",
     "dtsgenerator": "2.4.1",
->>>>>>> 476c2600
     "node-sass": "^4.12.0",
     "npm-audit-resolver": "2.2.0",
     "sass": "^1.17.4",
