--- conflicted
+++ resolved
@@ -30,12 +30,6 @@
 module.exports = {
   tags: ['ss', 'xroad-registration-officer', 'permissions'],
   before: function (browser) {
-<<<<<<< HEAD
-    browser.LoginCommand(
-      browser.globals.login_registration_officer,
-      browser.globals.login_pwd,
-    );
-=======
     // Populate pageObjects for whole test suite
     mainPage = browser.page.ssMainPage();
     clientsTab = mainPage.section.clientsTab;
@@ -48,8 +42,10 @@
     clientInfo = mainPage.section.clientInfo;
     searchField = mainPage.section.clientsTab.elements.searchField;
 
-    browser.LoginCommand(browser.globals.login_registration_officer, browser.globals.login_pwd);
->>>>>>> eb653fcb
+    browser.LoginCommand(
+      browser.globals.login_registration_officer,
+      browser.globals.login_pwd,
+    );
   },
 
   'Can add clients': (browser) => {
