--- conflicted
+++ resolved
@@ -36,12 +36,6 @@
   tags: ['ss', 'xroad-securityserver-observer', 'permissions'],
 
   before: function (browser) {
-<<<<<<< HEAD
-    browser.LoginCommand(
-      browser.globals.login_securityserver_observer,
-      browser.globals.login_pwd,
-    );
-=======
     // Populate pageObjects for whole test suite
     mainPage = browser.page.ssMainPage();
     clientsTab = mainPage.section.clientsTab;
@@ -63,8 +57,10 @@
       mainPage.section.diagnosticsTab.elements.globalConfiguration;
 
     // Test starts here...
-    browser.LoginCommand(browser.globals.login_securityserver_observer, browser.globals.login_pwd);
->>>>>>> eb653fcb
+    browser.LoginCommand(
+      browser.globals.login_securityserver_observer,
+      browser.globals.login_pwd,
+    );
   },
 
   after: function (browser) {
@@ -72,13 +68,6 @@
   },
 
   'Can not add clients': (browser) => {
-<<<<<<< HEAD
-    const mainPage = browser.page.ssMainPage();
-    const clientsTab = mainPage.section.clientsTab;
-    const searchField = mainPage.section.clientsTab.elements.searchField;
-
-=======
->>>>>>> eb653fcb
     // clients
     mainPage.openClientsTab();
     clientsTab.clickSearchIcon();
@@ -105,15 +94,6 @@
   },
 
   'Can see functions in settingsettings': (browser) => {
-<<<<<<< HEAD
-    const mainPage = browser.page.ssMainPage();
-    const settingsTab = mainPage.section.settingsTab;
-    const backupAndRestoreTab = settingsTab.sections.backupAndRestoreTab;
-    const anchorDownloadButton =
-      backupAndRestoreTab.elements.anchorDownloadButton;
-
-=======
->>>>>>> eb653fcb
     mainPage.openSettingsTab();
     browser.waitForElementVisible(settingsTab);
     settingsTab.openSystemParameters();
