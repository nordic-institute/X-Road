--- conflicted
+++ resolved
@@ -58,31 +58,7 @@
     return this;
   },
   closeSnackbar: function (doubleClick) {
-    this.logMessage("first click on close button");
     this.click('@snackBarCloseButton');
-<<<<<<< HEAD
-=======
-    if (doubleClick == undefined) {
-      doubleClick = true; // by default, attempt to click 2 times if snackbar is still visible
-    }
-    if (doubleClick) {
-      // allow snackbar to fade away
-      this.api.pause(1000);
-
-      // sometimes one click is not enough https://github.com/nightwatchjs/nightwatch/issues/1221
-      this.api.elements('xpath', '@snackBarCloseButton',
-          function(results) {
-            if (results.value.length > 0) {
-              this.logMessage("close button still exists for second click, clicking");
-              this.click('@snackBarCloseButton');
-            } else {
-              this.logMessage("second click: close button does not exist, skipping");
-            }
-          }
-      );
-    }
-
->>>>>>> 679932f8
     return this;
   },
   closeAlertMessage: function () {
