{
  "defaultSeverity": "error",
  "extends": [
    "tslint:recommended"
  ],
  "linterOptions": {
    "exclude": [
      "node_modules/**",
<<<<<<< HEAD
      "*.json",
=======
>>>>>>> f9febfbe
      "**/*.json"
    ]
  },
  "rules": {
    "quotemark": [
      true,
      "single"
    ],
    "indent": [
      true,
      "spaces",
      2
    ],
    "interface-name": false,
    "ordered-imports": false,
    "object-literal-sort-keys": false,
    "no-consecutive-blank-lines": false,
    "no-console": false,
    "max-line-length": [
      true,
      {
        "ignore-pattern": "http"
      }
    ]
  }
}<|MERGE_RESOLUTION|>--- conflicted
+++ resolved
@@ -6,10 +6,6 @@
   "linterOptions": {
     "exclude": [
       "node_modules/**",
-<<<<<<< HEAD
-      "*.json",
-=======
->>>>>>> f9febfbe
       "**/*.json"
     ]
   },
