{
  "decisions": {
<<<<<<< HEAD
    "1179|@vue/cli-plugin-e2e-nightwatch>nightwatch>mocha>mkdirp>minimist": {
      "decision": "ignore",
      "madeAt": 1584617040535,
      "expiresAt": 1587209019171
    },
    "1179|@vue/cli-plugin-e2e-nightwatch>nightwatch>optimist>minimist": {
      "decision": "ignore",
      "madeAt": 1584617040535,
      "expiresAt": 1587209019171
    },
    "1179|chromedriver>extract-zip>mkdirp>minimist": {
      "decision": "ignore",
      "madeAt": 1584617040535,
      "expiresAt": 1587209019171
=======
    "1179|@vue/cli-plugin-e2e-nightwatch>nightwatch>optimist>minimist": {
      "decision": "ignore",
      "madeAt": 1585307275814,
      "expiresAt": 1587899249002
>>>>>>> be66b217
    }
  },
  "rules": {},
  "version": 1
}<|MERGE_RESOLUTION|>--- conflicted
+++ resolved
@@ -1,26 +1,9 @@
 {
   "decisions": {
-<<<<<<< HEAD
-    "1179|@vue/cli-plugin-e2e-nightwatch>nightwatch>mocha>mkdirp>minimist": {
-      "decision": "ignore",
-      "madeAt": 1584617040535,
-      "expiresAt": 1587209019171
-    },
-    "1179|@vue/cli-plugin-e2e-nightwatch>nightwatch>optimist>minimist": {
-      "decision": "ignore",
-      "madeAt": 1584617040535,
-      "expiresAt": 1587209019171
-    },
-    "1179|chromedriver>extract-zip>mkdirp>minimist": {
-      "decision": "ignore",
-      "madeAt": 1584617040535,
-      "expiresAt": 1587209019171
-=======
     "1179|@vue/cli-plugin-e2e-nightwatch>nightwatch>optimist>minimist": {
       "decision": "ignore",
       "madeAt": 1585307275814,
       "expiresAt": 1587899249002
->>>>>>> be66b217
     }
   },
   "rules": {},
