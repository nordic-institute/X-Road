/**
 * The MIT License
 * Copyright (c) 2018 Estonian Information System Authority (RIA),
 * Nordic Institute for Interoperability Solutions (NIIS), Population Register Centre (VRK)
 * Copyright (c) 2015-2017 Estonian Information System Authority (RIA), Population Register Centre (VRK)
 *
 * Permission is hereby granted, free of charge, to any person obtaining a copy
 * of this software and associated documentation files (the "Software"), to deal
 * in the Software without restriction, including without limitation the rights
 * to use, copy, modify, merge, publish, distribute, sublicense, and/or sell
 * copies of the Software, and to permit persons to whom the Software is
 * furnished to do so, subject to the following conditions:
 *
 * The above copyright notice and this permission notice shall be included in
 * all copies or substantial portions of the Software.
 *
 * THE SOFTWARE IS PROVIDED "AS IS", WITHOUT WARRANTY OF ANY KIND, EXPRESS OR
 * IMPLIED, INCLUDING BUT NOT LIMITED TO THE WARRANTIES OF MERCHANTABILITY,
 * FITNESS FOR A PARTICULAR PURPOSE AND NONINFRINGEMENT. IN NO EVENT SHALL THE
 * AUTHORS OR COPYRIGHT HOLDERS BE LIABLE FOR ANY CLAIM, DAMAGES OR OTHER
 * LIABILITY, WHETHER IN AN ACTION OF CONTRACT, TORT OR OTHERWISE, ARISING FROM,
 * OUT OF OR IN CONNECTION WITH THE SOFTWARE OR THE USE OR OTHER DEALINGS IN
 * THE SOFTWARE.
 */
package org.niis.xroad.restapi.openapi;

import ee.ria.xroad.common.identifier.ClientId;
import ee.ria.xroad.common.util.CryptoUtils;
import ee.ria.xroad.signer.protocol.dto.CertRequestInfo;
import ee.ria.xroad.signer.protocol.dto.CertificateInfo;
import ee.ria.xroad.signer.protocol.dto.KeyInfo;
import ee.ria.xroad.signer.protocol.dto.TokenInfo;

import lombok.extern.slf4j.Slf4j;
import org.junit.Before;
import org.junit.Test;
import org.junit.runner.RunWith;
import org.mockito.stubbing.Answer;
import org.niis.xroad.restapi.exceptions.BadRequestException;
import org.niis.xroad.restapi.exceptions.ConflictException;
import org.niis.xroad.restapi.exceptions.NotFoundException;
import org.niis.xroad.restapi.openapi.model.CertificateDetails;
import org.niis.xroad.restapi.openapi.model.CertificateStatus;
import org.niis.xroad.restapi.openapi.model.Client;
import org.niis.xroad.restapi.openapi.model.ClientStatus;
import org.niis.xroad.restapi.openapi.model.ConnectionType;
import org.niis.xroad.restapi.openapi.model.ConnectionTypeWrapper;
import org.niis.xroad.restapi.openapi.model.Group;
import org.niis.xroad.restapi.openapi.model.Service;
import org.niis.xroad.restapi.openapi.model.ServiceDescription;
import org.niis.xroad.restapi.openapi.model.ServiceDescriptionAdd;
import org.niis.xroad.restapi.openapi.model.ServiceType;
import org.niis.xroad.restapi.repository.TokenRepository;
<<<<<<< HEAD
import org.niis.xroad.restapi.service.GlobalConfService;
import org.niis.xroad.restapi.service.ServiceDescriptionService;
=======
>>>>>>> a0c5e9cd
import org.niis.xroad.restapi.util.TestUtils;
import org.niis.xroad.restapi.wsdl.WsdlValidator;
import org.niis.xroad.restapi.wsdl.WsdlValidatorTest;
import org.springframework.beans.factory.annotation.Autowired;
import org.springframework.boot.test.autoconfigure.jdbc.AutoConfigureTestDatabase;
import org.springframework.boot.test.context.SpringBootTest;
import org.springframework.boot.test.mock.mockito.MockBean;
import org.springframework.boot.test.mock.mockito.SpyBean;
import org.springframework.core.io.ByteArrayResource;
import org.springframework.core.io.Resource;
import org.springframework.http.HttpStatus;
import org.springframework.http.ResponseEntity;
import org.springframework.security.access.AccessDeniedException;
import org.springframework.security.test.context.support.WithMockUser;
import org.springframework.test.context.junit4.SpringRunner;
import org.springframework.transaction.annotation.Transactional;

import java.time.OffsetDateTime;
import java.util.ArrayList;
import java.util.Arrays;
import java.util.Base64;
import java.util.List;
import java.util.Optional;

import static junit.framework.TestCase.fail;
import static org.junit.Assert.assertEquals;
import static org.junit.Assert.assertNotNull;
import static org.junit.Assert.assertNull;
import static org.junit.Assert.assertTrue;
import static org.mockito.ArgumentMatchers.any;
import static org.mockito.Mockito.when;
import static org.niis.xroad.restapi.service.ServiceDescriptionService.ERROR_INVALID_WSDL;
import static org.niis.xroad.restapi.service.ServiceDescriptionService.ERROR_SERVICE_EXISTS;
import static org.niis.xroad.restapi.service.ServiceDescriptionService.ERROR_WARNINGS_DETECTED;
import static org.niis.xroad.restapi.service.ServiceDescriptionService.ERROR_WSDL_EXISTS;
import static org.niis.xroad.restapi.service.ServiceDescriptionService.WARNING_WSDL_VALIDATION_WARNINGS;
import static org.niis.xroad.restapi.util.DeviationTestUtils.assertErrorWithMetadata;
import static org.niis.xroad.restapi.util.DeviationTestUtils.assertErrorWithoutMetadata;
import static org.niis.xroad.restapi.util.DeviationTestUtils.assertWarning;
import static org.niis.xroad.restapi.util.TestUtils.assertLocationHeader;

/**
 * Test ClientsApiController
 */
@RunWith(SpringRunner.class)
@SpringBootTest
@AutoConfigureTestDatabase
@Transactional
@Slf4j
public class ClientsApiControllerIntegrationTest {
    public static final String CLIENT_ID_SS1 = "FI:GOV:M1:SS1";
    public static final String CLIENT_ID_SS2 = "FI:GOV:M1:SS2";
    public static final String NEW_GROUPCODE = "groupx";
    public static final String GROUP_DESC = "GROUP_DESC";
    public static final String NAME_APPENDIX = "-name";
    private static final String INSTANCE_FI = "FI";
    private static final String INSTANCE_EE = "EE";
    private static final String MEMBER_CLASS_GOV = "GOV";
    private static final String MEMBER_CLASS_PRO = "PRO";
    private static final String MEMBER_CODE_M1 = "M1";
    private static final String MEMBER_CODE_M2 = "M2";
    private static final String SUBSYSTEM1 = "SS1";
    private static final String SUBSYSTEM2 = "SS2";
    private static final String SUBSYSTEM3 = "SS3";
    // this is base64 encoded DER certificate from common-util/test/configuration-anchor.xml
    /**
     * Certificate:
     * Data:
     * Version: 3 (0x2)
     * Serial Number: 1 (0x1)
     * Signature Algorithm: sha512WithRSAEncryption
     * Issuer: CN=N/A
     * Validity
     * Not Before: Jan  1 00:00:00 1970 GMT
     * Not After : Jan  1 00:00:00 2038 GMT
     * Subject: CN=N/A
     */
    private static byte[] certBytes =
            CryptoUtils.decodeBase64("MIICqTCCAZGgAwIBAgIBATANBgkqhkiG9w0BAQ0FADAOMQwwCgYDVQQDDANOL0EwHhcNN\n"
            + "zAwMTAxMDAwMDAwWhcNMzgwMTAxMDAwMDAwWjAOMQwwCgYDVQQDDANOL0EwggEiMA0GCSqGSIb3DQEBAQUAA4IBDwAwggEK\n"
            + "AoIBAQCdiI++CJsyo19Y0810Q80lOJmJ264CvGGqQuB9VYha4YFsHUhltAp3LIcEpxNPuh8k7Mn+pFoetIXtBh6p5cYGf3n\n"
            + "S0i07xSLaAAkQdGqzI6aiSNiGDhQGL5NdyM/cdthtdheQq3WquN7kNkmXo1c5RM2ZcK4SRy6Q44d+KdzC5O42mUgDdxyY2+\n"
            + "3xpSqcAJq1/2DuDPVzAIkWH/iU2+dgnaPACcNqCgnL8g0ALu2e9vHm/ZYhYpS3+e2xLXEOwRvxlprsGcE1aIjKeFupwoZ4n\n"
            + "nkqmHOA2AYS4wVVpcrmF0lDmemXAfi0gDqWCkyjqo9aWdo952uHVQpJarMBGothAgMBAAGjEjAQMA4GA1UdDwEB/wQEAwIG\n"
            + "QDANBgkqhkiG9w0BAQ0FAAOCAQEAMUt6UKCam3QyJnGeEMDJ0m8WbjSzD5NyUVbpR2EVrO+Kqbu8Kd/vjF8vdQN+TCNabqT\n"
            + "ynnrrmqkc4xBBIXHMJ+xS6SijHQ5+IJ6D/VSx+C3D6XrJbzCby4t+ESqGsqB6ShxiiKOSQ5A6MDaE4Doi00GMB5NymknQrn\n"
            + "wREOMPwTZy68CZEaEQyE4M9KezCeVJMCXmnJt1I9oudsw3xPDjq+aYzRORW74RvNFf+sztBjPGhkqFnkl+glbEK6otefyJP\n"
            + "n5vVwjz/+ywyqzx8YJM0vPkD/PghmJxunsJObbvif9FNZaxOaEzI9QDw0nWzbgvsCAqdcHqRjMEQwtU75fzfg==");

    // base64 example certs
    public static final String VALID_CERT_HASH = "63A104B2BAC14667873C5DBD54BE25BC687B3702";
    private static final String VALID_CERT =
            "LS0tLS1CRUdJTiBDRVJUSUZJQ0FURS0tLS0tCk1JSUIwekNDQVgyZ0F3SUJBZ0lKQU0ra0lkTDRqSTYx"
                    + "TUEwR0NTcUdTSWIzRFFFQkN3VUFNRVV4Q3pBSkJnTlYKQkFZVEFrRlZNUk13RVFZRFZRUUlE"
                    + "QXBUYjIxbExWTjBZWFJsTVNFd0h3WURWUVFLREJoSmJuUmxjbTVsZENCWAphV1JuYVhSeklG"
                    + "QjBlU0JNZEdRd0hoY05NVGt3TkRJME1EWTFPVEF5V2hjTk1qQXdOREl6TURZMU9UQXlXakJG"
                    + "Ck1Rc3dDUVlEVlFRR0V3SkJWVEVUTUJFR0ExVUVDQXdLVTI5dFpTMVRkR0YwWlRFaE1COEdB"
                    + "MVVFQ2d3WVNXNTAKWlhKdVpYUWdWMmxrWjJsMGN5QlFkSGtnVEhSa01Gd3dEUVlKS29aSWh2"
                    + "Y05BUUVCQlFBRFN3QXdTQUpCQU1uRAp5bkQ1dHp5K0YyNUZKbDVOUFJaMlRrclBJV2lmdmR3"
                    + "aVJCYXFudjNYSlNsWllNeHVTbERlblBNYmIwdHhXMUM4CjBxeDVnVVlDRk5xcU5qV0hWSlVD"
                    + "QXdFQUFhTlFNRTR3SFFZRFZSME9CQllFRkxMQ3hCbExXekFIZVE5U1o3b3gKbFYvUE9JUHZN"
                    + "QjhHQTFVZEl3UVlNQmFBRkxMQ3hCbExXekFIZVE5U1o3b3hsVi9QT0lQdk1Bd0dBMVVkRXdR"
                    + "RgpNQU1CQWY4d0RRWUpLb1pJaHZjTkFRRUxCUUFEUVFBY2xuR2JkdGJhVXNOTmEvWHRHYlhD"
                    + "WFpjZERRaWo2SGx3Cmp1ZGRqKzdmR2psSnZMMWF5OUlaYjIxblRJOHpOQXhsb25Ld2YrT1g0"
                    + "ODRQM2ZBVHFCMGIKLS0tLS1FTkQgQ0VSVElGSUNBVEUtLS0tLQo=";
    private static final String INVALID_CERT =
            "dG90YWwgMzYKZHJ3eHJ3eHIteCAzIGphbm5lIGphbm5lIDQwOTYgaHVodGkgMjQgMTY6MjEgLgpkcnd4cn"
                    + "d4ci14IDkgamFubmUgamFubmUgNDA5NiBodWh0aSAyNCAxMToxNSAuLgotcnctcnctci0tIDEg"
                    + "amFubmUgamFubmUgMzEwNSBodWh0aSAyNCAxNjowOSBkZWNvZGVkCi1ydy1ydy1yLS0gMSBqYW"
                    + "5uZSBqYW5uZSAyMjUyIGh1aHRpIDIzIDE0OjEyIGdvb2dsZS1jZXJ0LmRlcgotcnctcnctci0t"
                    + "IDEgamFubmUgamFubmUgMzAwNCBodWh0aSAyNCAxNjowOSBnb29nbGUtY2VydC5kZXIuYmFzZT"
                    + "Y0Ci1ydy1ydy1yLS0gMSBqYW5uZSBqYW5uZSAzMTA1IGh1aHRpIDIzIDE0OjA5IGdvb2dsZS1j"
                    + "ZXJ0LnBlbQotcnctcnctci0tIDEgamFubmUgamFubmUgNDE0MCBodWh0aSAyNCAxNjowOSBnb2"
                    + "9nbGUtY2VydC5wZW0uYmFzZTY0Ci1ydy1ydy1yLS0gMSBqYW5uZSBqYW5uZSAgICAwIGh1aHRp"
                    + "IDI0IDE2OjIxIG5vbi1jZXJ0CmRyd3hyd3hyLXggMiBqYW5uZSBqYW5uZSA0MDk2IGh1aHRpID"
                    + "I0IDE2OjIxIHRpbnkK";


    @MockBean
    private GlobalConfService globalConfService;

    @MockBean
    private TokenRepository tokenRepository;

    @SpyBean
    // partial mocking, just override getValidatorCommand()
    private WsdlValidator wsdlValidator;


    @Before
    public void setup() throws Exception {
        when(globalConfService.getMemberName(any())).thenAnswer((Answer<String>) invocation -> {
            Object[] args = invocation.getArguments();
            ClientId identifier = (ClientId) args[0];
            return identifier.getSubsystemCode() != null ? identifier.getSubsystemCode() + NAME_APPENDIX
                    : "test-member" + NAME_APPENDIX;
        });
        when(globalConfService.getGlobalMembers(any())).thenReturn(new ArrayList<>(Arrays.asList(
                TestUtils.getMemberInfo(INSTANCE_FI, MEMBER_CLASS_GOV, MEMBER_CODE_M1, null),
                TestUtils.getMemberInfo(INSTANCE_FI, MEMBER_CLASS_GOV, MEMBER_CODE_M1, SUBSYSTEM1),
                TestUtils.getMemberInfo(INSTANCE_FI, MEMBER_CLASS_GOV, MEMBER_CODE_M1, SUBSYSTEM2),
                TestUtils.getMemberInfo(INSTANCE_EE, MEMBER_CLASS_GOV, MEMBER_CODE_M2, SUBSYSTEM3),
                TestUtils.getMemberInfo(INSTANCE_EE, MEMBER_CLASS_GOV, MEMBER_CODE_M1, null),
                TestUtils.getMemberInfo(INSTANCE_EE, MEMBER_CLASS_PRO, MEMBER_CODE_M1, SUBSYSTEM1),
                TestUtils.getMemberInfo(INSTANCE_EE, MEMBER_CLASS_PRO, MEMBER_CODE_M2, null))
        ));
        List<TokenInfo> mockTokens = createMockTokenInfos(null);
        when(tokenRepository.getTokens()).thenReturn(mockTokens);
        when(wsdlValidator.getWsdlValidatorCommand()).thenReturn("src/test/resources/validator/mock-wsdlvalidator.sh");
    }

    @Autowired
    private ClientsApiController clientsApiController;

    @Test
    @WithMockUser(authorities = "VIEW_CLIENTS")
    public void getAllClients() {
        ResponseEntity<List<Client>> response =
                clientsApiController.getClients(null, null, null, null, null, true, false);
        assertEquals(HttpStatus.OK, response.getStatusCode());
        assertEquals(7, response.getBody().size());
    }

    @Test
    @WithMockUser(authorities = "VIEW_CLIENTS")
    public void getAllLocalClients() {
        ResponseEntity<List<Client>> response = clientsApiController.getClients(null, null, null, null, null, true,
                true);
        assertEquals(HttpStatus.OK, response.getStatusCode());
        assertEquals(3, response.getBody().size());
        Client client = response.getBody().get(0);
        assertEquals("test-member-name", client.getMemberName());
        assertEquals("M1", client.getMemberCode());
    }

    @Test
    @WithMockUser(authorities = "VIEW_CLIENT_DETAILS")
    public void getClient() {
        ResponseEntity<Client> response =
                clientsApiController.getClient("FI:GOV:M1");
        assertEquals(HttpStatus.OK, response.getStatusCode());
        Client client = response.getBody();
        assertEquals(ConnectionType.HTTP, client.getConnectionType());
        assertEquals(ClientStatus.REGISTERED, client.getStatus());
        assertEquals("test-member-name", client.getMemberName());
        assertEquals("GOV", client.getMemberClass());
        assertEquals("M1", client.getMemberCode());
        assertEquals("FI:GOV:M1", client.getId());
        assertNull(client.getSubsystemCode());
        response = clientsApiController.getClient("FI:GOV:M1:SS1");
        assertEquals(HttpStatus.OK, response.getStatusCode());
        client = response.getBody();
        assertEquals(ConnectionType.HTTPS_NO_AUTH, client.getConnectionType());
        assertEquals(ClientStatus.REGISTERED, client.getStatus());
        assertEquals("SS1-name", client.getMemberName());
        assertEquals("GOV", client.getMemberClass());
        assertEquals("M1", client.getMemberCode());
        assertEquals("FI:GOV:M1:SS1", client.getId());
        assertEquals("SS1", client.getSubsystemCode());
        try {
            clientsApiController.getClient("FI:GOV:M1:SS3");
            fail("should throw NotFoundException to 404");
        } catch (NotFoundException expected) {
        }
    }

    @Test
    @WithMockUser(authorities = { "EDIT_CLIENT_INTERNAL_CONNECTION_TYPE",
            "VIEW_CLIENT_DETAILS" })
    public void updateClient() throws Exception {
        ResponseEntity<Client> response =
                clientsApiController.getClient("FI:GOV:M1:SS1");
        assertEquals(ConnectionType.HTTPS_NO_AUTH, response.getBody().getConnectionType());
        ConnectionTypeWrapper http = new ConnectionTypeWrapper();
        http.setConnectionType(ConnectionType.HTTP);
        response = clientsApiController.updateClient("FI:GOV:M1:SS1", http);
        assertEquals(HttpStatus.OK, response.getStatusCode());
        assertEquals(ConnectionType.HTTP, response.getBody().getConnectionType());
        response = clientsApiController.getClient("FI:GOV:M1:SS1");
        assertEquals(ConnectionType.HTTP, response.getBody().getConnectionType());
    }

    @Test
    @WithMockUser(authorities = "VIEW_CLIENT_DETAILS")
    public void getClientCertificates() throws Exception {
        ResponseEntity<List<CertificateDetails>> certificates =
                clientsApiController.getClientCertificates("FI:GOV:M1");
        assertEquals(HttpStatus.OK, certificates.getStatusCode());
        assertEquals(0, certificates.getBody().size());
        CertificateInfo mockCertificate = new CertificateInfo(
                ClientId.create("FI", "GOV", "M1"),
                true, true, CertificateInfo.STATUS_REGISTERED,
                "id", certBytes, null);
        when(tokenRepository.getTokens()).thenReturn(createMockTokenInfos(mockCertificate));
        certificates = clientsApiController.getClientCertificates("FI:GOV:M1");
        assertEquals(HttpStatus.OK, certificates.getStatusCode());
        assertEquals(1, certificates.getBody().size());
        CertificateDetails onlyCertificate = certificates.getBody().get(0);
        assertEquals("N/A", onlyCertificate.getIssuerCommonName());
        assertEquals(OffsetDateTime.parse("1970-01-01T00:00:00Z"), onlyCertificate.getNotBefore());
        assertEquals(OffsetDateTime.parse("2038-01-01T00:00:00Z"), onlyCertificate.getNotAfter());
        assertEquals("1", onlyCertificate.getSerial());
        assertEquals(new Integer(3), onlyCertificate.getVersion());
        assertEquals("SHA512withRSA", onlyCertificate.getSignatureAlgorithm());
        assertEquals("RSA", onlyCertificate.getPublicKeyAlgorithm());
        assertEquals("A2293825AA82A5429EC32803847E2152A303969C", onlyCertificate.getHash());
        assertEquals(CertificateStatus.IN_USE, onlyCertificate.getStatus());
        assertTrue(onlyCertificate.getSignature().startsWith("314b7a50a09a9b74322671"));
        assertTrue(onlyCertificate.getRsaPublicKeyModulus().startsWith("9d888fbe089b32a35f58"));
        assertEquals(new Integer(65537), onlyCertificate.getRsaPublicKeyExponent());
        assertEquals(new ArrayList<>(Arrays.asList(org.niis.xroad.restapi.openapi.model.KeyUsage.NON_REPUDIATION)),
                new ArrayList<>(onlyCertificate.getKeyUsages()));
        try {
            certificates = clientsApiController.getClientCertificates("FI:GOV:M2");
            fail("should throw NotFoundException for 404");
        } catch (NotFoundException expected) {
        }
    }

    @Test
    @WithMockUser(roles = "WRONG_ROLE")
    public void forbidden() {
        try {
            ResponseEntity<List<Client>> response = clientsApiController.getClients(null, null, null, null, null, null,
                    null);
            fail("should throw AccessDeniedException");
        } catch (AccessDeniedException expected) {
        }
    }

    /**
     * @param certificateInfo one certificate to put inside this tokenInfo
     * structure
     * @return
     */
    private List<TokenInfo> createMockTokenInfos(CertificateInfo certificateInfo) {
        List<TokenInfo> mockTokens = new ArrayList<>();
        List<CertificateInfo> certificates = new ArrayList<>();
        if (certificateInfo != null) {
            certificates.add(certificateInfo);
        }
        KeyInfo keyInfo = new KeyInfo(false, null,
                "friendlyName", "id", "label", "publicKey",
                certificates, new ArrayList<CertRequestInfo>(),
                "signMecchanismName");
        TokenInfo tokenInfo = new TokenInfo("type",
                "friendlyName", "id",
                false, false, false,
                "serialNumber", "label", -1,
                null, Arrays.asList(keyInfo), null);
        mockTokens.add(tokenInfo);
        return mockTokens;
    }

    /**
     * Return a Resource for reading a cert, given as base64 encoded string param
     */
    private static Resource getResourceToCert(String cert) {
        byte[] bytes = Base64.getDecoder().decode(cert);
        return new ByteArrayResource(bytes);
    }

    @Test
    @WithMockUser(authorities = { "ADD_CLIENT_INTERNAL_CERT",
            "VIEW_CLIENT_DETAILS",
            "VIEW_CLIENT_INTERNAL_CERTS" })
    public void addTlsCert() throws Exception {
        ResponseEntity<List<CertificateDetails>> certs = clientsApiController.getClientTlsCertificates(CLIENT_ID_SS1);
        assertEquals(0, certs.getBody().size());
        ResponseEntity<CertificateDetails> response =
                clientsApiController.addClientTlsCertificate(CLIENT_ID_SS1,
                        getResourceToCert(VALID_CERT));
        CertificateDetails certificateDetails = response.getBody();
        assertEquals(VALID_CERT_HASH, certificateDetails.getHash());
        assertEquals("O=Internet Widgits Pty Ltd, ST=Some-State, C=AU",
                certificateDetails.getSubjectDistinguishedName());
        assertEquals(HttpStatus.CREATED, response.getStatusCode());
        assertLocationHeader("/api/certificates/" + certificateDetails.getHash(), response);

        assertEquals(1, clientsApiController.getClientTlsCertificates(CLIENT_ID_SS1).getBody().size());
        // cert already exists
        try {
            response = clientsApiController.addClientTlsCertificate(CLIENT_ID_SS1,
                    getResourceToCert(VALID_CERT));
            fail("should have thrown ConflictException");
        } catch (ConflictException expected) {
        }
        assertEquals(1, clientsApiController.getClientTlsCertificates(CLIENT_ID_SS1).getBody().size());
        // cert is invalid
        try {
            response = clientsApiController.addClientTlsCertificate(CLIENT_ID_SS1,
                    getResourceToCert(INVALID_CERT));
            fail("should have thrown BadRequestException");
        } catch (BadRequestException expected) {
        }
        assertEquals(1, clientsApiController.getClientTlsCertificates(CLIENT_ID_SS1).getBody().size());
    }

    @Test
    @WithMockUser(authorities = { "ADD_CLIENT_INTERNAL_CERT",
            "VIEW_CLIENT_DETAILS",
            "DELETE_CLIENT_INTERNAL_CERT",
            "VIEW_CLIENT_INTERNAL_CERTS" })
    public void deleteTlsCert() throws Exception {
        ResponseEntity<CertificateDetails> response =
                clientsApiController.addClientTlsCertificate(CLIENT_ID_SS1,
                        getResourceToCert(VALID_CERT));
        assertEquals(HttpStatus.CREATED, response.getStatusCode());
        assertEquals(1, clientsApiController.getClientTlsCertificates(CLIENT_ID_SS1).getBody().size());
        ResponseEntity<Void> deleteResponse =
                clientsApiController.deleteClientTlsCertificate(CLIENT_ID_SS1,
                        VALID_CERT_HASH);
        assertEquals(HttpStatus.OK, deleteResponse.getStatusCode());
        assertEquals(0, clientsApiController.getClientTlsCertificates(CLIENT_ID_SS1).getBody().size());
        // cert does not exist
        try {
            clientsApiController.deleteClientTlsCertificate(CLIENT_ID_SS1,
                    VALID_CERT_HASH);
            fail("should have thrown NotFoundException");
        } catch (NotFoundException expected) {
        }
        assertEquals(0, clientsApiController.getClientTlsCertificates(CLIENT_ID_SS1).getBody().size());
    }

    @Test
    @WithMockUser(authorities = { "ADD_CLIENT_INTERNAL_CERT",
            "VIEW_CLIENT_DETAILS",
            "VIEW_CLIENT_INTERNAL_CERT_DETAILS",
            "VIEW_CLIENT_INTERNAL_CERTS" })
    public void findTlsCert() throws Exception {
        ResponseEntity<CertificateDetails> response =
                clientsApiController.addClientTlsCertificate(CLIENT_ID_SS1,
                        getResourceToCert(VALID_CERT));
        assertEquals(HttpStatus.CREATED, response.getStatusCode());
        assertEquals(1, clientsApiController.getClientTlsCertificates(CLIENT_ID_SS1).getBody().size());
        ResponseEntity<CertificateDetails> findResponse =
                clientsApiController.getClientTlsCertificate(CLIENT_ID_SS1,
                        VALID_CERT_HASH);
        assertEquals(HttpStatus.OK, findResponse.getStatusCode());
        assertEquals(VALID_CERT_HASH, findResponse.getBody().getHash());
        // case insensitive
        findResponse =
                clientsApiController.getClientTlsCertificate(CLIENT_ID_SS1,
                        "63a104b2bac14667873c5dbd54be25bc687b3702");
        assertEquals(HttpStatus.OK, findResponse.getStatusCode());
        assertEquals(VALID_CERT_HASH, findResponse.getBody().getHash());
        // not found
        try {
            clientsApiController.getClientTlsCertificate(CLIENT_ID_SS1,
                    "63a104b2bac1466");
            fail("should have thrown NotFoundException");
        } catch (NotFoundException expected) {
        }
    }

    @Test
    @WithMockUser(authorities = { "VIEW_CLIENT_DETAILS", "ADD_LOCAL_GROUP" })
    public void addLocalGroup() throws Exception {
        ResponseEntity<Group> response = clientsApiController.addClientGroup(CLIENT_ID_SS1, createGroup(NEW_GROUPCODE));
        assertEquals(HttpStatus.CREATED, response.getStatusCode());
        Group group = response.getBody();
        assertEquals(NEW_GROUPCODE, group.getCode());
        assertLocationHeader("/api/groups/" + group.getId(), response);
    }

    @Test
    @WithMockUser(authorities = { "VIEW_CLIENT_DETAILS", "VIEW_CLIENT_LOCAL_GROUPS", "ADD_LOCAL_GROUP" })
    public void getClientGroups() throws Exception {
        ResponseEntity<List<Group>> response =
                clientsApiController.getClientGroups(CLIENT_ID_SS1);
        assertEquals(HttpStatus.OK, response.getStatusCode());
        assertEquals(2, response.getBody().size());
    }

    private static Group createGroup(String groupCode) {
        Group group = new Group();
        group.setDescription(GROUP_DESC);
        group.setCode(groupCode);
        return group;
    }

    @Test
    @WithMockUser(authorities = "VIEW_CLIENTS")
    public void findAllClientsByAllSearchTermsExcludeMembers() {
        ResponseEntity<List<Client>> clientsResponse = clientsApiController.getClients(SUBSYSTEM1 + NAME_APPENDIX,
                INSTANCE_FI, MEMBER_CLASS_GOV, MEMBER_CODE_M1, SUBSYSTEM1, false, false);
        assertEquals(HttpStatus.OK, clientsResponse.getStatusCode());
        assertEquals(1, clientsResponse.getBody().size());
    }

    @Test
    @WithMockUser(authorities = "VIEW_CLIENTS")
    public void findAllClientsByMemberCodeIncludeMembers() {
        ResponseEntity<List<Client>> clientsResponse = clientsApiController.getClients(null, null, null, MEMBER_CODE_M1,
                null, true, false);
        assertEquals(HttpStatus.OK, clientsResponse.getStatusCode());
        assertEquals(5, clientsResponse.getBody().size());
    }

    @Test
    @WithMockUser(authorities = "VIEW_CLIENTS")
    public void findAllClientsByMemberClassIncludeMembers() {
        ResponseEntity<List<Client>> clientsResponse = clientsApiController.getClients(null, null, MEMBER_CLASS_PRO,
                null, null, true, false);
        assertEquals(HttpStatus.OK, clientsResponse.getStatusCode());
        assertEquals(2, clientsResponse.getBody().size());
    }

    @Test
    @WithMockUser(authorities = "VIEW_CLIENTS")
    public void findAllClientsByNameIncludeMembers() {
        ResponseEntity<List<Client>> clientsResponse = clientsApiController.getClients(SUBSYSTEM2 + NAME_APPENDIX, null,
                null, null, null, false, true);
        assertEquals(HttpStatus.OK, clientsResponse.getStatusCode());
        assertEquals(1, clientsResponse.getBody().size());
        // not found
        clientsResponse = clientsApiController.getClients("DOES_NOT_EXIST", null, null, null, null, true, false);
        assertEquals(0, clientsResponse.getBody().size());
    }

    @Test
    @WithMockUser(authorities = "VIEW_CLIENTS")
    public void findInternalClientsByAllSearchTermsExcludeMembers() {
        ResponseEntity<List<Client>> clientsResponse = clientsApiController.getClients(SUBSYSTEM1 + NAME_APPENDIX,
                INSTANCE_FI, MEMBER_CLASS_GOV, MEMBER_CODE_M1, SUBSYSTEM1, false, true);
        assertEquals(HttpStatus.OK, clientsResponse.getStatusCode());
        assertEquals(1, clientsResponse.getBody().size());
    }

    @Test
    @WithMockUser(authorities = "VIEW_CLIENTS")
    public void findInternalClientsBySubsystemExcludeMembers() {
        ResponseEntity<List<Client>> clientsResponse = clientsApiController.getClients(null, null, null, null,
                SUBSYSTEM2, false, true);
        assertEquals(HttpStatus.OK, clientsResponse.getStatusCode());
        assertEquals(1, clientsResponse.getBody().size());
        // not found
        clientsResponse = clientsApiController.getClients(null, null, null, null, SUBSYSTEM3, false, true);
        assertEquals(0, clientsResponse.getBody().size());
    }

    @Test
    @WithMockUser(authorities = { "VIEW_CLIENT_DETAILS", "VIEW_CLIENT_SERVICES" })
    public void getServiceDescriptions() {
        // client with 0 services
        ResponseEntity<List<ServiceDescription>> descriptions =
                clientsApiController.getClientServiceDescriptions(CLIENT_ID_SS2);
        assertEquals(1, descriptions.getBody().size());

        // client not found
        try {
            descriptions = clientsApiController.getClientServiceDescriptions("FI:GOV:M1:NONEXISTENT");
            fail("should throw NotFoundException to 404");
        } catch (NotFoundException expected) {
        }

        // bad client id
        try {
            descriptions = clientsApiController.getClientServiceDescriptions("foobar");
            fail("should throw BadRequestException");
        } catch (BadRequestException expected) {
        }

        // client with some services
        descriptions = clientsApiController.getClientServiceDescriptions(CLIENT_ID_SS1);
        assertEquals(HttpStatus.OK, descriptions.getStatusCode());
        assertEquals(2, descriptions.getBody().size());
        ServiceDescription serviceDescription = getDescription(descriptions.getBody(),
                "https://restservice.com/api/v1")
                .get();
        assertEquals(CLIENT_ID_SS1, serviceDescription.getClientId());
        assertEquals(true, serviceDescription.getDisabled());
        assertEquals("Kaputt", serviceDescription.getDisabledNotice());
        assertNotNull(serviceDescription.getRefreshedDate());
        assertEquals(ServiceType.REST, serviceDescription.getType());
        assertEquals(1, serviceDescription.getServices().size());

        Service service = serviceDescription.getServices().iterator().next();
        assertEquals(CLIENT_ID_SS1 + ":test-rest-servicecode.v1", service.getId());
        assertEquals("test-rest-servicecode.v1", service.getServiceCode());
        assertEquals(Integer.valueOf(60), service.getTimeout());
        assertEquals(true, service.getSslAuth());
        assertEquals("https://restservice.com/api/v1", service.getUrl());

        ServiceDescription wsdlServiceDescription = getDescription(descriptions.getBody(),
                "https://soapservice.com/v1/Endpoint?wsdl")
                .get();
        assertEquals(2, wsdlServiceDescription.getServices().size());
    }

    private Optional<ServiceDescription> getDescription(List<ServiceDescription> descriptions, String url) {
        return descriptions.stream()
                .filter(serviceDescription -> serviceDescription.getUrl().equals(url))
                .findFirst();
    }

    @Test
    @WithMockUser(authorities = { "VIEW_CLIENTS" })
    public void findAllClientsByPartialNameIncludeMembers() {
        ResponseEntity<List<Client>> clientsResponse = clientsApiController.getClients(SUBSYSTEM3, null,
                null, null, null, false, false);
        assertEquals(HttpStatus.OK, clientsResponse.getStatusCode());
        assertEquals(1, clientsResponse.getBody().size());
    }

    @Test
    @WithMockUser(authorities = { "VIEW_CLIENTS" })
    public void findAllClientsByPartialSearchTermsIncludeMembers() {
        ResponseEntity<List<Client>> clientsResponse = clientsApiController.getClients(null, "F",
                "OV", "1", "1", false, true);
        assertEquals(HttpStatus.OK, clientsResponse.getStatusCode());
        assertEquals(1, clientsResponse.getBody().size());
    }

    @Test
    @WithMockUser(authorities = { "ADD_WSDL", "VIEW_CLIENT_DETAILS", "VIEW_CLIENT_SERVICES" })
    public void addWsdlServiceDescription() {
        ServiceDescriptionAdd serviceDescription = new ServiceDescriptionAdd()
                .url("file:src/test/resources/wsdl/valid.wsdl");
        serviceDescription.setType(ServiceType.WSDL);
        serviceDescription.setIgnoreWarnings(false);

        clientsApiController.addClientServiceDescription(CLIENT_ID_SS1, serviceDescription);
        ResponseEntity<ServiceDescription> response = clientsApiController.addClientServiceDescription(
                CLIENT_ID_SS1, false, serviceDescription);
        ServiceDescription addedServiceDescription = response.getBody();
        assertNotNull(addedServiceDescription.getId());
        assertEquals(serviceDescription.getUrl(), addedServiceDescription.getUrl());
        assertEquals(HttpStatus.CREATED, response.getStatusCode());
        assertLocationHeader("/api/service-descriptions/" + addedServiceDescription.getId(), response);

        ResponseEntity<List<ServiceDescription>> descriptions =
                clientsApiController.getClientServiceDescriptions(CLIENT_ID_SS1);
        assertEquals(3, descriptions.getBody().size());
        try {
            serviceDescription.setIgnoreWarnings(true);
            clientsApiController.addClientServiceDescription(CLIENT_ID_SS1, serviceDescription);
            fail("should have thrown ConflictException");
        } catch (ConflictException expected) {
            assertEquals(ERROR_WSDL_EXISTS, expected.getError().getCode());
        }
        serviceDescription = new ServiceDescriptionAdd().url("file:src/test/resources/wsdl/testservice.wsdl");
        serviceDescription.setType(ServiceType.WSDL);
        try {
            serviceDescription.setIgnoreWarnings(false);
            clientsApiController.addClientServiceDescription(CLIENT_ID_SS1, serviceDescription);
            fail("should have thrown ConflictException");
        } catch (ConflictException expected) {
            assertErrorWithMetadata(ERROR_SERVICE_EXISTS, expected,
                    "xroadGetRandom.v1", "file:src/test/resources/wsdl/valid.wsdl");
        }
    }

    @Test
    @WithMockUser(authorities = { "ADD_WSDL", "VIEW_CLIENT_DETAILS", "VIEW_CLIENT_SERVICES" })
    public void addWsdlServiceDescriptionParserFail() {
        ServiceDescriptionAdd serviceDescription =
                new ServiceDescriptionAdd().url("file:src/test/resources/wsdl/invalid.wsdl");
        serviceDescription.setType(ServiceType.WSDL);
        try {
            serviceDescription.setIgnoreWarnings(true);
            clientsApiController.addClientServiceDescription(CLIENT_ID_SS1, serviceDescription);
            fail("should have thrown BadRequestException");
        } catch (BadRequestException expected) {
            assertErrorWithoutMetadata(ERROR_INVALID_WSDL, expected);
        }
    }

    @Test
    @WithMockUser(authorities = { "ADD_WSDL", "VIEW_CLIENT_DETAILS", "VIEW_CLIENT_SERVICES" })
    public void addWsdlServiceDescriptionWithWarnings() {
        ServiceDescriptionAdd serviceDescription =
                new ServiceDescriptionAdd().url("file:src/test/resources/wsdl/warning.wsdl");
        serviceDescription.setType(ServiceType.WSDL);
        try {
            serviceDescription.setIgnoreWarnings(false);
            clientsApiController.addClientServiceDescription(CLIENT_ID_SS1, serviceDescription);
            fail("should have thrown BadRequestException");
        } catch (BadRequestException expected) {
            assertErrorWithoutMetadata(ERROR_WARNINGS_DETECTED,
                    expected);
            assertWarning(WARNING_WSDL_VALIDATION_WARNINGS,
                    WsdlValidatorTest.MOCK_VALIDATOR_WARNING,
                    expected);
        }

        // now lets ignore the warnings
        serviceDescription.setIgnoreWarnings(true);
        clientsApiController.addClientServiceDescription(CLIENT_ID_SS1, serviceDescription);
        ResponseEntity<List<ServiceDescription>> descriptions =
                clientsApiController.getClientServiceDescriptions(CLIENT_ID_SS1);
        assertEquals(3, descriptions.getBody().size());
    }

    @Test
    @WithMockUser(authorities = { "ADD_WSDL", "VIEW_CLIENT_DETAILS", "VIEW_CLIENT_SERVICES" })
    public void addWsdlServiceDescriptionValidationFail() {
        ServiceDescriptionAdd serviceDescription =
                new ServiceDescriptionAdd().url("file:src/test/resources/wsdl/error.wsdl");
        serviceDescription.setType(ServiceType.WSDL);
        try {
            serviceDescription.setIgnoreWarnings(false);
            clientsApiController.addClientServiceDescription(CLIENT_ID_SS1, serviceDescription);
            fail("should have thrown BadRequestException");
        } catch (BadRequestException expected) {
            assertErrorWithMetadata(WsdlValidator.ERROR_WSDL_VALIDATION_FAILED,
                    WsdlValidatorTest.MOCK_VALIDATOR_ERROR, expected);
        }

        // cannot ignore these fatal errors
        try {
            serviceDescription.setIgnoreWarnings(true);
            clientsApiController.addClientServiceDescription(CLIENT_ID_SS1, serviceDescription);
            fail("should have thrown BadRequestException");
        } catch (BadRequestException expected) {
            assertErrorWithMetadata(WsdlValidator.ERROR_WSDL_VALIDATION_FAILED,
                    WsdlValidatorTest.MOCK_VALIDATOR_ERROR, expected);
        }

    }

    @Test
    @WithMockUser(authorities = { "ADD_WSDL", "VIEW_CLIENT_DETAILS", "VIEW_CLIENT_SERVICES" })
    public void addWsdlServiceDescriptionSkipValidation() {
        ServiceDescriptionAdd serviceDescription =
                new ServiceDescriptionAdd().url("file:src/test/resources/wsdl/error.wsdl");
        serviceDescription.setType(ServiceType.WSDL);
        try {
            serviceDescription.setIgnoreWarnings(true);
            clientsApiController.addClientServiceDescription(CLIENT_ID_SS1, serviceDescription);
            fail("should have thrown BadRequestException");
        } catch (BadRequestException expected) {
            assertErrorWithMetadata(WsdlValidator.ERROR_WSDL_VALIDATION_FAILED,
                    WsdlValidatorTest.MOCK_VALIDATOR_ERROR, expected);
        }
    }
}<|MERGE_RESOLUTION|>--- conflicted
+++ resolved
@@ -51,11 +51,7 @@
 import org.niis.xroad.restapi.openapi.model.ServiceDescriptionAdd;
 import org.niis.xroad.restapi.openapi.model.ServiceType;
 import org.niis.xroad.restapi.repository.TokenRepository;
-<<<<<<< HEAD
 import org.niis.xroad.restapi.service.GlobalConfService;
-import org.niis.xroad.restapi.service.ServiceDescriptionService;
-=======
->>>>>>> a0c5e9cd
 import org.niis.xroad.restapi.util.TestUtils;
 import org.niis.xroad.restapi.wsdl.WsdlValidator;
 import org.niis.xroad.restapi.wsdl.WsdlValidatorTest;
@@ -618,9 +614,8 @@
         serviceDescription.setType(ServiceType.WSDL);
         serviceDescription.setIgnoreWarnings(false);
 
-        clientsApiController.addClientServiceDescription(CLIENT_ID_SS1, serviceDescription);
         ResponseEntity<ServiceDescription> response = clientsApiController.addClientServiceDescription(
-                CLIENT_ID_SS1, false, serviceDescription);
+                CLIENT_ID_SS1, serviceDescription);
         ServiceDescription addedServiceDescription = response.getBody();
         assertNotNull(addedServiceDescription.getId());
         assertEquals(serviceDescription.getUrl(), addedServiceDescription.getUrl());
