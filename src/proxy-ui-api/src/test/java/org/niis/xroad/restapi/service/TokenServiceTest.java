--- conflicted
+++ resolved
@@ -69,11 +69,8 @@
     private static final String TOKEN_NOT_FOUND_TOKEN_ID = "token-404";
     private static final String UNRECOGNIZED_FAULT_CODE_TOKEN_ID = "unknown-faultcode";
     private static final String GOOD_TOKEN_ID = "token-which-exists";
-<<<<<<< HEAD
+    private static final String GOOD_KEY_ID = "key-which-exists";
     private static final String GOOD_TOKEN_NAME = "good-token";
-=======
-    private static final String GOOD_KEY_ID = "key-which-exists";
->>>>>>> 65334034
 
     @Autowired
     private TokenService tokenService;
@@ -115,13 +112,9 @@
             return null;
         }).when(signerProxyFacade).deactivateToken(any());
 
-<<<<<<< HEAD
         TokenInfo tokenInfo = TokenTestUtils.createTestTokenInfo(GOOD_TOKEN_NAME);
-=======
-        TokenInfo tokenInfo = TokenTestUtils.createTestTokenInfo("good-token");
         KeyInfo keyInfo = TokenTestUtils.createTestKeyInfo(GOOD_KEY_ID);
         tokenInfo.getKeyInfo().add(keyInfo);
->>>>>>> 65334034
 
         doAnswer(invocation -> {
             Object[] args = invocation.getArguments();
@@ -208,11 +201,6 @@
     public void updateTokenFriendlyName() throws Exception {
         TokenInfo tokenInfo = tokenService.getToken(GOOD_TOKEN_ID);
         assertEquals(GOOD_TOKEN_NAME, tokenInfo.getFriendlyName());
-        try {
-            tokenService.updateTokenFriendlyName(TOKEN_NOT_FOUND_TOKEN_ID, "new-name");
-        } catch (TokenService.TokenNotFoundException expected) {
-            // noop
-        }
         tokenInfo = tokenService.updateTokenFriendlyName(GOOD_TOKEN_ID, "friendly-neighborhood");
         assertEquals("friendly-neighborhood", tokenInfo.getFriendlyName());
     }
@@ -232,12 +220,7 @@
         } catch (TokenService.TokenNotFoundException expected) {
         }
 
-<<<<<<< HEAD
-        tokenInfo = tokenService.getToken(GOOD_TOKEN_ID);
+        TokenInfo tokenInfo = tokenService.getToken(GOOD_TOKEN_ID);
         assertEquals(GOOD_TOKEN_NAME, tokenInfo.getFriendlyName());
-=======
-        TokenInfo tokenInfo = tokenService.getToken(GOOD_TOKEN_ID);
-        assertEquals("good-token", tokenInfo.getFriendlyName());
->>>>>>> 65334034
     }
 }