/**
 * The MIT License
 * Copyright (c) 2018 Estonian Information System Authority (RIA),
 * Nordic Institute for Interoperability Solutions (NIIS), Population Register Centre (VRK)
 * Copyright (c) 2015-2017 Estonian Information System Authority (RIA), Population Register Centre (VRK)
 *
 * Permission is hereby granted, free of charge, to any person obtaining a copy
 * of this software and associated documentation files (the "Software"), to deal
 * in the Software without restriction, including without limitation the rights
 * to use, copy, modify, merge, publish, distribute, sublicense, and/or sell
 * copies of the Software, and to permit persons to whom the Software is
 * furnished to do so, subject to the following conditions:
 *
 * The above copyright notice and this permission notice shall be included in
 * all copies or substantial portions of the Software.
 *
 * THE SOFTWARE IS PROVIDED "AS IS", WITHOUT WARRANTY OF ANY KIND, EXPRESS OR
 * IMPLIED, INCLUDING BUT NOT LIMITED TO THE WARRANTIES OF MERCHANTABILITY,
 * FITNESS FOR A PARTICULAR PURPOSE AND NONINFRINGEMENT. IN NO EVENT SHALL THE
 * AUTHORS OR COPYRIGHT HOLDERS BE LIABLE FOR ANY CLAIM, DAMAGES OR OTHER
 * LIABILITY, WHETHER IN AN ACTION OF CONTRACT, TORT OR OTHERWISE, ARISING FROM,
 * OUT OF OR IN CONNECTION WITH THE SOFTWARE OR THE USE OR OTHER DEALINGS IN
 * THE SOFTWARE.
 */
package org.niis.xroad.restapi.service;

import ee.ria.xroad.common.conf.globalconf.MemberInfo;
import ee.ria.xroad.common.conf.serverconf.IsAuthentication;
import ee.ria.xroad.common.conf.serverconf.model.ClientType;
import ee.ria.xroad.common.identifier.ClientId;
import ee.ria.xroad.common.util.CryptoUtils;

import lombok.extern.slf4j.Slf4j;
import org.apache.commons.io.IOUtils;
import org.junit.Before;
import org.junit.Test;
import org.junit.runner.RunWith;
import org.niis.xroad.restapi.facade.GlobalConfFacade;
import org.niis.xroad.restapi.util.TestUtils;
import org.springframework.beans.factory.annotation.Autowired;
import org.springframework.boot.test.context.SpringBootTest;
import org.springframework.boot.test.mock.mockito.MockBean;
import org.springframework.jdbc.core.JdbcTemplate;
import org.springframework.security.test.context.support.WithMockUser;
import org.springframework.test.context.junit4.SpringRunner;
import org.springframework.test.jdbc.JdbcTestUtils;
import org.springframework.transaction.annotation.Transactional;

import java.security.cert.CertificateException;
import java.util.ArrayList;
import java.util.Arrays;
import java.util.HashSet;
import java.util.List;
import java.util.Optional;
import java.util.Set;

import static ee.ria.xroad.common.conf.serverconf.IsAuthentication.SSLAUTH;
import static ee.ria.xroad.common.conf.serverconf.model.ClientType.STATUS_DELINPROG;
import static ee.ria.xroad.common.conf.serverconf.model.ClientType.STATUS_GLOBALERR;
import static ee.ria.xroad.common.conf.serverconf.model.ClientType.STATUS_REGINPROG;
import static ee.ria.xroad.common.conf.serverconf.model.ClientType.STATUS_REGISTERED;
import static ee.ria.xroad.common.conf.serverconf.model.ClientType.STATUS_SAVED;
import static org.junit.Assert.assertEquals;
import static org.junit.Assert.assertNotNull;
import static org.junit.Assert.assertNull;
import static org.junit.Assert.assertTrue;
import static org.junit.Assert.fail;
import static org.mockito.ArgumentMatchers.any;
import static org.mockito.Mockito.when;

/**
 * test client service
 */
@RunWith(SpringRunner.class)
@SpringBootTest
@Slf4j
@Transactional
@WithMockUser
public class ClientServiceIntegrationTest {

    @Autowired
    private ClientService clientService;

    @Autowired
    private JdbcTemplate jdbcTemplate;

    private byte[] pemBytes;
    private byte[] derBytes;
    private byte[] sqlFileBytes;

    @MockBean
    private GlobalConfFacade globalConfFacade;

    @Before
    public void setup() throws Exception {
        List<MemberInfo> globalMemberInfos = new ArrayList<>(Arrays.asList(
                // exists in serverconf
                TestUtils.getMemberInfo(TestUtils.INSTANCE_FI, TestUtils.MEMBER_CLASS_GOV, TestUtils.MEMBER_CODE_M1,
                        TestUtils.SUBSYSTEM1),
                // exists in serverconf
                TestUtils.getMemberInfo(TestUtils.INSTANCE_FI, TestUtils.MEMBER_CLASS_GOV, TestUtils.MEMBER_CODE_M1,
                        TestUtils.SUBSYSTEM2),
                // exists in serverconf
                TestUtils.getMemberInfo(TestUtils.INSTANCE_FI, TestUtils.MEMBER_CLASS_GOV, TestUtils.MEMBER_CODE_M1,
                        null),
                TestUtils.getMemberInfo(TestUtils.INSTANCE_FI, TestUtils.MEMBER_CLASS_GOV, TestUtils.MEMBER_CODE_M3,
                        TestUtils.SUBSYSTEM1),
                TestUtils.getMemberInfo(TestUtils.INSTANCE_FI, TestUtils.MEMBER_CLASS_GOV, TestUtils.MEMBER_CODE_M3,
                        null),
                TestUtils.getMemberInfo(TestUtils.INSTANCE_FI, TestUtils.MEMBER_CLASS_GOV, TestUtils.MEMBER_CODE_M2,
                        null),
                TestUtils.getMemberInfo(TestUtils.INSTANCE_EE, TestUtils.MEMBER_CLASS_PRO, TestUtils.MEMBER_CODE_M2,
                        TestUtils.SUBSYSTEM3),
                TestUtils.getMemberInfo(TestUtils.INSTANCE_EE, TestUtils.MEMBER_CLASS_PRO, TestUtils.MEMBER_CODE_M1,
                        null),
                TestUtils.getMemberInfo(TestUtils.INSTANCE_EE, TestUtils.MEMBER_CLASS_PRO, TestUtils.MEMBER_CODE_M1,
                        TestUtils.SUBSYSTEM1),
                TestUtils.getMemberInfo(TestUtils.INSTANCE_EE, TestUtils.MEMBER_CLASS_PRO, TestUtils.MEMBER_CODE_M2,
                        null),
                TestUtils.getMemberInfo(TestUtils.INSTANCE_EE, TestUtils.MEMBER_CLASS_PRO, TestUtils.MEMBER_CODE_M3,
                        null)));
        when(globalConfFacade.getMembers(any())).thenReturn(globalMemberInfos);
        when(globalConfFacade.getMemberName(any())).thenAnswer(invocation -> {
            ClientId clientId = (ClientId) invocation.getArguments()[0];
            Optional<MemberInfo> m = globalMemberInfos.stream()
                    .filter(g -> g.getId().equals(clientId))
                    .findFirst();
            if (m.isPresent()) {
                return m.get().getName();
            } else {
                return null;
            }
        });
        when(globalConfFacade.getInstanceIdentifier()).thenReturn(TestUtils.INSTANCE_FI);
        when(globalConfFacade.isSecurityServerClient(any(), any())).thenAnswer(invocation -> {
            // mock isSecurityServerClient: it is a client, if it exists in DB / getAllLocalClients
            ClientId clientId = (ClientId) invocation.getArguments()[0];
            Optional<ClientType> match = clientService.getAllLocalClients()
                    .stream()
                    .filter(ct -> ct.getIdentifier().equals(clientId))
                    .findFirst();
            return match.isPresent();
        });

        pemBytes = IOUtils.toByteArray(this.getClass().getClassLoader().
                getResourceAsStream("google-cert.pem"));
        derBytes = IOUtils.toByteArray(this.getClass().getClassLoader().
                getResourceAsStream("google-cert.der"));
        sqlFileBytes = IOUtils.toByteArray(this.getClass().getClassLoader().
                getResourceAsStream("data.sql"));
        assertTrue(pemBytes.length > 1);
        assertTrue(derBytes.length > 1);
        assertTrue(sqlFileBytes.length > 1);
    }

    private int countIdentifiers() {
        return JdbcTestUtils.countRowsInTable(jdbcTemplate, "identifier");
    }
    private long countMembers() {
        return countByType(false);
    }
    private long countSubsystems() {
        return countByType(true);
    }
    private long countByType(boolean subsystems) {
        List<ClientType> localClients = clientService.getAllLocalClients();
        return localClients.stream()
                .filter(client -> (client.getIdentifier().getSubsystemCode() != null) == subsystems)
                .count();
    }

    @Test
    public void deleteLocalClient() throws Exception {
        long startMembers = countMembers();
        long startSubsystems = countSubsystems();
        int startIdentifiers = countIdentifiers();

        // setup: create a new member and a subsystem
        // second member EE:PRO:M2, subsystem EE:PRO:M2:SS-NEW
        ClientId memberId = TestUtils.getClientId("EE:PRO:M2");
        ClientId subsystemId = TestUtils.getClientId("EE:PRO:M2:SS-NEW");
        ClientType addedMember = clientService.addLocalClient(memberId, SSLAUTH, false);
        assertEquals(STATUS_SAVED, addedMember.getClientStatus());
        ClientType addedSubsystem = clientService.addLocalClient(
                subsystemId, IsAuthentication.SSLAUTH, false);
        assertEquals(STATUS_SAVED, addedSubsystem.getClientStatus());
        assertEquals(startMembers + 1, countMembers());
        assertEquals(startSubsystems + 1, countSubsystems());
        assertEquals(startIdentifiers + 2, countIdentifiers());

        // delete unregistered member
        clientService.deleteLocalClient(memberId);
        assertEquals(startMembers, countMembers());
        assertEquals(startSubsystems + 1, countSubsystems());
        assertEquals(startIdentifiers + 2, countIdentifiers());
        assertNull(clientService.getLocalClient(memberId));
        // subsystems are not affected
        assertNotNull(clientService.getLocalClient(subsystemId));

        // delete unregistered subsystem
        clientService.deleteLocalClient(subsystemId);
        assertEquals(startMembers, countMembers());
        assertEquals(startSubsystems, countSubsystems());
        assertEquals(startIdentifiers + 2, countIdentifiers());
        assertNull(clientService.getLocalClient(memberId));
        assertNull(clientService.getLocalClient(subsystemId));

        // 404 from member
        try {
            clientService.deleteLocalClient(TestUtils.getClientId("EE:PRO:NON-EXISTENT"));
            fail("should throw exception");
        } catch (ClientNotFoundException expected) {
        }

        // 404 from subsystem
        try {
            clientService.deleteLocalClient(TestUtils.getClientId("EE:PRO:NON-EXISTENT:SUBSYSTEM"));
            fail("should throw exception");
        } catch (ClientNotFoundException expected) {
        }
    }

    /**
     * add a new client, set status, attempt to delete
     */
    private void addAndDeleteLocalClient(ClientId clientId, String status) throws ActionNotPossibleException,
            ClientService.CannotDeleteOwnerException, ClientNotFoundException,
            ClientService.AdditionalMemberAlreadyExistsException, UnhandledWarningsException,
            ClientService.ClientAlreadyExistsException {
        ClientType addedClient = clientService.addLocalClient(clientId, SSLAUTH, true);
        addedClient.setClientStatus(status);
        clientService.deleteLocalClient(clientId);
    }

    /**
     * Change status to SAVED and then delete
     */
    private void forceDelete(ClientId clientId) throws ActionNotPossibleException,
            ClientService.CannotDeleteOwnerException, ClientNotFoundException {
        ClientType client = clientService.getLocalClient(clientId);
        client.setClientStatus(STATUS_SAVED);
        clientService.deleteLocalClient(clientId);
    }


    @Test
    public void deleteLocalClientNotPossible() throws Exception {
        long startMembers = countMembers();
        long startSubsystems = countSubsystems();
        int startIdentifiers = countIdentifiers();

        // test cases where we delete is not possible due to client status
        /**
         * clients_controller.rb:
         *       :delete_enabled =>
         *         [ClientType::STATUS_SAVED,
         *          ClientType::STATUS_DELINPROG,
         *          ClientType::STATUS_GLOBALERR].include?(client.clientStatus),
         */
        // -> delete not possible with statuses STATUS_REGINPROG and STATUS_REGISTERED

        // iterate all client statuses and test create + delete
        List<String> allStatuses = Arrays.asList(STATUS_SAVED, STATUS_REGINPROG, STATUS_REGISTERED,
                STATUS_DELINPROG, STATUS_GLOBALERR);
        int created = 0;
        for (String status: allStatuses) {
            created++;
            ClientId memberId = TestUtils.getClientId("FI:GOV:UNREGISTERED-NEW-MEMBER" + status);
            ClientId subsystemId = TestUtils.getClientId("FI:GOV:UNREGISTERED-NEW-MEMBER" + status
                    + ":NEW-SUBSYSTEM");

            if (status.equals(STATUS_REGISTERED) || status.equals(STATUS_REGINPROG)) {
                // delete is not possible
                try {
                    addAndDeleteLocalClient(memberId, status);
                    fail("delete should not be been possible");
                } catch (ActionNotPossibleException expected) {
                }
                try {
                    addAndDeleteLocalClient(subsystemId, status);
                    fail("delete should not be been possible");
                } catch (ActionNotPossibleException expected) {
                }
                assertNotNull(clientService.getLocalClient(memberId));
                assertNotNull(clientService.getLocalClient(subsystemId));
                // clean up so that we can continue adding members
                forceDelete(memberId);
                forceDelete(subsystemId);
            } else {
                // delete is possible
                addAndDeleteLocalClient(memberId, status);
                addAndDeleteLocalClient(subsystemId, status);
                assertNull(clientService.getLocalClient(memberId));
                assertNull(clientService.getLocalClient(subsystemId));
            }
            assertEquals(startMembers, countMembers());
            assertEquals(startSubsystems, countSubsystems());
            assertEquals(startIdentifiers + (created * 2), countIdentifiers());
        }
    }

    @Test(expected = ClientService.CannotDeleteOwnerException.class)
    public void deleteOwnerNotPossible() throws Exception {
        clientService.deleteLocalClient(TestUtils.getClientId("FI:GOV:M1"));
    }

    @Test
    public void addLocalClientSubsystemToExistingClient() throws Exception {

        long startMembers = countMembers();
        long startSubsystems = countSubsystems();
        int startIdentifiers = countIdentifiers();
        ClientType added;

        // add local subsystem: add SS-NEW to M1
<<<<<<< HEAD
        added = clientService.addLocalClient(TestUtils.getClientId("FI:GOV:M1:SS-NEW"),
                SSLAUTH, false);
=======
        ClientId id = TestUtils.getClientId("FI:GOV:M1:SS-NEW");
        added = clientService.addLocalClient(id.getMemberClass(), id.getMemberCode(), id.getSubsystemCode(),
                IsAuthentication.SSLAUTH, false);
>>>>>>> e0bb8554
        assertEquals(startMembers, countMembers());
        assertEquals(startSubsystems + 1, countSubsystems());
        assertEquals(startIdentifiers + 1, countIdentifiers());
        assertEquals(TestUtils.INSTANCE_FI, added.getIdentifier().getXRoadInstance());
        assertEquals(STATUS_SAVED, added.getClientStatus());

<<<<<<< HEAD
        // add global subsystem: add EE:PRO:M2:SS3, which exists in global conf but not serverconf
        added = clientService.addLocalClient(TestUtils.getClientId("EE:PRO:M2:SS3"),
                SSLAUTH, false);
=======
        // add global subsystem: add FI:GOV:M3:SS1, which exists in global conf but not serverconf
        id = TestUtils.getClientId("FI:GOV:M3:SS1");
        added = clientService.addLocalClient(id.getMemberClass(), id.getMemberCode(), id.getSubsystemCode(),
                IsAuthentication.SSLAUTH, false);
        assertEquals(startMembers, countMembers());
>>>>>>> e0bb8554
        assertEquals(startMembers, countMembers());
        assertEquals(startSubsystems + 2, countSubsystems());
        assertEquals(startIdentifiers + 2, countIdentifiers());
        assertEquals(STATUS_SAVED, added.getClientStatus());
    }

    @Test
    public void addLocalClientSecondMember() throws Exception {

        long startMembers = countMembers();
        long startSubsystems = countSubsystems();
        int startIdentifiers = countIdentifiers();

<<<<<<< HEAD
        // add second member EE:PRO:M2
        ClientType added = clientService.addLocalClient(TestUtils.getClientId("EE:PRO:M2"),
                SSLAUTH, false);
=======
        // add second member FI:GOV:M2
        ClientId id = TestUtils.getClientId("FI:GOV:M2");
        ClientType added = clientService.addLocalClient(id.getMemberClass(), id.getMemberCode(), id.getSubsystemCode(),
                IsAuthentication.SSLAUTH, false);
>>>>>>> e0bb8554
        assertEquals(startMembers + 1, countMembers());
        assertEquals(startSubsystems, countSubsystems());
        assertEquals(startIdentifiers + 1, countIdentifiers());
        assertEquals(STATUS_SAVED, added.getClientStatus());

        // add third member FI:GOV:M3 fails
        try {
<<<<<<< HEAD
            clientService.addLocalClient(TestUtils.getClientId("EE:PRO:M3"),
                    SSLAUTH, false);
=======
            id = TestUtils.getClientId("FI:GOV:M3");
            clientService.addLocalClient(id.getMemberClass(), id.getMemberCode(), id.getSubsystemCode(),
                    IsAuthentication.SSLAUTH, false);
>>>>>>> e0bb8554
            fail("should have thrown ClientService.AdditionalMemberAlreadyExistsException");
        } catch (ClientService.AdditionalMemberAlreadyExistsException expected) {
        }
    }

    @Test
    public void addLocalClientDuplicateFails() throws Exception {
        // try member, FI:GOV:M1
        try {
<<<<<<< HEAD
            clientService.addLocalClient(TestUtils.getClientId("FI:GOV:M1"),
                    SSLAUTH, false);
=======
            ClientId id = TestUtils.getClientId("FI:GOV:M1");
            clientService.addLocalClient(id.getMemberClass(), id.getMemberCode(), id.getSubsystemCode(),
                    IsAuthentication.SSLAUTH, false);
>>>>>>> e0bb8554
            fail("should have thrown ClientService.ClientAlreadyExistsException");
        } catch (ClientService.ClientAlreadyExistsException expected) {
        }

        // and subsystem, FI:GOV:M1:SS1
        try {
<<<<<<< HEAD
            clientService.addLocalClient(TestUtils.getClientId("FI:GOV:M1:SS1"),
                    SSLAUTH, false);
=======
            ClientId id = TestUtils.getClientId("FI:GOV:M1:SS1");
            clientService.addLocalClient(id.getMemberClass(), id.getMemberCode(), id.getSubsystemCode(),
                    IsAuthentication.SSLAUTH, false);
>>>>>>> e0bb8554
            fail("should have thrown ClientService.ClientAlreadyExistsException");
        } catch (ClientService.ClientAlreadyExistsException expected) {
        }
    }

    @Test
    public void addLocalClientAlreadyLinkedToThisSecurityServer() throws Exception {
        // add clients who global conf says are already linked to this security server
        // this can occur (at least) if admin deletes a client from serverconf, but does not send
        // unregistration request to remove clients from globalconf
        when(globalConfFacade.isSecurityServerClient(any(), any())).thenReturn(true);
        long startMembers = countMembers();
        long startSubsystems = countSubsystems();
        int startIdentifiers = countIdentifiers();
<<<<<<< HEAD
        ClientType added = clientService.addLocalClient(TestUtils.getClientId("EE:PRO:M3"),
                    SSLAUTH, false);
=======
        ClientId id = TestUtils.getClientId("FI:GOV:M3");
        ClientType added = clientService.addLocalClient(id.getMemberClass(), id.getMemberCode(), id.getSubsystemCode(),
                    IsAuthentication.SSLAUTH, false);
>>>>>>> e0bb8554
        // these should have status "REGISTERED"
        assertEquals(STATUS_REGISTERED, added.getClientStatus());
        assertEquals(startMembers + 1, countMembers());
        assertEquals(startSubsystems, countSubsystems());
        assertEquals(startIdentifiers + 1, countIdentifiers());

<<<<<<< HEAD
        added = clientService.addLocalClient(TestUtils.getClientId("EE:PRO:M2:SS3"),
                SSLAUTH, false);
=======
        id = TestUtils.getClientId("FI:GOV:M3:SS1");
        added = clientService.addLocalClient(id.getMemberClass(), id.getMemberCode(), id.getSubsystemCode(),
                IsAuthentication.SSLAUTH, false);
>>>>>>> e0bb8554
        assertEquals(STATUS_REGISTERED, added.getClientStatus());
        assertEquals(startMembers + 1, countMembers());
        assertEquals(startSubsystems + 1, countSubsystems());
        assertEquals(startIdentifiers + 2, countIdentifiers());
    }

    @Test
    public void addLocalClientUnregisteredMember() throws Exception {
        long startMembers = countMembers();
        long startSubsystems = countSubsystems();
        int startIdentifiers = countIdentifiers();

        // unregistered member without skip warnings
        try {
<<<<<<< HEAD
            clientService.addLocalClient(TestUtils.getClientId("FI:GOV:UNREGISTERED-MX"),
                    SSLAUTH, false);
=======
            ClientId id = TestUtils.getClientId("FI:GOV:UNREGISTERED-MX");
            clientService.addLocalClient(id.getMemberClass(), id.getMemberCode(), id.getSubsystemCode(),
                    IsAuthentication.SSLAUTH, false);
>>>>>>> e0bb8554
            fail("should have thrown UnhandledWarningsException");
        } catch (UnhandledWarningsException expected) {
        }

        // unregistered member + subsystem without skip warnings
        try {
<<<<<<< HEAD
            clientService.addLocalClient(TestUtils.getClientId("FI:GOV:UNREGISTERED-MX:SS1"),
                    SSLAUTH, false);
=======
            ClientId id = TestUtils.getClientId("FI:GOV:UNREGISTERED-MX:SS1");
            clientService.addLocalClient(id.getMemberClass(), id.getMemberCode(), id.getSubsystemCode(),
                    IsAuthentication.SSLAUTH, false);
>>>>>>> e0bb8554
            fail("should have thrown UnhandledWarningsException");
        } catch (UnhandledWarningsException expected) {
        }

        // unregistered member with skip warnings
<<<<<<< HEAD
        clientService.addLocalClient(TestUtils.getClientId("FI:GOV:UNREGISTERED-MX"),
                SSLAUTH, true);
=======
        ClientId id = TestUtils.getClientId("FI:GOV:UNREGISTERED-MX");
        clientService.addLocalClient(id.getMemberClass(), id.getMemberCode(), id.getSubsystemCode(),
                IsAuthentication.SSLAUTH, true);
>>>>>>> e0bb8554

        assertEquals(startMembers + 1, countMembers());
        assertEquals(startSubsystems, countSubsystems());
        assertEquals(startIdentifiers + 1, countIdentifiers());

        // unregistered members subsystem with skip warnings
<<<<<<< HEAD
        clientService.addLocalClient(TestUtils.getClientId("FI:GOV:UNREGISTERED-MX:SS1"),
                SSLAUTH, true);
=======
        id = TestUtils.getClientId("FI:GOV:UNREGISTERED-MX:SS1");
        clientService.addLocalClient(id.getMemberClass(), id.getMemberCode(), id.getSubsystemCode(),
                IsAuthentication.SSLAUTH, true);
>>>>>>> e0bb8554
        assertEquals(startMembers + 1, countMembers());
        assertEquals(startSubsystems + 1, countSubsystems());
        assertEquals(startIdentifiers + 2, countIdentifiers());

        // subsystem for a different unregistered member
<<<<<<< HEAD
        clientService.addLocalClient(TestUtils.getClientId("FI:GOV:UNREGISTERED-MY:SS1"),
                SSLAUTH, true);
=======
        id = TestUtils.getClientId("FI:GOV:UNREGISTERED-MY:SS1");
        clientService.addLocalClient(id.getMemberClass(), id.getMemberCode(), id.getSubsystemCode(),
                IsAuthentication.SSLAUTH, true);
>>>>>>> e0bb8554
        assertEquals(startMembers + 1, countMembers());
        assertEquals(startSubsystems + 2, countSubsystems());
        assertEquals(startIdentifiers + 3, countIdentifiers());
    }

    @Test
    public void addLocalClientWhenIdentifierExists() throws Exception {
        // client identifier may already exists in DB, even though client does
        // not exist in this security server.
        // this can happen (at least) when a client is deleted and then
        // added again. Identifier is kept when client is deleted
        int dataSqlIdentifiers = countIdentifiers();
        jdbcTemplate.execute("INSERT INTO IDENTIFIER"
                + "(id, discriminator, type, x_road_instance, member_class, member_code, subsystem_code)"
                + " values (1000, 'C', 'MEMBER', 'FI', 'GOV', 'M-DELETED', null)");
        jdbcTemplate.execute("INSERT INTO IDENTIFIER"
                + "(id, discriminator, type, x_road_instance, member_class, member_code, subsystem_code)"
                + " values (1001, 'C', 'SUBSYSTEM', 'FI', 'GOV', 'M-DELETED2', 'SS-DELETED')");
        long startMembers = countMembers();
        long startSubsystems = countSubsystems();
        int startIdentifiers = countIdentifiers();
        assertEquals(dataSqlIdentifiers + 2, startIdentifiers);

        // unregistered member with skip warnings
<<<<<<< HEAD
        clientService.addLocalClient(TestUtils.getClientId("FI:GOV:M-DELETED"),
                SSLAUTH, true);
=======
        ClientId id = TestUtils.getClientId("FI:GOV:M-DELETED");
        clientService.addLocalClient(id.getMemberClass(), id.getMemberCode(), id.getSubsystemCode(),
                IsAuthentication.SSLAUTH, true);
>>>>>>> e0bb8554

        assertEquals(startMembers + 1, countMembers());
        assertEquals(startSubsystems, countSubsystems());
        assertEquals(startIdentifiers, countIdentifiers());

        // unregistered member's subsystem with skip warnings
<<<<<<< HEAD
        clientService.addLocalClient(TestUtils.getClientId("FI:GOV:M-DELETED2:SS-DELETED"),
                SSLAUTH, true);
=======
        id = TestUtils.getClientId("FI:GOV:M-DELETED2:SS-DELETED");
        clientService.addLocalClient(id.getMemberClass(), id.getMemberCode(), id.getSubsystemCode(),
                IsAuthentication.SSLAUTH, true);
>>>>>>> e0bb8554

        assertEquals(startMembers + 1, countMembers());
        assertEquals(startSubsystems + 1, countSubsystems());
        assertEquals(startIdentifiers, countIdentifiers());
    }


    @Test
    public void getAllLocalMembers() {
        List<ClientType> localMembers = clientService.getAllLocalMembers();
        assertEquals(1, localMembers.size());
        assertEquals(1, (long)localMembers.iterator().next().getId());
    }

    /**
     * Test how IsAuthentication and also other properties behave when adding a new client,
     * and compare returned ClientType to one fetched separately so that they match
     * @throws Exception
     */
    @Test
    public void addSubsystemIsAuthenticationAndOtherProperties() throws Exception {

        long startMembers = countMembers();
        long startSubsystems = countSubsystems();
        int startIdentifiers = countIdentifiers();
        ClientType added;
        ClientType loadedAdded;

        // add local subsystem
<<<<<<< HEAD
        added = clientService.addLocalClient(TestUtils.getClientId("FI:GOV:M1:SS-NEW-SSLAUTH"),
                SSLAUTH, false);
=======
        ClientId id = TestUtils.getClientId("FI:GOV:M1:SS-NEW-SSLAUTH");
        added = clientService.addLocalClient(id.getMemberClass(), id.getMemberCode(), id.getSubsystemCode(),
                IsAuthentication.SSLAUTH, false);
>>>>>>> e0bb8554
        assertEquals(startMembers, countMembers());
        assertEquals(startSubsystems + 1, countSubsystems());
        assertEquals(startIdentifiers + 1, countIdentifiers());

        assertEquals(SSLAUTH.name(), added.getIsAuthentication());
        assertEquals(STATUS_SAVED, added.getClientStatus());
        loadedAdded = clientService.getLocalClient(TestUtils.getClientId(
                "FI:GOV:M1:SS-NEW-SSLAUTH"));
        assertEquals(SSLAUTH.name(), loadedAdded.getIsAuthentication());
        assertEquals(STATUS_SAVED, loadedAdded.getClientStatus());

        // add local subsystem
        id = TestUtils.getClientId("FI:GOV:M1:SS-NEW-NOSSL");
        added = clientService.addLocalClient(id.getMemberClass(), id.getMemberCode(), id.getSubsystemCode(),
                IsAuthentication.NOSSL, false);
        assertEquals(startMembers, countMembers());
        assertEquals(startSubsystems + 2, countSubsystems());
        assertEquals(startIdentifiers + 2, countIdentifiers());

        assertEquals(IsAuthentication.NOSSL.name(), added.getIsAuthentication());
        loadedAdded = clientService.getLocalClient(TestUtils.getClientId(
                "FI:GOV:M1:SS-NEW-NOSSL"));
        assertEquals(IsAuthentication.NOSSL.name(), loadedAdded.getIsAuthentication());

        // add local subsystem
        id = TestUtils.getClientId("FI:GOV:M1:SS-NEW-SSLNOAUTH");
        added = clientService.addLocalClient(id.getMemberClass(), id.getMemberCode(), id.getSubsystemCode(),
                IsAuthentication.SSLNOAUTH, false);
        assertEquals(startMembers, countMembers());
        assertEquals(startSubsystems + 3, countSubsystems());
        assertEquals(startIdentifiers + 3, countIdentifiers());

        assertEquals(IsAuthentication.SSLNOAUTH.name(), added.getIsAuthentication());
        loadedAdded = clientService.getLocalClient(TestUtils.getClientId(
                "FI:GOV:M1:SS-NEW-SSLNOAUTH"));
        assertEquals(IsAuthentication.SSLNOAUTH.name(), loadedAdded.getIsAuthentication());

    }


    @Test
    public void updateConnectionType() throws Exception {
        ClientId id = TestUtils.getM1Ss1ClientId();
        ClientType clientType = clientService.getLocalClient(id);
        assertEquals("SSLNOAUTH", clientType.getIsAuthentication());
        assertEquals(2, clientType.getLocalGroup().size());

        try {
            clientService.updateConnectionType(id, "FUBAR");
            fail("should throw IllegalArgumentException");
        } catch (IllegalArgumentException expected) {
        }

        clientService.updateConnectionType(id, "NOSSL");
        clientType = clientService.getLocalClient(id);
        assertEquals("NOSSL", clientType.getIsAuthentication());
        assertEquals(2, clientType.getLocalGroup().size());
    }

    @Test
    public void addCertificatePem() throws Exception {

        ClientId id = TestUtils.getM1Ss1ClientId();
        ClientType clientType = clientService.getLocalClient(id);
        assertEquals(0, clientType.getIsCert().size());

        clientService.addTlsCertificate(id, pemBytes);

        clientType = clientService.getLocalClient(id);
        assertEquals(1, clientType.getIsCert().size());
        assertTrue(Arrays.equals(derBytes, clientType.getIsCert().get(0).getData()));
    }

    @Test
    public void addInvalidCertificate() throws Exception {

        ClientId id = TestUtils.getM1Ss1ClientId();
        ClientType clientType = clientService.getLocalClient(id);
        assertEquals(0, clientType.getIsCert().size());

        try {
            clientService.addTlsCertificate(id, sqlFileBytes);
            fail("should have thrown CertificateException");
        } catch (CertificateException expected) {
        }
    }

    @Test
    public void addCertificateDer() throws Exception {

        ClientId id = TestUtils.getM1Ss1ClientId();
        ClientType clientType = clientService.getLocalClient(id);
        assertEquals(0, clientType.getIsCert().size());

        clientService.addTlsCertificate(id, derBytes);

        clientType = clientService.getLocalClient(id);
        assertEquals(1, clientType.getIsCert().size());
        assertTrue(Arrays.equals(derBytes, clientType.getIsCert().get(0).getData()));
    }

    @Test
    public void addDuplicate() throws Exception {

        ClientId id = TestUtils.getM1Ss1ClientId();
        ClientType clientType = clientService.getLocalClient(id);
        assertEquals(0, clientType.getIsCert().size());

        clientService.addTlsCertificate(id, derBytes);

        try {
            clientService.addTlsCertificate(id, pemBytes);
            fail("should have thrown CertificateAlreadyExistsException");
        } catch (CertificateAlreadyExistsException expected) {
        }
    }

    @Test
    public void deleteCertificate() throws Exception {

        ClientId id = TestUtils.getM1Ss1ClientId();
        ClientType clientType = clientService.getLocalClient(id);
        assertEquals(0, clientType.getIsCert().size());

        clientService.addTlsCertificate(id, derBytes);
        String hash = CryptoUtils.calculateCertHexHash(derBytes);

        try {
            clientService.deleteTlsCertificate(id, "wrong hash");
            fail("should have thrown CertificateNotFoundException");
        } catch (CertificateNotFoundException expected) {
        }
        clientType = clientService.getLocalClient(id);
        assertEquals(1, clientType.getIsCert().size());

        clientService.deleteTlsCertificate(id, hash);
        clientType = clientService.getLocalClient(id);
        assertEquals(0, clientType.getIsCert().size());
    }

    /* Test LOCAL client search */
    @Test
    public void findLocalClientsByNameIncludeMembers() {
        List<ClientType> clients = clientService.findLocalClients(TestUtils.NAME_FOR + TestUtils.SUBSYSTEM1, null,
                null,
                null, null, true);
        assertEquals(1, clients.size());
    }

    @Test
    public void findLocalClientsByInstanceIncludeMembers() {
        List<ClientType> clients = clientService.findLocalClients(null, TestUtils.INSTANCE_FI, null,
                null, null, true);
        assertEquals(5, clients.size());
    }

    @Test
    public void findLocalClientsByClassIncludeMembers() {
        List<ClientType> clients = clientService.findLocalClients(null, null, TestUtils.MEMBER_CLASS_GOV,
                null, null, true);
        assertEquals(5, clients.size());
    }

    @Test
    public void findLocalClientsByInstanceAndMemberCodeIncludeMembers() {
        List<ClientType> clients = clientService.findLocalClients(null, TestUtils.INSTANCE_FI, null,
                TestUtils.MEMBER_CODE_M1, null, true);
        assertEquals(3, clients.size());
    }

    @Test
    public void findLocalClientsByAllTermsIncludeMembers() {
        List<ClientType> clients = clientService.findLocalClients(TestUtils.NAME_FOR + TestUtils.SUBSYSTEM1,
                TestUtils.INSTANCE_FI,
                TestUtils.MEMBER_CLASS_GOV, TestUtils.MEMBER_CODE_M1, TestUtils.SUBSYSTEM1, true);
        assertEquals(1, clients.size());
    }

    @Test
    public void findLocalClientsByNameExcludeMembers() {
        List<ClientType> clients = clientService.findLocalClients(TestUtils.NAME_FOR + TestUtils.SUBSYSTEM1, null,
                null,
                null, null, false);
        assertEquals(1, clients.size());
    }

    @Test
    public void findLocalClientsByInstanceExcludeMembers() {
        List<ClientType> clients = clientService.findLocalClients(null, TestUtils.INSTANCE_FI, null,
                null, null, false);
        assertEquals(4, clients.size());
    }

    @Test
    public void findLocalClientsByClassExcludeMembers() {
        List<ClientType> clients = clientService.findLocalClients(null, null, TestUtils.MEMBER_CLASS_GOV,
                null, null, false);
        assertEquals(4, clients.size());
    }

    @Test
    public void findLocalClientsByInstanceAndMemberCodeExcludeMembers() {
        List<ClientType> clients = clientService.findLocalClients(null, TestUtils.INSTANCE_FI, null,
                TestUtils.MEMBER_CODE_M1, null, false);
        assertEquals(2, clients.size());
    }

    @Test
    public void findLocalClientsByAllTermsExcludeMembers() {
        List<ClientType> clients = clientService.findLocalClients(TestUtils.NAME_FOR + TestUtils.SUBSYSTEM1,
                TestUtils.INSTANCE_FI,
                TestUtils.MEMBER_CLASS_GOV, TestUtils.MEMBER_CODE_M1, TestUtils.SUBSYSTEM1, false);
        assertEquals(1, clients.size());
    }

    /* Test GLOBAL client search */
    @Test
    public void findGlobalClientsByNameIncludeMembers() {
        List<ClientType> clients = clientService.findGlobalClients(TestUtils.NAME_FOR + TestUtils.SUBSYSTEM1, null,
                null,
                null, null, true);
        assertEquals(3, clients.size());
    }

    @Test
    public void findGlobalClientsByInstanceIncludeMembers() {
        List<ClientType> clients = clientService.findGlobalClients(null, TestUtils.INSTANCE_EE, null,
                null, null, true);
        assertEquals(5, clients.size());
    }

    @Test
    public void findGlobalClientsByClassIncludeMembers() {
        List<ClientType> clients = clientService.findGlobalClients(null, null, TestUtils.MEMBER_CLASS_GOV,
                null, null, true);
        assertEquals(6, clients.size());
    }

    @Test
    public void findGlobalClientsByInstanceAndMemberCodeIncludeMembers() {
        List<ClientType> clients = clientService.findGlobalClients(null, TestUtils.INSTANCE_FI, null,
                TestUtils.MEMBER_CODE_M1, null, true);
        assertEquals(3, clients.size());
    }

    @Test
    public void findGlobalClientsByAllTermsIncludeMembers() {
        List<ClientType> clients = clientService.findGlobalClients(TestUtils.NAME_FOR + TestUtils.SUBSYSTEM1,
                TestUtils.INSTANCE_FI,
                TestUtils.MEMBER_CLASS_GOV, TestUtils.MEMBER_CODE_M1, TestUtils.SUBSYSTEM1, true);
        assertEquals(1, clients.size());
    }

    @Test
    public void findGlobalClientsByNameExcludeMembers() {
        List<ClientType> clients = clientService.findGlobalClients(TestUtils.NAME_FOR + TestUtils.SUBSYSTEM1, null,
                null,
                null, null, false);
        assertEquals(3, clients.size());
    }

    @Test
    public void findGlobalClientsByInstanceExcludeMembers() {
        List<ClientType> clients = clientService.findGlobalClients(null, TestUtils.INSTANCE_EE, null,
                null, null, false);
        assertEquals(2, clients.size());
    }

    @Test
    public void findGlobalClientsByClassExcludeMembers() {
        List<ClientType> clients = clientService.findGlobalClients(null, null, TestUtils.MEMBER_CLASS_GOV,
                null, null, false);
        assertEquals(3, clients.size());
    }

    @Test
    public void findGlobalClientsByInstanceAndMemberCodeExcludeMembers() {
        List<ClientType> clients = clientService.findGlobalClients(null, TestUtils.INSTANCE_FI, null,
                TestUtils.MEMBER_CODE_M1, null, false);
        assertEquals(2, clients.size());
    }

    @Test
    public void findGlobalClientsByAllTermsExcludeMembers() {
        List<ClientType> clients = clientService.findGlobalClients(TestUtils.NAME_FOR + TestUtils.SUBSYSTEM1,
                TestUtils.INSTANCE_FI,
                TestUtils.MEMBER_CLASS_GOV, TestUtils.MEMBER_CODE_M1, TestUtils.SUBSYSTEM1, false);
        assertEquals(1, clients.size());
    }

    @Test
    public void getLocalClientMemberIds() {
        Set<ClientId> expected = new HashSet();
        expected.add(ClientId.create(TestUtils.INSTANCE_FI,
                TestUtils.MEMBER_CLASS_GOV, TestUtils.MEMBER_CODE_M1));
        expected.add(ClientId.create(TestUtils.INSTANCE_FI,
                TestUtils.MEMBER_CLASS_GOV, TestUtils.MEMBER_CODE_M2));
        Set<ClientId> result = clientService.getLocalClientMemberIds();
        assertEquals(expected, result);
    }
}<|MERGE_RESOLUTION|>--- conflicted
+++ resolved
@@ -54,7 +54,6 @@
 import java.util.Optional;
 import java.util.Set;
 
-import static ee.ria.xroad.common.conf.serverconf.IsAuthentication.SSLAUTH;
 import static ee.ria.xroad.common.conf.serverconf.model.ClientType.STATUS_DELINPROG;
 import static ee.ria.xroad.common.conf.serverconf.model.ClientType.STATUS_GLOBALERR;
 import static ee.ria.xroad.common.conf.serverconf.model.ClientType.STATUS_REGINPROG;
@@ -176,13 +175,17 @@
         int startIdentifiers = countIdentifiers();
 
         // setup: create a new member and a subsystem
-        // second member EE:PRO:M2, subsystem EE:PRO:M2:SS-NEW
-        ClientId memberId = TestUtils.getClientId("EE:PRO:M2");
-        ClientId subsystemId = TestUtils.getClientId("EE:PRO:M2:SS-NEW");
-        ClientType addedMember = clientService.addLocalClient(memberId, SSLAUTH, false);
+        // second member FI:GOV:M3, subsystem FI:GOV:M3:SS-NEW
+        ClientId memberId = TestUtils.getClientId("FI:GOV:M3");
+        ClientId subsystemId = TestUtils.getClientId("FI:GOV:M3:SS-NEW");
+        ClientType addedMember = clientService.addLocalClient(memberId.getMemberClass(), memberId.getMemberCode(),
+                memberId.getSubsystemCode(),
+                IsAuthentication.SSLAUTH, false);
+
         assertEquals(STATUS_SAVED, addedMember.getClientStatus());
-        ClientType addedSubsystem = clientService.addLocalClient(
-                subsystemId, IsAuthentication.SSLAUTH, false);
+        ClientType addedSubsystem = clientService.addLocalClient(subsystemId.getMemberClass(),
+                subsystemId.getMemberCode(), subsystemId.getSubsystemCode(),
+                IsAuthentication.SSLAUTH, false);
         assertEquals(STATUS_SAVED, addedSubsystem.getClientStatus());
         assertEquals(startMembers + 1, countMembers());
         assertEquals(startSubsystems + 1, countSubsystems());
@@ -207,14 +210,14 @@
 
         // 404 from member
         try {
-            clientService.deleteLocalClient(TestUtils.getClientId("EE:PRO:NON-EXISTENT"));
+            clientService.deleteLocalClient(TestUtils.getClientId("FI:GOV:NON-EXISTENT"));
             fail("should throw exception");
         } catch (ClientNotFoundException expected) {
         }
 
         // 404 from subsystem
         try {
-            clientService.deleteLocalClient(TestUtils.getClientId("EE:PRO:NON-EXISTENT:SUBSYSTEM"));
+            clientService.deleteLocalClient(TestUtils.getClientId("FI:GOV:NON-EXISTENT:SUBSYSTEM"));
             fail("should throw exception");
         } catch (ClientNotFoundException expected) {
         }
@@ -227,7 +230,9 @@
             ClientService.CannotDeleteOwnerException, ClientNotFoundException,
             ClientService.AdditionalMemberAlreadyExistsException, UnhandledWarningsException,
             ClientService.ClientAlreadyExistsException {
-        ClientType addedClient = clientService.addLocalClient(clientId, SSLAUTH, true);
+        ClientType addedClient = clientService.addLocalClient(clientId.getMemberClass(),
+                clientId.getMemberCode(), clientId.getSubsystemCode(),
+                IsAuthentication.SSLAUTH, true);
         addedClient.setClientStatus(status);
         clientService.deleteLocalClient(clientId);
     }
@@ -313,31 +318,20 @@
         ClientType added;
 
         // add local subsystem: add SS-NEW to M1
-<<<<<<< HEAD
-        added = clientService.addLocalClient(TestUtils.getClientId("FI:GOV:M1:SS-NEW"),
-                SSLAUTH, false);
-=======
         ClientId id = TestUtils.getClientId("FI:GOV:M1:SS-NEW");
         added = clientService.addLocalClient(id.getMemberClass(), id.getMemberCode(), id.getSubsystemCode(),
                 IsAuthentication.SSLAUTH, false);
->>>>>>> e0bb8554
         assertEquals(startMembers, countMembers());
         assertEquals(startSubsystems + 1, countSubsystems());
         assertEquals(startIdentifiers + 1, countIdentifiers());
         assertEquals(TestUtils.INSTANCE_FI, added.getIdentifier().getXRoadInstance());
         assertEquals(STATUS_SAVED, added.getClientStatus());
 
-<<<<<<< HEAD
-        // add global subsystem: add EE:PRO:M2:SS3, which exists in global conf but not serverconf
-        added = clientService.addLocalClient(TestUtils.getClientId("EE:PRO:M2:SS3"),
-                SSLAUTH, false);
-=======
         // add global subsystem: add FI:GOV:M3:SS1, which exists in global conf but not serverconf
         id = TestUtils.getClientId("FI:GOV:M3:SS1");
         added = clientService.addLocalClient(id.getMemberClass(), id.getMemberCode(), id.getSubsystemCode(),
                 IsAuthentication.SSLAUTH, false);
         assertEquals(startMembers, countMembers());
->>>>>>> e0bb8554
         assertEquals(startMembers, countMembers());
         assertEquals(startSubsystems + 2, countSubsystems());
         assertEquals(startIdentifiers + 2, countIdentifiers());
@@ -351,16 +345,10 @@
         long startSubsystems = countSubsystems();
         int startIdentifiers = countIdentifiers();
 
-<<<<<<< HEAD
-        // add second member EE:PRO:M2
-        ClientType added = clientService.addLocalClient(TestUtils.getClientId("EE:PRO:M2"),
-                SSLAUTH, false);
-=======
         // add second member FI:GOV:M2
         ClientId id = TestUtils.getClientId("FI:GOV:M2");
         ClientType added = clientService.addLocalClient(id.getMemberClass(), id.getMemberCode(), id.getSubsystemCode(),
                 IsAuthentication.SSLAUTH, false);
->>>>>>> e0bb8554
         assertEquals(startMembers + 1, countMembers());
         assertEquals(startSubsystems, countSubsystems());
         assertEquals(startIdentifiers + 1, countIdentifiers());
@@ -368,14 +356,9 @@
 
         // add third member FI:GOV:M3 fails
         try {
-<<<<<<< HEAD
-            clientService.addLocalClient(TestUtils.getClientId("EE:PRO:M3"),
-                    SSLAUTH, false);
-=======
             id = TestUtils.getClientId("FI:GOV:M3");
             clientService.addLocalClient(id.getMemberClass(), id.getMemberCode(), id.getSubsystemCode(),
                     IsAuthentication.SSLAUTH, false);
->>>>>>> e0bb8554
             fail("should have thrown ClientService.AdditionalMemberAlreadyExistsException");
         } catch (ClientService.AdditionalMemberAlreadyExistsException expected) {
         }
@@ -385,28 +368,18 @@
     public void addLocalClientDuplicateFails() throws Exception {
         // try member, FI:GOV:M1
         try {
-<<<<<<< HEAD
-            clientService.addLocalClient(TestUtils.getClientId("FI:GOV:M1"),
-                    SSLAUTH, false);
-=======
             ClientId id = TestUtils.getClientId("FI:GOV:M1");
             clientService.addLocalClient(id.getMemberClass(), id.getMemberCode(), id.getSubsystemCode(),
                     IsAuthentication.SSLAUTH, false);
->>>>>>> e0bb8554
             fail("should have thrown ClientService.ClientAlreadyExistsException");
         } catch (ClientService.ClientAlreadyExistsException expected) {
         }
 
         // and subsystem, FI:GOV:M1:SS1
         try {
-<<<<<<< HEAD
-            clientService.addLocalClient(TestUtils.getClientId("FI:GOV:M1:SS1"),
-                    SSLAUTH, false);
-=======
             ClientId id = TestUtils.getClientId("FI:GOV:M1:SS1");
             clientService.addLocalClient(id.getMemberClass(), id.getMemberCode(), id.getSubsystemCode(),
                     IsAuthentication.SSLAUTH, false);
->>>>>>> e0bb8554
             fail("should have thrown ClientService.ClientAlreadyExistsException");
         } catch (ClientService.ClientAlreadyExistsException expected) {
         }
@@ -421,28 +394,18 @@
         long startMembers = countMembers();
         long startSubsystems = countSubsystems();
         int startIdentifiers = countIdentifiers();
-<<<<<<< HEAD
-        ClientType added = clientService.addLocalClient(TestUtils.getClientId("EE:PRO:M3"),
-                    SSLAUTH, false);
-=======
         ClientId id = TestUtils.getClientId("FI:GOV:M3");
         ClientType added = clientService.addLocalClient(id.getMemberClass(), id.getMemberCode(), id.getSubsystemCode(),
                     IsAuthentication.SSLAUTH, false);
->>>>>>> e0bb8554
         // these should have status "REGISTERED"
         assertEquals(STATUS_REGISTERED, added.getClientStatus());
         assertEquals(startMembers + 1, countMembers());
         assertEquals(startSubsystems, countSubsystems());
         assertEquals(startIdentifiers + 1, countIdentifiers());
 
-<<<<<<< HEAD
-        added = clientService.addLocalClient(TestUtils.getClientId("EE:PRO:M2:SS3"),
-                SSLAUTH, false);
-=======
         id = TestUtils.getClientId("FI:GOV:M3:SS1");
         added = clientService.addLocalClient(id.getMemberClass(), id.getMemberCode(), id.getSubsystemCode(),
                 IsAuthentication.SSLAUTH, false);
->>>>>>> e0bb8554
         assertEquals(STATUS_REGISTERED, added.getClientStatus());
         assertEquals(startMembers + 1, countMembers());
         assertEquals(startSubsystems + 1, countSubsystems());
@@ -457,68 +420,43 @@
 
         // unregistered member without skip warnings
         try {
-<<<<<<< HEAD
-            clientService.addLocalClient(TestUtils.getClientId("FI:GOV:UNREGISTERED-MX"),
-                    SSLAUTH, false);
-=======
             ClientId id = TestUtils.getClientId("FI:GOV:UNREGISTERED-MX");
             clientService.addLocalClient(id.getMemberClass(), id.getMemberCode(), id.getSubsystemCode(),
                     IsAuthentication.SSLAUTH, false);
->>>>>>> e0bb8554
             fail("should have thrown UnhandledWarningsException");
         } catch (UnhandledWarningsException expected) {
         }
 
         // unregistered member + subsystem without skip warnings
         try {
-<<<<<<< HEAD
-            clientService.addLocalClient(TestUtils.getClientId("FI:GOV:UNREGISTERED-MX:SS1"),
-                    SSLAUTH, false);
-=======
             ClientId id = TestUtils.getClientId("FI:GOV:UNREGISTERED-MX:SS1");
             clientService.addLocalClient(id.getMemberClass(), id.getMemberCode(), id.getSubsystemCode(),
                     IsAuthentication.SSLAUTH, false);
->>>>>>> e0bb8554
             fail("should have thrown UnhandledWarningsException");
         } catch (UnhandledWarningsException expected) {
         }
 
         // unregistered member with skip warnings
-<<<<<<< HEAD
-        clientService.addLocalClient(TestUtils.getClientId("FI:GOV:UNREGISTERED-MX"),
-                SSLAUTH, true);
-=======
         ClientId id = TestUtils.getClientId("FI:GOV:UNREGISTERED-MX");
         clientService.addLocalClient(id.getMemberClass(), id.getMemberCode(), id.getSubsystemCode(),
                 IsAuthentication.SSLAUTH, true);
->>>>>>> e0bb8554
 
         assertEquals(startMembers + 1, countMembers());
         assertEquals(startSubsystems, countSubsystems());
         assertEquals(startIdentifiers + 1, countIdentifiers());
 
         // unregistered members subsystem with skip warnings
-<<<<<<< HEAD
-        clientService.addLocalClient(TestUtils.getClientId("FI:GOV:UNREGISTERED-MX:SS1"),
-                SSLAUTH, true);
-=======
         id = TestUtils.getClientId("FI:GOV:UNREGISTERED-MX:SS1");
         clientService.addLocalClient(id.getMemberClass(), id.getMemberCode(), id.getSubsystemCode(),
                 IsAuthentication.SSLAUTH, true);
->>>>>>> e0bb8554
         assertEquals(startMembers + 1, countMembers());
         assertEquals(startSubsystems + 1, countSubsystems());
         assertEquals(startIdentifiers + 2, countIdentifiers());
 
         // subsystem for a different unregistered member
-<<<<<<< HEAD
-        clientService.addLocalClient(TestUtils.getClientId("FI:GOV:UNREGISTERED-MY:SS1"),
-                SSLAUTH, true);
-=======
         id = TestUtils.getClientId("FI:GOV:UNREGISTERED-MY:SS1");
         clientService.addLocalClient(id.getMemberClass(), id.getMemberCode(), id.getSubsystemCode(),
                 IsAuthentication.SSLAUTH, true);
->>>>>>> e0bb8554
         assertEquals(startMembers + 1, countMembers());
         assertEquals(startSubsystems + 2, countSubsystems());
         assertEquals(startIdentifiers + 3, countIdentifiers());
@@ -543,28 +481,18 @@
         assertEquals(dataSqlIdentifiers + 2, startIdentifiers);
 
         // unregistered member with skip warnings
-<<<<<<< HEAD
-        clientService.addLocalClient(TestUtils.getClientId("FI:GOV:M-DELETED"),
-                SSLAUTH, true);
-=======
         ClientId id = TestUtils.getClientId("FI:GOV:M-DELETED");
         clientService.addLocalClient(id.getMemberClass(), id.getMemberCode(), id.getSubsystemCode(),
                 IsAuthentication.SSLAUTH, true);
->>>>>>> e0bb8554
 
         assertEquals(startMembers + 1, countMembers());
         assertEquals(startSubsystems, countSubsystems());
         assertEquals(startIdentifiers, countIdentifiers());
 
         // unregistered member's subsystem with skip warnings
-<<<<<<< HEAD
-        clientService.addLocalClient(TestUtils.getClientId("FI:GOV:M-DELETED2:SS-DELETED"),
-                SSLAUTH, true);
-=======
         id = TestUtils.getClientId("FI:GOV:M-DELETED2:SS-DELETED");
         clientService.addLocalClient(id.getMemberClass(), id.getMemberCode(), id.getSubsystemCode(),
                 IsAuthentication.SSLAUTH, true);
->>>>>>> e0bb8554
 
         assertEquals(startMembers + 1, countMembers());
         assertEquals(startSubsystems + 1, countSubsystems());
@@ -594,23 +522,18 @@
         ClientType loadedAdded;
 
         // add local subsystem
-<<<<<<< HEAD
-        added = clientService.addLocalClient(TestUtils.getClientId("FI:GOV:M1:SS-NEW-SSLAUTH"),
-                SSLAUTH, false);
-=======
         ClientId id = TestUtils.getClientId("FI:GOV:M1:SS-NEW-SSLAUTH");
         added = clientService.addLocalClient(id.getMemberClass(), id.getMemberCode(), id.getSubsystemCode(),
                 IsAuthentication.SSLAUTH, false);
->>>>>>> e0bb8554
         assertEquals(startMembers, countMembers());
         assertEquals(startSubsystems + 1, countSubsystems());
         assertEquals(startIdentifiers + 1, countIdentifiers());
 
-        assertEquals(SSLAUTH.name(), added.getIsAuthentication());
+        assertEquals(IsAuthentication.SSLAUTH.name(), added.getIsAuthentication());
         assertEquals(STATUS_SAVED, added.getClientStatus());
         loadedAdded = clientService.getLocalClient(TestUtils.getClientId(
                 "FI:GOV:M1:SS-NEW-SSLAUTH"));
-        assertEquals(SSLAUTH.name(), loadedAdded.getIsAuthentication());
+        assertEquals(IsAuthentication.SSLAUTH.name(), loadedAdded.getIsAuthentication());
         assertEquals(STATUS_SAVED, loadedAdded.getClientStatus());
 
         // add local subsystem
