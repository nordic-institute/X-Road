/**
 * The MIT License
 * Copyright (c) 2018 Estonian Information System Authority (RIA),
 * Nordic Institute for Interoperability Solutions (NIIS), Population Register Centre (VRK)
 * Copyright (c) 2015-2017 Estonian Information System Authority (RIA), Population Register Centre (VRK)
 *
 * Permission is hereby granted, free of charge, to any person obtaining a copy
 * of this software and associated documentation files (the "Software"), to deal
 * in the Software without restriction, including without limitation the rights
 * to use, copy, modify, merge, publish, distribute, sublicense, and/or sell
 * copies of the Software, and to permit persons to whom the Software is
 * furnished to do so, subject to the following conditions:
 *
 * The above copyright notice and this permission notice shall be included in
 * all copies or substantial portions of the Software.
 *
 * THE SOFTWARE IS PROVIDED "AS IS", WITHOUT WARRANTY OF ANY KIND, EXPRESS OR
 * IMPLIED, INCLUDING BUT NOT LIMITED TO THE WARRANTIES OF MERCHANTABILITY,
 * FITNESS FOR A PARTICULAR PURPOSE AND NONINFRINGEMENT. IN NO EVENT SHALL THE
 * AUTHORS OR COPYRIGHT HOLDERS BE LIABLE FOR ANY CLAIM, DAMAGES OR OTHER
 * LIABILITY, WHETHER IN AN ACTION OF CONTRACT, TORT OR OTHERWISE, ARISING FROM,
 * OUT OF OR IN CONNECTION WITH THE SOFTWARE OR THE USE OR OTHER DEALINGS IN
 * THE SOFTWARE.
 */
package org.niis.xroad.restapi.service;

import ee.ria.xroad.common.CodedException;
import ee.ria.xroad.common.conf.globalconf.MemberInfo;
import ee.ria.xroad.common.conf.serverconf.IsAuthentication;
import ee.ria.xroad.common.conf.serverconf.model.ClientType;
import ee.ria.xroad.common.identifier.ClientId;
import ee.ria.xroad.common.util.CryptoUtils;

import lombok.extern.slf4j.Slf4j;
import org.apache.commons.io.IOUtils;
import org.junit.Before;
import org.junit.Test;
import org.junit.runner.RunWith;
import org.niis.xroad.restapi.exceptions.DeviationAwareRuntimeException;
import org.niis.xroad.restapi.facade.GlobalConfFacade;
import org.niis.xroad.restapi.util.TestUtils;
import org.springframework.beans.factory.annotation.Autowired;
import org.springframework.boot.test.context.SpringBootTest;
import org.springframework.boot.test.mock.mockito.MockBean;
import org.springframework.jdbc.core.JdbcTemplate;
import org.springframework.security.test.context.support.WithMockUser;
import org.springframework.test.context.junit4.SpringRunner;
import org.springframework.test.jdbc.JdbcTestUtils;
import org.springframework.transaction.annotation.Transactional;

import java.security.cert.CertificateException;
import java.util.ArrayList;
import java.util.Arrays;
import java.util.HashSet;
import java.util.List;
import java.util.Optional;
import java.util.Set;

import static ee.ria.xroad.common.conf.serverconf.model.ClientType.STATUS_REGISTERED;
import static ee.ria.xroad.common.conf.serverconf.model.ClientType.STATUS_SAVED;
import static org.junit.Assert.assertEquals;
import static org.junit.Assert.assertTrue;
import static org.junit.Assert.fail;
import static org.mockito.ArgumentMatchers.any;
import static org.mockito.Mockito.when;

/**
 * test client service
 */
@RunWith(SpringRunner.class)
@SpringBootTest
@Slf4j
@Transactional
@WithMockUser
public class ClientServiceIntegrationTest {

    @Autowired
    private ClientService clientService;

    @Autowired
    private JdbcTemplate jdbcTemplate;

    private byte[] pemBytes;
    private byte[] derBytes;
    private byte[] sqlFileBytes;

    @MockBean
    private GlobalConfFacade globalConfFacade;

<<<<<<< HEAD
    private ClientId existingSavedClientId = ClientId.create("FI", "GOV", "M2", "SS6");
    private ClientId existingRegisteredClientId = ClientId.create("FI", "GOV", "M1", "SS1");
    private ClientId ownerClientId = ClientId.create("FI", "GOV", "M1", null);
=======
    private ClientId existingClientId = ClientId.create("FI", "GOV", "M2", "SS6");
>>>>>>> 412132cd

    @MockBean
    private ManagementRequestSenderService managementRequestSenderService;

    @Before
    public void setup() throws Exception {
        List<MemberInfo> globalMemberInfos = new ArrayList<>(Arrays.asList(
                // exists in serverconf
                TestUtils.getMemberInfo(TestUtils.INSTANCE_FI, TestUtils.MEMBER_CLASS_GOV, TestUtils.MEMBER_CODE_M1,
                        TestUtils.SUBSYSTEM1),
                // exists in serverconf
                TestUtils.getMemberInfo(TestUtils.INSTANCE_FI, TestUtils.MEMBER_CLASS_GOV, TestUtils.MEMBER_CODE_M1,
                        TestUtils.SUBSYSTEM2),
                // exists in serverconf
                TestUtils.getMemberInfo(TestUtils.INSTANCE_FI, TestUtils.MEMBER_CLASS_GOV, TestUtils.MEMBER_CODE_M1,
                        null),
                TestUtils.getMemberInfo(TestUtils.INSTANCE_FI, TestUtils.MEMBER_CLASS_GOV, TestUtils.MEMBER_CODE_M3,
                        TestUtils.SUBSYSTEM1),
                TestUtils.getMemberInfo(TestUtils.INSTANCE_FI, TestUtils.MEMBER_CLASS_GOV, TestUtils.MEMBER_CODE_M3,
                        null),
                TestUtils.getMemberInfo(TestUtils.INSTANCE_FI, TestUtils.MEMBER_CLASS_GOV, TestUtils.MEMBER_CODE_M2,
                        null),
                TestUtils.getMemberInfo(TestUtils.INSTANCE_EE, TestUtils.MEMBER_CLASS_PRO, TestUtils.MEMBER_CODE_M2,
                        TestUtils.SUBSYSTEM3),
                TestUtils.getMemberInfo(TestUtils.INSTANCE_EE, TestUtils.MEMBER_CLASS_PRO, TestUtils.MEMBER_CODE_M1,
                        null),
                TestUtils.getMemberInfo(TestUtils.INSTANCE_EE, TestUtils.MEMBER_CLASS_PRO, TestUtils.MEMBER_CODE_M1,
                        TestUtils.SUBSYSTEM1),
                TestUtils.getMemberInfo(TestUtils.INSTANCE_EE, TestUtils.MEMBER_CLASS_PRO, TestUtils.MEMBER_CODE_M2,
                        null),
                TestUtils.getMemberInfo(TestUtils.INSTANCE_EE, TestUtils.MEMBER_CLASS_PRO, TestUtils.MEMBER_CODE_M3,
                        null)));
        when(globalConfFacade.getMembers(any())).thenReturn(globalMemberInfos);
        when(globalConfFacade.getMemberName(any())).thenAnswer(invocation -> {
            ClientId clientId = (ClientId) invocation.getArguments()[0];
            Optional<MemberInfo> m = globalMemberInfos.stream()
                    .filter(g -> g.getId().equals(clientId))
                    .findFirst();
            if (m.isPresent()) {
                return m.get().getName();
            } else {
                return null;
            }
        });
        when(managementRequestSenderService.sendClientRegisterRequest(any())).thenReturn(1);
        when(globalConfFacade.getInstanceIdentifier()).thenReturn(TestUtils.INSTANCE_FI);
        when(globalConfFacade.isSecurityServerClient(any(), any())).thenAnswer(invocation -> {
            // mock isSecurityServerClient: it is a client, if it exists in DB / getAllLocalClients
            ClientId clientId = (ClientId) invocation.getArguments()[0];
            Optional<ClientType> match = clientService.getAllLocalClients()
                    .stream()
                    .filter(ct -> ct.getIdentifier().equals(clientId))
                    .findFirst();
            return match.isPresent();
        });

        when(managementRequestSenderService.sendClientRegisterRequest(any())).thenReturn(1);
        pemBytes = IOUtils.toByteArray(this.getClass().getClassLoader().
                getResourceAsStream("google-cert.pem"));
        derBytes = IOUtils.toByteArray(this.getClass().getClassLoader().
                getResourceAsStream("google-cert.der"));
        sqlFileBytes = IOUtils.toByteArray(this.getClass().getClassLoader().
                getResourceAsStream("data.sql"));
        assertTrue(pemBytes.length > 1);
        assertTrue(derBytes.length > 1);
        assertTrue(sqlFileBytes.length > 1);
    }

    private int countIdentifiers() {
        return JdbcTestUtils.countRowsInTable(jdbcTemplate, "identifier");
    }

    private long countMembers() {
        return countByType(false);
    }

    private long countSubsystems() {
        return countByType(true);
    }

    private long countByType(boolean subsystems) {
        List<ClientType> localClients = clientService.getAllLocalClients();
        return localClients.stream()
                .filter(client -> (client.getIdentifier().getSubsystemCode() != null) == subsystems)
                .count();
    }

    @Test
    public void addLocalClientSubsystemToExistingClient() throws Exception {

        long startMembers = countMembers();
        long startSubsystems = countSubsystems();
        int startIdentifiers = countIdentifiers();
        ClientType added;

        // add local subsystem: add SS-NEW to M1
        ClientId id = TestUtils.getClientId("FI:GOV:M1:SS-NEW");
        added = clientService.addLocalClient(id.getMemberClass(), id.getMemberCode(), id.getSubsystemCode(),
                IsAuthentication.SSLAUTH, false);
        assertEquals(startMembers, countMembers());
        assertEquals(startSubsystems + 1, countSubsystems());
        assertEquals(startIdentifiers + 1, countIdentifiers());
        assertEquals(TestUtils.INSTANCE_FI, added.getIdentifier().getXRoadInstance());
        assertEquals(STATUS_SAVED, added.getClientStatus());

        // add global subsystem: add FI:GOV:M3:SS1, which exists in global conf but not serverconf
        id = TestUtils.getClientId("FI:GOV:M3:SS1");
        added = clientService.addLocalClient(id.getMemberClass(), id.getMemberCode(), id.getSubsystemCode(),
                IsAuthentication.SSLAUTH, false);
        assertEquals(startMembers, countMembers());
        assertEquals(startMembers, countMembers());
        assertEquals(startSubsystems + 2, countSubsystems());
        assertEquals(startIdentifiers + 2, countIdentifiers());
        assertEquals(STATUS_SAVED, added.getClientStatus());
    }

    @Test
    public void addLocalClientSecondMember() throws Exception {

        long startMembers = countMembers();
        long startSubsystems = countSubsystems();
        int startIdentifiers = countIdentifiers();

        // add second member FI:GOV:M2
        ClientId id = TestUtils.getClientId("FI:GOV:M2");
        ClientType added = clientService.addLocalClient(id.getMemberClass(), id.getMemberCode(), id.getSubsystemCode(),
                IsAuthentication.SSLAUTH, false);
        assertEquals(startMembers + 1, countMembers());
        assertEquals(startSubsystems, countSubsystems());
        assertEquals(startIdentifiers + 1, countIdentifiers());
        assertEquals(STATUS_SAVED, added.getClientStatus());

        // add third member FI:GOV:M3 fails
        try {
            id = TestUtils.getClientId("FI:GOV:M3");
            clientService.addLocalClient(id.getMemberClass(), id.getMemberCode(), id.getSubsystemCode(),
                    IsAuthentication.SSLAUTH, false);
            fail("should have thrown ClientService.AdditionalMemberAlreadyExistsException");
        } catch (ClientService.AdditionalMemberAlreadyExistsException expected) {
        }
    }

    @Test
    public void addLocalClientDuplicateFails() throws Exception {
        // try member, FI:GOV:M1
        try {
            ClientId id = TestUtils.getClientId("FI:GOV:M1");
            clientService.addLocalClient(id.getMemberClass(), id.getMemberCode(), id.getSubsystemCode(),
                    IsAuthentication.SSLAUTH, false);
            fail("should have thrown ClientService.ClientAlreadyExistsException");
        } catch (ClientService.ClientAlreadyExistsException expected) {
        }

        // and subsystem, FI:GOV:M1:SS1
        try {
            ClientId id = TestUtils.getClientId("FI:GOV:M1:SS1");
            clientService.addLocalClient(id.getMemberClass(), id.getMemberCode(), id.getSubsystemCode(),
                    IsAuthentication.SSLAUTH, false);
            fail("should have thrown ClientService.ClientAlreadyExistsException");
        } catch (ClientService.ClientAlreadyExistsException expected) {
        }
    }

    @Test
    public void addLocalClientAlreadyLinkedToThisSecurityServer() throws Exception {
        // add clients who global conf says are already linked to this security server
        // this can occur (at least) if admin deletes a client from serverconf, but does not send
        // unregistration request to remove clients from globalconf
        when(globalConfFacade.isSecurityServerClient(any(), any())).thenReturn(true);
        long startMembers = countMembers();
        long startSubsystems = countSubsystems();
        int startIdentifiers = countIdentifiers();
        ClientId id = TestUtils.getClientId("FI:GOV:M3");
        ClientType added = clientService.addLocalClient(id.getMemberClass(), id.getMemberCode(), id.getSubsystemCode(),
                IsAuthentication.SSLAUTH, false);
        // these should have status "REGISTERED"
        assertEquals(STATUS_REGISTERED, added.getClientStatus());
        assertEquals(startMembers + 1, countMembers());
        assertEquals(startSubsystems, countSubsystems());
        assertEquals(startIdentifiers + 1, countIdentifiers());

        id = TestUtils.getClientId("FI:GOV:M3:SS1");
        added = clientService.addLocalClient(id.getMemberClass(), id.getMemberCode(), id.getSubsystemCode(),
                IsAuthentication.SSLAUTH, false);
        assertEquals(STATUS_REGISTERED, added.getClientStatus());
        assertEquals(startMembers + 1, countMembers());
        assertEquals(startSubsystems + 1, countSubsystems());
        assertEquals(startIdentifiers + 2, countIdentifiers());
    }

    @Test
    public void addLocalClientUnregisteredMember() throws Exception {
        long startMembers = countMembers();
        long startSubsystems = countSubsystems();
        int startIdentifiers = countIdentifiers();

        // unregistered member without skip warnings
        try {
            ClientId id = TestUtils.getClientId("FI:GOV:UNREGISTERED-MX");
            clientService.addLocalClient(id.getMemberClass(), id.getMemberCode(), id.getSubsystemCode(),
                    IsAuthentication.SSLAUTH, false);
            fail("should have thrown UnhandledWarningsException");
        } catch (UnhandledWarningsException expected) {
        }

        // unregistered member + subsystem without skip warnings
        try {
            ClientId id = TestUtils.getClientId("FI:GOV:UNREGISTERED-MX:SS1");
            clientService.addLocalClient(id.getMemberClass(), id.getMemberCode(), id.getSubsystemCode(),
                    IsAuthentication.SSLAUTH, false);
            fail("should have thrown UnhandledWarningsException");
        } catch (UnhandledWarningsException expected) {
        }

        // unregistered member with skip warnings
        ClientId id = TestUtils.getClientId("FI:GOV:UNREGISTERED-MX");
        clientService.addLocalClient(id.getMemberClass(), id.getMemberCode(), id.getSubsystemCode(),
                IsAuthentication.SSLAUTH, true);

        assertEquals(startMembers + 1, countMembers());
        assertEquals(startSubsystems, countSubsystems());
        assertEquals(startIdentifiers + 1, countIdentifiers());

        // unregistered members subsystem with skip warnings
        id = TestUtils.getClientId("FI:GOV:UNREGISTERED-MX:SS1");
        clientService.addLocalClient(id.getMemberClass(), id.getMemberCode(), id.getSubsystemCode(),
                IsAuthentication.SSLAUTH, true);
        assertEquals(startMembers + 1, countMembers());
        assertEquals(startSubsystems + 1, countSubsystems());
        assertEquals(startIdentifiers + 2, countIdentifiers());

        // subsystem for a different unregistered member
        id = TestUtils.getClientId("FI:GOV:UNREGISTERED-MY:SS1");
        clientService.addLocalClient(id.getMemberClass(), id.getMemberCode(), id.getSubsystemCode(),
                IsAuthentication.SSLAUTH, true);
        assertEquals(startMembers + 1, countMembers());
        assertEquals(startSubsystems + 2, countSubsystems());
        assertEquals(startIdentifiers + 3, countIdentifiers());
    }

    @Test
    public void addLocalClientWhenIdentifierExists() throws Exception {
        // client identifier may already exists in DB, even though client does
        // not exist in this security server.
        // this can happen (at least) when a client is deleted and then
        // added again. Identifier is kept when client is deleted
        int dataSqlIdentifiers = countIdentifiers();
        jdbcTemplate.execute("INSERT INTO IDENTIFIER"
                + "(id, discriminator, type, x_road_instance, member_class, member_code, subsystem_code)"
                + " values (1000, 'C', 'MEMBER', 'FI', 'GOV', 'M-DELETED', null)");
        jdbcTemplate.execute("INSERT INTO IDENTIFIER"
                + "(id, discriminator, type, x_road_instance, member_class, member_code, subsystem_code)"
                + " values (1001, 'C', 'SUBSYSTEM', 'FI', 'GOV', 'M-DELETED2', 'SS-DELETED')");
        long startMembers = countMembers();
        long startSubsystems = countSubsystems();
        int startIdentifiers = countIdentifiers();
        assertEquals(dataSqlIdentifiers + 2, startIdentifiers);

        // unregistered member with skip warnings
        ClientId id = TestUtils.getClientId("FI:GOV:M-DELETED");
        clientService.addLocalClient(id.getMemberClass(), id.getMemberCode(), id.getSubsystemCode(),
                IsAuthentication.SSLAUTH, true);

        assertEquals(startMembers + 1, countMembers());
        assertEquals(startSubsystems, countSubsystems());
        assertEquals(startIdentifiers, countIdentifiers());

        // unregistered member's subsystem with skip warnings
        id = TestUtils.getClientId("FI:GOV:M-DELETED2:SS-DELETED");
        clientService.addLocalClient(id.getMemberClass(), id.getMemberCode(), id.getSubsystemCode(),
                IsAuthentication.SSLAUTH, true);

        assertEquals(startMembers + 1, countMembers());
        assertEquals(startSubsystems + 1, countSubsystems());
        assertEquals(startIdentifiers, countIdentifiers());
    }

    @Test
    public void getAllLocalMembers() {
        List<ClientType> localMembers = clientService.getAllLocalMembers();
        assertEquals(1, localMembers.size());
        assertEquals(1, (long) localMembers.iterator().next().getId());
    }

    /**
     * Test how IsAuthentication and also other properties behave when adding a new client,
     * and compare returned ClientType to one fetched separately so that they match
     * @throws Exception
     */
    @Test
    public void addSubsystemIsAuthenticationAndOtherProperties() throws Exception {

        long startMembers = countMembers();
        long startSubsystems = countSubsystems();
        int startIdentifiers = countIdentifiers();
        ClientType added;
        ClientType loadedAdded;

        // add local subsystem
        ClientId id = TestUtils.getClientId("FI:GOV:M1:SS-NEW-SSLAUTH");
        added = clientService.addLocalClient(id.getMemberClass(), id.getMemberCode(), id.getSubsystemCode(),
                IsAuthentication.SSLAUTH, false);
        assertEquals(startMembers, countMembers());
        assertEquals(startSubsystems + 1, countSubsystems());
        assertEquals(startIdentifiers + 1, countIdentifiers());

        assertEquals(IsAuthentication.SSLAUTH.name(), added.getIsAuthentication());
        assertEquals(STATUS_SAVED, added.getClientStatus());
        loadedAdded = clientService.getLocalClient(TestUtils.getClientId(
                "FI:GOV:M1:SS-NEW-SSLAUTH"));
        assertEquals(IsAuthentication.SSLAUTH.name(), loadedAdded.getIsAuthentication());
        assertEquals(STATUS_SAVED, loadedAdded.getClientStatus());

        // add local subsystem
        id = TestUtils.getClientId("FI:GOV:M1:SS-NEW-NOSSL");
        added = clientService.addLocalClient(id.getMemberClass(), id.getMemberCode(), id.getSubsystemCode(),
                IsAuthentication.NOSSL, false);
        assertEquals(startMembers, countMembers());
        assertEquals(startSubsystems + 2, countSubsystems());
        assertEquals(startIdentifiers + 2, countIdentifiers());

        assertEquals(IsAuthentication.NOSSL.name(), added.getIsAuthentication());
        loadedAdded = clientService.getLocalClient(TestUtils.getClientId(
                "FI:GOV:M1:SS-NEW-NOSSL"));
        assertEquals(IsAuthentication.NOSSL.name(), loadedAdded.getIsAuthentication());

        // add local subsystem
        id = TestUtils.getClientId("FI:GOV:M1:SS-NEW-SSLNOAUTH");
        added = clientService.addLocalClient(id.getMemberClass(), id.getMemberCode(), id.getSubsystemCode(),
                IsAuthentication.SSLNOAUTH, false);
        assertEquals(startMembers, countMembers());
        assertEquals(startSubsystems + 3, countSubsystems());
        assertEquals(startIdentifiers + 3, countIdentifiers());

        assertEquals(IsAuthentication.SSLNOAUTH.name(), added.getIsAuthentication());
        loadedAdded = clientService.getLocalClient(TestUtils.getClientId(
                "FI:GOV:M1:SS-NEW-SSLNOAUTH"));
        assertEquals(IsAuthentication.SSLNOAUTH.name(), loadedAdded.getIsAuthentication());

    }

    @Test
    public void updateConnectionType() throws Exception {
        ClientId id = TestUtils.getM1Ss1ClientId();
        ClientType clientType = clientService.getLocalClient(id);
        assertEquals("SSLNOAUTH", clientType.getIsAuthentication());
        assertEquals(2, clientType.getLocalGroup().size());

        try {
            clientService.updateConnectionType(id, "FUBAR");
            fail("should throw IllegalArgumentException");
        } catch (IllegalArgumentException expected) {
        }

        clientService.updateConnectionType(id, "NOSSL");
        clientType = clientService.getLocalClient(id);
        assertEquals("NOSSL", clientType.getIsAuthentication());
        assertEquals(2, clientType.getLocalGroup().size());
    }

    @Test
    public void addCertificatePem() throws Exception {

        ClientId id = TestUtils.getM1Ss1ClientId();
        ClientType clientType = clientService.getLocalClient(id);
        assertEquals(0, clientType.getIsCert().size());

        clientService.addTlsCertificate(id, pemBytes);

        clientType = clientService.getLocalClient(id);
        assertEquals(1, clientType.getIsCert().size());
        assertTrue(Arrays.equals(derBytes, clientType.getIsCert().get(0).getData()));
    }

    @Test
    public void addInvalidCertificate() throws Exception {

        ClientId id = TestUtils.getM1Ss1ClientId();
        ClientType clientType = clientService.getLocalClient(id);
        assertEquals(0, clientType.getIsCert().size());

        try {
            clientService.addTlsCertificate(id, sqlFileBytes);
            fail("should have thrown CertificateException");
        } catch (CertificateException expected) {
        }
    }

    @Test
    public void addCertificateDer() throws Exception {

        ClientId id = TestUtils.getM1Ss1ClientId();
        ClientType clientType = clientService.getLocalClient(id);
        assertEquals(0, clientType.getIsCert().size());

        clientService.addTlsCertificate(id, derBytes);

        clientType = clientService.getLocalClient(id);
        assertEquals(1, clientType.getIsCert().size());
        assertTrue(Arrays.equals(derBytes, clientType.getIsCert().get(0).getData()));
    }

    @Test
    public void addDuplicate() throws Exception {

        ClientId id = TestUtils.getM1Ss1ClientId();
        ClientType clientType = clientService.getLocalClient(id);
        assertEquals(0, clientType.getIsCert().size());

        clientService.addTlsCertificate(id, derBytes);

        try {
            clientService.addTlsCertificate(id, pemBytes);
            fail("should have thrown CertificateAlreadyExistsException");
        } catch (CertificateAlreadyExistsException expected) {
        }
    }

    @Test
    public void deleteCertificate() throws Exception {

        ClientId id = TestUtils.getM1Ss1ClientId();
        ClientType clientType = clientService.getLocalClient(id);
        assertEquals(0, clientType.getIsCert().size());

        clientService.addTlsCertificate(id, derBytes);
        String hash = CryptoUtils.calculateCertHexHash(derBytes);

        try {
            clientService.deleteTlsCertificate(id, "wrong hash");
            fail("should have thrown CertificateNotFoundException");
        } catch (CertificateNotFoundException expected) {
        }
        clientType = clientService.getLocalClient(id);
        assertEquals(1, clientType.getIsCert().size());

        clientService.deleteTlsCertificate(id, hash);
        clientType = clientService.getLocalClient(id);
        assertEquals(0, clientType.getIsCert().size());
    }

    /* Test LOCAL client search */
    @Test
    public void findLocalClientsByNameIncludeMembers() {
        List<ClientType> clients = clientService.findLocalClients(TestUtils.NAME_FOR + TestUtils.SUBSYSTEM1, null,
                null,
                null, null, true);
        assertEquals(1, clients.size());
    }

    @Test
    public void findLocalClientsByInstanceIncludeMembers() {
        List<ClientType> clients = clientService.findLocalClients(null, TestUtils.INSTANCE_FI, null,
                null, null, true);
        assertEquals(5, clients.size());
    }

    @Test
    public void findLocalClientsByClassIncludeMembers() {
        List<ClientType> clients = clientService.findLocalClients(null, null, TestUtils.MEMBER_CLASS_GOV,
                null, null, true);
        assertEquals(5, clients.size());
    }

    @Test
    public void findLocalClientsByInstanceAndMemberCodeIncludeMembers() {
        List<ClientType> clients = clientService.findLocalClients(null, TestUtils.INSTANCE_FI, null,
                TestUtils.MEMBER_CODE_M1, null, true);
        assertEquals(3, clients.size());
    }

    @Test
    public void findLocalClientsByAllTermsIncludeMembers() {
        List<ClientType> clients = clientService.findLocalClients(TestUtils.NAME_FOR + TestUtils.SUBSYSTEM1,
                TestUtils.INSTANCE_FI,
                TestUtils.MEMBER_CLASS_GOV, TestUtils.MEMBER_CODE_M1, TestUtils.SUBSYSTEM1, true);
        assertEquals(1, clients.size());
    }

    @Test
    public void findLocalClientsByNameExcludeMembers() {
        List<ClientType> clients = clientService.findLocalClients(TestUtils.NAME_FOR + TestUtils.SUBSYSTEM1, null,
                null,
                null, null, false);
        assertEquals(1, clients.size());
    }

    @Test
    public void findLocalClientsByInstanceExcludeMembers() {
        List<ClientType> clients = clientService.findLocalClients(null, TestUtils.INSTANCE_FI, null,
                null, null, false);
        assertEquals(4, clients.size());
    }

    @Test
    public void findLocalClientsByClassExcludeMembers() {
        List<ClientType> clients = clientService.findLocalClients(null, null, TestUtils.MEMBER_CLASS_GOV,
                null, null, false);
        assertEquals(4, clients.size());
    }

    @Test
    public void findLocalClientsByInstanceAndMemberCodeExcludeMembers() {
        List<ClientType> clients = clientService.findLocalClients(null, TestUtils.INSTANCE_FI, null,
                TestUtils.MEMBER_CODE_M1, null, false);
        assertEquals(2, clients.size());
    }

    @Test
    public void findLocalClientsByAllTermsExcludeMembers() {
        List<ClientType> clients = clientService.findLocalClients(TestUtils.NAME_FOR + TestUtils.SUBSYSTEM1,
                TestUtils.INSTANCE_FI,
                TestUtils.MEMBER_CLASS_GOV, TestUtils.MEMBER_CODE_M1, TestUtils.SUBSYSTEM1, false);
        assertEquals(1, clients.size());
    }

    /* Test GLOBAL client search */
    @Test
    public void findGlobalClientsByNameIncludeMembers() {
        List<ClientType> clients = clientService.findGlobalClients(TestUtils.NAME_FOR + TestUtils.SUBSYSTEM1, null,
                null,
                null, null, true);
        assertEquals(3, clients.size());
    }

    @Test
    public void findGlobalClientsByInstanceIncludeMembers() {
        List<ClientType> clients = clientService.findGlobalClients(null, TestUtils.INSTANCE_EE, null,
                null, null, true);
        assertEquals(5, clients.size());
    }

    @Test
    public void findGlobalClientsByClassIncludeMembers() {
        List<ClientType> clients = clientService.findGlobalClients(null, null, TestUtils.MEMBER_CLASS_GOV,
                null, null, true);
        assertEquals(6, clients.size());
    }

    @Test
    public void findGlobalClientsByInstanceAndMemberCodeIncludeMembers() {
        List<ClientType> clients = clientService.findGlobalClients(null, TestUtils.INSTANCE_FI, null,
                TestUtils.MEMBER_CODE_M1, null, true);
        assertEquals(3, clients.size());
    }

    @Test
    public void findGlobalClientsByAllTermsIncludeMembers() {
        List<ClientType> clients = clientService.findGlobalClients(TestUtils.NAME_FOR + TestUtils.SUBSYSTEM1,
                TestUtils.INSTANCE_FI,
                TestUtils.MEMBER_CLASS_GOV, TestUtils.MEMBER_CODE_M1, TestUtils.SUBSYSTEM1, true);
        assertEquals(1, clients.size());
    }

    @Test
    public void findGlobalClientsByNameExcludeMembers() {
        List<ClientType> clients = clientService.findGlobalClients(TestUtils.NAME_FOR + TestUtils.SUBSYSTEM1, null,
                null,
                null, null, false);
        assertEquals(3, clients.size());
    }

    @Test
    public void findGlobalClientsByInstanceExcludeMembers() {
        List<ClientType> clients = clientService.findGlobalClients(null, TestUtils.INSTANCE_EE, null,
                null, null, false);
        assertEquals(2, clients.size());
    }

    @Test
    public void findGlobalClientsByClassExcludeMembers() {
        List<ClientType> clients = clientService.findGlobalClients(null, null, TestUtils.MEMBER_CLASS_GOV,
                null, null, false);
        assertEquals(3, clients.size());
    }

    @Test
    public void findGlobalClientsByInstanceAndMemberCodeExcludeMembers() {
        List<ClientType> clients = clientService.findGlobalClients(null, TestUtils.INSTANCE_FI, null,
                TestUtils.MEMBER_CODE_M1, null, false);
        assertEquals(2, clients.size());
    }

    @Test
    public void findGlobalClientsByAllTermsExcludeMembers() {
        List<ClientType> clients = clientService.findGlobalClients(TestUtils.NAME_FOR + TestUtils.SUBSYSTEM1,
                TestUtils.INSTANCE_FI,
                TestUtils.MEMBER_CLASS_GOV, TestUtils.MEMBER_CODE_M1, TestUtils.SUBSYSTEM1, false);
        assertEquals(1, clients.size());
    }

    @Test
    public void getLocalClientMemberIds() {
        Set<ClientId> expected = new HashSet();
        expected.add(ClientId.create(TestUtils.INSTANCE_FI,
                TestUtils.MEMBER_CLASS_GOV, TestUtils.MEMBER_CODE_M1));
        expected.add(ClientId.create(TestUtils.INSTANCE_FI,
                TestUtils.MEMBER_CLASS_GOV, TestUtils.MEMBER_CODE_M2));
        Set<ClientId> result = clientService.getLocalClientMemberIds();
        assertEquals(expected, result);
    }

    @Test
    public void registerClient() throws Exception {
<<<<<<< HEAD
        ClientType clientType = clientService.getLocalClient(existingSavedClientId);
        assertEquals(ClientType.STATUS_SAVED, clientType.getClientStatus());
        clientService.registerClient(existingSavedClientId);
        clientType = clientService.getLocalClient(existingSavedClientId);
        assertEquals(ClientType.STATUS_REGINPROG, clientType.getClientStatus());
    }

    @Test(expected = CodedException.class)
    public void registerClientCodedException() throws Exception {
        when(managementRequestSenderService.sendClientRegisterRequest(any())).thenThrow(CodedException.class);
        clientService.registerClient(existingSavedClientId);
    }

    @Test(expected = DeviationAwareRuntimeException.class)
    public void registerClientRuntimeException() throws Exception {
        when(managementRequestSenderService.sendClientRegisterRequest(any()))
                .thenThrow(new ManagementRequestSendingFailedException(new Exception()));
        clientService.registerClient(existingSavedClientId);
    }

    @Test
    public void unregisterClient() throws Exception {
        ClientType clientType = clientService.getLocalClient(existingRegisteredClientId);
        assertEquals(ClientType.STATUS_REGISTERED, clientType.getClientStatus());
        clientService.unregisterClient(existingRegisteredClientId);
        clientType = clientService.getLocalClient(existingRegisteredClientId);
        assertEquals(ClientType.STATUS_DELINPROG, clientType.getClientStatus());
    }

    @Test(expected = ActionNotPossibleException.class)
    public void unregisterClientNotPossible() throws Exception {
        ClientType clientType = clientService.getLocalClient(existingSavedClientId);
        assertEquals(ClientType.STATUS_SAVED, clientType.getClientStatus());
        clientService.unregisterClient(existingSavedClientId);
    }

    @Test(expected = ClientService.CannotUnregisterOwnerException.class)
    public void unregisterOwnerClient() throws Exception {
        clientService.unregisterClient(ownerClientId);
    }

    @Test(expected = CodedException.class)
    public void unregisterClientCodedException() throws Exception {
        when(managementRequestSenderService.sendClientRegisterRequest(any())).thenThrow(CodedException.class);
        clientService.registerClient(existingRegisteredClientId);
    }

    @Test(expected = DeviationAwareRuntimeException.class)
    public void unregisterClientRuntimeException() throws Exception {
        when(managementRequestSenderService.sendClientRegisterRequest(any()))
                .thenThrow(new ManagementRequestSendingFailedException(new Exception()));
        clientService.registerClient(existingRegisteredClientId);
    }

    @Test(expected = ClientNotFoundException.class)
    public void unregisterNonExistingClient() throws Exception {
        clientService.unregisterClient(ClientId.create("non", "existing", "client", null));
=======
        ClientType clientType = clientService.getLocalClient(existingClientId);
        assertEquals(ClientType.STATUS_SAVED, clientType.getClientStatus());
        clientService.registerClient(existingClientId);
        clientType = clientService.getLocalClient(existingClientId);
        assertEquals(ClientType.STATUS_REGINPROG, clientType.getClientStatus());
    }

    @Test(expected = ClientNotFoundException.class)
    public void registerNonExistingClient() throws Exception {
        clientService.registerClient(ClientId.create("non", "existing", "client", null));
    }

    @Test(expected = CodedException.class)
    public void registerClientCodedException() throws Exception {
        when(managementRequestSenderService.sendClientRegisterRequest(any())).thenThrow(CodedException.class);
        clientService.registerClient(existingClientId);
    }

    @Test(expected = DeviationAwareRuntimeException.class)
    public void registerClientRuntimeException() throws Exception {
        when(managementRequestSenderService.sendClientRegisterRequest(any()))
                .thenThrow(new ManagementRequestSendingFailedException(new Exception()));
        clientService.registerClient(existingClientId);
>>>>>>> 412132cd
    }
}<|MERGE_RESOLUTION|>--- conflicted
+++ resolved
@@ -87,16 +87,14 @@
     @MockBean
     private GlobalConfFacade globalConfFacade;
 
-<<<<<<< HEAD
     private ClientId existingSavedClientId = ClientId.create("FI", "GOV", "M2", "SS6");
     private ClientId existingRegisteredClientId = ClientId.create("FI", "GOV", "M1", "SS1");
     private ClientId ownerClientId = ClientId.create("FI", "GOV", "M1", null);
-=======
-    private ClientId existingClientId = ClientId.create("FI", "GOV", "M2", "SS6");
->>>>>>> 412132cd
 
     @MockBean
     private ManagementRequestSenderService managementRequestSenderService;
+
+    private ClientId existingClientId = ClientId.create("FI", "GOV", "M2", "SS6");
 
     @Before
     public void setup() throws Exception {
@@ -698,12 +696,16 @@
 
     @Test
     public void registerClient() throws Exception {
-<<<<<<< HEAD
-        ClientType clientType = clientService.getLocalClient(existingSavedClientId);
+        ClientType clientType = clientService.getLocalClient(existingClientId);
         assertEquals(ClientType.STATUS_SAVED, clientType.getClientStatus());
-        clientService.registerClient(existingSavedClientId);
-        clientType = clientService.getLocalClient(existingSavedClientId);
+        clientService.registerClient(existingClientId);
+        clientType = clientService.getLocalClient(existingClientId);
         assertEquals(ClientType.STATUS_REGINPROG, clientType.getClientStatus());
+    }
+
+    @Test(expected = ClientNotFoundException.class)
+    public void registerNonExistingClient() throws Exception {
+        clientService.registerClient(ClientId.create("non", "existing", "client", null));
     }
 
     @Test(expected = CodedException.class)
@@ -756,30 +758,5 @@
     @Test(expected = ClientNotFoundException.class)
     public void unregisterNonExistingClient() throws Exception {
         clientService.unregisterClient(ClientId.create("non", "existing", "client", null));
-=======
-        ClientType clientType = clientService.getLocalClient(existingClientId);
-        assertEquals(ClientType.STATUS_SAVED, clientType.getClientStatus());
-        clientService.registerClient(existingClientId);
-        clientType = clientService.getLocalClient(existingClientId);
-        assertEquals(ClientType.STATUS_REGINPROG, clientType.getClientStatus());
-    }
-
-    @Test(expected = ClientNotFoundException.class)
-    public void registerNonExistingClient() throws Exception {
-        clientService.registerClient(ClientId.create("non", "existing", "client", null));
-    }
-
-    @Test(expected = CodedException.class)
-    public void registerClientCodedException() throws Exception {
-        when(managementRequestSenderService.sendClientRegisterRequest(any())).thenThrow(CodedException.class);
-        clientService.registerClient(existingClientId);
-    }
-
-    @Test(expected = DeviationAwareRuntimeException.class)
-    public void registerClientRuntimeException() throws Exception {
-        when(managementRequestSenderService.sendClientRegisterRequest(any()))
-                .thenThrow(new ManagementRequestSendingFailedException(new Exception()));
-        clientService.registerClient(existingClientId);
->>>>>>> 412132cd
     }
 }