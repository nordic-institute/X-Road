--- conflicted
+++ resolved
@@ -60,18 +60,13 @@
 import static org.junit.Assert.assertEquals;
 import static org.junit.Assert.fail;
 import static org.mockito.ArgumentMatchers.any;
-<<<<<<< HEAD
-import static org.mockito.Mockito.doAnswer;
-import static org.mockito.Mockito.when;
-import static org.niis.xroad.restapi.util.CertificateTestUtils.MOCK_AUTH_CERTIFICATE_HASH;
-import static org.niis.xroad.restapi.util.CertificateTestUtils.MOCK_CERTIFICATE_HASH;
-=======
 import static org.mockito.ArgumentMatchers.eq;
 import static org.mockito.Mockito.doAnswer;
 import static org.mockito.Mockito.when;
 import static org.niis.xroad.restapi.service.TokenCertificateService.CERT_NOT_FOUND_FAULT_CODE;
+import static org.niis.xroad.restapi.util.CertificateTestUtils.MOCK_AUTH_CERTIFICATE_HASH;
+import static org.niis.xroad.restapi.util.CertificateTestUtils.MOCK_CERTIFICATE_HASH;
 import static org.niis.xroad.restapi.util.CertificateTestUtils.getMockAuthCertificateBytes;
->>>>>>> 9fa00617
 
 /**
  * Test TokenCertificateService
@@ -157,7 +152,8 @@
             Object[] args = invocation.getArguments();
             String hash = (String) args[0];
             if (MISSING_CERTIFICATE_HASH.toLowerCase().equals(hash)) {
-                return new CertificateInfo(null, false, false, "status", "certID", getMockAuthCertificateBytes(), null);
+                return new CertificateInfo(null, false, false, "status", "certID", getMockAuthCertificateBytes(),
+                        null);
             }
             return null;
         }).when(signerProxyFacade).getCertForHash(MISSING_CERTIFICATE_HASH.toLowerCase());
@@ -186,63 +182,7 @@
                 GenerateCertRequest.RequestFormat.DER);
     }
 
-<<<<<<< HEAD
-    @Test
-    public void registerAuthCertificate() throws Exception {
-        X509Certificate mockAuthCert = CertificateTestUtils.getMockAuthCertificate();
-        CertificateInfo certificateInfo = CertificateTestUtils.createTestCertificateInfo(mockAuthCert,
-                CertificateStatus.GOOD, "SAVED");
-        doAnswer(answer -> certificateInfo).when(signerProxyFacade).getCertForHash(any());
-        try {
-            tokenCertificateService.registerAuthCert(MOCK_AUTH_CERTIFICATE_HASH, GOOD_ADDRESS);
-        } catch (Exception e) {
-            fail();
-        }
-    }
-
-    @Test(expected = CodedException.class)
-    public void registerAuthCertificateFail() throws Exception {
-        X509Certificate mockAuthCert = CertificateTestUtils.getMockAuthCertificate();
-        CertificateInfo certificateInfo = CertificateTestUtils.createTestCertificateInfo(mockAuthCert,
-                CertificateStatus.GOOD, "SAVED");
-        doAnswer(answer -> certificateInfo).when(signerProxyFacade).getCertForHash(any());
-        when(managementRequestSenderService.sendAuthCertRegisterRequest(any(), any(), any()))
-                .thenThrow(new CodedException("FAILED"));
-        tokenCertificateService.registerAuthCert(MOCK_AUTH_CERTIFICATE_HASH, BAD_ADDRESS);
-    }
-
-    @Test
-    public void unregisterAuthCertificate() throws Exception {
-        X509Certificate mockAuthCert = CertificateTestUtils.getMockAuthCertificate();
-        CertificateInfo certificateInfo = CertificateTestUtils.createTestCertificateInfo(mockAuthCert,
-                CertificateStatus.GOOD, "SAVED");
-        doAnswer(answer -> certificateInfo).when(signerProxyFacade).getCertForHash(any());
-        try {
-            tokenCertificateService.unregisterAuthCert(MOCK_AUTH_CERTIFICATE_HASH);
-        } catch (Exception e) {
-            fail();
-        }
-    }
-
-    @Test(expected = TokenCertificateService.SignCertificateNotSupportedException.class)
-    public void registerSignCertificate() throws Exception {
-        X509Certificate mockSignCert = CertificateTestUtils.getMockCertificate();
-        CertificateInfo certificateInfo = CertificateTestUtils.createTestCertificateInfo(mockSignCert,
-                CertificateStatus.GOOD, "SAVED");
-        doAnswer(answer -> certificateInfo).when(signerProxyFacade).getCertForHash(any());
-        tokenCertificateService.registerAuthCert(MOCK_CERTIFICATE_HASH, GOOD_ADDRESS);
-    }
-
-    @Test(expected = TokenCertificateService.SignCertificateNotSupportedException.class)
-    public void unregisterSignCertificate() throws Exception {
-        X509Certificate mockSignCert = CertificateTestUtils.getMockCertificate();
-        CertificateInfo certificateInfo = CertificateTestUtils.createTestCertificateInfo(mockSignCert,
-                CertificateStatus.GOOD, "SAVED");
-        doAnswer(answer -> certificateInfo).when(signerProxyFacade).getCertForHash(any());
-        tokenCertificateService.unregisterAuthCert(MOCK_CERTIFICATE_HASH);
-    }
-=======
-    @WithMockUser(authorities = {"ACTIVATE_DISABLE_AUTH_CERT", "ACTIVATE_DISABLE_SIGN_CERT"})
+    @WithMockUser(authorities = { "ACTIVATE_DISABLE_AUTH_CERT", "ACTIVATE_DISABLE_SIGN_CERT" })
     public void activateCertificate() throws CertificateNotFoundException {
         try {
             tokenCertificateService.activateCertificate(MISSING_CERTIFICATE_HASH);
@@ -253,7 +193,7 @@
         }
     }
 
-    @WithMockUser(authorities = {"ACTIVATE_DISABLE_AUTH_CERT", "ACTIVATE_DISABLE_SIGN_CERT"})
+    @WithMockUser(authorities = { "ACTIVATE_DISABLE_AUTH_CERT", "ACTIVATE_DISABLE_SIGN_CERT" })
     public void deactivateCertificate() throws CertificateNotFoundException {
         try {
             tokenCertificateService.deactivateCertificate(MISSING_CERTIFICATE_HASH);
@@ -263,5 +203,59 @@
             assertEquals(e.getFaultCode(), CERT_NOT_FOUND_FAULT_CODE);
         }
     }
->>>>>>> 9fa00617
+
+    @Test
+    public void registerAuthCertificate() throws Exception {
+        X509Certificate mockAuthCert = CertificateTestUtils.getMockAuthCertificate();
+        CertificateInfo certificateInfo = CertificateTestUtils.createTestCertificateInfo(mockAuthCert,
+                CertificateStatus.GOOD, "SAVED");
+        doAnswer(answer -> certificateInfo).when(signerProxyFacade).getCertForHash(any());
+        try {
+            tokenCertificateService.registerAuthCert(MOCK_AUTH_CERTIFICATE_HASH, GOOD_ADDRESS);
+        } catch (Exception e) {
+            fail();
+        }
+    }
+
+    @Test(expected = CodedException.class)
+    public void registerAuthCertificateFail() throws Exception {
+        X509Certificate mockAuthCert = CertificateTestUtils.getMockAuthCertificate();
+        CertificateInfo certificateInfo = CertificateTestUtils.createTestCertificateInfo(mockAuthCert,
+                CertificateStatus.GOOD, "SAVED");
+        doAnswer(answer -> certificateInfo).when(signerProxyFacade).getCertForHash(any());
+        when(managementRequestSenderService.sendAuthCertRegisterRequest(any(), any(), any()))
+                .thenThrow(new CodedException("FAILED"));
+        tokenCertificateService.registerAuthCert(MOCK_AUTH_CERTIFICATE_HASH, BAD_ADDRESS);
+    }
+
+    @Test
+    public void unregisterAuthCertificate() throws Exception {
+        X509Certificate mockAuthCert = CertificateTestUtils.getMockAuthCertificate();
+        CertificateInfo certificateInfo = CertificateTestUtils.createTestCertificateInfo(mockAuthCert,
+                CertificateStatus.GOOD, "SAVED");
+        doAnswer(answer -> certificateInfo).when(signerProxyFacade).getCertForHash(any());
+        try {
+            tokenCertificateService.unregisterAuthCert(MOCK_AUTH_CERTIFICATE_HASH);
+        } catch (Exception e) {
+            fail();
+        }
+    }
+
+    @Test(expected = TokenCertificateService.SignCertificateNotSupportedException.class)
+    public void registerSignCertificate() throws Exception {
+        X509Certificate mockSignCert = CertificateTestUtils.getMockCertificate();
+        CertificateInfo certificateInfo = CertificateTestUtils.createTestCertificateInfo(mockSignCert,
+                CertificateStatus.GOOD, "SAVED");
+        doAnswer(answer -> certificateInfo).when(signerProxyFacade).getCertForHash(any());
+        tokenCertificateService.registerAuthCert(MOCK_CERTIFICATE_HASH, GOOD_ADDRESS);
+    }
+
+    @Test(expected = TokenCertificateService.SignCertificateNotSupportedException.class)
+    public void unregisterSignCertificate() throws Exception {
+        X509Certificate mockSignCert = CertificateTestUtils.getMockCertificate();
+        CertificateInfo certificateInfo = CertificateTestUtils.createTestCertificateInfo(mockSignCert,
+                CertificateStatus.GOOD, "SAVED");
+        doAnswer(answer -> certificateInfo).when(signerProxyFacade).getCertForHash(any());
+        tokenCertificateService.unregisterAuthCert(MOCK_CERTIFICATE_HASH);
+    }
 }