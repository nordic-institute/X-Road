--- conflicted
+++ resolved
@@ -131,15 +131,7 @@
         assertEquals(false, alertStatus.getSoftTokenPinEnteredCheckSuccess());
     }
 
-<<<<<<< HEAD
-    private InitializationStatusDto getInitStatus(boolean isFullyInitialized) {
-        InitializationStatusDto initDto = new InitializationStatusDto();
-        initDto.setIsSoftwareTokenInitialized(true);
-        initDto.setServerOwnerInitialized(true);
-        initDto.setServerCodeInitialized(true);
-        initDto.setAnchorImported(isFullyInitialized);
-        return initDto;
-=======
+    @Test
     public void getAlertsGlobalConfCheckThrowsRuntimeException() {
         notificationService.resetBackupRestoreRunningSince();
         assertEquals(null, notificationService.getBackupRestoreRunningSince());
@@ -161,6 +153,5 @@
         assertEquals(false, alertStatus.getGlobalConfValidCheckSuccess());
         assertEquals(true, alertStatus.getSoftTokenPinEntered());
         assertEquals(true, alertStatus.getSoftTokenPinEnteredCheckSuccess());
->>>>>>> 40194255
     }
 }