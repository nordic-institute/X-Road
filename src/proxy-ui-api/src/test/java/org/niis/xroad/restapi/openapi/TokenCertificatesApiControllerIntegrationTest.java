--- conflicted
+++ resolved
@@ -46,11 +46,8 @@
 import org.niis.xroad.restapi.service.KeyNotFoundException;
 import org.niis.xroad.restapi.service.TokenCertificateService;
 import org.niis.xroad.restapi.util.CertificateTestUtils;
-<<<<<<< HEAD
 import org.niis.xroad.restapi.util.CertificateTestUtils.CertificateInfoBuilder;
-=======
 import org.niis.xroad.restapi.util.FormatUtils;
->>>>>>> f2633850
 import org.niis.xroad.restapi.util.TestUtils;
 import org.niis.xroad.restapi.util.TokenTestUtils;
 import org.niis.xroad.restapi.util.TokenTestUtils.KeyInfoBuilder;
@@ -147,8 +144,10 @@
     @WithMockUser(authorities = "IMPORT_AUTH_CERT")
     public void importAuthCertificate() throws Exception {
         X509Certificate mockAuthCert = CertificateTestUtils.getMockAuthCertificate();
-        CertificateInfo certificateInfo = CertificateTestUtils.createTestCertificateInfo(mockAuthCert,
-                CertificateStatus.GOOD, "SAVED");
+        CertificateInfo certificateInfo = new CertificateTestUtils.CertificateInfoBuilder()
+                .certificate(mockAuthCert)
+                .certificateStatus(CertificateInfo.STATUS_SAVED)
+                .build();
         doAnswer(answer -> certificateInfo).when(signerProxyFacade).getCertForHash(any());
         Resource body = CertificateTestUtils.getResource(mockAuthCert.getEncoded());
         ResponseEntity<TokenCertificate> response = tokenCertificatesApiController.importCertificate(body);
@@ -326,8 +325,10 @@
     @WithMockUser(authorities = "IMPORT_AUTH_CERT")
     public void importAuthCertificateFromToken() throws Exception {
         X509Certificate mockAuthCert = CertificateTestUtils.getMockAuthCertificate();
-        CertificateInfo certificateInfo = CertificateTestUtils.createTestCertificateInfo(mockAuthCert,
-                CertificateStatus.GOOD, "SAVED");
+        CertificateInfo certificateInfo = new CertificateTestUtils.CertificateInfoBuilder()
+                .certificate(mockAuthCert)
+                .certificateStatus(CertificateInfo.STATUS_SAVED)
+                .build();
         doAnswer(answer -> certificateInfo).when(signerProxyFacade).getCertForHash(any());
         try {
             tokenCertificatesApiController.importCertificateFromToken(MOCK_AUTH_CERTIFICATE_HASH);
