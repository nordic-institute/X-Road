--- conflicted
+++ resolved
@@ -31,10 +31,7 @@
 import org.junit.runner.RunWith;
 import org.niis.xroad.restapi.facade.GlobalConfFacade;
 import org.niis.xroad.restapi.openapi.model.Endpoint;
-<<<<<<< HEAD
-=======
 import org.niis.xroad.restapi.openapi.model.EndpointUpdate;
->>>>>>> 74008a24
 import org.niis.xroad.restapi.openapi.model.ServiceClient;
 import org.niis.xroad.restapi.openapi.model.Subject;
 import org.niis.xroad.restapi.openapi.model.SubjectType;
@@ -156,7 +153,6 @@
     @WithMockUser(authorities = {"VIEW_ENDPOINT_ACL"})
     public void getInexistingEndpointAccessRights() {
         endpointsApiController.getEndpointAccessRights("NON_EXISTING_ENDPOINT_ID");
-<<<<<<< HEAD
     }
 
     @Test
@@ -171,22 +167,6 @@
     }
 
     @Test
-=======
-    }
-
-    @Test
-    @WithMockUser(authorities = {"VIEW_ENDPOINT_ACL"})
-    public void getEndpointAccesRights() {
-        List<ServiceClient> serviceClients = endpointsApiController.getEndpointAccessRights("6").getBody();
-        assertTrue(serviceClients.size() == 2);
-        assertTrue(serviceClients.stream()
-                .anyMatch(sc -> sc.getSubject().getId().equals(TestUtils.CLIENT_ID_SS6)));
-        assertTrue(serviceClients.stream()
-                .anyMatch(sc -> sc.getSubject().getId().equals("2")));
-    }
-
-    @Test
->>>>>>> 74008a24
     @WithMockUser(authorities = {"EDIT_ENDPOINT_ACL", "VIEW_ENDPOINT_ACL"})
     public void removeExistingEndpointAccessRights() {
         List<ServiceClient> serviceClients = endpointsApiController.getEndpointAccessRights("6").getBody();
