--- conflicted
+++ resolved
@@ -31,14 +31,11 @@
 import org.junit.runner.RunWith;
 import org.niis.xroad.restapi.facade.GlobalConfFacade;
 import org.niis.xroad.restapi.openapi.model.Endpoint;
-<<<<<<< HEAD
 import org.niis.xroad.restapi.openapi.model.EndpointUpdate;
-=======
 import org.niis.xroad.restapi.openapi.model.ServiceClient;
 import org.niis.xroad.restapi.openapi.model.Subject;
 import org.niis.xroad.restapi.openapi.model.SubjectType;
 import org.niis.xroad.restapi.openapi.model.Subjects;
->>>>>>> b8636623
 import org.niis.xroad.restapi.service.ClientService;
 import org.niis.xroad.restapi.service.GlobalConfService;
 import org.niis.xroad.restapi.util.PersistenceUtils;
@@ -150,8 +147,6 @@
 
         assertTrue(endpointType.getMethod().equals("*"));
         assertTrue(endpointType.getPath().equals("/test"));
-<<<<<<< HEAD
-=======
     }
 
     @Test(expected = ResourceNotFoundException.class)
@@ -169,7 +164,6 @@
                 .anyMatch(sc -> sc.getSubject().getId().equals(TestUtils.CLIENT_ID_SS6)));
         assertTrue(serviceClients.stream()
                 .anyMatch(sc -> sc.getSubject().getId().equals("2")));
->>>>>>> b8636623
     }
 
     @Test
