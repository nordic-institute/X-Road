--- conflicted
+++ resolved
@@ -169,14 +169,8 @@
     @WithMockUser(authorities = {"EDIT_ENDPOINT_ACL", "VIEW_ENDPOINT_ACL"})
     public void removeExistingEndpointAccessRights() {
         List<ServiceClient> serviceClients = endpointsApiController.getEndpointServiceClients("6").getBody();
-<<<<<<< HEAD
-        assertTrue(serviceClients.size() == 2);
+        assertTrue(serviceClients.size() == 3);
         ServiceClients deletedScs = new ServiceClients()
-=======
-        assertTrue(serviceClients.size() == 3);
-        // TO DO: lots of renames
-        ServiceClients subjects = new ServiceClients()
->>>>>>> 68cd15de
                 .addItemsItem(new ServiceClient().id(TestUtils.CLIENT_ID_SS6).serviceClientType(
                         ServiceClientType.SUBSYSTEM));
         endpointsApiController.deleteEndpointServiceClients("6", deletedScs);
@@ -190,13 +184,8 @@
     @WithMockUser(authorities = {"EDIT_ENDPOINT_ACL", "VIEW_ENDPOINT_ACL"})
     public void removeInexistingEndpointAccessRights() {
         List<ServiceClient> serviceClients = endpointsApiController.getEndpointServiceClients("6").getBody();
-<<<<<<< HEAD
-        assertTrue(serviceClients.size() == 2);
+        assertTrue(serviceClients.size() == 3);
         ServiceClients deletedScs = new ServiceClients()
-=======
-        assertTrue(serviceClients.size() == 3);
-        ServiceClients subjects = new ServiceClients()
->>>>>>> 68cd15de
                 .addItemsItem(new ServiceClient().id(TestUtils.CLIENT_ID_SS1).serviceClientType(
                         ServiceClientType.SUBSYSTEM));
         endpointsApiController.deleteEndpointServiceClients("6", deletedScs);
