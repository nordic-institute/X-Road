--- conflicted
+++ resolved
@@ -24,7 +24,6 @@
  */
 package org.niis.xroad.restapi.openapi;
 
-import ee.ria.xroad.common.conf.globalconf.ApprovedCAInfo;
 import ee.ria.xroad.signer.protocol.dto.KeyInfo;
 import ee.ria.xroad.signer.protocol.dto.KeyUsageInfo;
 
@@ -32,12 +31,7 @@
 import org.junit.Before;
 import org.junit.Test;
 import org.junit.runner.RunWith;
-<<<<<<< HEAD
-import org.niis.xroad.restapi.openapi.model.CsrSubjectFieldDescription;
-=======
->>>>>>> ced7a226
 import org.niis.xroad.restapi.openapi.model.Key;
-import org.niis.xroad.restapi.service.GlobalConfService;
 import org.niis.xroad.restapi.service.KeyService;
 import org.niis.xroad.restapi.util.TokenTestUtils;
 import org.springframework.beans.factory.annotation.Autowired;
@@ -50,14 +44,10 @@
 import org.springframework.test.context.junit4.SpringRunner;
 import org.springframework.transaction.annotation.Transactional;
 
-import java.util.ArrayList;
-import java.util.List;
-
 import static org.junit.Assert.assertEquals;
 import static org.junit.Assert.fail;
 import static org.mockito.ArgumentMatchers.any;
 import static org.mockito.Mockito.doAnswer;
-import static org.mockito.Mockito.when;
 
 /**
  * test keys api
@@ -75,9 +65,6 @@
 
     @MockBean
     private KeyService keyService;
-
-    @MockBean
-    private GlobalConfService globalConfService;
 
     @Autowired
     private KeysApiController keysApiController;
@@ -97,10 +84,6 @@
                 throw new KeyService.KeyNotFoundException("foo");
             }
         }).when(keyService).getKey(any());
-        List<ApprovedCAInfo> approvedCAInfos = new ArrayList<>();
-        approvedCAInfos.add(new ApprovedCAInfo("fi-not-auth-only", false,
-                "ee.ria.xroad.common.certificateprofile.impl.FiVRKCertificateProfileInfoProvider"));
-        when(globalConfService.getApprovedCAsForThisInstance()).thenReturn(approvedCAInfos);
     }
 
     @Test
@@ -116,45 +99,4 @@
         assertEquals(HttpStatus.OK, response.getStatusCode());
         assertEquals(GOOD_SIGN_KEY_ID, response.getBody().getId());
     }
-
-<<<<<<< HEAD
-    @Test
-    @WithMockUser(authorities = { "GENERATE_AUTH_CERT_REQ" })
-    public void getCsrDnFieldDescriptionsAuthWithAuthPermission() throws Exception {
-        keysApiController.getCsrDnFieldDescriptions(GOOD_AUTH_KEY_ID, KeyUsageType.AUTHENTICATION,
-                "fi-not-auth-only", "FI:GOV:M1");
-
-        try {
-            keysApiController.getCsrDnFieldDescriptions(GOOD_SIGN_KEY_ID, KeyUsageType.SIGNING,
-                    "fi-not-auth-only", "FI:GOV:M1");
-            fail("should have thrown exception");
-        } catch (AccessDeniedException expected) {
-        }
-    }
-
-    @Test
-    @WithMockUser(authorities = { "GENERATE_SIGN_CERT_REQ" })
-    public void getCsrDnFieldDescriptionsAuthWithSignPermission() throws Exception {
-        keysApiController.getCsrDnFieldDescriptions(GOOD_SIGN_KEY_ID, KeyUsageType.SIGNING,
-                "fi-not-auth-only", "FI:GOV:M1");
-
-        try {
-            keysApiController.getCsrDnFieldDescriptions(GOOD_AUTH_KEY_ID, KeyUsageType.AUTHENTICATION,
-                    "fi-not-auth-only", "FI:GOV:M1");
-            fail("should have thrown exception");
-        } catch (AccessDeniedException expected) {
-        }
-    }
-
-    @Test
-    @WithMockUser(authorities = { "GENERATE_SIGN_CERT_REQ" })
-    public void getCsrDnFieldDescriptions() throws Exception {
-        ResponseEntity<List<CsrSubjectFieldDescription>> response = keysApiController
-                .getCsrDnFieldDescriptions(GOOD_SIGN_KEY_ID, KeyUsageType.SIGNING,
-                        "fi-not-auth-only", "FI:GOV:M1");
-        assertEquals(HttpStatus.OK, response.getStatusCode());
-        assertEquals(0, response.getBody().size());
-    }
-=======
->>>>>>> ced7a226
 }