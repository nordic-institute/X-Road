--- conflicted
+++ resolved
@@ -212,7 +212,32 @@
     }
 
     /**
-<<<<<<< HEAD
+     * Creates a new TspType using the given url and name
+     * @param url
+     * @param name
+     * @return
+     */
+    public static TspType createTspType(String url, String name) {
+        TspType tsp = new TspType();
+        tsp.setUrl(url);
+        tsp.setName(name);
+        return tsp;
+    }
+
+    /**
+     * Creates a new TimestampingService using the given url and name
+     * @param url
+     * @param name
+     * @return
+     */
+    public static TimestampingService createTimestampingService(String url, String name) {
+        TimestampingService timestampingService = new TimestampingService();
+        timestampingService.setUrl(url);
+        timestampingService.setName(name);
+        return timestampingService;
+    }
+
+    /**
      * Returns a file from classpath
      * @param pathToFile
      * @return
@@ -226,30 +251,5 @@
         }
         assertNotNull(resource);
         return resource;
-=======
-     * Creates a new TspType using the given url and name
-     * @param url
-     * @param name
-     * @return
-     */
-    public static TspType createTspType(String url, String name) {
-        TspType tsp = new TspType();
-        tsp.setUrl(url);
-        tsp.setName(name);
-        return tsp;
-    }
-
-    /**
-     * Creates a new TimestampingService using the given url and name
-     * @param url
-     * @param name
-     * @return
-     */
-    public static TimestampingService createTimestampingService(String url, String name) {
-        TimestampingService timestampingService = new TimestampingService();
-        timestampingService.setUrl(url);
-        timestampingService.setName(name);
-        return timestampingService;
->>>>>>> 476c2600
     }
 }