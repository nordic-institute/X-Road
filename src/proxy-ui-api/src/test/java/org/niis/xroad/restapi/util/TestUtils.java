/**
 * The MIT License
 * Copyright (c) 2018 Estonian Information System Authority (RIA),
 * Nordic Institute for Interoperability Solutions (NIIS), Population Register Centre (VRK)
 * Copyright (c) 2015-2017 Estonian Information System Authority (RIA), Population Register Centre (VRK)
 *
 * Permission is hereby granted, free of charge, to any person obtaining a copy
 * of this software and associated documentation files (the "Software"), to deal
 * in the Software without restriction, including without limitation the rights
 * to use, copy, modify, merge, publish, distribute, sublicense, and/or sell
 * copies of the Software, and to permit persons to whom the Software is
 * furnished to do so, subject to the following conditions:
 *
 * The above copyright notice and this permission notice shall be included in
 * all copies or substantial portions of the Software.
 *
 * THE SOFTWARE IS PROVIDED "AS IS", WITHOUT WARRANTY OF ANY KIND, EXPRESS OR
 * IMPLIED, INCLUDING BUT NOT LIMITED TO THE WARRANTIES OF MERCHANTABILITY,
 * FITNESS FOR A PARTICULAR PURPOSE AND NONINFRINGEMENT. IN NO EVENT SHALL THE
 * AUTHORS OR COPYRIGHT HOLDERS BE LIABLE FOR ANY CLAIM, DAMAGES OR OTHER
 * LIABILITY, WHETHER IN AN ACTION OF CONTRACT, TORT OR OTHERWISE, ARISING FROM,
 * OUT OF OR IN CONNECTION WITH THE SOFTWARE OR THE USE OR OTHER DEALINGS IN
 * THE SOFTWARE.
 */
package org.niis.xroad.restapi.util;

import ee.ria.xroad.common.conf.globalconf.GlobalGroupInfo;
import ee.ria.xroad.common.conf.globalconf.MemberInfo;
import ee.ria.xroad.common.conf.serverconf.model.TspType;
import ee.ria.xroad.common.identifier.ClientId;
import ee.ria.xroad.common.identifier.GlobalGroupId;

import org.niis.xroad.restapi.converter.ClientConverter;
import org.niis.xroad.restapi.exceptions.WarningDeviation;
import org.niis.xroad.restapi.openapi.model.TimestampingService;
import org.springframework.boot.test.web.client.TestRestTemplate;
import org.springframework.core.io.ClassPathResource;
import org.springframework.http.ResponseEntity;

import java.io.File;
import java.io.IOException;
import java.util.Collection;
import java.util.Collections;
import java.util.List;

import static org.junit.Assert.assertEquals;
import static org.junit.Assert.assertNotNull;
import static org.junit.Assert.assertNull;
import static org.junit.Assert.fail;

/**
 * Test utils for constants and generic object creation
 */
public final class TestUtils {

    // Constants
    public static final String LOCALGROUP = "LOCALGROUP";
    public static final String GLOBALGROUP = "GLOBALGROUP";
    public static final String GLOBALGROUP1 = "GLOBALGROUP1";
    public static final String GLOBALGROUP2 = "GLOBALGROUP2";
    public static final String GLOBALGROUP_CODE1 = "GLOBALGROUP_CODE1";
    public static final String NAME_FOR = "Name for: ";
    public static final String SS0_GET_RANDOM_V1 = "FI:GOV:M1:SS0:getRandom.v1";
    public static final String SS1_GET_RANDOM_V1 = "FI:GOV:M1:SS1:getRandom.v1";
    public static final String SS1_GET_RANDOM_V2 = "FI:GOV:M1:SS1:getRandom.v2";
    public static final String SS1_CALCULATE_PRIME = "FI:GOV:M1:SS1:calculatePrime.v1";
    public static final String SS6_OPENAPI_TEST = "FI:GOV:M2:SS6:openapi3-test.v1";
    public static final String URL_HTTPS = "https://foo.bar";
    public static final String URL_HTTP = "http://foo.bar";
    public static final String INSTANCE_FI = "FI";
    public static final String INSTANCE_EE = "EE";
    public static final String MEMBER_CLASS_GOV = "GOV";
    public static final String MEMBER_CLASS_PRO = "PRO";
    public static final String MEMBER_CODE_M1 = "M1";
    public static final String MEMBER_CODE_M2 = "M2";
    public static final String MEMBER_CODE_M3 = "M3";
    public static final String SUBSYSTEM = "SUBSYSTEM";
    public static final String SUBSYSTEM1 = "SS1";
    public static final String SUBSYSTEM2 = "SS2";
    public static final String SUBSYSTEM3 = "SS3";
    public static final String OWNER_ID = "FI:GOV:M1";
    public static final String NEW_OWNER_ID = "FI:GOV:M2";
    public static final String CLIENT_ID_SS1 = "FI:GOV:M1:SS1";
    public static final String CLIENT_ID_SS2 = "FI:GOV:M1:SS2";
    public static final String CLIENT_ID_SS3 = "FI:GOV:M1:SS3";
    public static final String CLIENT_ID_SS4 = "FI:GOV:M1:SS4";
<<<<<<< HEAD
    public static final String CLIENT_ID_SS5 = "FI:GOV:M2:SS5";
    public static final String CLIENT_ID_SS6 = "FI:GOV:M2:SS6";
=======
    public static final String CLIENT_ID_SS5 = "FI:GOV:M1:SS5";
    public static final String CLIENT_ID_SS6 = "FI:GOV:M1:SS6";
    public static final String CLIENT_ID_M2_SS6 = "FI:GOV:M2:SS6";
>>>>>>> be66b217
    public static final String NEW_GROUPCODE = "NEW_GROUPCODE";
    public static final String GROUP_DESC = "GROUP_DESC";
    public static final String NEW_GROUP_DESC = "NEW_GROUP_DESC";
    public static final String INVALID_GROUP_ID = "NOT_VALID";
    public static final int CLIENT_ID_SS1_INITIAL_SERVICEDESCRIPTION_COUNT = 4;
    // values from initial test data: src/test/resources/data.sql
    public static final String DB_GLOBALGROUP_ID = "FI:security-server-owners";
    public static final String DB_GLOBALGROUP_CODE = "security-server-owners";
    public static final String DB_LOCAL_GROUP_ID_1 = "1";
    public static final String DB_LOCAL_GROUP_ID_2 = "2";
    public static final String DB_LOCAL_GROUP_CODE = "group1";
    // services from initial test data: src/test/resources/data.sql
    public static final String SERVICE_XROAD_GET_RANDOM_OLD = "xroadGetRandomOld.v1";
    public static final String SERVICE_BMI_OLD = "bodyMassIndexOld.v1";
    public static final String SERVICE_GET_RANDOM = "getRandom.v1";
    public static final String SERVICE_CALCULATE_PRIME = "calculatePrime.v1";
    // services from wsdl test file: src/test/resources/testservice.wsdl
    public static final String SERVICE_XROAD_GET_RANDOM = "xroadGetRandom.v1";
    public static final String SERVICE_BMI = "bodyMassIndex.v1";

    private TestUtils() {
        // noop
    }

    /**
     * Returns a new ClientId with given params
     * @param instance
     * @param memberClass
     * @param memberCode
     * @param subsystem
     * @return ClientId
     */
    public static ClientId getClientId(String instance, String memberClass, String memberCode, String subsystem) {
        return ClientId.create(instance, memberClass, memberCode, subsystem);
    }

    /**
     * Returns a new ClientId with default parameters "FI:GOV:M1:SS1"
     * @return ClientId
     */
    public static ClientId getM1Ss1ClientId() {
        return getClientId(INSTANCE_FI, MEMBER_CLASS_GOV, MEMBER_CODE_M1, SUBSYSTEM1);
    }

    /**
     * Returns a new ClientId which has been built from encoded client id string,
     * such as "FI:GOV:M1:SS1"
     * @param encodedId
     * @return
     */
    public static ClientId getClientId(String encodedId) {
        return new ClientConverter(null, null).convertId(encodedId);
    }

    /**
     * Returns a new MemberInfo with given parameters
     * @param instance
     * @param memberClass
     * @param memberCode
     * @param subsystem
     * @return MemberInfo
     */
    public static MemberInfo getMemberInfo(String instance, String memberClass, String memberCode, String subsystem) {
        return new MemberInfo(getClientId(instance, memberClass, memberCode, subsystem),
                subsystem != null ? NAME_FOR + subsystem : NAME_FOR + memberCode);
    }

    /**
     * Returns a new GlobalGroupInfo object
     * @param instance
     * @param groupCode
     * @return
     */
    public static GlobalGroupInfo getGlobalGroupInfo(String instance, String groupCode) {
        return new GlobalGroupInfo(GlobalGroupId.create(instance, groupCode), groupCode + "-description");
    }

    /**
     * Finds warning with matching code, or returns null
     * @param code
     * @param warningDeviations
     * @return
     */
    public static WarningDeviation findWarning(String code, Collection<WarningDeviation> warningDeviations) {
        if (warningDeviations != null) {
            return warningDeviations.stream()
                    .filter(warning -> code.equals(warning.getCode()))
                    .findFirst()
                    .orElse(null);
        }
        return null;
    }

    /**
     * assert that path <code>http://http://localhost</code> + endpointPathEnd
     * exists in header <code>Location</code> (true for our integration tests)
     * @param endpointPath for example "/api/service-descriptions/12"
     * @param response
     */
    public static void assertLocationHeader(String endpointPath, ResponseEntity response) {
        assertEquals(Collections.singletonList(TEST_API_URL + endpointPath),
                response.getHeaders().get("Location"));
    }
    private static final String TEST_API_URL = "http://localhost";

    /**
     * assert that request does not have <code>Location</code> headers
     * @param response
     */
    public static void assertMissingLocationHeader(ResponseEntity response) {
        List<String> locationHeaders = response.getHeaders().get("Location");
        assertNull(locationHeaders);
    }

    // this key has all roles in data.sql
    public static final String API_KEY_HEADER_PREFIX = "X-Road-apikey token=";
    public static final String API_KEY_TOKEN_WITH_ALL_ROLES = "d56e1ca7-4134-4ed4-8030-5f330bdb602a";

    /**
     * Add Authentication header for API key with all roles
     * @param testRestTemplate
     */
    public static void addApiKeyAuthorizationHeader(TestRestTemplate testRestTemplate) {
        addApiKeyAuthorizationHeader(testRestTemplate, API_KEY_TOKEN_WITH_ALL_ROLES);
    }

    /**
     * Add Authentication header for specific API key
     * @param testRestTemplate
     * @param apiKeyToken API key token
     */
    public static void addApiKeyAuthorizationHeader(TestRestTemplate testRestTemplate,
            String apiKeyToken) {
        testRestTemplate.getRestTemplate().setInterceptors(
                Collections.singletonList((request, body, execution) -> {
                    request.getHeaders()
                            .add("Authorization",
                                    API_KEY_HEADER_PREFIX + apiKeyToken);
                    return execution.execute(request, body);
                }));
    }

    /**
     * Creates a new TspType using the given url and name
     * @param url
     * @param name
     * @return
     */
    public static TspType createTspType(String url, String name) {
        TspType tsp = new TspType();
        tsp.setUrl(url);
        tsp.setName(name);
        return tsp;
    }

    /**
     * Creates a new TimestampingService using the given url and name
     * @param url
     * @param name
     * @return
     */
    public static TimestampingService createTimestampingService(String url, String name) {
        TimestampingService timestampingService = new TimestampingService();
        timestampingService.setUrl(url);
        timestampingService.setName(name);
        return timestampingService;
    }

    /**
     * Returns a file from classpath
     * @param pathToFile
     * @return
     */
    public static File getTestResourceFile(String pathToFile) {
        File resource = null;
        try {
            resource = new ClassPathResource(pathToFile).getFile();
        } catch (IOException e) {
            fail("could not get test resource file");
        }
        assertNotNull(resource);
        return resource;
    }
}<|MERGE_RESOLUTION|>--- conflicted
+++ resolved
@@ -84,14 +84,9 @@
     public static final String CLIENT_ID_SS2 = "FI:GOV:M1:SS2";
     public static final String CLIENT_ID_SS3 = "FI:GOV:M1:SS3";
     public static final String CLIENT_ID_SS4 = "FI:GOV:M1:SS4";
-<<<<<<< HEAD
     public static final String CLIENT_ID_SS5 = "FI:GOV:M2:SS5";
     public static final String CLIENT_ID_SS6 = "FI:GOV:M2:SS6";
-=======
-    public static final String CLIENT_ID_SS5 = "FI:GOV:M1:SS5";
-    public static final String CLIENT_ID_SS6 = "FI:GOV:M1:SS6";
     public static final String CLIENT_ID_M2_SS6 = "FI:GOV:M2:SS6";
->>>>>>> be66b217
     public static final String NEW_GROUPCODE = "NEW_GROUPCODE";
     public static final String GROUP_DESC = "GROUP_DESC";
     public static final String NEW_GROUP_DESC = "NEW_GROUP_DESC";
