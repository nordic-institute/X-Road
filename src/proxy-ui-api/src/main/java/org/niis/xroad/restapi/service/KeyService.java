--- conflicted
+++ resolved
@@ -40,13 +40,10 @@
 import java.util.List;
 import java.util.Optional;
 
-<<<<<<< HEAD
+import static ee.ria.xroad.common.ErrorCodes.SIGNER_X;
+import static ee.ria.xroad.common.ErrorCodes.X_KEY_NOT_FOUND;
 import static org.niis.xroad.restapi.service.TokenService.isCausedByTokenNotActive;
 import static org.niis.xroad.restapi.service.TokenService.isCausedByTokenNotFound;
-=======
-import static ee.ria.xroad.common.ErrorCodes.SIGNER_X;
-import static ee.ria.xroad.common.ErrorCodes.X_KEY_NOT_FOUND;
->>>>>>> f32d0c07
 
 /**
  * Service that handles keys
@@ -59,7 +56,6 @@
 
     private final SignerProxyFacade signerProxyFacade;
     private final TokenService tokenService;
-    private final SignerProxyFacade signerProxyFacade;
 
     /**
      * KeyService constructor
@@ -75,8 +71,8 @@
     /**
      * Return one key
      * @param keyId
+     * @return
      * @throws KeyNotFoundException if key was not found
-     * @return
      */
     public KeyInfo getKey(String keyId) throws KeyNotFoundException {
         Collection<TokenInfo> tokens = tokenService.getAllTokens();
@@ -92,7 +88,26 @@
         return keyInfo.get();
     }
 
-<<<<<<< HEAD
+    public KeyInfo updateKeyFriendlyName(String id, String friendlyName) throws KeyNotFoundException {
+        KeyInfo keyInfo = null;
+        try {
+            signerProxyFacade.setKeyFriendlyName(id, friendlyName);
+            keyInfo = getKey(id);
+        } catch (KeyNotFoundException e) {
+            throw e;
+        } catch (CodedException e) {
+            if ((SIGNER_X + "." + X_KEY_NOT_FOUND).equals(e.getFaultCode())) {
+                throw new KeyNotFoundException(e);
+            } else {
+                throw e;
+            }
+        } catch (Exception e) {
+            throw new RuntimeException("Update key friendly name failed", e);
+        }
+
+        return keyInfo;
+    }
+
     /**
      * Generate a new key for selected token
      * @param tokenId
@@ -116,25 +131,6 @@
         } catch (Exception other) {
             throw new RuntimeException("adding a new key failed", other);
         }
-=======
-    public KeyInfo updateKeyFriendlyName(String id, String friendlyName) throws KeyNotFoundException {
-        KeyInfo keyInfo = null;
-        try {
-            signerProxyFacade.setKeyFriendlyName(id, friendlyName);
-            keyInfo = getKey(id);
-        } catch (KeyNotFoundException e) {
-            throw e;
-        } catch (CodedException e) {
-            if ((SIGNER_X + "." + X_KEY_NOT_FOUND).equals(e.getFaultCode())) {
-                throw new KeyNotFoundException(e);
-            } else {
-                throw e;
-            }
-        } catch (Exception e) {
-            throw new RuntimeException("Update key friendly name failed", e);
-        }
-
->>>>>>> f32d0c07
         return keyInfo;
     }
 
