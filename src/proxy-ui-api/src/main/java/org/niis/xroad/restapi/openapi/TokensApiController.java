--- conflicted
+++ resolved
@@ -128,7 +128,6 @@
         return tokenConverter.convert(tokenInfo);
     }
 
-<<<<<<< HEAD
     @PreAuthorize("hasAuthority('EDIT_KEYTABLE_FRIENDLY_NAMES')")
     @Override
     public ResponseEntity<Token> updateToken(String id, TokenName tokenName) {
@@ -141,6 +140,4 @@
         Token token = tokenConverter.convert(tokenInfo);
         return new ResponseEntity<>(token, HttpStatus.OK);
     }
-=======
->>>>>>> 65334034
 }