/**
 * The MIT License
 * Copyright (c) 2018 Estonian Information System Authority (RIA),
 * Nordic Institute for Interoperability Solutions (NIIS), Population Register Centre (VRK)
 * Copyright (c) 2015-2017 Estonian Information System Authority (RIA), Population Register Centre (VRK)
 *
 * Permission is hereby granted, free of charge, to any person obtaining a copy
 * of this software and associated documentation files (the "Software"), to deal
 * in the Software without restriction, including without limitation the rights
 * to use, copy, modify, merge, publish, distribute, sublicense, and/or sell
 * copies of the Software, and to permit persons to whom the Software is
 * furnished to do so, subject to the following conditions:
 *
 * The above copyright notice and this permission notice shall be included in
 * all copies or substantial portions of the Software.
 *
 * THE SOFTWARE IS PROVIDED "AS IS", WITHOUT WARRANTY OF ANY KIND, EXPRESS OR
 * IMPLIED, INCLUDING BUT NOT LIMITED TO THE WARRANTIES OF MERCHANTABILITY,
 * FITNESS FOR A PARTICULAR PURPOSE AND NONINFRINGEMENT. IN NO EVENT SHALL THE
 * AUTHORS OR COPYRIGHT HOLDERS BE LIABLE FOR ANY CLAIM, DAMAGES OR OTHER
 * LIABILITY, WHETHER IN AN ACTION OF CONTRACT, TORT OR OTHERWISE, ARISING FROM,
 * OUT OF OR IN CONNECTION WITH THE SOFTWARE OR THE USE OR OTHER DEALINGS IN
 * THE SOFTWARE.
 */
package org.niis.xroad.restapi.converter;

import ee.ria.xroad.common.conf.serverconf.model.ClientType;

import lombok.Getter;
import org.niis.xroad.restapi.openapi.model.ClientStatus;

import java.util.Arrays;
import java.util.Optional;

/**
 * Mapping between client status in api (enum) and model (string)
 */
@Getter
public enum ClientStatusMapping {
    SAVED(ClientType.STATUS_SAVED, ClientStatus.SAVED),
    REGISTRATION_IN_PROGRESS(ClientType.STATUS_REGINPROG, ClientStatus.REGISTRATION_IN_PROGRESS),
    REGISTERED(ClientType.STATUS_REGISTERED, ClientStatus.REGISTERED),
    DELETION_IN_PROGRESS(ClientType.STATUS_DELINPROG, ClientStatus.DELETION_IN_PROGRESS),
    GLOBAL_ERROR(ClientType.STATUS_GLOBALERR, ClientStatus.GLOBAL_ERROR);

    private final String clientTypeStatus; // ClientType statuses
<<<<<<< HEAD
    private final Client.StatusEnum statusEnum;
=======
    private final ClientStatus statusEnum;
>>>>>>> 8d1c84cb

    ClientStatusMapping(String clientTypeStatus, ClientStatus statusEnum) {
        this.clientTypeStatus = clientTypeStatus;
        this.statusEnum = statusEnum;
    }

    /**
     * Return matching StatusEnum, if any
     * @param clientTypeStatus
     * @return
     */
<<<<<<< HEAD
    public static Optional<Client.StatusEnum> map(String clientTypeStatus) {
=======
    public static Optional<ClientStatus> map(String clientTypeStatus) {
>>>>>>> 8d1c84cb
        return getFor(clientTypeStatus).map(ClientStatusMapping::getStatusEnum);
    }

    /**
     * Return matching client type status string, if any
     * @param statusEnum
     * @return
     */
<<<<<<< HEAD
    public static Optional<String> map(Client.StatusEnum statusEnum) {
=======
    public static Optional<String> map(ClientStatus statusEnum) {
>>>>>>> 8d1c84cb
        return getFor(statusEnum).map(ClientStatusMapping::getClientTypeStatus);
    }

    /**
     * return item matching ClientType status, if any
     * @param clientTypeStatus
     * @return
     */
    public static Optional<ClientStatusMapping> getFor(String clientTypeStatus) {
        return Arrays.stream(values())
                .filter(mapping -> mapping.clientTypeStatus.equals(clientTypeStatus))
                .findFirst();
    }

    /**
     * return item matching ClientType status, if any
     * @param statusEnum
     * @return
     */
<<<<<<< HEAD
    public static Optional<ClientStatusMapping> getFor(Client.StatusEnum statusEnum) {
=======
    public static Optional<ClientStatusMapping> getFor(ClientStatus statusEnum) {
>>>>>>> 8d1c84cb
        return Arrays.stream(values())
                .filter(mapping -> mapping.statusEnum.equals(statusEnum))
                .findFirst();
    }

}<|MERGE_RESOLUTION|>--- conflicted
+++ resolved
@@ -44,11 +44,7 @@
     GLOBAL_ERROR(ClientType.STATUS_GLOBALERR, ClientStatus.GLOBAL_ERROR);
 
     private final String clientTypeStatus; // ClientType statuses
-<<<<<<< HEAD
-    private final Client.StatusEnum statusEnum;
-=======
     private final ClientStatus statusEnum;
->>>>>>> 8d1c84cb
 
     ClientStatusMapping(String clientTypeStatus, ClientStatus statusEnum) {
         this.clientTypeStatus = clientTypeStatus;
@@ -60,11 +56,7 @@
      * @param clientTypeStatus
      * @return
      */
-<<<<<<< HEAD
-    public static Optional<Client.StatusEnum> map(String clientTypeStatus) {
-=======
     public static Optional<ClientStatus> map(String clientTypeStatus) {
->>>>>>> 8d1c84cb
         return getFor(clientTypeStatus).map(ClientStatusMapping::getStatusEnum);
     }
 
@@ -73,11 +65,7 @@
      * @param statusEnum
      * @return
      */
-<<<<<<< HEAD
-    public static Optional<String> map(Client.StatusEnum statusEnum) {
-=======
     public static Optional<String> map(ClientStatus statusEnum) {
->>>>>>> 8d1c84cb
         return getFor(statusEnum).map(ClientStatusMapping::getClientTypeStatus);
     }
 
@@ -97,11 +85,7 @@
      * @param statusEnum
      * @return
      */
-<<<<<<< HEAD
-    public static Optional<ClientStatusMapping> getFor(Client.StatusEnum statusEnum) {
-=======
     public static Optional<ClientStatusMapping> getFor(ClientStatus statusEnum) {
->>>>>>> 8d1c84cb
         return Arrays.stream(values())
                 .filter(mapping -> mapping.statusEnum.equals(statusEnum))
                 .findFirst();
