--- conflicted
+++ resolved
@@ -70,11 +70,7 @@
      * - cert.pem PEM encoded certificate
      * - cert.cer DER encoded certificate
      *
-<<<<<<< HEAD
-     * @return stream that contains the exported certs.tar.gz
-=======
-     * @return byte array that contains the exported cert.tar.gz
->>>>>>> d6d10119
+     * @return byte array that contains the exported certs.tar.gz
      */
     @PreAuthorize("hasAuthority('EXPORT_PROXY_INTERNAL_CERT')")
     public byte[] exportInternalTlsCertificate() {
