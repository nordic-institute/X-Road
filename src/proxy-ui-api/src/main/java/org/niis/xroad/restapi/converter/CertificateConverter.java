--- conflicted
+++ resolved
@@ -31,113 +31,17 @@
 import ee.ria.xroad.signer.protocol.dto.CertificateInfo;
 
 import org.niis.xroad.restapi.openapi.model.Certificate;
-<<<<<<< HEAD
-import org.niis.xroad.restapi.openapi.model.CertificateDetails;
 import org.niis.xroad.restapi.openapi.model.CertificateStatus;
 import org.niis.xroad.restapi.util.FormatUtils;
-import org.springframework.beans.factory.annotation.Autowired;
-=======
-import org.niis.xroad.restapi.openapi.model.CertificateStatus;
->>>>>>> 29c8061a
 import org.springframework.stereotype.Component;
 
 import java.security.cert.X509Certificate;
-<<<<<<< HEAD
-import java.security.interfaces.RSAPublicKey;
-import java.util.ArrayList;
-=======
-import java.time.OffsetDateTime;
-import java.time.ZoneOffset;
-import java.util.Date;
->>>>>>> 29c8061a
 
 /**
  * Converter Certificate related data between openapi, and service domain classes
  */
 @Component
 public class CertificateConverter {
-
-    /**
-     * convert CertificateType into openapi CertificateDetails class
-     * @param certificateType
-     * @return
-     */
-    public CertificateDetails convertDetailed(CertificateType certificateType) {
-        X509Certificate x509Certificate = CryptoUtils.readCertificate(certificateType.getData());
-        return convertDetailed(x509Certificate);
-    }
-
-    /**
-     * convert CertificateInfo into openapi CertificateDetails class
-     * @param certificateInfo
-     * @return
-     */
-    public CertificateDetails convertDetailed(CertificateInfo certificateInfo) {
-        X509Certificate x509Certificate = CryptoUtils.readCertificate(certificateInfo.getCertificateBytes());
-        CertificateDetails certificate = convertDetailed(x509Certificate);
-
-        if (certificateInfo.isActive()) {
-            certificate.setStatus(CertificateStatus.IN_USE);
-        } else {
-            certificate.setStatus(CertificateStatus.DISABLED);
-        }
-        return certificate;
-    }
-
-    /**
-     * convert X509Certificate into openapi Certificate class.
-     * certificate.state will be null.
-     * @param x509Certificate
-     * @return
-     */
-    public CertificateDetails convertDetailed(X509Certificate x509Certificate) {
-        CertificateDetails certificateDetails = new CertificateDetails();
-
-        String issuerCommonName = null;
-        try {
-            issuerCommonName = CertUtils.getIssuerCommonName(x509Certificate);
-        } catch (CodedException didNotFindCommonName) {
-        }
-<<<<<<< HEAD
-        try {
-            subjectCommonName = CertUtils.getSubjectCommonName(x509Certificate);
-        } catch (CodedException didNotFindCommonName) {
-        }
-        certificateDetails.setIssuerCommonName(issuerCommonName);
-        certificateDetails.setIssuerDistinguishedName(x509Certificate.getIssuerDN().getName());
-        certificateDetails.setSubjectCommonName(subjectCommonName);
-        certificateDetails.setSubjectDistinguishedName(x509Certificate.getSubjectDN().getName());
-
-        certificateDetails.setSerial(x509Certificate.getSerialNumber().toString());
-        certificateDetails.setVersion(x509Certificate.getVersion());
-
-        certificateDetails.setSignatureAlgorithm(x509Certificate.getSigAlgName());
-        certificateDetails.setPublicKeyAlgorithm(x509Certificate.getPublicKey().getAlgorithm());
-
-        certificateDetails.setKeyUsages(new ArrayList<>(keyUsageConverter.convert(x509Certificate.getKeyUsage())));
-
-        PublicKey publicKey = x509Certificate.getPublicKey();
-        if (publicKey instanceof RSAPublicKey) {
-            RSAPublicKey rsaPublicKey = (RSAPublicKey) publicKey;
-            certificateDetails.setRsaPublicKeyExponent(rsaPublicKey.getPublicExponent().intValue());
-            certificateDetails.setRsaPublicKeyModulus(rsaPublicKey.getModulus().toString(RADIX_FOR_HEX));
-        }
-
-        certificateDetails.setSignature(CryptoUtils.encodeHex(x509Certificate.getSignature()));
-        certificateDetails.setNotBefore(FormatUtils.fromDateToOffsetDateTime(x509Certificate.getNotBefore()));
-        certificateDetails.setNotAfter(FormatUtils.fromDateToOffsetDateTime(x509Certificate.getNotAfter()));
-=======
-        certificate.setIssuerCommonName(issuerCommonName);
-
-        certificate.setNotAfter(asOffsetDateTime(x509Certificate.getNotAfter()));
->>>>>>> 29c8061a
-        try {
-            certificateDetails.setHash(CryptoUtils.calculateCertHexHash(x509Certificate.getEncoded()).toUpperCase());
-        } catch (Exception ex) {
-            throw new IllegalStateException("cannot calculate cert hash", ex);
-        }
-        return certificateDetails;
-    }
 
     /**
      * convert CertificateType into openapi Certificate class
