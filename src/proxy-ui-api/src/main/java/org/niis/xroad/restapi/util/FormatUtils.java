--- conflicted
+++ resolved
@@ -24,20 +24,16 @@
  */
 package org.niis.xroad.restapi.util;
 
-<<<<<<< HEAD
 import ee.ria.xroad.common.conf.serverconf.model.ServiceType;
 
 import org.apache.commons.lang.StringUtils;
+import org.niis.xroad.restapi.exceptions.NotFoundException;
 import org.niis.xroad.restapi.wsdl.WsdlParser;
 
 import java.net.MalformedURLException;
 import java.net.URI;
 import java.net.URISyntaxException;
 import java.net.URL;
-=======
-import org.niis.xroad.restapi.exceptions.NotFoundException;
-
->>>>>>> a19e3e7f
 import java.time.OffsetDateTime;
 import java.time.ZoneOffset;
 import java.util.Date;
@@ -61,7 +57,6 @@
     }
 
     /**
-<<<<<<< HEAD
      * @param url
      * @return true or false depending on the validity of the provided url
      */
@@ -102,7 +97,9 @@
             sb.append(".").append(serviceInfo.version);
         }
         return sb.toString();
-=======
+    }
+
+    /**
      * in case of NumberFormatException we throw NotFoundException. Client should not
      * know about id parameter details, such as "it should be numeric" -
      * the resource with given id just cant be found, and that's all there is to it
@@ -117,6 +114,5 @@
             throw new NotFoundException(nfe);
         }
         return groupId;
->>>>>>> a19e3e7f
     }
 }