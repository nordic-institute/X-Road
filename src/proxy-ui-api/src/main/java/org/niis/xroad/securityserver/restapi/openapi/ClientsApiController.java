/**
 * The MIT License
 * Copyright (c) 2019- Nordic Institute for Interoperability Solutions (NIIS)
 * Copyright (c) 2018 Estonian Information System Authority (RIA),
 * Nordic Institute for Interoperability Solutions (NIIS), Population Register Centre (VRK)
 * Copyright (c) 2015-2017 Estonian Information System Authority (RIA), Population Register Centre (VRK)
 *
 * Permission is hereby granted, free of charge, to any person obtaining a copy
 * of this software and associated documentation files (the "Software"), to deal
 * in the Software without restriction, including without limitation the rights
 * to use, copy, modify, merge, publish, distribute, sublicense, and/or sell
 * copies of the Software, and to permit persons to whom the Software is
 * furnished to do so, subject to the following conditions:
 *
 * The above copyright notice and this permission notice shall be included in
 * all copies or substantial portions of the Software.
 *
 * THE SOFTWARE IS PROVIDED "AS IS", WITHOUT WARRANTY OF ANY KIND, EXPRESS OR
 * IMPLIED, INCLUDING BUT NOT LIMITED TO THE WARRANTIES OF MERCHANTABILITY,
 * FITNESS FOR A PARTICULAR PURPOSE AND NONINFRINGEMENT. IN NO EVENT SHALL THE
 * AUTHORS OR COPYRIGHT HOLDERS BE LIABLE FOR ANY CLAIM, DAMAGES OR OTHER
 * LIABILITY, WHETHER IN AN ACTION OF CONTRACT, TORT OR OTHERWISE, ARISING FROM,
 * OUT OF OR IN CONNECTION WITH THE SOFTWARE OR THE USE OR OTHER DEALINGS IN
 * THE SOFTWARE.
 */
package org.niis.xroad.securityserver.restapi.openapi;

import ee.ria.xroad.common.conf.serverconf.IsAuthentication;
import ee.ria.xroad.common.conf.serverconf.model.CertificateType;
import ee.ria.xroad.common.conf.serverconf.model.ClientType;
import ee.ria.xroad.common.conf.serverconf.model.LocalGroupType;
import ee.ria.xroad.common.conf.serverconf.model.ServiceDescriptionType;
import ee.ria.xroad.common.identifier.ClientId;
import ee.ria.xroad.common.identifier.XRoadId;
import ee.ria.xroad.common.identifier.XRoadObjectType;
import ee.ria.xroad.signer.protocol.dto.CertificateInfo;

import lombok.RequiredArgsConstructor;
import lombok.extern.slf4j.Slf4j;
import org.niis.xroad.restapi.config.audit.AuditDataHelper;
import org.niis.xroad.restapi.config.audit.AuditEventMethod;
import org.niis.xroad.restapi.exceptions.ErrorDeviation;
import org.niis.xroad.restapi.openapi.BadRequestException;
import org.niis.xroad.restapi.openapi.ControllerUtil;
import org.niis.xroad.restapi.openapi.ResourceNotFoundException;
import org.niis.xroad.restapi.service.UnhandledWarningsException;
import org.niis.xroad.securityserver.restapi.controller.ServiceClientHelper;
import org.niis.xroad.securityserver.restapi.converter.AccessRightConverter;
import org.niis.xroad.securityserver.restapi.converter.CertificateDetailsConverter;
import org.niis.xroad.securityserver.restapi.converter.ClientConverter;
import org.niis.xroad.securityserver.restapi.converter.ConnectionTypeMapping;
import org.niis.xroad.securityserver.restapi.converter.LocalGroupConverter;
import org.niis.xroad.securityserver.restapi.converter.ServiceClientConverter;
import org.niis.xroad.securityserver.restapi.converter.ServiceClientIdentifierConverter;
import org.niis.xroad.securityserver.restapi.converter.ServiceClientTypeMapping;
import org.niis.xroad.securityserver.restapi.converter.ServiceDescriptionConverter;
import org.niis.xroad.securityserver.restapi.converter.ServiceTypeMapping;
import org.niis.xroad.securityserver.restapi.converter.TokenCertificateConverter;
import org.niis.xroad.securityserver.restapi.converter.comparator.ClientSortingComparator;
import org.niis.xroad.securityserver.restapi.converter.comparator.ServiceClientSortingComparator;
import org.niis.xroad.securityserver.restapi.dto.ServiceClientAccessRightDto;
import org.niis.xroad.securityserver.restapi.dto.ServiceClientDto;
import org.niis.xroad.securityserver.restapi.openapi.model.AccessRight;
import org.niis.xroad.securityserver.restapi.openapi.model.AccessRights;
import org.niis.xroad.securityserver.restapi.openapi.model.CertificateDetails;
import org.niis.xroad.securityserver.restapi.openapi.model.Client;
import org.niis.xroad.securityserver.restapi.openapi.model.ClientAdd;
import org.niis.xroad.securityserver.restapi.openapi.model.ConnectionType;
import org.niis.xroad.securityserver.restapi.openapi.model.ConnectionTypeWrapper;
import org.niis.xroad.securityserver.restapi.openapi.model.LocalGroup;
import org.niis.xroad.securityserver.restapi.openapi.model.LocalGroupAdd;
import org.niis.xroad.securityserver.restapi.openapi.model.OrphanInformation;
import org.niis.xroad.securityserver.restapi.openapi.model.ServiceClient;
import org.niis.xroad.securityserver.restapi.openapi.model.ServiceClientType;
import org.niis.xroad.securityserver.restapi.openapi.model.ServiceDescription;
import org.niis.xroad.securityserver.restapi.openapi.model.ServiceDescriptionAdd;
import org.niis.xroad.securityserver.restapi.openapi.model.ServiceType;
import org.niis.xroad.securityserver.restapi.openapi.model.TokenCertificate;
import org.niis.xroad.securityserver.restapi.service.AccessRightService;
import org.niis.xroad.securityserver.restapi.service.ActionNotPossibleException;
import org.niis.xroad.securityserver.restapi.service.CertificateAlreadyExistsException;
import org.niis.xroad.securityserver.restapi.service.CertificateNotFoundException;
import org.niis.xroad.securityserver.restapi.service.ClientNotFoundException;
import org.niis.xroad.securityserver.restapi.service.ClientService;
import org.niis.xroad.securityserver.restapi.service.GlobalConfOutdatedException;
import org.niis.xroad.securityserver.restapi.service.InvalidServiceUrlException;
import org.niis.xroad.securityserver.restapi.service.InvalidUrlException;
import org.niis.xroad.securityserver.restapi.service.LocalGroupService;
import org.niis.xroad.securityserver.restapi.service.MissingParameterException;
import org.niis.xroad.securityserver.restapi.service.OrphanRemovalService;
import org.niis.xroad.securityserver.restapi.service.ServiceClientNotFoundException;
import org.niis.xroad.securityserver.restapi.service.ServiceClientService;
import org.niis.xroad.securityserver.restapi.service.ServiceDescriptionService;
import org.niis.xroad.securityserver.restapi.service.ServiceNotFoundException;
import org.niis.xroad.securityserver.restapi.service.TokenService;
import org.niis.xroad.securityserver.restapi.util.ResourceUtils;
import org.niis.xroad.securityserver.restapi.wsdl.InvalidWsdlException;
import org.niis.xroad.securityserver.restapi.wsdl.OpenApiParser;
import org.niis.xroad.securityserver.restapi.wsdl.UnsupportedOpenApiVersionException;
import org.niis.xroad.securityserver.restapi.wsdl.WsdlParser;
import org.springframework.core.io.Resource;
import org.springframework.http.HttpStatus;
import org.springframework.http.ResponseEntity;
import org.springframework.security.access.prepost.PreAuthorize;
import org.springframework.stereotype.Controller;
import org.springframework.web.bind.annotation.RequestMapping;

import java.security.cert.CertificateException;
import java.util.HashSet;
import java.util.List;
import java.util.Optional;
import java.util.Set;

import static java.util.stream.Collectors.toSet;
import static org.niis.xroad.restapi.config.audit.RestApiAuditEvent.ADD_CLIENT;
import static org.niis.xroad.restapi.config.audit.RestApiAuditEvent.ADD_CLIENT_INTERNAL_CERT;
import static org.niis.xroad.restapi.config.audit.RestApiAuditEvent.ADD_LOCAL_GROUP;
import static org.niis.xroad.restapi.config.audit.RestApiAuditEvent.ADD_SERVICE_CLIENT_ACCESS_RIGHTS;
import static org.niis.xroad.restapi.config.audit.RestApiAuditEvent.ADD_SERVICE_DESCRIPTION;
import static org.niis.xroad.restapi.config.audit.RestApiAuditEvent.DELETE_CLIENT;
import static org.niis.xroad.restapi.config.audit.RestApiAuditEvent.DELETE_CLIENT_INTERNAL_CERT;
import static org.niis.xroad.restapi.config.audit.RestApiAuditEvent.DELETE_ORPHANS;
import static org.niis.xroad.restapi.config.audit.RestApiAuditEvent.REGISTER_CLIENT;
import static org.niis.xroad.restapi.config.audit.RestApiAuditEvent.REMOVE_SERVICE_CLIENT_ACCESS_RIGHTS;
import static org.niis.xroad.restapi.config.audit.RestApiAuditEvent.SEND_OWNER_CHANGE_REQ;
import static org.niis.xroad.restapi.config.audit.RestApiAuditEvent.SET_CONNECTION_TYPE;
import static org.niis.xroad.restapi.config.audit.RestApiAuditEvent.UNREGISTER_CLIENT;
import static org.niis.xroad.restapi.config.audit.RestApiAuditProperty.DISABLED;
import static org.niis.xroad.restapi.config.audit.RestApiAuditProperty.REFRESHED_DATE;
import static org.niis.xroad.restapi.config.audit.RestApiAuditProperty.UPLOAD_FILE_NAME;
import static org.niis.xroad.restapi.exceptions.DeviationCodes.ERROR_INVALID_CERT;
import static org.niis.xroad.restapi.exceptions.DeviationCodes.ERROR_WSDL_VALIDATOR_INTERRUPTED;
import static org.niis.xroad.restapi.openapi.ControllerUtil.createCreatedResponse;

/**
 * clients api
 */
@Controller
@RequestMapping(ControllerUtil.API_V1_PREFIX)
@Slf4j
@PreAuthorize("denyAll")
@RequiredArgsConstructor
public class ClientsApiController implements ClientsApi {
    private final ClientConverter clientConverter;
    private final ClientService clientService;
    private final LocalGroupConverter localGroupConverter;
    private final LocalGroupService localGroupService;
    private final TokenService tokenService;
    private final CertificateDetailsConverter certificateDetailsConverter;
    private final ServiceDescriptionConverter serviceDescriptionConverter;
    private final ServiceDescriptionService serviceDescriptionService;
    private final AccessRightService accessRightService;
    private final TokenCertificateConverter tokenCertificateConverter;
    private final OrphanRemovalService orphanRemovalService;
    private final ServiceClientConverter serviceClientConverter;
    private final AccessRightConverter accessRightConverter;
    private final ServiceClientService serviceClientService;
    private final ServiceClientHelper serviceClientHelper;
    private final AuditDataHelper auditDataHelper;
    private final ServiceClientSortingComparator serviceClientSortingComparator;
    private final ClientSortingComparator clientSortingComparator;

    /**
     * Finds clients matching search terms
     * @param name
     * @param instance
     * @param memberClass
     * @param memberCode
     * @param subsystemCode
     * @param showMembers include members (without subsystemCode) in the results
     * @param localValidSignCert true = include only clients who have local valid sign cert (registered & OCSP good)
     *                              false = include only clients who don't have a local valid sign cert
     *                              null = don't care whether client has a local valid sign cert
     *                              NOTE: parameter does not have an effect on whether local or global clients are
     *                              searched
     * @param internalSearch search only in the local clients
     * @return
     */
    @Override
    @PreAuthorize("hasAuthority('VIEW_CLIENTS')")
    public ResponseEntity<Set<Client>> findClients(String name, String instance, String memberClass,
            String memberCode, String subsystemCode, Boolean showMembers, Boolean internalSearch,
            Boolean localValidSignCert, Boolean excludeLocal) {
        boolean unboxedShowMembers = Boolean.TRUE.equals(showMembers);
        boolean unboxedInternalSearch = Boolean.TRUE.equals(internalSearch);
        Set<Client> clients = clientConverter.convert(clientService.findClients(name,
                instance, memberClass, memberCode, subsystemCode, unboxedShowMembers, unboxedInternalSearch,
<<<<<<< HEAD
                excludeLocal, localValidSignCert));
        Collections.sort(clients, clientSortingComparator);
=======
                localValidSignCert, excludeLocal));
>>>>>>> b4611343
        return new ResponseEntity<>(clients, HttpStatus.OK);
    }

    @Override
    @PreAuthorize("hasAuthority('VIEW_CLIENT_DETAILS')")
    public ResponseEntity<Client> getClient(String id) {
        ClientType clientType = getClientType(id);
        Client client = clientConverter.convert(clientType);
        return new ResponseEntity<>(client, HttpStatus.OK);
    }

    /**
     * Read one client from DB
     * @param encodedId id that is encoded with the <INSTANCE>:<MEMBER_CLASS>:....
     * encoding
     * @return
     * @throws ResourceNotFoundException if client does not exist
     * @throws BadRequestException if encodedId was not proper encoded client ID
     */
    private ClientType getClientType(String encodedId) {
        ClientId clientId = clientConverter.convertId(encodedId);
        ClientType clientType = clientService.getLocalClient(clientId);
        if (clientType == null) {
            throw new ResourceNotFoundException("client with id " + encodedId + " not found");
        }
        return clientType;
    }

    @Override
    @PreAuthorize("hasAuthority('VIEW_CLIENT_DETAILS')")
    public ResponseEntity<Set<TokenCertificate>> getClientSignCertificates(String encodedId) {
        ClientType clientType = getClientType(encodedId);
        List<CertificateInfo> certificateInfos = tokenService.getSignCertificates(clientType);
        Set<TokenCertificate> certificates = new HashSet<>(tokenCertificateConverter.convert(certificateInfos));
        return new ResponseEntity<>(certificates, HttpStatus.OK);
    }

    /**
     * Update a client's connection type
     * @param encodedId
     * @param connectionTypeWrapper wrapper object containing the connection type to set
     * @return
     */
    @PreAuthorize("hasAuthority('EDIT_CLIENT_INTERNAL_CONNECTION_TYPE')")
    @Override
    @AuditEventMethod(event = SET_CONNECTION_TYPE)
    public ResponseEntity<Client> updateClient(String encodedId, ConnectionTypeWrapper connectionTypeWrapper) {
        if (connectionTypeWrapper == null || connectionTypeWrapper.getConnectionType() == null) {
            throw new BadRequestException();
        }
        ConnectionType connectionType = connectionTypeWrapper.getConnectionType();
        ClientId clientId = clientConverter.convertId(encodedId);
        String connectionTypeString = ConnectionTypeMapping.map(connectionType).get().name();
        ClientType changed = null;
        try {
            changed = clientService.updateConnectionType(clientId, connectionTypeString);
        } catch (ClientNotFoundException e) {
            throw new ResourceNotFoundException(e);
        }
        Client result = clientConverter.convert(changed);
        return new ResponseEntity<>(result, HttpStatus.OK);
    }

    @Override
    @PreAuthorize("hasAuthority('ADD_CLIENT_INTERNAL_CERT')")
    @AuditEventMethod(event = ADD_CLIENT_INTERNAL_CERT)
    public ResponseEntity<CertificateDetails> addClientTlsCertificate(String encodedId,
            Resource body) {
        // there's no filename since we only get a binary application/octet-stream.
        // Have audit log anyway (null behaves as no-op) in case different content type is added later
        String filename = body.getFilename();
        auditDataHelper.put(UPLOAD_FILE_NAME, filename);

        byte[] certificateBytes = ResourceUtils.springResourceToBytesOrThrowBadRequest(body);
        ClientId clientId = clientConverter.convertId(encodedId);
        CertificateType certificateType = null;
        try {
            certificateType = clientService.addTlsCertificate(clientId, certificateBytes);
        } catch (CertificateException c) {
            throw new BadRequestException(c, new ErrorDeviation(ERROR_INVALID_CERT));
        } catch (ClientNotFoundException e) {
            throw new ResourceNotFoundException(e);
        } catch (CertificateAlreadyExistsException e) {
            throw new ConflictException(e);
        }
        CertificateDetails certificateDetails = certificateDetailsConverter.convert(certificateType);
        return createCreatedResponse("/api/clients/{id}/tls-certificates/{hash}", certificateDetails, encodedId,
                certificateDetails.getHash());
    }

    @Override
    @PreAuthorize("hasAuthority('DELETE_CLIENT_INTERNAL_CERT')")
    @AuditEventMethod(event = DELETE_CLIENT_INTERNAL_CERT)
    public ResponseEntity<Void> deleteClientTlsCertificate(String encodedId, String hash) {
        ClientId clientId = clientConverter.convertId(encodedId);
        try {
            clientService.deleteTlsCertificate(clientId, hash);
        } catch (ClientNotFoundException | CertificateNotFoundException e) {
            throw new ResourceNotFoundException(e);
        }
        return new ResponseEntity<>(HttpStatus.NO_CONTENT);
    }

    @Override
    @PreAuthorize("hasAuthority('VIEW_CLIENT_INTERNAL_CERT_DETAILS')")
    public ResponseEntity<CertificateDetails> getClientTlsCertificate(String encodedId, String certHash) {
        ClientId clientId = clientConverter.convertId(encodedId);
        Optional<CertificateType> certificateType = null;
        try {
            certificateType = clientService.getTlsCertificate(clientId, certHash);
        } catch (ClientNotFoundException e) {
            throw new ResourceNotFoundException(e);
        }
        if (!certificateType.isPresent()) {
            throw new ResourceNotFoundException("certificate with hash " + certHash
                    + ", client id " + encodedId + " not found");
        }
        return new ResponseEntity<>(certificateDetailsConverter.convert(certificateType.get()), HttpStatus.OK);
    }

    @Override
    @PreAuthorize("hasAuthority('VIEW_CLIENT_INTERNAL_CERTS')")
    public ResponseEntity<Set<CertificateDetails>> getClientTlsCertificates(String encodedId) {
        ClientType clientType = getClientType(encodedId);
        Set<CertificateDetails> certificates = clientService.getLocalClientIsCerts(clientType.getIdentifier())
                .stream()
                .map(certificateDetailsConverter::convert)
                .collect(toSet());
        return new ResponseEntity<>(certificates, HttpStatus.OK);
    }

    @Override
    @PreAuthorize("hasAuthority('ADD_LOCAL_GROUP')")
    @AuditEventMethod(event = ADD_LOCAL_GROUP)
    public ResponseEntity<LocalGroup> addClientLocalGroup(String id, LocalGroupAdd localGroupAdd) {
        ClientType clientType = getClientType(id);
        LocalGroupType localGroupType = null;
        try {
            localGroupType = localGroupService.addLocalGroup(clientType.getIdentifier(),
                    localGroupConverter.convert(localGroupAdd));
        } catch (LocalGroupService.DuplicateLocalGroupCodeException e) {
            throw new ConflictException(e);
        } catch (ClientNotFoundException e) {
            throw new ResourceNotFoundException(e);
        }
        LocalGroup createdGroup = localGroupConverter.convert(localGroupType);
        return createCreatedResponse("/api/local-groups/{id}", createdGroup, localGroupType.getId());
    }

    @Override
    @PreAuthorize("hasAuthority('VIEW_CLIENT_LOCAL_GROUPS')")
    public ResponseEntity<Set<LocalGroup>> getClientLocalGroups(String encodedId) {
        ClientType clientType = getClientType(encodedId);
        List<LocalGroupType> localGroupTypes = clientService.getLocalClientLocalGroups(clientType.getIdentifier());
        Set<LocalGroup> localGroups = localGroupConverter.convert(localGroupTypes);
        return new ResponseEntity<>(localGroups, HttpStatus.OK);
    }

    @Override
    @PreAuthorize("hasAuthority('VIEW_CLIENT_SERVICES')")
    public ResponseEntity<Set<ServiceDescription>> getClientServiceDescriptions(String encodedId) {
        ClientType clientType = getClientType(encodedId);
        Set<ServiceDescription> serviceDescriptions = serviceDescriptionConverter.convert(
                clientService.getLocalClientServiceDescriptions(clientType.getIdentifier()));

        return new ResponseEntity<>(serviceDescriptions, HttpStatus.OK);
    }

    @Override
    @PreAuthorize("hasAnyAuthority('ADD_WSDL', 'ADD_OPENAPI3')")
    @AuditEventMethod(event = ADD_SERVICE_DESCRIPTION)
    public ResponseEntity<ServiceDescription> addClientServiceDescription(String id,
            ServiceDescriptionAdd serviceDescription) {
        ClientId clientId = clientConverter.convertId(id);
        String url = serviceDescription.getUrl();
        boolean ignoreWarnings = serviceDescription.getIgnoreWarnings();
        String restServiceCode = serviceDescription.getRestServiceCode();

        // audit logging from controller works better here since logic is split into 3 different methods
        auditDataHelper.put(clientId);
        auditDataHelper.putServiceDescriptionUrl(url, ServiceTypeMapping.map(serviceDescription.getType()).get());

        ServiceDescriptionType addedServiceDescriptionType = null;
        if (serviceDescription.getType() == ServiceType.WSDL) {
            try {
                addedServiceDescriptionType = serviceDescriptionService.addWsdlServiceDescription(
                        clientId, url, ignoreWarnings);
            } catch (WsdlParser.WsdlNotFoundException | UnhandledWarningsException | InvalidUrlException
                    | InvalidWsdlException | InvalidServiceUrlException e) {
                // deviation data (errorcode + warnings) copied
                throw new BadRequestException(e);
            } catch (ClientNotFoundException e) {
                // deviation data (errorcode + warnings) copied
                throw new ResourceNotFoundException(e);
            } catch (ServiceDescriptionService.ServiceAlreadyExistsException
                    | ServiceDescriptionService.WsdlUrlAlreadyExistsException e) {
                // deviation data (errorcode + warnings) copied
                throw new ConflictException(e);
            } catch (InterruptedException e) {
                throw new InternalServerErrorException(new ErrorDeviation(ERROR_WSDL_VALIDATOR_INTERRUPTED));
            }
        } else if (serviceDescription.getType() == ServiceType.OPENAPI3) {
            try {
                addedServiceDescriptionType = serviceDescriptionService.addOpenApi3ServiceDescription(clientId, url,
                        restServiceCode, ignoreWarnings);
            } catch (OpenApiParser.ParsingException | UnhandledWarningsException | MissingParameterException
                    | InvalidUrlException | UnsupportedOpenApiVersionException e) {
                throw new BadRequestException(e);
            } catch (ClientNotFoundException e) {
                throw new ResourceNotFoundException(e);
            } catch (ServiceDescriptionService.UrlAlreadyExistsException
                    | ServiceDescriptionService.ServiceCodeAlreadyExistsException e) {
                throw new ConflictException(e);
            }
        } else if (serviceDescription.getType() == ServiceType.REST) {
            try {
                addedServiceDescriptionType = serviceDescriptionService.addRestEndpointServiceDescription(clientId,
                        url, restServiceCode);
            } catch (ClientNotFoundException e) {
                throw new ResourceNotFoundException(e);
            } catch (MissingParameterException | InvalidUrlException e) {
                throw new BadRequestException(e);
            } catch (ServiceDescriptionService.ServiceCodeAlreadyExistsException
                    | ServiceDescriptionService.UrlAlreadyExistsException e) {
                throw new ConflictException(e);
            }
        }
        ServiceDescription addedServiceDescription = serviceDescriptionConverter.convert(
                addedServiceDescriptionType);

        auditDataHelper.put(DISABLED, addedServiceDescription.getDisabled());
        auditDataHelper.putDateTime(REFRESHED_DATE, addedServiceDescription.getRefreshedAt());

        return createCreatedResponse("/api/service-descriptions/{id}", addedServiceDescription,
                addedServiceDescription.getId());
    }

    @Override
    @PreAuthorize("hasAuthority('VIEW_CLIENT_ACL_SUBJECTS')")
    public ResponseEntity<Set<ServiceClient>> findServiceClientCandidates(String encodedClientId,
            String memberNameOrGroupDescription,
            ServiceClientType serviceClientType, String instance, String memberClass, String memberGroupCode,
            String subsystemCode) {
        ClientId clientId = clientConverter.convertId(encodedClientId);
        XRoadObjectType xRoadObjectType = ServiceClientTypeMapping.map(serviceClientType).orElse(null);
        List<ServiceClientDto> serviceClientDtos = null;
        try {
            serviceClientDtos = accessRightService.findAccessRightHolderCandidates(clientId,
                    memberNameOrGroupDescription, xRoadObjectType, instance, memberClass, memberGroupCode,
                    subsystemCode);
        } catch (ClientNotFoundException e) {
            throw new ResourceNotFoundException(e);
        }
        Set<ServiceClient> serviceClients = serviceClientConverter.convertServiceClientDtos(serviceClientDtos);
        return new ResponseEntity<>(serviceClients, HttpStatus.OK);
    }

    /**
     * This method is synchronized (like client add in old Ruby implementation)
     * to prevent a problem with two threads both creating "first" additional members.
     */
    @Override
    @PreAuthorize("hasAuthority('ADD_CLIENT')")
    @AuditEventMethod(event = ADD_CLIENT)
    public synchronized ResponseEntity<Client> addClient(ClientAdd clientAdd) {
        boolean ignoreWarnings = clientAdd.getIgnoreWarnings();
        IsAuthentication isAuthentication = null;

        try {
            isAuthentication = ConnectionTypeMapping.map(clientAdd.getClient().getConnectionType()).get();
        } catch (Exception e) {
            throw new BadRequestException("bad connection type parameter", e);
        }
        ClientType added = null;
        try {
            added = clientService.addLocalClient(clientAdd.getClient().getMemberClass(),
                    clientAdd.getClient().getMemberCode(),
                    clientAdd.getClient().getSubsystemCode(),
                    isAuthentication, ignoreWarnings);
        } catch (ClientService.ClientAlreadyExistsException
                | ClientService.AdditionalMemberAlreadyExistsException e) {
            throw new ConflictException(e);
        } catch (UnhandledWarningsException | ClientService.InvalidMemberClassException e) {
            throw new BadRequestException(e);
        }
        Client result = clientConverter.convert(added);

        return createCreatedResponse("/api/clients/{id}", result, result.getId());
    }

    @Override
    @PreAuthorize("hasAuthority('DELETE_CLIENT')")
    @AuditEventMethod(event = DELETE_CLIENT)
    public ResponseEntity<Void> deleteClient(String encodedClientId) {
        ClientId clientId = clientConverter.convertId(encodedClientId);
        try {
            clientService.deleteLocalClient(clientId);
        } catch (ActionNotPossibleException | ClientService.CannotDeleteOwnerException e) {
            throw new ConflictException(e);
        } catch (ClientNotFoundException e) {
            throw new ResourceNotFoundException(e);
        }
        return new ResponseEntity<>(HttpStatus.NO_CONTENT);
    }

    @Override
    @PreAuthorize("hasAuthority('DELETE_CLIENT')")
    @AuditEventMethod(event = DELETE_ORPHANS)
    public ResponseEntity<Void> deleteOrphans(String encodedClientId) {
        ClientId clientId = clientConverter.convertId(encodedClientId);
        try {
            orphanRemovalService.deleteOrphans(clientId);
        } catch (OrphanRemovalService.OrphansNotFoundException e) {
            throw new ResourceNotFoundException(e);
        } catch (GlobalConfOutdatedException | ActionNotPossibleException e) {
            throw new ConflictException(e);
        }
        return new ResponseEntity<>(HttpStatus.NO_CONTENT);
    }

    @Override
    @PreAuthorize("hasAuthority('DELETE_CLIENT')")
    public ResponseEntity<OrphanInformation> getClientOrphans(String encodedClientId) {
        ClientId clientId = clientConverter.convertId(encodedClientId);
        boolean orphansExist = orphanRemovalService.orphansExist(clientId);
        if (orphansExist) {
            OrphanInformation info = new OrphanInformation().orphansExist(true);
            return new ResponseEntity<>(info, HttpStatus.OK);
        } else {
            throw new ResourceNotFoundException();
        }
    }

    @Override
    @PreAuthorize("hasAuthority('SEND_CLIENT_REG_REQ')")
    @AuditEventMethod(event = REGISTER_CLIENT)
    public ResponseEntity<Void> registerClient(String encodedClientId) {
        ClientId clientId = clientConverter.convertId(encodedClientId);
        try {
            clientService.registerClient(clientId);
        } catch (ClientService.CannotRegisterOwnerException
                | ClientService.InvalidMemberClassException | ClientService.InvalidInstanceIdentifierException e) {
            throw new BadRequestException(e);
        } catch (ClientNotFoundException e) {
            throw new ResourceNotFoundException(e);
        } catch (GlobalConfOutdatedException | ActionNotPossibleException e) {
            throw new ConflictException(e);
        }
        return new ResponseEntity<>(HttpStatus.NO_CONTENT);
    }

    @Override
    @PreAuthorize("hasAuthority('SEND_CLIENT_DEL_REQ')")
    @AuditEventMethod(event = UNREGISTER_CLIENT)
    public ResponseEntity<Void> unregisterClient(String encodedClientId) {
        ClientId clientId = clientConverter.convertId(encodedClientId);
        try {
            clientService.unregisterClient(clientId);
        } catch (ClientNotFoundException e) {
            throw new ResourceNotFoundException(e);
        } catch (GlobalConfOutdatedException | ActionNotPossibleException
                | ClientService.CannotUnregisterOwnerException e) {
            throw new ConflictException(e);
        }
        return new ResponseEntity<>(HttpStatus.NO_CONTENT);
    }

    @Override
    @PreAuthorize("hasAuthority('SEND_OWNER_CHANGE_REQ')")
    @AuditEventMethod(event = SEND_OWNER_CHANGE_REQ)
    public ResponseEntity<Void> changeOwner(String encodedClientId) {
        ClientId clientId = clientConverter.convertId(encodedClientId);
        try {
            clientService.changeOwner(clientId.getMemberClass(), clientId.getMemberCode(),
                    clientId.getSubsystemCode());
        } catch (ClientService.MemberAlreadyOwnerException e) {
            throw new BadRequestException(e);
        } catch (ClientNotFoundException e) {
            throw new ResourceNotFoundException(e);
        } catch (GlobalConfOutdatedException | ActionNotPossibleException e) {
            throw new ConflictException(e);
        }
        return new ResponseEntity<>(HttpStatus.NO_CONTENT);
    }

    @Override
    @PreAuthorize("hasAuthority('VIEW_CLIENT_ACL_SUBJECTS')")
    public ResponseEntity<Set<ServiceClient>> getClientServiceClients(String id) {
        ClientId clientId = clientConverter.convertId(id);
        Set<ServiceClient> serviceClients = null;
        try {
            serviceClients = serviceClientConverter.
                    convertServiceClientDtos(serviceClientService.getServiceClientsByClient(clientId));
        } catch (ClientNotFoundException e) {
            throw new ResourceNotFoundException(e);
        }
        return new ResponseEntity<>(serviceClients, HttpStatus.OK);
    }

    @Override
    @PreAuthorize("hasAuthority('VIEW_CLIENT_ACL_SUBJECTS')")
    public ResponseEntity<ServiceClient> getServiceClient(String id, String scId) {
        ClientId clientIdentifier = clientConverter.convertId(id);
        ServiceClient serviceClient = null;
        try {
            XRoadId serviceClientId = serviceClientHelper.processServiceClientXRoadId(scId);
            serviceClient = serviceClientConverter.convertServiceClientDto(
                    serviceClientService.getServiceClient(clientIdentifier, serviceClientId));
        } catch (ClientNotFoundException | ServiceClientNotFoundException e) {
            throw new ResourceNotFoundException(e);
        } catch (ServiceClientIdentifierConverter.BadServiceClientIdentifierException e) {
            throw serviceClientHelper.wrapInBadRequestException(e);
        }

        return new ResponseEntity<>(serviceClient, HttpStatus.OK);
    }

    @Override
    @PreAuthorize("hasAuthority('VIEW_ACL_SUBJECT_OPEN_SERVICES')")
    public ResponseEntity<Set<AccessRight>> getServiceClientAccessRights(String id, String scId) {
        ClientId clientIdentifier = clientConverter.convertId(id);
        Set<AccessRight> accessRights = null;
        try {
            XRoadId serviceClientId = serviceClientHelper.processServiceClientXRoadId(scId);
            accessRights = accessRightConverter.convert(
                    serviceClientService.getServiceClientAccessRights(clientIdentifier, serviceClientId));
        } catch (ServiceClientNotFoundException | ClientNotFoundException e) {
            throw new ResourceNotFoundException(e);
        } catch (ServiceClientIdentifierConverter.BadServiceClientIdentifierException e) {
            throw serviceClientHelper.wrapInBadRequestException(e);
        }
        return new ResponseEntity<>(accessRights, HttpStatus.OK);
    }

    @Override
    @PreAuthorize("hasAuthority('EDIT_ACL_SUBJECT_OPEN_SERVICES')")
    @AuditEventMethod(event = ADD_SERVICE_CLIENT_ACCESS_RIGHTS)
    public ResponseEntity<Set<AccessRight>> addServiceClientAccessRights(String encodedClientId,
            String endcodedServiceClientId, AccessRights accessRights) {
        ClientId clientId = clientConverter.convertId(encodedClientId);
        Set<String> serviceCodes = getServiceCodes(accessRights);
        List<ServiceClientAccessRightDto> accessRightTypes = null;
        try {
            XRoadId serviceClientId = serviceClientHelper.processServiceClientXRoadId(endcodedServiceClientId);
            accessRightTypes = accessRightService.addServiceClientAccessRights(clientId, serviceCodes, serviceClientId);
        } catch (ServiceClientNotFoundException | ClientNotFoundException e) {
            throw new ResourceNotFoundException(e);
        } catch (ServiceNotFoundException e) {
            throw new BadRequestException(e);
        } catch (AccessRightService.DuplicateAccessRightException e) {
            throw new ConflictException(e);
        } catch (ServiceClientIdentifierConverter.BadServiceClientIdentifierException e) {
            throw serviceClientHelper.wrapInBadRequestException(e);
        }
        return new ResponseEntity<>(accessRightConverter.convert(accessRightTypes), HttpStatus.CREATED);
    }

    @Override
    @PreAuthorize("hasAuthority('EDIT_ACL_SUBJECT_OPEN_SERVICES')")
    @AuditEventMethod(event = REMOVE_SERVICE_CLIENT_ACCESS_RIGHTS)
    public ResponseEntity<Void> deleteServiceClientAccessRights(String encodedClientId,
            String endcodedServiceClientId, AccessRights accessRights) {
        ClientId clientId = clientConverter.convertId(encodedClientId);
        Set<String> serviceCodes = getServiceCodes(accessRights);
        try {
            XRoadId serviceClientId = serviceClientHelper.processServiceClientXRoadId(endcodedServiceClientId);
            accessRightService.deleteServiceClientAccessRights(clientId, serviceCodes, serviceClientId);
        } catch (ServiceClientNotFoundException | ClientNotFoundException e) {
            throw new ResourceNotFoundException(e);
        } catch (ServiceNotFoundException e) {
            throw new BadRequestException(e);
        } catch (AccessRightService.AccessRightNotFoundException e) {
            throw new ConflictException(e);
        } catch (ServiceClientIdentifierConverter.BadServiceClientIdentifierException e) {
            throw serviceClientHelper.wrapInBadRequestException(e);
        }
        return new ResponseEntity<>(HttpStatus.NO_CONTENT);
    }

    private Set<String> getServiceCodes(AccessRights accessRights) {
        Set<String> serviceCodes = new HashSet<>();
        for (AccessRight accessRight : accessRights.getItems()) {
            serviceCodes.add(accessRight.getServiceCode());
        }
        return serviceCodes;
    }
}<|MERGE_RESOLUTION|>--- conflicted
+++ resolved
@@ -185,12 +185,7 @@
         boolean unboxedInternalSearch = Boolean.TRUE.equals(internalSearch);
         Set<Client> clients = clientConverter.convert(clientService.findClients(name,
                 instance, memberClass, memberCode, subsystemCode, unboxedShowMembers, unboxedInternalSearch,
-<<<<<<< HEAD
                 excludeLocal, localValidSignCert));
-        Collections.sort(clients, clientSortingComparator);
-=======
-                localValidSignCert, excludeLocal));
->>>>>>> b4611343
         return new ResponseEntity<>(clients, HttpStatus.OK);
     }
 
