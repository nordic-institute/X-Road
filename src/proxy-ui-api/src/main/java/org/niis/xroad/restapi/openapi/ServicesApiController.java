--- conflicted
+++ resolved
@@ -149,11 +149,7 @@
                 .collect(Collectors.toSet());
         subjects.getItems().removeIf(hasNumericIdAndIsLocalGroup);
         // Converter handles other errors such as unknown types and ids
-<<<<<<< HEAD
         List<XRoadId> xRoadIds = subjectConverter.convertId(subjects.getItems());
-        serviceService.deleteServiceAccessRights(clientId, fullServiceCode, new HashSet<>(xRoadIds), localGroupIds);
-=======
-        List<XRoadId> xRoadIds = subjectConverter.convert(subjects.getItems());
         try {
             serviceService.deleteServiceAccessRights(clientId, fullServiceCode, new HashSet<>(xRoadIds), localGroupIds);
         } catch (ServiceService.ServiceNotFoundException | ClientNotFoundException e) {
@@ -161,7 +157,6 @@
         } catch (LocalGroupNotFoundException | ServiceService.AccessRightNotFoundException e) {
             throw new BadRequestException(e);
         }
->>>>>>> 7dfc7e2c
         return new ResponseEntity<>(HttpStatus.NO_CONTENT);
     }
 
