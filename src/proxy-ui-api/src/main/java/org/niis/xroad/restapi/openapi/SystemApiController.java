/**
 * The MIT License
 * Copyright (c) 2018 Estonian Information System Authority (RIA),
 * Nordic Institute for Interoperability Solutions (NIIS), Population Register Centre (VRK)
 * Copyright (c) 2015-2017 Estonian Information System Authority (RIA), Population Register Centre (VRK)
 *
 * Permission is hereby granted, free of charge, to any person obtaining a copy
 * of this software and associated documentation files (the "Software"), to deal
 * in the Software without restriction, including without limitation the rights
 * to use, copy, modify, merge, publish, distribute, sublicense, and/or sell
 * copies of the Software, and to permit persons to whom the Software is
 * furnished to do so, subject to the following conditions:
 *
 * The above copyright notice and this permission notice shall be included in
 * all copies or substantial portions of the Software.
 *
 * THE SOFTWARE IS PROVIDED "AS IS", WITHOUT WARRANTY OF ANY KIND, EXPRESS OR
 * IMPLIED, INCLUDING BUT NOT LIMITED TO THE WARRANTIES OF MERCHANTABILITY,
 * FITNESS FOR A PARTICULAR PURPOSE AND NONINFRINGEMENT. IN NO EVENT SHALL THE
 * AUTHORS OR COPYRIGHT HOLDERS BE LIABLE FOR ANY CLAIM, DAMAGES OR OTHER
 * LIABILITY, WHETHER IN AN ACTION OF CONTRACT, TORT OR OTHERWISE, ARISING FROM,
 * OUT OF OR IN CONNECTION WITH THE SOFTWARE OR THE USE OR OTHER DEALINGS IN
 * THE SOFTWARE.
 */
package org.niis.xroad.restapi.openapi;

import ee.ria.xroad.common.conf.serverconf.model.TspType;

import lombok.extern.slf4j.Slf4j;
import org.niis.xroad.restapi.converter.CertificateDetailsConverter;
import org.niis.xroad.restapi.converter.TimestampingServiceConverter;
import org.niis.xroad.restapi.exceptions.ErrorDeviation;
import org.niis.xroad.restapi.openapi.model.CertificateDetails;
import org.niis.xroad.restapi.openapi.model.TimestampingService;
import org.niis.xroad.restapi.service.InternalTlsCertificateService;
<<<<<<< HEAD
import org.niis.xroad.restapi.service.InvalidCertificateException;
import org.niis.xroad.restapi.util.ResourceUtils;
=======
import org.niis.xroad.restapi.service.SystemService;
import org.niis.xroad.restapi.service.TimestampingServiceNotFoundException;
>>>>>>> 476c2600
import org.springframework.beans.factory.annotation.Autowired;
import org.springframework.core.io.Resource;
import org.springframework.http.HttpStatus;
import org.springframework.http.ResponseEntity;
import org.springframework.security.access.prepost.PreAuthorize;
import org.springframework.stereotype.Controller;
import org.springframework.web.bind.annotation.RequestMapping;

import javax.validation.Valid;

import java.security.cert.X509Certificate;
import java.util.List;

/**
 * system api controller
 */
@Controller
@RequestMapping("/api")
@Slf4j
@PreAuthorize("denyAll")
public class SystemApiController implements SystemApi {
    public static final String INTERNAL_KEY_CERT_INTERRUPTED = "internal_key_cert_interrupted";

    private final InternalTlsCertificateService internalTlsCertificateService;
    private final CertificateDetailsConverter certificateDetailsConverter;
    private final TimestampingServiceConverter timestampingServiceConverter;
    private final SystemService systemService;

    /**
     * Constructor
     */
    @Autowired
    public SystemApiController(InternalTlsCertificateService internalTlsCertificateService,
            CertificateDetailsConverter certificateDetailsConverter, SystemService systemService,
                               TimestampingServiceConverter timestampingServiceConverter) {
        this.internalTlsCertificateService = internalTlsCertificateService;
        this.certificateDetailsConverter = certificateDetailsConverter;
        this.systemService = systemService;
        this.timestampingServiceConverter = timestampingServiceConverter;
    }

    @Override
    @PreAuthorize("hasAuthority('EXPORT_PROXY_INTERNAL_CERT')")
    public ResponseEntity<Resource> downloadSystemCertificate() {
        String filename = "certs.tar.gz";
        byte[] certificateTar = internalTlsCertificateService.exportInternalTlsCertificate();
        return ApiUtil.createAttachmentResourceResponse(certificateTar, filename);
    }

    @Override
    @PreAuthorize("hasAnyAuthority('VIEW_PROXY_INTERNAL_CERT', 'VIEW_INTERNAL_SSL_CERT')")
    public ResponseEntity<CertificateDetails> getSystemCertificate() {
        X509Certificate x509Certificate = internalTlsCertificateService.getInternalTlsCertificate();
        CertificateDetails certificate = certificateDetailsConverter.convert(x509Certificate);
        return new ResponseEntity<>(certificate, HttpStatus.OK);
    }

    @Override
    @PreAuthorize("hasAuthority('GENERATE_INTERNAL_SSL')")
    public ResponseEntity<Void> generateSystemTlsKeyAndCertificate() {
        try {
            internalTlsCertificateService.generateInternalTlsKeyAndCertificate();
        } catch (InterruptedException e) {
            throw new InternalServerErrorException(new ErrorDeviation(INTERNAL_KEY_CERT_INTERRUPTED));
        }
        return ApiUtil.createCreatedResponse("/api/system/certificate", null);
    }

    @Override
<<<<<<< HEAD
    @PreAuthorize("hasAuthority('IMPORT_PROXY_INTERNAL_CERT')")
    public ResponseEntity<CertificateDetails> importSystemCertificate(Resource certificateResource) {
        byte[] certificateBytes = ResourceUtils.springResourceToBytesOrThrowBadRequest(certificateResource);
        X509Certificate x509Certificate = null;
        try {
            x509Certificate = internalTlsCertificateService.importInternalTlsCertificate(certificateBytes);
        } catch (InvalidCertificateException e) {
            throw new BadRequestException(e);
        }
        CertificateDetails certificateDetails = certificateDetailsConverter.convert(x509Certificate);
        return null;
=======
    @PreAuthorize("hasAuthority('VIEW_TSPS')")
    public ResponseEntity<List<TimestampingService>> getConfiguredTimestampingServices() {
        List<TimestampingService> timestampingServices;
        List<TspType> tsps = systemService.getConfiguredTimestampingServices();
        timestampingServices = timestampingServiceConverter.convert(tsps);

        return new ResponseEntity<>(timestampingServices, HttpStatus.OK);
    }

    @Override
    @PreAuthorize("hasAuthority('ADD_TSP')")
    public ResponseEntity<TimestampingService> addConfiguredTimestampingService(
            TimestampingService timestampingServiceToAdd) {
        try {
            systemService.addConfiguredTimestampingService(timestampingServiceToAdd);
        } catch (SystemService.DuplicateConfiguredTimestampingServiceException e) {
            throw new ConflictException(e);
        } catch (TimestampingServiceNotFoundException e) {
            throw new BadRequestException(e);
        }
        return new ResponseEntity<>(timestampingServiceToAdd, HttpStatus.CREATED);
    }

    @Override
    @PreAuthorize("hasAuthority('DELETE_TSP')")
    public ResponseEntity<Void> deleteConfiguredTimestampingService(TimestampingService timestampingService) {
        try {
            systemService.deleteConfiguredTimestampingService(timestampingService);
        } catch (TimestampingServiceNotFoundException e) {
            throw new BadRequestException(e);
        }

        return new ResponseEntity<>(HttpStatus.NO_CONTENT);
>>>>>>> 476c2600
    }
}<|MERGE_RESOLUTION|>--- conflicted
+++ resolved
@@ -33,13 +33,10 @@
 import org.niis.xroad.restapi.openapi.model.CertificateDetails;
 import org.niis.xroad.restapi.openapi.model.TimestampingService;
 import org.niis.xroad.restapi.service.InternalTlsCertificateService;
-<<<<<<< HEAD
 import org.niis.xroad.restapi.service.InvalidCertificateException;
-import org.niis.xroad.restapi.util.ResourceUtils;
-=======
 import org.niis.xroad.restapi.service.SystemService;
 import org.niis.xroad.restapi.service.TimestampingServiceNotFoundException;
->>>>>>> 476c2600
+import org.niis.xroad.restapi.util.ResourceUtils;
 import org.springframework.beans.factory.annotation.Autowired;
 import org.springframework.core.io.Resource;
 import org.springframework.http.HttpStatus;
@@ -47,8 +44,6 @@
 import org.springframework.security.access.prepost.PreAuthorize;
 import org.springframework.stereotype.Controller;
 import org.springframework.web.bind.annotation.RequestMapping;
-
-import javax.validation.Valid;
 
 import java.security.cert.X509Certificate;
 import java.util.List;
@@ -74,7 +69,7 @@
     @Autowired
     public SystemApiController(InternalTlsCertificateService internalTlsCertificateService,
             CertificateDetailsConverter certificateDetailsConverter, SystemService systemService,
-                               TimestampingServiceConverter timestampingServiceConverter) {
+            TimestampingServiceConverter timestampingServiceConverter) {
         this.internalTlsCertificateService = internalTlsCertificateService;
         this.certificateDetailsConverter = certificateDetailsConverter;
         this.systemService = systemService;
@@ -109,19 +104,6 @@
     }
 
     @Override
-<<<<<<< HEAD
-    @PreAuthorize("hasAuthority('IMPORT_PROXY_INTERNAL_CERT')")
-    public ResponseEntity<CertificateDetails> importSystemCertificate(Resource certificateResource) {
-        byte[] certificateBytes = ResourceUtils.springResourceToBytesOrThrowBadRequest(certificateResource);
-        X509Certificate x509Certificate = null;
-        try {
-            x509Certificate = internalTlsCertificateService.importInternalTlsCertificate(certificateBytes);
-        } catch (InvalidCertificateException e) {
-            throw new BadRequestException(e);
-        }
-        CertificateDetails certificateDetails = certificateDetailsConverter.convert(x509Certificate);
-        return null;
-=======
     @PreAuthorize("hasAuthority('VIEW_TSPS')")
     public ResponseEntity<List<TimestampingService>> getConfiguredTimestampingServices() {
         List<TimestampingService> timestampingServices;
@@ -155,6 +137,19 @@
         }
 
         return new ResponseEntity<>(HttpStatus.NO_CONTENT);
->>>>>>> 476c2600
+    }
+
+    @Override
+    @PreAuthorize("hasAuthority('IMPORT_PROXY_INTERNAL_CERT')")
+    public ResponseEntity<CertificateDetails> importSystemCertificate(Resource certificateResource) {
+        byte[] certificateBytes = ResourceUtils.springResourceToBytesOrThrowBadRequest(certificateResource);
+        X509Certificate x509Certificate = null;
+        try {
+            x509Certificate = internalTlsCertificateService.importInternalTlsCertificate(certificateBytes);
+        } catch (InvalidCertificateException e) {
+            throw new BadRequestException(e);
+        }
+        CertificateDetails certificateDetails = certificateDetailsConverter.convert(x509Certificate);
+        return null;
     }
 }