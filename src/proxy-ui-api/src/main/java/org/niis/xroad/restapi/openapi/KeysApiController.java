/**
 * The MIT License
 * Copyright (c) 2018 Estonian Information System Authority (RIA),
 * Nordic Institute for Interoperability Solutions (NIIS), Population Register Centre (VRK)
 * Copyright (c) 2015-2017 Estonian Information System Authority (RIA), Population Register Centre (VRK)
 *
 * Permission is hereby granted, free of charge, to any person obtaining a copy
 * of this software and associated documentation files (the "Software"), to deal
 * in the Software without restriction, including without limitation the rights
 * to use, copy, modify, merge, publish, distribute, sublicense, and/or sell
 * copies of the Software, and to permit persons to whom the Software is
 * furnished to do so, subject to the following conditions:
 *
 * The above copyright notice and this permission notice shall be included in
 * all copies or substantial portions of the Software.
 *
 * THE SOFTWARE IS PROVIDED "AS IS", WITHOUT WARRANTY OF ANY KIND, EXPRESS OR
 * IMPLIED, INCLUDING BUT NOT LIMITED TO THE WARRANTIES OF MERCHANTABILITY,
 * FITNESS FOR A PARTICULAR PURPOSE AND NONINFRINGEMENT. IN NO EVENT SHALL THE
 * AUTHORS OR COPYRIGHT HOLDERS BE LIABLE FOR ANY CLAIM, DAMAGES OR OTHER
 * LIABILITY, WHETHER IN AN ACTION OF CONTRACT, TORT OR OTHERWISE, ARISING FROM,
 * OUT OF OR IN CONNECTION WITH THE SOFTWARE OR THE USE OR OTHER DEALINGS IN
 * THE SOFTWARE.
 */
package org.niis.xroad.restapi.openapi;

import ee.ria.xroad.signer.protocol.dto.KeyInfo;
<<<<<<< HEAD
import ee.ria.xroad.signer.protocol.dto.KeyUsageInfo;
import ee.ria.xroad.signer.protocol.message.GenerateCertRequest;

import lombok.extern.slf4j.Slf4j;
import org.niis.xroad.restapi.converter.ClientConverter;
import org.niis.xroad.restapi.converter.CsrFormatMapping;
import org.niis.xroad.restapi.converter.CsrSubjectFieldDescriptionConverter;
import org.niis.xroad.restapi.converter.KeyConverter;
import org.niis.xroad.restapi.converter.KeyUsageTypeMapping;
import org.niis.xroad.restapi.openapi.model.CsrGenerate;
import org.niis.xroad.restapi.openapi.model.CsrSubjectFieldDescription;
import org.niis.xroad.restapi.openapi.model.Key;
import org.niis.xroad.restapi.openapi.model.KeyName;
import org.niis.xroad.restapi.openapi.model.KeyUsageType;
import org.niis.xroad.restapi.service.CertificateAuthorityNotFoundException;
import org.niis.xroad.restapi.service.CertificateAuthorityService;
import org.niis.xroad.restapi.service.CertificateProfileInstantiationException;
import org.niis.xroad.restapi.service.ClientNotFoundException;
import org.niis.xroad.restapi.service.DnFieldHelper;
=======

import lombok.extern.slf4j.Slf4j;
import org.niis.xroad.restapi.converter.KeyConverter;
import org.niis.xroad.restapi.openapi.model.Key;
import org.niis.xroad.restapi.openapi.model.KeyName;
>>>>>>> ced7a226
import org.niis.xroad.restapi.service.KeyService;
import org.niis.xroad.restapi.service.ServerConfService;
import org.niis.xroad.restapi.service.TokenCertificateService;
import org.niis.xroad.restapi.service.WrongKeyUsageException;
import org.springframework.beans.factory.annotation.Autowired;
import org.springframework.core.io.Resource;
import org.springframework.http.HttpStatus;
import org.springframework.http.ResponseEntity;
import org.springframework.security.access.prepost.PreAuthorize;
import org.springframework.stereotype.Controller;
import org.springframework.web.bind.annotation.RequestMapping;

/**
 * keys controller
 */
@Controller
@RequestMapping("/api")
@Slf4j
@PreAuthorize("denyAll")
public class KeysApiController implements KeysApi {

    private final KeyService keyService;
    private final KeyConverter keyConverter;
<<<<<<< HEAD
    private final CertificateAuthorityService certificateAuthorityService;
    private final ClientConverter clientConverter;
    private final CsrSubjectFieldDescriptionConverter subjectConverter;
    private final TokenCertificateService tokenCertificateService;
    private final ServerConfService serverConfService;
    private final CsrFilenameCreator csrFilenameCreator;


    /**
     * KeysApiController constructor
     * @param keyConverter
     * @param keyService
     * @param certificateAuthorityService
     * @param subjectConverter
     * @param clientConverter
     * @param tokenCertificateService
     * @param csrFilenameCreator
     * @param serverConfService
     */
    @Autowired
    public KeysApiController(KeyService keyService,
            KeyConverter keyConverter,
            CertificateAuthorityService certificateAuthorityService,
            ClientConverter clientConverter,
            CsrSubjectFieldDescriptionConverter subjectConverter,
            TokenCertificateService tokenCertificateService,
            ServerConfService serverConfService,
            CsrFilenameCreator csrFilenameCreator) {
        this.keyService = keyService;
        this.keyConverter = keyConverter;
        this.certificateAuthorityService = certificateAuthorityService;
        this.clientConverter = clientConverter;
        this.subjectConverter = subjectConverter;
        this.tokenCertificateService = tokenCertificateService;
        this.serverConfService = serverConfService;
        this.csrFilenameCreator = csrFilenameCreator;
=======

    /**
     * KeysApiController constructor
     */
    @Autowired
    public KeysApiController(KeyService keyService,
            KeyConverter keyConverter) {
        this.keyService = keyService;
        this.keyConverter = keyConverter;
>>>>>>> ced7a226
    }

    @Override
    @PreAuthorize("hasAuthority('VIEW_KEYS')")
    public ResponseEntity<Key> getKey(String keyId) {
        Key key = getKeyFromService(keyId);
        return new ResponseEntity<>(key, HttpStatus.OK);
    }

    private Key getKeyFromService(String keyId) {
        try {
            KeyInfo keyInfo = keyService.getKey(keyId);
            return keyConverter.convert(keyInfo);
        } catch (KeyService.KeyNotFoundException e) {
            throw new ResourceNotFoundException(e);
        }
    }

    @Override
    @PreAuthorize("hasAuthority('EDIT_KEYTABLE_FRIENDLY_NAMES')")
    public ResponseEntity<Key> updateKey(String id, KeyName keyName) {
        KeyInfo keyInfo = null;
        try {
            keyInfo = keyService.updateKeyFriendlyName(id, keyName.getName());
        } catch (KeyService.KeyNotFoundException e) {
            throw new ResourceNotFoundException(e);
        }
        Key key = keyConverter.convert(keyInfo);
        return new ResponseEntity<>(key, HttpStatus.OK);
    }
<<<<<<< HEAD

    @Override
    @PreAuthorize("(hasAuthority('GENERATE_AUTH_CERT_REQ') and "
            + " (#keyUsageType == T(org.niis.xroad.restapi.openapi.model.KeyUsageType).AUTHENTICATION"
            + " or #keyUsageType == null))"
            + "or (hasAuthority('GENERATE_SIGN_CERT_REQ') and "
            + "#keyUsageType == T(org.niis.xroad.restapi.openapi.model.KeyUsageType).SIGNING)")
    public ResponseEntity<List<CsrSubjectFieldDescription>> getCsrDnFieldDescriptions(
            String keyId,
            KeyUsageType keyUsageType,
            String caName,
            String encodedMemberId) {

        KeyUsageInfo keyUsageInfo = KeyUsageTypeMapping.map(keyUsageType).get();
        try {
            KeyInfo keyInfo = keyService.getKey(keyId);
            if (keyInfo.getUsage() != null) {
                if (keyInfo.getUsage() != keyUsageInfo) {
                    throw new ResourceNotFoundException("key is for different usage");
                }
            }
            ClientId memberId = clientConverter.convertId(encodedMemberId);

            CertificateProfileInfo profileInfo;
            profileInfo = certificateAuthorityService.getCertificateProfile(
                    caName, keyUsageInfo, memberId);
            List<CsrSubjectFieldDescription> converted = subjectConverter.convert(
                    profileInfo.getSubjectFields());
            return new ResponseEntity<>(converted, HttpStatus.OK);

        } catch (WrongKeyUsageException e) {
            throw new ResourceNotFoundException(e);
        } catch (KeyService.KeyNotFoundException e) {
            throw new ResourceNotFoundException(e);
        } catch (CertificateAuthorityNotFoundException e) {
            throw new ResourceNotFoundException(e);
        } catch (ClientNotFoundException e) {
            throw new ResourceNotFoundException(e);
        } catch (CertificateProfileInstantiationException e) {
            throw new InternalServerErrorException(e);
        }
    }

    @Override
    @PreAuthorize("(hasAuthority('GENERATE_AUTH_CERT_REQ') and "
            + "#csrGenerate.keyUsageType == T(org.niis.xroad.restapi.openapi.model.KeyUsageType).AUTHENTICATION)"
            + " or (hasAuthority('GENERATE_SIGN_CERT_REQ') and "
            + "#csrGenerate.keyUsageType == T(org.niis.xroad.restapi.openapi.model.KeyUsageType).SIGNING)")
    public ResponseEntity<Resource> generateCsr(String keyId, CsrGenerate csrGenerate) {
        KeyUsageInfo keyUsageInfo = KeyUsageTypeMapping.map(csrGenerate.getKeyUsageType()).get();
        ClientId memberId = null;
        if (KeyUsageInfo.SIGNING == keyUsageInfo) {
            // memberId not used for authentication csrs
            memberId = clientConverter.convertId(csrGenerate.getMemberId());
        }
        GenerateCertRequest.RequestFormat csrFormat = CsrFormatMapping.map(csrGenerate.getCsrFormat()).get();

        byte[] csr = null;
        try {
            csr = tokenCertificateService.generateCertRequest(keyId,
                    memberId,
                    keyUsageInfo,
                    csrGenerate.getCaName(),
                    csrGenerate.getSubjectFieldValues(),
                    csrFormat);
        } catch (WrongKeyUsageException | DnFieldHelper.InvalidDnParameterException
                | ClientNotFoundException | CertificateAuthorityNotFoundException e) {
            throw new BadRequestException(e);
        } catch (KeyService.KeyNotFoundException e) {
            throw new ResourceNotFoundException(e);
        } catch (TokenCertificateService.KeyNotOperationalException e) {
            throw new ConflictException(e);
        } catch (TokenCertificateService.CsrCreationFailureException e) {
            throw new InternalServerErrorException(e);
        } catch (CertificateProfileInstantiationException e) {
            throw new InternalServerErrorException(e);
        }

        String filename = csrFilenameCreator.createCsrFilename(keyUsageInfo, csrFormat, memberId,
                serverConfService.getSecurityServerId());

        return ApiUtil.createAttachmentResourceResponse(csr, filename);
    }
=======
>>>>>>> ced7a226
}<|MERGE_RESOLUTION|>--- conflicted
+++ resolved
@@ -24,34 +24,23 @@
  */
 package org.niis.xroad.restapi.openapi;
 
+import ee.ria.xroad.common.identifier.ClientId;
 import ee.ria.xroad.signer.protocol.dto.KeyInfo;
-<<<<<<< HEAD
 import ee.ria.xroad.signer.protocol.dto.KeyUsageInfo;
 import ee.ria.xroad.signer.protocol.message.GenerateCertRequest;
 
 import lombok.extern.slf4j.Slf4j;
 import org.niis.xroad.restapi.converter.ClientConverter;
 import org.niis.xroad.restapi.converter.CsrFormatMapping;
-import org.niis.xroad.restapi.converter.CsrSubjectFieldDescriptionConverter;
 import org.niis.xroad.restapi.converter.KeyConverter;
 import org.niis.xroad.restapi.converter.KeyUsageTypeMapping;
 import org.niis.xroad.restapi.openapi.model.CsrGenerate;
-import org.niis.xroad.restapi.openapi.model.CsrSubjectFieldDescription;
 import org.niis.xroad.restapi.openapi.model.Key;
 import org.niis.xroad.restapi.openapi.model.KeyName;
-import org.niis.xroad.restapi.openapi.model.KeyUsageType;
 import org.niis.xroad.restapi.service.CertificateAuthorityNotFoundException;
-import org.niis.xroad.restapi.service.CertificateAuthorityService;
 import org.niis.xroad.restapi.service.CertificateProfileInstantiationException;
 import org.niis.xroad.restapi.service.ClientNotFoundException;
 import org.niis.xroad.restapi.service.DnFieldHelper;
-=======
-
-import lombok.extern.slf4j.Slf4j;
-import org.niis.xroad.restapi.converter.KeyConverter;
-import org.niis.xroad.restapi.openapi.model.Key;
-import org.niis.xroad.restapi.openapi.model.KeyName;
->>>>>>> ced7a226
 import org.niis.xroad.restapi.service.KeyService;
 import org.niis.xroad.restapi.service.ServerConfService;
 import org.niis.xroad.restapi.service.TokenCertificateService;
@@ -75,10 +64,7 @@
 
     private final KeyService keyService;
     private final KeyConverter keyConverter;
-<<<<<<< HEAD
-    private final CertificateAuthorityService certificateAuthorityService;
     private final ClientConverter clientConverter;
-    private final CsrSubjectFieldDescriptionConverter subjectConverter;
     private final TokenCertificateService tokenCertificateService;
     private final ServerConfService serverConfService;
     private final CsrFilenameCreator csrFilenameCreator;
@@ -86,43 +72,20 @@
 
     /**
      * KeysApiController constructor
-     * @param keyConverter
-     * @param keyService
-     * @param certificateAuthorityService
-     * @param subjectConverter
-     * @param clientConverter
-     * @param tokenCertificateService
-     * @param csrFilenameCreator
-     * @param serverConfService
      */
     @Autowired
     public KeysApiController(KeyService keyService,
             KeyConverter keyConverter,
-            CertificateAuthorityService certificateAuthorityService,
             ClientConverter clientConverter,
-            CsrSubjectFieldDescriptionConverter subjectConverter,
             TokenCertificateService tokenCertificateService,
             ServerConfService serverConfService,
             CsrFilenameCreator csrFilenameCreator) {
         this.keyService = keyService;
         this.keyConverter = keyConverter;
-        this.certificateAuthorityService = certificateAuthorityService;
         this.clientConverter = clientConverter;
-        this.subjectConverter = subjectConverter;
         this.tokenCertificateService = tokenCertificateService;
         this.serverConfService = serverConfService;
         this.csrFilenameCreator = csrFilenameCreator;
-=======
-
-    /**
-     * KeysApiController constructor
-     */
-    @Autowired
-    public KeysApiController(KeyService keyService,
-            KeyConverter keyConverter) {
-        this.keyService = keyService;
-        this.keyConverter = keyConverter;
->>>>>>> ced7a226
     }
 
     @Override
@@ -152,49 +115,6 @@
         }
         Key key = keyConverter.convert(keyInfo);
         return new ResponseEntity<>(key, HttpStatus.OK);
-    }
-<<<<<<< HEAD
-
-    @Override
-    @PreAuthorize("(hasAuthority('GENERATE_AUTH_CERT_REQ') and "
-            + " (#keyUsageType == T(org.niis.xroad.restapi.openapi.model.KeyUsageType).AUTHENTICATION"
-            + " or #keyUsageType == null))"
-            + "or (hasAuthority('GENERATE_SIGN_CERT_REQ') and "
-            + "#keyUsageType == T(org.niis.xroad.restapi.openapi.model.KeyUsageType).SIGNING)")
-    public ResponseEntity<List<CsrSubjectFieldDescription>> getCsrDnFieldDescriptions(
-            String keyId,
-            KeyUsageType keyUsageType,
-            String caName,
-            String encodedMemberId) {
-
-        KeyUsageInfo keyUsageInfo = KeyUsageTypeMapping.map(keyUsageType).get();
-        try {
-            KeyInfo keyInfo = keyService.getKey(keyId);
-            if (keyInfo.getUsage() != null) {
-                if (keyInfo.getUsage() != keyUsageInfo) {
-                    throw new ResourceNotFoundException("key is for different usage");
-                }
-            }
-            ClientId memberId = clientConverter.convertId(encodedMemberId);
-
-            CertificateProfileInfo profileInfo;
-            profileInfo = certificateAuthorityService.getCertificateProfile(
-                    caName, keyUsageInfo, memberId);
-            List<CsrSubjectFieldDescription> converted = subjectConverter.convert(
-                    profileInfo.getSubjectFields());
-            return new ResponseEntity<>(converted, HttpStatus.OK);
-
-        } catch (WrongKeyUsageException e) {
-            throw new ResourceNotFoundException(e);
-        } catch (KeyService.KeyNotFoundException e) {
-            throw new ResourceNotFoundException(e);
-        } catch (CertificateAuthorityNotFoundException e) {
-            throw new ResourceNotFoundException(e);
-        } catch (ClientNotFoundException e) {
-            throw new ResourceNotFoundException(e);
-        } catch (CertificateProfileInstantiationException e) {
-            throw new InternalServerErrorException(e);
-        }
     }
 
     @Override
@@ -237,6 +157,4 @@
 
         return ApiUtil.createAttachmentResourceResponse(csr, filename);
     }
-=======
->>>>>>> ced7a226
-}+}
