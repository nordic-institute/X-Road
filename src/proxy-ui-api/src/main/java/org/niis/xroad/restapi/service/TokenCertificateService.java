/**
 * The MIT License
 * Copyright (c) 2018 Estonian Information System Authority (RIA),
 * Nordic Institute for Interoperability Solutions (NIIS), Population Register Centre (VRK)
 * Copyright (c) 2015-2017 Estonian Information System Authority (RIA), Population Register Centre (VRK)
 *
 * Permission is hereby granted, free of charge, to any person obtaining a copy
 * of this software and associated documentation files (the "Software"), to deal
 * in the Software without restriction, including without limitation the rights
 * to use, copy, modify, merge, publish, distribute, sublicense, and/or sell
 * copies of the Software, and to permit persons to whom the Software is
 * furnished to do so, subject to the following conditions:
 *
 * The above copyright notice and this permission notice shall be included in
 * all copies or substantial portions of the Software.
 *
 * THE SOFTWARE IS PROVIDED "AS IS", WITHOUT WARRANTY OF ANY KIND, EXPRESS OR
 * IMPLIED, INCLUDING BUT NOT LIMITED TO THE WARRANTIES OF MERCHANTABILITY,
 * FITNESS FOR A PARTICULAR PURPOSE AND NONINFRINGEMENT. IN NO EVENT SHALL THE
 * AUTHORS OR COPYRIGHT HOLDERS BE LIABLE FOR ANY CLAIM, DAMAGES OR OTHER
 * LIABILITY, WHETHER IN AN ACTION OF CONTRACT, TORT OR OTHERWISE, ARISING FROM,
 * OUT OF OR IN CONNECTION WITH THE SOFTWARE OR THE USE OR OTHER DEALINGS IN
 * THE SOFTWARE.
 */
package org.niis.xroad.restapi.service;

import ee.ria.xroad.common.CodedException;
import ee.ria.xroad.common.certificateprofile.CertificateProfileInfo;
import ee.ria.xroad.common.certificateprofile.DnFieldValue;
import ee.ria.xroad.common.certificateprofile.impl.SignCertificateProfileInfoParameters;
import ee.ria.xroad.common.identifier.ClientId;
import ee.ria.xroad.common.identifier.SecurityServerId;
import ee.ria.xroad.common.util.CertUtils;
import ee.ria.xroad.common.util.CryptoUtils;
import ee.ria.xroad.commonui.SignerProxy.GeneratedCertRequestInfo;
import ee.ria.xroad.signer.protocol.dto.CertRequestInfo;
import ee.ria.xroad.signer.protocol.dto.CertificateInfo;
import ee.ria.xroad.signer.protocol.dto.KeyInfo;
import ee.ria.xroad.signer.protocol.dto.KeyUsageInfo;
import ee.ria.xroad.signer.protocol.dto.TokenInfo;
import ee.ria.xroad.signer.protocol.dto.TokenInfoAndKeyId;
import ee.ria.xroad.signer.protocol.message.CertificateRequestFormat;

import lombok.extern.slf4j.Slf4j;
import org.niis.xroad.restapi.exceptions.DeviationAwareRuntimeException;
import org.niis.xroad.restapi.exceptions.ErrorDeviation;
import org.niis.xroad.restapi.facade.GlobalConfFacade;
import org.niis.xroad.restapi.facade.SignerProxyFacade;
import org.niis.xroad.restapi.repository.ClientRepository;
import org.niis.xroad.restapi.util.FormatUtils;
import org.springframework.beans.factory.annotation.Autowired;
import org.springframework.security.access.AccessDeniedException;
import org.springframework.security.access.prepost.PreAuthorize;
import org.springframework.stereotype.Service;
import org.springframework.transaction.annotation.Transactional;

import java.security.cert.X509Certificate;
import java.util.EnumSet;
import java.util.List;
import java.util.Map;
import java.util.Optional;

import static ee.ria.xroad.common.ErrorCodes.SERVER_CLIENTPROXY_X;
import static ee.ria.xroad.common.ErrorCodes.SIGNER_X;
import static ee.ria.xroad.common.ErrorCodes.X_CERT_EXISTS;
import static ee.ria.xroad.common.ErrorCodes.X_CERT_NOT_FOUND;
import static ee.ria.xroad.common.ErrorCodes.X_CSR_NOT_FOUND;
import static ee.ria.xroad.common.ErrorCodes.X_INCORRECT_CERTIFICATE;
import static ee.ria.xroad.common.ErrorCodes.X_WRONG_CERT_USAGE;
import static org.niis.xroad.restapi.service.KeyService.isCausedByKeyNotFound;
import static org.niis.xroad.restapi.service.SecurityHelper.verifyAuthority;

/**
 * token certificate service
 */
@Slf4j
@Service
@Transactional
@PreAuthorize("isAuthenticated()")
public class TokenCertificateService {

    private static final String DUMMY_MEMBER = "dummy";
    private static final String NOT_FOUND = "not found";
    private static final String IMPORT_AUTH_CERT = "IMPORT_AUTH_CERT";
    private static final String IMPORT_SIGN_CERT = "IMPORT_SIGN_CERT";

    private final GlobalConfService globalConfService;
    private final GlobalConfFacade globalConfFacade;
    private final SignerProxyFacade signerProxyFacade;
    private final ClientRepository clientRepository;
    private final ManagementRequestSenderService managementRequestSenderService;
    private final ServerConfService serverConfService;
    private final ClientService clientService;
    private final CertificateAuthorityService certificateAuthorityService;
    private final KeyService keyService;
    private final DnFieldHelper dnFieldHelper;
    private final PossibleActionsRuleEngine possibleActionsRuleEngine;
    private final TokenService tokenService;

    @Autowired
    public TokenCertificateService(SignerProxyFacade signerProxyFacade, ClientService clientService,
            CertificateAuthorityService certificateAuthorityService, KeyService keyService, DnFieldHelper dnFieldHelper,
            GlobalConfService globalConfService, GlobalConfFacade globalConfFacade, ClientRepository clientRepository,
            ManagementRequestSenderService managementRequestSenderService, ServerConfService serverConfService,
            PossibleActionsRuleEngine possibleActionsRuleEngine, TokenService tokenService) {
        this.signerProxyFacade = signerProxyFacade;
        this.clientService = clientService;
        this.certificateAuthorityService = certificateAuthorityService;
        this.keyService = keyService;
        this.dnFieldHelper = dnFieldHelper;
        this.globalConfService = globalConfService;
        this.globalConfFacade = globalConfFacade;
        this.clientRepository = clientRepository;
        this.managementRequestSenderService = managementRequestSenderService;
        this.serverConfService = serverConfService;
        this.tokenService = tokenService;
        this.possibleActionsRuleEngine = possibleActionsRuleEngine;
    }

    /**
     * Create a CSR
     * @param keyId
     * @param memberId
     * @param keyUsage
     * @param caName
     * @param subjectFieldValues user-submitted parameters for subject DN
     * @param format
     * @return GeneratedCertRequestInfo containing details and bytes of the cert request
     * @throws CertificateAuthorityNotFoundException if ca authority with name {@code caName} does not exist
     * @throws ClientNotFoundException if client with {@code memberId} id was not found
     * @throws KeyNotFoundException if key with {@code keyId} was not found
     * @throws WrongKeyUsageException if keyUsage param did not match the key's usage type
     * @throws DnFieldHelper.InvalidDnParameterException if required dn parameters were missing, or if there
     * were some extra parameters
     * @throws ActionNotPossibleException if generate csr was not possible for this key
     */
    public GeneratedCertRequestInfo generateCertRequest(String keyId, ClientId memberId, KeyUsageInfo keyUsage,
            String caName, Map<String, String> subjectFieldValues, CertificateRequestFormat format)
            throws CertificateAuthorityNotFoundException, ClientNotFoundException,
            WrongKeyUsageException,
            KeyNotFoundException,
            DnFieldHelper.InvalidDnParameterException, ActionNotPossibleException {

        // CertificateProfileInstantiationException

        // validate key and memberId existence
        TokenInfo tokenInfo = tokenService.getTokenForKeyId(keyId);
        KeyInfo key = keyService.getKey(tokenInfo, keyId);

        if (keyUsage == KeyUsageInfo.SIGNING) {
            // validate that the member exists or has a subsystem on this server
            if (!clientService.getLocalClientMemberIds().contains(memberId)) {
                throw new ClientNotFoundException("client with id " + memberId + ", or subsystem for it, " + NOT_FOUND);
            }
        }

        // check that keyUsage is allowed
        if (key.getUsage() != null) {
            if (key.getUsage() != keyUsage) {
                throw new WrongKeyUsageException();
            }
        }

        // validate that generate csr is possible
        if (keyUsage == KeyUsageInfo.SIGNING) {
            possibleActionsRuleEngine.requirePossibleKeyAction(PossibleActionEnum.GENERATE_SIGN_CSR,
                    tokenInfo, key);
        } else {
            possibleActionsRuleEngine.requirePossibleKeyAction(PossibleActionEnum.GENERATE_AUTH_CSR,
                    tokenInfo, key);
        }

        CertificateProfileInfo profile = null;
        try {
            profile = certificateAuthorityService.getCertificateProfile(caName, keyUsage, memberId);
        } catch (CertificateProfileInstantiationException e) {
            throw new DeviationAwareRuntimeException(e, e.getErrorDeviation());
        }

        List<DnFieldValue> dnFieldValues = dnFieldHelper.processDnParameters(profile, subjectFieldValues);

        String subjectName = dnFieldHelper.createSubjectName(dnFieldValues);

        try {
            return signerProxyFacade.generateCertRequest(keyId, memberId,
                    keyUsage, subjectName, format);
        } catch (CodedException e) {
            throw e;
        } catch (Exception e) {
<<<<<<< HEAD
            throw new DeviationAwareRuntimeException(e);
=======
            throw new CsrCreationFailureException(e);
        }
    }

    private static String signerFaultCode(String detail) {
        return SIGNER_X + "." + detail;
    }

    private static String clientProxyFaultCode(String detail) {
        return SERVER_CLIENTPROXY_X + "." + detail;
    }

    static final Set<String> KEY_NOT_OPERATIONAL_FOR_CSR_FAULT_CODES;

    static {
        KEY_NOT_OPERATIONAL_FOR_CSR_FAULT_CODES = new HashSet<>();
        KEY_NOT_OPERATIONAL_FOR_CSR_FAULT_CODES.add(signerFaultCode(X_KEY_NOT_AVAILABLE));
        // unfortunately signer sends X_KEY_NOT_AVAILABLE as X_KEY_NOT_FOUND
        // we know that key exists, so X_KEY_NOT_FOUND belongs to the set in csr creation context
        KEY_NOT_OPERATIONAL_FOR_CSR_FAULT_CODES.add(signerFaultCode(X_KEY_NOT_FOUND));
        KEY_NOT_OPERATIONAL_FOR_CSR_FAULT_CODES.add(signerFaultCode(X_TOKEN_NOT_ACTIVE));
        KEY_NOT_OPERATIONAL_FOR_CSR_FAULT_CODES.add(signerFaultCode(X_TOKEN_NOT_INITIALIZED));
        KEY_NOT_OPERATIONAL_FOR_CSR_FAULT_CODES.add(signerFaultCode(X_TOKEN_NOT_AVAILABLE));
        KEY_NOT_OPERATIONAL_FOR_CSR_FAULT_CODES.add(signerFaultCode(X_TOKEN_READONLY));
    }

    static boolean isCausedByKeyNotOperational(CodedException e) {
        return KEY_NOT_OPERATIONAL_FOR_CSR_FAULT_CODES.contains(e.getFaultCode());
    }

    /**
     * Thrown if signer operation failed for unknown reason
     */
    public static class SignerOperationFailedException extends ServiceException {
        public static final String ERROR_SIGNER_OPERATION_FAILED = "signer_operation_failed";

        public SignerOperationFailedException(Throwable t, ErrorDeviation errorDeviation) {
            super(t, errorDeviation);
        }

        public SignerOperationFailedException(Throwable t) {
            super(t, new ErrorDeviation(ERROR_SIGNER_OPERATION_FAILED));
        }

        public SignerOperationFailedException(String s) {
            super(s, new ErrorDeviation(ERROR_SIGNER_OPERATION_FAILED));
>>>>>>> eb88398a
        }
    }

    /**
     * Regenerate a csr. Regenerate is used by download -endpoint.
     * Regenerate will find an existing csr from TokenManager, and
     * regenerate a new csr binary for it. TokenManager itself, and the csr
     * info stored inside it, will be unchanged.
     *
     * Permissions and possible actions use the values for generate csr,
     * there are no separate values for this operation.
     *
     * @param keyId
     * @param csrId
     * @param format
     * @return GeneratedCertRequestInfo containing details and bytes of the cert request
     * @throws KeyNotFoundException if key with keyId was not found
     * @throws CsrNotFoundException if csr with csrId was not found
     * @throws ActionNotPossibleException if regenerate was not possible
     */
    public GeneratedCertRequestInfo regenerateCertRequest(String keyId, String csrId, CertificateRequestFormat format)
            throws KeyNotFoundException, CsrNotFoundException, ActionNotPossibleException {

        // validate key and memberId existence
        TokenInfo tokenInfo = tokenService.getTokenForKeyId(keyId);
        KeyInfo keyInfo = keyService.getKey(tokenInfo, keyId);
        getCsr(keyInfo, csrId);

        // currently regenerate is part of "generate csr" or
        // "combo generate key + csr" operations in the web application.
        // There are no separate permissions or possible action rules for
        // downloading the csr.
        // Downloading a csr means actually re-generating it, so the
        // possible action rules for it would be very close, if not identical,
        // to generate csr.

        // check usage type specific auth in service, since controller does not know usage type
        if (keyInfo.isForSigning()) {
            verifyAuthority("GENERATE_SIGN_CERT_REQ");
        } else {
            verifyAuthority("GENERATE_AUTH_CERT_REQ");
        }

        // validate that regenerate csr is a possible action
        if (keyInfo.isForSigning()) {
            possibleActionsRuleEngine.requirePossibleKeyAction(PossibleActionEnum.GENERATE_SIGN_CSR,
                    tokenInfo, keyInfo);
        } else {
            possibleActionsRuleEngine.requirePossibleKeyAction(PossibleActionEnum.GENERATE_AUTH_CSR,
                    tokenInfo, keyInfo);
        }

        try {
            return signerProxyFacade.regenerateCertRequest(csrId, format);
        } catch (CodedException e) {
            throw e;
        } catch (Exception e) {
            throw new DeviationAwareRuntimeException(e);
        }
    }


    private static String signerFaultCode(String detail) {
        return SIGNER_X + "." + detail;
    }

    /**
     * Find an existing cert from a token by it's hash
     * @param hash cert hash of an existing cert. Will be transformed to lowercase
     * @return
     * @throws CertificateNotFoundException
     */
    public CertificateInfo getCertificateInfo(String hash) throws CertificateNotFoundException {
        CertificateInfo certificateInfo = null;
        try {
            certificateInfo = signerProxyFacade.getCertForHash(hash);
        } catch (CodedException e) {
            if (isCausedByCertNotFound(e)) {
                throw new CertificateNotFoundException("Certificate with hash " + hash + " " + NOT_FOUND);
            } else {
                throw e;
            }
        } catch (Exception e) {
            throw new RuntimeException("error getting certificate", e);
        }
        return certificateInfo;
    }

    /**
     * Find an existing cert from a token (e.g. HSM) by cert hash and import it to keyconf.xml. This enables the cert
     * to be used for signing messages.
     * @param hash cert hash of an existing cert
     * @return CertificateType
     * @throws CertificateNotFoundException
     * @throws InvalidCertificateException other general import failure
     * @throws GlobalConfService.GlobalConfOutdatedException
     * @throws KeyNotFoundException
     * @throws CertificateAlreadyExistsException
     * @throws WrongCertificateUsageException
     * @throws ClientNotFoundException
     * @throws CsrNotFoundException
     * @throws AuthCertificateNotSupportedException if trying to import an auth cert from a token
     * @throws ActionNotPossibleException if import was not possible due to cert/key/token states
     */
    public CertificateInfo importCertificateFromToken(String hash) throws CertificateNotFoundException,
            InvalidCertificateException, GlobalConfService.GlobalConfOutdatedException, KeyNotFoundException,
            CertificateAlreadyExistsException, WrongCertificateUsageException, ClientNotFoundException,
            CsrNotFoundException, AuthCertificateNotSupportedException, ActionNotPossibleException {
        CertificateInfo certificateInfo = getCertificateInfo(hash);
        EnumSet<PossibleActionEnum> possibleActions =
                getPossibleActionsForCertificateInternal(hash, certificateInfo, null, null);
        possibleActionsRuleEngine.requirePossibleAction(
                PossibleActionEnum.IMPORT_FROM_TOKEN, possibleActions);
        return importCertificate(certificateInfo.getCertificateBytes(), true);
    }

    /**
     * Import a cert that is found from a token by it's bytes
     * @param certificateBytes
     * @param isFromToken whether the cert was read from a token or not
     * @return CertificateType
     * @throws GlobalConfService.GlobalConfOutdatedException
     * @throws KeyNotFoundException
     * @throws InvalidCertificateException other general import failure
     * @throws CertificateAlreadyExistsException
     * @throws WrongCertificateUsageException
     * @throws AuthCertificateNotSupportedException if trying to import an auth cert from a token
     */
    private CertificateInfo importCertificate(byte[] certificateBytes, boolean isFromToken)
            throws GlobalConfService.GlobalConfOutdatedException, KeyNotFoundException, InvalidCertificateException,
            CertificateAlreadyExistsException, WrongCertificateUsageException, CsrNotFoundException,
            AuthCertificateNotSupportedException, ClientNotFoundException {
        globalConfService.verifyGlobalConfValidity();
        X509Certificate x509Certificate = null;
        CertificateInfo certificateInfo = null;
        try {
            x509Certificate = CryptoUtils.readCertificate(certificateBytes);
        } catch (Exception e) {
            throw new InvalidCertificateException("cannot convert bytes to certificate", e);
        }
        try {
            String certificateState;
            ClientId clientId = null;
            boolean isAuthCert = CertUtils.isAuthCert(x509Certificate);
            if (isAuthCert) {
                verifyAuthority(IMPORT_AUTH_CERT);
                if (isFromToken) {
                    throw new AuthCertificateNotSupportedException("auth cert cannot be imported from a token");
                }
                certificateState = CertificateInfo.STATUS_SAVED;
            } else {
                verifyAuthority(IMPORT_SIGN_CERT);
                String xroadInstance = globalConfFacade.getInstanceIdentifier();
                clientId = getClientIdForSigningCert(xroadInstance, x509Certificate);
                boolean clientExists = clientRepository.clientExists(clientId, true);
                if (!clientExists) {
                    throw new ClientNotFoundException("client " + clientId.toShortString() + " " + NOT_FOUND,
                            FormatUtils.xRoadIdToEncodedId(clientId));
                }
                certificateState = CertificateInfo.STATUS_REGISTERED;
            }
            byte[] certBytes = x509Certificate.getEncoded();
            signerProxyFacade.importCert(certBytes, certificateState, clientId);
            String hash = CryptoUtils.calculateCertHexHash(certBytes);
            certificateInfo = getCertificateInfo(hash);
        } catch (ClientNotFoundException | AccessDeniedException | AuthCertificateNotSupportedException e) {
            throw e;
        } catch (CodedException e) {
            translateCodedExceptions(e);
        } catch (Exception e) {
            // something went really wrong
            throw new RuntimeException("error importing certificate", e);
        }
        return certificateInfo;
    }

    /**
     * Activates certificate
     * @param hash
     * @throws CertificateNotFoundException
     * @throws AccessDeniedException
     */
    public void activateCertificate(String hash) throws CertificateNotFoundException,
            AccessDeniedException, InvalidCertificateException {
        CertificateInfo certificateInfo = getCertificateInfo(hash);
        try {
            verifyActivateDisableAuthority(certificateInfo.getCertificateBytes());
        } catch (InvalidCertificateException e) {
            throw e;
        }

        try {
            signerProxyFacade.activateCert(certificateInfo.getId());
        } catch (CodedException e) {
            if (isCausedByCertNotFound(e)) {
                throw new CertificateNotFoundException("Certificate with id " + certificateInfo.getId() + " "
                        + NOT_FOUND);
            } else {
                throw e;
            }
        } catch (Exception e) {
            throw new RuntimeException("certificate activation failed", e);
        }
    }

    /**
     * Deactivates certificate
     * @param hash
     * @throws CertificateNotFoundException
     */
    public void deactivateCertificate(String hash) throws CertificateNotFoundException, AccessDeniedException,
            InvalidCertificateException {
        CertificateInfo certificateInfo = getCertificateInfo(hash);
        try {
            verifyActivateDisableAuthority(certificateInfo.getCertificateBytes());
        } catch (InvalidCertificateException e) {
            throw e;
        }

        try {
            signerProxyFacade.deactivateCert(certificateInfo.getId());
        } catch (CodedException e) {
            if (isCausedByCertNotFound(e)) {
                throw new CertificateNotFoundException("Certificate with id " + certificateInfo.getId() + " "
                        + NOT_FOUND);
            } else {
                throw e;
            }
        } catch (Exception e) {
            throw new RuntimeException("certificate deactivation failed", e);
        }
    }

    /**
     * Import a cert from given bytes. If importing an existing cert from a token use
     * {@link #importCertificateFromToken(String hash)}
     * @param certificateBytes
     * @return CertificateType
     * @throws GlobalConfService.GlobalConfOutdatedException
     * @throws ClientNotFoundException
     * @throws KeyNotFoundException
     * @throws InvalidCertificateException other general import failure
     * @throws CertificateAlreadyExistsException
     * @throws WrongCertificateUsageException
     * @throws AuthCertificateNotSupportedException if trying to import an auth cert from a token
     */
    public CertificateInfo importCertificate(byte[] certificateBytes) throws InvalidCertificateException,
            GlobalConfService.GlobalConfOutdatedException, KeyNotFoundException, CertificateAlreadyExistsException,
            WrongCertificateUsageException, ClientNotFoundException, CsrNotFoundException,
            AuthCertificateNotSupportedException {
        return importCertificate(certificateBytes, false);
    }

    /**
     * Check user authority to the given certificate
     * @param certificateBytes
     * @throws InvalidCertificateException
     * @throws AccessDeniedException
     */
    public void verifyActivateDisableAuthority(byte[] certificateBytes) throws InvalidCertificateException,
            AccessDeniedException {
        X509Certificate x509Certificate = null;
        try {
            x509Certificate = CryptoUtils.readCertificate(certificateBytes);
        } catch (Exception e) {
            throw new InvalidCertificateException("cannot convert bytes to certificate", e);
        }

        try {
            boolean isAuthCert = CertUtils.isAuthCert(x509Certificate);
            if (isAuthCert) {
                verifyAuthority("ACTIVATE_DISABLE_AUTH_CERT");
            } else {
                verifyAuthority("ACTIVATE_DISABLE_SIGN_CERT");
            }
        } catch (AccessDeniedException e) {
            throw e;
        } catch (Exception e) {
            throw new RuntimeException("error in checking authority to the certificate", e);
        }
    }

    /**
     * Returns the given certificate owner's client ID.
     * @param instanceIdentifier instance identifier of the owner
     * @param cert the certificate
     * @return certificate owner's client ID
     * @throws InvalidCertificateException if any errors occur
     */
    private ClientId getClientIdForSigningCert(String instanceIdentifier, X509Certificate cert)
            throws InvalidCertificateException {
        ClientId dummyClientId = ClientId.create(instanceIdentifier, DUMMY_MEMBER, DUMMY_MEMBER);
        SignCertificateProfileInfoParameters signCertificateProfileInfoParameters =
                new SignCertificateProfileInfoParameters(dummyClientId, DUMMY_MEMBER);
        ClientId certificateSubject;
        try {
            certificateSubject = globalConfFacade.getSubjectName(signCertificateProfileInfoParameters, cert);
        } catch (Exception e) {
            throw new InvalidCertificateException("Cannot read member identifier from signing certificate", e);
        }
        return certificateSubject;
    }

    /**
     * Verify if action can be performed on cert
     * @param action
     * @param certificateInfo
     * @param hash
     * @throws CertificateNotFoundException
     * @throws KeyNotFoundException
     * @throws ActionNotPossibleException
     */
    private void verifyCertAction(PossibleActionEnum action, CertificateInfo certificateInfo, String hash) throws
            CertificateNotFoundException, KeyNotFoundException, ActionNotPossibleException {
        TokenInfoAndKeyId tokenInfoAndKeyId = tokenService.getTokenAndKeyIdForCertificateHash(hash);
        TokenInfo tokenInfo = tokenInfoAndKeyId.getTokenInfo();
        KeyInfo keyInfo = tokenInfoAndKeyId.getKeyInfo();
        possibleActionsRuleEngine.requirePossibleCertificateAction(action, tokenInfo, keyInfo, certificateInfo);
    }

    /**
     * Send the authentication certificate registration request to central server
     * @param hash certificate hash
     * @param securityServerAddress IP address or DNS name of the security server
     * @throws CertificateNotFoundException
     * @throws GlobalConfService.GlobalConfOutdatedException
     */
    public void registerAuthCert(String hash, String securityServerAddress) throws CertificateNotFoundException,
            GlobalConfService.GlobalConfOutdatedException, InvalidCertificateException,
            SignCertificateNotSupportedException, KeyNotFoundException, ActionNotPossibleException {
        CertificateInfo certificateInfo = getCertificateInfo(hash);
        verifyAuthCert(certificateInfo);
        verifyCertAction(PossibleActionEnum.REGISTER, certificateInfo, hash);
        SecurityServerId securityServerId = serverConfService.getSecurityServerId();
        try {
            managementRequestSenderService.sendAuthCertRegisterRequest(securityServerAddress,
                    certificateInfo.getCertificateBytes());
            signerProxyFacade.setCertStatus(certificateInfo.getId(), CertificateInfo.STATUS_REGINPROG);
        } catch (GlobalConfService.GlobalConfOutdatedException | CodedException e) {
            throw e;
        } catch (Exception e) {
            throw new RuntimeException("Could not register auth cert", e);
        }
    }

    /**
     * Send the authentication certificate deletion request to central server and set the cert status to
     * {@link CertificateInfo#STATUS_DELINPROG}
     * @param hash certificate hash
     * @param skipUnregister whether to skip the actual delete request and only change cert status
     * @throws SignCertificateNotSupportedException
     * @throws ActionNotPossibleException
     * @throws GlobalConfService.GlobalConfOutdatedException
     * @throws InvalidCertificateException
     * @throws KeyNotFoundException
     * @throws CertificateNotFoundException
     * @throws ManagementRequestSenderService.ManagementRequestSendingFailedException
     */
    private void unregisterAuthCertAndMarkForDeletion(String hash, boolean skipUnregister)
            throws CertificateNotFoundException, GlobalConfService.GlobalConfOutdatedException,
            InvalidCertificateException, SignCertificateNotSupportedException, KeyNotFoundException,
            ActionNotPossibleException, ManagementRequestSenderService.ManagementRequestSendingFailedException {
        CertificateInfo certificateInfo = getCertificateInfo(hash);
        verifyAuthCert(certificateInfo);
        verifyCertAction(PossibleActionEnum.UNREGISTER, certificateInfo, hash);
        if (!skipUnregister) {
            managementRequestSenderService.sendAuthCertDeletionRequest(certificateInfo.getCertificateBytes());
        }
        try {
            signerProxyFacade.setCertStatus(certificateInfo.getId(), CertificateInfo.STATUS_DELINPROG);
        } catch (Exception e) {
            // this means that cert was not found (which has been handled already) or some Akka error
            throw new RuntimeException("Could not change auth cert status", e);
        }
    }

    /**
     * Send the authentication certificate deletion request to central server and set cert status to
     * {@link CertificateInfo#STATUS_DELINPROG}
     * @param hash certificate hash
     * @throws SignCertificateNotSupportedException
     * @throws ActionNotPossibleException
     * @throws GlobalConfService.GlobalConfOutdatedException
     * @throws InvalidCertificateException
     * @throws KeyNotFoundException
     * @throws CertificateNotFoundException
     * @throws ManagementRequestSenderService.ManagementRequestSendingFailedException
     */
    public void unregisterAuthCert(String hash) throws SignCertificateNotSupportedException,
            ActionNotPossibleException, GlobalConfService.GlobalConfOutdatedException, InvalidCertificateException,
            KeyNotFoundException, CertificateNotFoundException,
            ManagementRequestSenderService.ManagementRequestSendingFailedException {
        unregisterAuthCertAndMarkForDeletion(hash, false);
    }

    /**
     * Set the authentication certificate status to {@link CertificateInfo#STATUS_DELINPROG}
     * @param hash certificate hash
     * @throws SignCertificateNotSupportedException
     * @throws ActionNotPossibleException
     * @throws GlobalConfService.GlobalConfOutdatedException
     * @throws InvalidCertificateException
     * @throws KeyNotFoundException
     * @throws CertificateNotFoundException
     */
    public void markAuthCertForDeletion(String hash) throws SignCertificateNotSupportedException,
            ActionNotPossibleException, GlobalConfService.GlobalConfOutdatedException, InvalidCertificateException,
            KeyNotFoundException, CertificateNotFoundException {
        try {
            unregisterAuthCertAndMarkForDeletion(hash, true);
        } catch (ManagementRequestSenderService.ManagementRequestSendingFailedException e) {
            // should never happen
            throw new RuntimeException("Management request failed", e);
        }
    }

    private void verifyAuthCert(CertificateInfo certificateInfo)
            throws SignCertificateNotSupportedException, InvalidCertificateException {
        boolean isAuthCert;
        X509Certificate certificate = null;
        try {
            certificate = CryptoUtils.readCertificate(certificateInfo.getCertificateBytes());
            isAuthCert = CertUtils.isAuthCert(certificate);
            if (!isAuthCert) {
                throw new SignCertificateNotSupportedException("not an auth cert");
            }
        } catch (SignCertificateNotSupportedException e) {
            throw e;
        } catch (Exception e) {
            throw new InvalidCertificateException("invalid certificate", e);
        }
    }

    /**
     * Helper to translate caught {@link CodedException CodedExceptions}
     * @param e
     * @throws CertificateAlreadyExistsException
     * @throws InvalidCertificateException
     * @throws WrongCertificateUsageException
     * @throws CsrNotFoundException
     * @throws KeyNotFoundException
     */
    private void translateCodedExceptions(CodedException e) throws CertificateAlreadyExistsException,
            InvalidCertificateException, WrongCertificateUsageException, CsrNotFoundException, KeyNotFoundException {
        if (isCausedByDuplicateCertificate(e)) {
            throw new CertificateAlreadyExistsException(e);
        } else if (isCausedByIncorrectCertificate(e)) {
            throw new InvalidCertificateException(e);
        } else if (isCausedByCertificateWrongUsage(e)) {
            throw new WrongCertificateUsageException(e);
        } else if (isCausedByCsrNotFound(e)) {
            throw new CsrNotFoundException(e);
        } else if (isCausedByKeyNotFound(e)) {
            throw new KeyNotFoundException(e);
        } else {
            throw e;
        }
    }

    static boolean isCausedByDuplicateCertificate(CodedException e) {
        return DUPLICATE_CERT_FAULT_CODE.equals(e.getFaultCode());
    }

    static boolean isCausedByIncorrectCertificate(CodedException e) {
        return INCORRECT_CERT_FAULT_CODE.equals(e.getFaultCode());
    }

    static boolean isCausedByCertificateWrongUsage(CodedException e) {
        return CERT_WRONG_USAGE_FAULT_CODE.equals(e.getFaultCode());
    }

    static boolean isCausedByCsrNotFound(CodedException e) {
        return CSR_NOT_FOUND_FAULT_CODE.equals(e.getFaultCode());
    }

    static boolean isCausedByCertNotFound(CodedException e) {
        return CERT_NOT_FOUND_FAULT_CODE.equals(e.getFaultCode());
    }

    static final String DUPLICATE_CERT_FAULT_CODE = signerFaultCode(X_CERT_EXISTS);
    static final String INCORRECT_CERT_FAULT_CODE = signerFaultCode(X_INCORRECT_CERTIFICATE);
    static final String CERT_WRONG_USAGE_FAULT_CODE = signerFaultCode(X_WRONG_CERT_USAGE);
    static final String CSR_NOT_FOUND_FAULT_CODE = signerFaultCode(X_CSR_NOT_FOUND);
    static final String CERT_NOT_FOUND_FAULT_CODE = signerFaultCode(X_CERT_NOT_FOUND);

    /**
     * Return possible actions for one cert
     * @param hash
     * @return
     * @throws CertificateNotFoundException
     */
    public EnumSet<PossibleActionEnum> getPossibleActionsForCertificate(String hash)
            throws CertificateNotFoundException {
        return getPossibleActionsForCertificateInternal(hash, null, null, null);
    }

    /**
     * Return possible actions for one csr
     * Key not found exceptions are wrapped as RuntimeExceptions
     * since them happening is considered to be internal error.
     * @throws CertificateNotFoundException
     */
    public EnumSet<PossibleActionEnum> getPossibleActionsForCsr(
            String csrId) throws CsrNotFoundException {

        TokenInfoAndKeyId tokenInfoAndKeyId = null;
        try {
            tokenInfoAndKeyId = tokenService.getTokenAndKeyIdForCertificateRequestId(csrId);
        } catch (KeyNotFoundException e) {
            throw new RuntimeException("internal error", e);
        }
        TokenInfo tokenInfo = tokenInfoAndKeyId.getTokenInfo();
        KeyInfo keyInfo = tokenInfoAndKeyId.getKeyInfo();
        CertRequestInfo certRequestInfo = getCsr(keyInfo, csrId);

        EnumSet<PossibleActionEnum> possibleActions = possibleActionsRuleEngine.
                getPossibleCsrActions(tokenInfo);
        return possibleActions;
    }

    /**
     * Helper method which finds possible actions for certificate with given hash.
     * Either uses given CertificateInfo, KeyInfo and TokenInfo objects, or looks
     * them up based on cert hash if not given.
     * If TokenInfo needs to be loaded, ignores KeyInfo parameter and uses loaded TokenInfo
     * instead to determine correct KeyInfo.
     * Key not found exceptions are wrapped as RuntimeExceptions
     * since them happening is considered to be internal error.
     * @throws CertificateNotFoundException
     */
    private EnumSet<PossibleActionEnum> getPossibleActionsForCertificateInternal(
            String hash,
            CertificateInfo certificateInfo,
            KeyInfo keyInfo,
            TokenInfo tokenInfo) throws CertificateNotFoundException {

        if (certificateInfo == null) {
            certificateInfo = getCertificateInfo(hash);
        }

        try {
            if (tokenInfo == null) {
                TokenInfoAndKeyId tokenInfoAndKeyId = tokenService.getTokenAndKeyIdForCertificateHash(hash);
                tokenInfo = tokenInfoAndKeyId.getTokenInfo();
                keyInfo = tokenInfoAndKeyId.getKeyInfo();
            }
            if (keyInfo == null) {
                String keyId = getKeyIdForCertificateHash(hash);
                keyInfo = keyService.getKey(keyId);
            }
        } catch (KeyNotFoundException e) {
            throw new RuntimeException("internal error", e);
        }

        EnumSet<PossibleActionEnum> possibleActions = possibleActionsRuleEngine.
                getPossibleCertificateActions(tokenInfo, keyInfo, certificateInfo);
        return possibleActions;
    }

    /**
     * Delete certificate with given hash
     * @param hash
     * @throws CertificateNotFoundException if certificate with given hash was not found
     * @throws KeyNotFoundException if for some reason the key linked to the cert could not
     * be loaded (should not be possible)
     * @throws ActionNotPossibleException if delete was not possible due to cert/key/token states
     */
    public void deleteCertificate(String hash) throws CertificateNotFoundException, KeyNotFoundException,
            ActionNotPossibleException {
        hash = hash.toLowerCase();
        CertificateInfo certificateInfo = getCertificateInfo(hash);
        String keyId = getKeyIdForCertificateHash(hash);
        KeyInfo keyInfo = keyService.getKey(keyId);
        EnumSet<PossibleActionEnum> possibleActions =
                getPossibleActionsForCertificateInternal(hash, certificateInfo, keyInfo, null);
        possibleActionsRuleEngine.requirePossibleAction(
                PossibleActionEnum.DELETE, possibleActions);

        if (keyInfo.isForSigning()) {
            verifyAuthority("DELETE_SIGN_CERT");
        } else {
            verifyAuthority("DELETE_AUTH_CERT");
        }
        try {
            signerProxyFacade.deleteCert(certificateInfo.getId());
        } catch (CodedException e) {
            if (isCausedByCertNotFound(e)) {
                throw new CertificateNotFoundException(e, new ErrorDeviation(
                        CertificateNotFoundException.ERROR_CERTIFICATE_NOT_FOUND_WITH_ID,
                        certificateInfo.getId()));
            } else {
                throw e;
            }
        } catch (Exception other) {
            throw new RuntimeException("deleting a csr failed", other);
        }
    }

    /**
     * Return key id for a key containing a cert with given hash
     * @throws CertificateNotFoundException if no match found
     */
    public String getKeyIdForCertificateHash(String hash) throws CertificateNotFoundException {
        try {
            return signerProxyFacade.getKeyIdForCertHash(hash);
        } catch (CodedException e) {
            if (isCausedByCertNotFound(e)) {
                throw new CertificateNotFoundException("Certificate with hash " + hash + " not found");
            } else {
                throw e;
            }
        } catch (Exception e) {
            throw new RuntimeException("error getting certificate", e);
        }
    }

    /**
     * Deletes one csr
     * @param csrId
     * @throws KeyNotFoundException if for some reason the key linked to the csr could not
     * be loaded (should not be possible)
     * @throws CsrNotFoundException if csr with csrId was not found
     * @throws ActionNotPossibleException if delete was not possible due to csr/key/token states
     */
    public void deleteCsr(String csrId) throws KeyNotFoundException, CsrNotFoundException,
            ActionNotPossibleException {

        TokenInfoAndKeyId tokenInfoAndKeyId = tokenService.getTokenAndKeyIdForCertificateRequestId(csrId);
        TokenInfo tokenInfo = tokenInfoAndKeyId.getTokenInfo();
        KeyInfo keyInfo = tokenInfoAndKeyId.getKeyInfo();
        CertRequestInfo certRequestInfo = getCsr(keyInfo, csrId);

        if (keyInfo.isForSigning()) {
            verifyAuthority("DELETE_SIGN_CERT");
        } else {
            verifyAuthority("DELETE_AUTH_CERT");
        }

        // check that delete is possible
        possibleActionsRuleEngine.requirePossibleCsrAction(
                PossibleActionEnum.DELETE, tokenInfo, keyInfo, certRequestInfo);

        try {
            signerProxyFacade.deleteCertRequest(csrId);
        } catch (CodedException e) {
            if (isCausedByCsrNotFound(e)) {
                throw new CsrNotFoundException(e);
            } else {
                throw e;
            }
        } catch (Exception other) {
            throw new RuntimeException("deleting a csr failed", other);
        }
    }

    /**
     * Finds csr with matching id from KeyInfo, or throws {@link CsrNotFoundException}
     * @throws CsrNotFoundException
     */
    private CertRequestInfo getCsr(KeyInfo keyInfo, String csrId) throws CsrNotFoundException {
        Optional<CertRequestInfo> csr = keyInfo.getCertRequests().stream()
                .filter(csrInfo -> csrInfo.getId().equals(csrId))
                .findFirst();
        if (!csr.isPresent()) {
            throw new CsrNotFoundException("csr with id " + csrId + " " + NOT_FOUND);
        }
        return csr.get();
    }

    /**
     * General error that happens when importing a cert. Usually a wrong file type
     */
    public static class InvalidCertificateException extends ServiceException {
        public static final String INVALID_CERT = "invalid_cert";

        public InvalidCertificateException(Throwable t) {
            super(t, new ErrorDeviation(INVALID_CERT));
        }

        public InvalidCertificateException(String msg, Throwable t) {
            super(msg, t, new ErrorDeviation(INVALID_CERT));
        }
    }

    /**
     * Cert usage info is wrong (e.g. cert is both auth and sign or neither)
     */
    public static class WrongCertificateUsageException extends ServiceException {
        public static final String ERROR_CERTIFICATE_WRONG_USAGE = "cert_wrong_usage";

        public WrongCertificateUsageException(Throwable t) {
            super(t, new ErrorDeviation(ERROR_CERTIFICATE_WRONG_USAGE));
        }
    }

    /**
     * Probably a rare case of when importing an auth cert from an HSM
     */
    public static class AuthCertificateNotSupportedException extends ServiceException {
        public static final String AUTH_CERT_NOT_SUPPORTED = "auth_cert_not_supported";

        public AuthCertificateNotSupportedException(String msg) {
            super(msg, new ErrorDeviation(AUTH_CERT_NOT_SUPPORTED));
        }
    }

    /**
     * When trying to register a sign cert
     */
    public static class SignCertificateNotSupportedException extends ServiceException {
        public static final String SIGN_CERT_NOT_SUPPORTED = "sign_cert_not_supported";

        public SignCertificateNotSupportedException(String msg) {
            super(msg, new ErrorDeviation(SIGN_CERT_NOT_SUPPORTED));
        }
    }
}<|MERGE_RESOLUTION|>--- conflicted
+++ resolved
@@ -60,7 +60,6 @@
 import java.util.Map;
 import java.util.Optional;
 
-import static ee.ria.xroad.common.ErrorCodes.SERVER_CLIENTPROXY_X;
 import static ee.ria.xroad.common.ErrorCodes.SIGNER_X;
 import static ee.ria.xroad.common.ErrorCodes.X_CERT_EXISTS;
 import static ee.ria.xroad.common.ErrorCodes.X_CERT_NOT_FOUND;
@@ -187,56 +186,7 @@
         } catch (CodedException e) {
             throw e;
         } catch (Exception e) {
-<<<<<<< HEAD
             throw new DeviationAwareRuntimeException(e);
-=======
-            throw new CsrCreationFailureException(e);
-        }
-    }
-
-    private static String signerFaultCode(String detail) {
-        return SIGNER_X + "." + detail;
-    }
-
-    private static String clientProxyFaultCode(String detail) {
-        return SERVER_CLIENTPROXY_X + "." + detail;
-    }
-
-    static final Set<String> KEY_NOT_OPERATIONAL_FOR_CSR_FAULT_CODES;
-
-    static {
-        KEY_NOT_OPERATIONAL_FOR_CSR_FAULT_CODES = new HashSet<>();
-        KEY_NOT_OPERATIONAL_FOR_CSR_FAULT_CODES.add(signerFaultCode(X_KEY_NOT_AVAILABLE));
-        // unfortunately signer sends X_KEY_NOT_AVAILABLE as X_KEY_NOT_FOUND
-        // we know that key exists, so X_KEY_NOT_FOUND belongs to the set in csr creation context
-        KEY_NOT_OPERATIONAL_FOR_CSR_FAULT_CODES.add(signerFaultCode(X_KEY_NOT_FOUND));
-        KEY_NOT_OPERATIONAL_FOR_CSR_FAULT_CODES.add(signerFaultCode(X_TOKEN_NOT_ACTIVE));
-        KEY_NOT_OPERATIONAL_FOR_CSR_FAULT_CODES.add(signerFaultCode(X_TOKEN_NOT_INITIALIZED));
-        KEY_NOT_OPERATIONAL_FOR_CSR_FAULT_CODES.add(signerFaultCode(X_TOKEN_NOT_AVAILABLE));
-        KEY_NOT_OPERATIONAL_FOR_CSR_FAULT_CODES.add(signerFaultCode(X_TOKEN_READONLY));
-    }
-
-    static boolean isCausedByKeyNotOperational(CodedException e) {
-        return KEY_NOT_OPERATIONAL_FOR_CSR_FAULT_CODES.contains(e.getFaultCode());
-    }
-
-    /**
-     * Thrown if signer operation failed for unknown reason
-     */
-    public static class SignerOperationFailedException extends ServiceException {
-        public static final String ERROR_SIGNER_OPERATION_FAILED = "signer_operation_failed";
-
-        public SignerOperationFailedException(Throwable t, ErrorDeviation errorDeviation) {
-            super(t, errorDeviation);
-        }
-
-        public SignerOperationFailedException(Throwable t) {
-            super(t, new ErrorDeviation(ERROR_SIGNER_OPERATION_FAILED));
-        }
-
-        public SignerOperationFailedException(String s) {
-            super(s, new ErrorDeviation(ERROR_SIGNER_OPERATION_FAILED));
->>>>>>> eb88398a
         }
     }
 
