--- conflicted
+++ resolved
@@ -108,7 +108,6 @@
     }
 
     /**
-<<<<<<< HEAD
      * Create a CSR
      * @param keyId
      * @param memberId
@@ -221,11 +220,8 @@
     }
 
     /**
-     * @param certificateBytes
-=======
      * Find an existing cert by it's hash
      * @param hash cert hash of an existing cert. Will be transformed to lowercase
->>>>>>> a48ca1d1
      * @return
      * @throws CertificateNotFoundException
      */
