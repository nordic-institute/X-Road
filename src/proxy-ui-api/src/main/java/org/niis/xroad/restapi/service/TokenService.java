--- conflicted
+++ resolved
@@ -178,13 +178,8 @@
      * @param id
      * @throws TokenNotFoundException if token was not found
      */
-<<<<<<< HEAD
     @PreAuthorize("hasAuthority('VIEW_KEYS')")
-    public TokenInfo getToken(String id) throws TokenNotFoundException, UnspecifiedCoreCodedException {
-=======
-    @PreAuthorize("hasAnyAuthority('ACTIVATE_TOKEN','DEACTIVATE_TOKEN')")
     public TokenInfo getToken(String id) throws TokenNotFoundException {
->>>>>>> 60e3b035
         try {
             return signerProxyFacade.getToken(id);
         } catch (CodedException e) {
