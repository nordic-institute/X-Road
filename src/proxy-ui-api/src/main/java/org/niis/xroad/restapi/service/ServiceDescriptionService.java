--- conflicted
+++ resolved
@@ -101,12 +101,8 @@
     public ServiceDescriptionService(ServiceDescriptionRepository serviceDescriptionRepository,
                                      ClientService clientService, ClientRepository clientRepository,
                                      ServiceChangeChecker serviceChangeChecker,
-<<<<<<< HEAD
-                                     WsdlValidator wsdlValidator, WsdlUrlValidator wsdlUrlValidator) {
-=======
                                      WsdlValidator wsdlValidator, WsdlUrlValidator wsdlUrlValidator,
                                      OpenApiParser openApiParser) {
->>>>>>> 2b6c210e
         this.serviceDescriptionRepository = serviceDescriptionRepository;
         this.clientService = clientService;
         this.clientRepository = clientRepository;
