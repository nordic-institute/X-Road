/**
 * The MIT License
 * Copyright (c) 2018 Estonian Information System Authority (RIA),
 * Nordic Institute for Interoperability Solutions (NIIS), Population Register Centre (VRK)
 * Copyright (c) 2015-2017 Estonian Information System Authority (RIA), Population Register Centre (VRK)
 *
 * Permission is hereby granted, free of charge, to any person obtaining a copy
 * of this software and associated documentation files (the "Software"), to deal
 * in the Software without restriction, including without limitation the rights
 * to use, copy, modify, merge, publish, distribute, sublicense, and/or sell
 * copies of the Software, and to permit persons to whom the Software is
 * furnished to do so, subject to the following conditions:
 *
 * The above copyright notice and this permission notice shall be included in
 * all copies or substantial portions of the Software.
 *
 * THE SOFTWARE IS PROVIDED "AS IS", WITHOUT WARRANTY OF ANY KIND, EXPRESS OR
 * IMPLIED, INCLUDING BUT NOT LIMITED TO THE WARRANTIES OF MERCHANTABILITY,
 * FITNESS FOR A PARTICULAR PURPOSE AND NONINFRINGEMENT. IN NO EVENT SHALL THE
 * AUTHORS OR COPYRIGHT HOLDERS BE LIABLE FOR ANY CLAIM, DAMAGES OR OTHER
 * LIABILITY, WHETHER IN AN ACTION OF CONTRACT, TORT OR OTHERWISE, ARISING FROM,
 * OUT OF OR IN CONNECTION WITH THE SOFTWARE OR THE USE OR OTHER DEALINGS IN
 * THE SOFTWARE.
 */
package org.niis.xroad.restapi.service;

import ee.ria.xroad.common.conf.serverconf.model.ClientType;
import ee.ria.xroad.common.conf.serverconf.model.DescriptionType;
import ee.ria.xroad.common.conf.serverconf.model.EndpointType;
import ee.ria.xroad.common.conf.serverconf.model.ServiceDescriptionType;
import ee.ria.xroad.common.conf.serverconf.model.ServiceType;
import ee.ria.xroad.common.identifier.ClientId;

import lombok.Data;
import lombok.extern.slf4j.Slf4j;
import org.apache.commons.lang3.NotImplementedException;
import org.hibernate.Hibernate;
import org.niis.xroad.restapi.exceptions.DeviationAwareRuntimeException;
import org.niis.xroad.restapi.exceptions.ErrorDeviation;
import org.niis.xroad.restapi.exceptions.WarningDeviation;
import org.niis.xroad.restapi.repository.ClientRepository;
import org.niis.xroad.restapi.repository.ServiceDescriptionRepository;
import org.niis.xroad.restapi.util.FormatUtils;
import org.niis.xroad.restapi.wsdl.InvalidWsdlException;
import org.niis.xroad.restapi.wsdl.OpenApiParser;
import org.niis.xroad.restapi.wsdl.WsdlParser;
import org.niis.xroad.restapi.wsdl.WsdlValidator;
import org.springframework.beans.factory.annotation.Autowired;
import org.springframework.security.access.prepost.PreAuthorize;
import org.springframework.stereotype.Service;
import org.springframework.transaction.annotation.Transactional;
import org.springframework.util.CollectionUtils;

import java.util.ArrayList;
import java.util.Arrays;
import java.util.Collection;
import java.util.Date;
import java.util.HashMap;
import java.util.HashSet;
import java.util.List;
import java.util.Map;
import java.util.Objects;
import java.util.Set;
import java.util.stream.Collectors;

import static org.niis.xroad.restapi.service.SecurityHelper.verifyAuthority;

/**
 * ServiceDescription service
 */
@Slf4j
@Service
@Transactional(rollbackFor = ServiceException.class)
@PreAuthorize("isAuthenticated()")
public class ServiceDescriptionService {

    public static final int DEFAULT_SERVICE_TIMEOUT = 60;
    public static final String DEFAULT_DISABLED_NOTICE = "Out of order";

    public static final String WARNING_ADDING_SERVICES = "adding_services";
    public static final String WARNING_DELETING_SERVICES = "deleting_services";
    public static final String WARNING_WSDL_VALIDATION_WARNINGS = "wsdl_validation_warnings";

    public static final String SERVICE_NOT_FOUND_ERROR_MSG = "Service not found from servicedescription with id ";

    public static final String CLIENT_WITH_ID = "Client with id";

    private final ServiceDescriptionRepository serviceDescriptionRepository;
    private final ClientService clientService;
    private final ClientRepository clientRepository;
    private final ServiceChangeChecker serviceChangeChecker;
    private final WsdlValidator wsdlValidator;
    private final UrlValidator urlValidator;
    private final OpenApiParser openApiParser;

    /**
     * ServiceDescriptionService constructor
     *
     * @param serviceDescriptionRepository
     * @param clientService
     * @param clientRepository
     * @param urlValidator
     */
    @Autowired
    public ServiceDescriptionService(ServiceDescriptionRepository serviceDescriptionRepository,
            ClientService clientService, ClientRepository clientRepository,
            ServiceChangeChecker serviceChangeChecker,
            WsdlValidator wsdlValidator, UrlValidator urlValidator,
            OpenApiParser openApiParser) {

        this.serviceDescriptionRepository = serviceDescriptionRepository;
        this.clientService = clientService;
        this.clientRepository = clientRepository;
        this.serviceChangeChecker = serviceChangeChecker;
        this.wsdlValidator = wsdlValidator;
        this.urlValidator = urlValidator;
        this.openApiParser = openApiParser;
    }

    /**
     * Disable 1-n services
     *
     * @throws ServiceDescriptionNotFoundException if serviceDescriptions with given ids were not found
     */
    public void disableServices(Collection<Long> serviceDescriptionIds,
            String disabledNotice) throws ServiceDescriptionNotFoundException {
        toggleServices(false, serviceDescriptionIds, disabledNotice);
    }

    /**
     * Enable 1-n services
     *
     * @throws ServiceDescriptionNotFoundException if serviceDescriptions with given ids were not found
     */
    public void enableServices(Collection<Long> serviceDescriptionIds) throws ServiceDescriptionNotFoundException {
        toggleServices(true, serviceDescriptionIds, null);
    }

    /**
     * Change 1-n services to enabled/disabled
     *
     * @param serviceDescriptionIds
     * @param disabledNotice
     * @throws ServiceDescriptionNotFoundException if serviceDescriptions with given ids were not found
     */
    private void toggleServices(boolean toEnabled, Collection<Long> serviceDescriptionIds,
            String disabledNotice) throws ServiceDescriptionNotFoundException {
        List<ServiceDescriptionType> possiblyNullServiceDescriptions = serviceDescriptionRepository
                .getServiceDescriptions(serviceDescriptionIds.toArray(new Long[] {}));

        List<ServiceDescriptionType> serviceDescriptions = possiblyNullServiceDescriptions.stream()
                .filter(Objects::nonNull)
                .collect(Collectors.toList());

        if (serviceDescriptions.size() != serviceDescriptionIds.size()) {
            Set<Long> foundIds = serviceDescriptions.stream()
                    .map(serviceDescriptionType -> serviceDescriptionType.getId())
                    .collect(Collectors.toSet());
            Set<Long> missingIds = new HashSet<>(serviceDescriptionIds);
            missingIds.removeAll(foundIds);
            throw new ServiceDescriptionNotFoundException("Service descriptions with ids " + missingIds
                    + " not found");
        }

        serviceDescriptions.stream()
                .forEach(serviceDescriptionType -> {
                    serviceDescriptionType.setDisabled(!toEnabled);
                    if (!toEnabled) {
                        serviceDescriptionType.setDisabledNotice(disabledNotice);
                    }
                    serviceDescriptionRepository.saveOrUpdate(serviceDescriptionType);
                });
    }

    /**
     * Delete one ServiceDescription
     *
     * @throws ServiceDescriptionNotFoundException if serviceDescriptions with given id was not found
     */
    public void deleteServiceDescription(Long id) throws ServiceDescriptionNotFoundException {
        ServiceDescriptionType serviceDescriptionType = serviceDescriptionRepository.getServiceDescription(id);
        if (serviceDescriptionType == null) {
            throw new ServiceDescriptionNotFoundException("Service description with id " + id + " not found");
        }
        ClientType client = serviceDescriptionType.getClient();
        cleanAccessRights(client, serviceDescriptionType);
        cleanEndpoints(client, serviceDescriptionType);
        client.getServiceDescription().remove(serviceDescriptionType);
        clientRepository.saveOrUpdate(client);
    }

    private void cleanEndpoints(ClientType client, ServiceDescriptionType serviceDescriptionType) {
        Set<String> servicesToRemove = serviceDescriptionType.getService()
                .stream()
                .map(ServiceType::getServiceCode)
                .collect(Collectors.toSet());
        client.getEndpoint().removeIf(endpointType -> servicesToRemove.contains(endpointType.getServiceCode()));
    }

    private void cleanAccessRights(ClientType client, ServiceDescriptionType serviceDescriptionType) {
        Set<String> aclServiceCodesToRemove = serviceDescriptionType.getService()
                .stream()
                .map(ServiceType::getServiceCode)
                .collect(Collectors.toSet());
        client.getAcl().removeIf(accessRightType -> aclServiceCodesToRemove
                .contains(accessRightType.getEndpoint().getServiceCode()));
    }

    /**
     * Add a new WSDL ServiceDescription
     *
     * @param clientId
     * @param url
     * @param ignoreWarnings
     * @return created {@link ServiceDescriptionType}, with id populated
     * @throws ClientNotFoundException          if client with id was not found
     * @throws WsdlParser.WsdlNotFoundException if a wsdl was not found at the url
     * @throws InvalidWsdlException             if WSDL at the url was invalid
     * @throws UnhandledWarningsException       if there were warnings that were not ignored
     * @throws InvalidUrlException              if url was empty or invalid
     * @throws WsdlUrlAlreadyExistsException    conflict: another service description has same url
     * @throws ServiceAlreadyExistsException    conflict: same service exists in another SD
     * @throws InterruptedException             if the thread running the WSDL validator is interrupted
     */
    public ServiceDescriptionType addWsdlServiceDescription(ClientId clientId, String url, boolean ignoreWarnings)
            throws InvalidWsdlException,
            WsdlParser.WsdlNotFoundException,
            ClientNotFoundException,
            UnhandledWarningsException,
            ServiceAlreadyExistsException,
            InvalidUrlException,
            WsdlUrlAlreadyExistsException, InterruptedException {
        ClientType client = clientService.getClient(clientId);
        if (client == null) {
            throw new ClientNotFoundException(CLIENT_WITH_ID + " " + clientId.toShortString() + " not found");
        }

        WsdlProcessingResult wsdlProcessingResult = processWsdl(client, url, null);

        if (!ignoreWarnings && !wsdlProcessingResult.getWarnings().isEmpty()) {
            throw new UnhandledWarningsException(wsdlProcessingResult.getWarnings());
        }

        // create a new ServiceDescription with parsed services
        ServiceDescriptionType serviceDescriptionType = buildWsdlServiceDescription(client,
                wsdlProcessingResult.getParsedServices(), url);

        // get the new endpoints to add - skipping existing ones
        Collection<EndpointType> endpointsToAdd = resolveNewEndpoints(client, serviceDescriptionType);

        client.getEndpoint().addAll(endpointsToAdd);
        client.getServiceDescription().add(serviceDescriptionType);
        clientRepository.saveOrUpdateAndFlush(client);
        return serviceDescriptionType;
    }

    /**
     * Create a new {@link EndpointType} for all Services in the provided {@link ServiceDescriptionType}.
     * If an equal EndpointType already exists for the provided {@link ClientType} it will not be returned
     *
     * @param client
     * @param newServiceDescription
     * @return Only the newly created EndpointTypes
     */
    private Collection<EndpointType> resolveNewEndpoints(ClientType client,
            ServiceDescriptionType newServiceDescription) {
        Map<String, EndpointType> endpointMap = new HashMap<>();

        // add all new endpoints into a hashmap with a combination key
        newServiceDescription.getService().forEach(serviceType -> {
            EndpointType endpointType = new EndpointType(serviceType.getServiceCode(), EndpointType.ANY_METHOD,
                    EndpointType.ANY_PATH, true);
            String endpointKey = createEndpointKey(endpointType);
            endpointMap.put(endpointKey, endpointType);
        });

        // remove all existing endpoints with an equal combination key from the map
        client.getEndpoint().forEach(endpointType -> {
            String endpointKey = createEndpointKey(endpointType);
            endpointMap.remove(endpointKey);
        });

        return endpointMap.values();
    }

    private String createEndpointKey(EndpointType endpointType) {
        return endpointType.getServiceCode() + endpointType.getMethod() + endpointType.getPath()
                + endpointType.isGenerated();
    }


    /**
     * Add openapi3 ServiceDescription
     *
     * @param clientId
     * @param url
     * @param serviceCode
     * @param ignoreWarnings
     * @return
     * @throws OpenApiParser.ParsingException    if parsing openapi3 description results in errors
     * @throws ClientNotFoundException           if client is not found with given id
     * @throws UnhandledWarningsException        if ignoreWarnings is false and parsing openapi3 description results
     *                                           in warnings
     * @throws UrlAlreadyExistsException         if trying to add duplicate url
     * @throws ServiceCodeAlreadyExistsException if trying to add duplicate ServiceCode
     * @throws MissingParameterException         if given ServiceCode is null
     * @throws InvalidUrlException               if url is invalid
     */
    public ServiceDescriptionType addOpenApi3ServiceDescription(ClientId clientId, String url,
                                                                String serviceCode, boolean ignoreWarnings)
            throws OpenApiParser.ParsingException, ClientNotFoundException,
            UnhandledWarningsException,
            UrlAlreadyExistsException,
            ServiceCodeAlreadyExistsException,
            MissingParameterException, InvalidUrlException {
        verifyAuthority("ADD_OPENAPI3");

        if (serviceCode == null) {
            throw new MissingParameterException("Missing ServiceCode");
        }

        validateUrl(url);

        // Parse openapi definition
        OpenApiParser.Result result = openApiParser.parse(url);

        if (!ignoreWarnings && result.hasWarnings()) {
            WarningDeviation openapiParserWarnings = new WarningDeviation("OpenapiParserWarnings",
                    result.getWarnings());
            throw new UnhandledWarningsException(Arrays.asList(openapiParserWarnings));
        }

        ClientType client = clientService.getClient(clientId);
        if (client == null) {
            throw new ClientNotFoundException(CLIENT_WITH_ID + " " + clientId.toShortString() + " not found");
        }

        ServiceDescriptionType serviceDescriptionType = getServiceDescriptionOfType(client, url,
                DescriptionType.OPENAPI3);

        // Initiate default service
        ServiceType serviceType = new ServiceType();
        serviceType.setServiceCode(serviceCode);
        serviceType.setTimeout(DEFAULT_SERVICE_TIMEOUT);
        serviceType.setUrl(url);
        serviceType.setServiceDescription(serviceDescriptionType);

        // Populate ServiceDescription
        serviceDescriptionType.getService().add(serviceType);

        // Create endpoints
        EndpointType endpointType = new EndpointType(serviceCode, EndpointType.ANY_METHOD, EndpointType.ANY_PATH, true);
        List endpoints = new ArrayList<EndpointType>();
        endpoints.add(endpointType);
        endpoints.addAll(result.getOperations().stream()
                .map(operation -> new EndpointType(serviceCode, operation.getMethod(), operation.getPath(), true))
                .collect(Collectors.toList()));

        checkDuplicateUrl(serviceDescriptionType);
        checkDuplicateServiceCodes(serviceDescriptionType);

        // Populate client with new servicedescription and endpoints
        client.getEndpoint().addAll(endpoints);
        client.getServiceDescription().add(serviceDescriptionType);
        clientRepository.saveOrUpdateAndFlush(client);

        return serviceDescriptionType;
    }

    /**
     * Check whether the ServiceDescriptions url already exists in the linked Client
     *
     * @param serviceDescription
     * @throws UrlAlreadyExistsException if trying to add duplicate url
     */
    private void checkDuplicateUrl(ServiceDescriptionType serviceDescription) throws UrlAlreadyExistsException {
        Boolean hasDuplicates = serviceDescription.getClient().getServiceDescription().stream()
                .anyMatch(other -> !serviceDescription.equals(other)
                        && serviceDescription.getUrl().equals(other.getUrl()));

        if (hasDuplicates) {
            throw new UrlAlreadyExistsException(serviceDescription.getUrl());
        }
    }


    /**
     * Check whether the ServiceDescriptions ServiceCode already exists in the linked Client
     *
     * @param serviceDescription
     * @throws ServiceCodeAlreadyExistsException if trying to add duplicate ServiceCode
     */
    private void checkDuplicateServiceCodes(ServiceDescriptionType serviceDescription)
            throws ServiceCodeAlreadyExistsException {
        List<String> existingServices = serviceDescription.getClient().getServiceDescription().stream()
                .filter(s -> !s.equals(serviceDescription))
                .flatMap(otherServiceDescription -> otherServiceDescription.getService().stream())
                .map(otherService -> createServiceCodeAndVersionCombination(otherService))
                .collect(Collectors.toList());

        List<String> duplicateServiceCodes = serviceDescription.getService().stream()
                .filter(candidate -> {
                    String candidateCombination = createServiceCodeAndVersionCombination(candidate);
                    return existingServices.contains(candidateCombination);
                })
                .map(duplicate -> duplicate.getServiceCode())
                .collect(Collectors.toList());

        if (duplicateServiceCodes.size() > 0) {
            throw new ServiceCodeAlreadyExistsException(duplicateServiceCodes);
        }
    }

    /**
     * Creates combination of Services ServiceCode and version
     *
     * @param service
     * @return String presentation
     */
    private String createServiceCodeAndVersionCombination(ServiceType service) {
        String serviceCode = service.getServiceCode();
        String serviceVersion = service.getServiceVersion() == null ? "" : service.getServiceVersion();
        return serviceCode + serviceVersion;
    }


    /**
     * Add a new REST ServiceDescription
     *
     * @param clientId
     * @param url
     * @param serviceCode
     * @return
     * @throws ClientNotFoundException           if client not found with given id
     * @throws MissingParameterException         if given ServiceCode is null
     * @throws ServiceCodeAlreadyExistsException if trying to add duplicate ServiceCode
     * @throws UrlAlreadyExistsException         if trying to add duplicate url
     * @throws InvalidUrlException               if url is invalid
     */
    public ServiceDescriptionType addRestEndpointServiceDescription(ClientId clientId, String url,
            String serviceCode) throws
            ClientNotFoundException, MissingParameterException, ServiceCodeAlreadyExistsException,
            UrlAlreadyExistsException, InvalidUrlException {
        verifyAuthority("ADD_OPENAPI3");

        if (serviceCode == null) {
            throw new MissingParameterException("Missing ServiceCode");
        }

        validateUrl(url);

        ClientType client = clientService.getClient(clientId);
        if (client == null) {
            throw new ClientNotFoundException(CLIENT_WITH_ID + " " + clientId.toShortString() + " not found");
        }

        ServiceDescriptionType serviceDescriptionType = getServiceDescriptionOfType(client, url,
                DescriptionType.REST);

        // Populate service
        ServiceType serviceType = new ServiceType();
        serviceType.setServiceCode(serviceCode);
        serviceType.setTimeout(DEFAULT_SERVICE_TIMEOUT);
        serviceType.setUrl(url);
        serviceType.setServiceDescription(serviceDescriptionType);

        // Add created servicedescription to client
        serviceDescriptionType.getService().add(serviceType);
        client.getServiceDescription().add(serviceDescriptionType);

        // Add created endpoint to client
        EndpointType endpointType = new EndpointType(serviceCode, EndpointType.ANY_METHOD,
                EndpointType.ANY_PATH, false);
        client.getEndpoint().add(endpointType);

        checkDuplicateServiceCodes(serviceDescriptionType);
        checkDuplicateUrl(serviceDescriptionType);

        clientRepository.saveOrUpdateAndFlush(client);

        return serviceDescriptionType;
    }

    /**
     * Update the WSDL url of the selected ServiceDescription
     *
     * @param id
     * @param url the new url
     * @return ServiceDescriptionType
     * @throws WsdlParser.WsdlNotFoundException     if a wsdl was not found at the url
     * @throws ServiceDescriptionNotFoundException  if SD with given id was not found
     * @throws WrongServiceDescriptionTypeException if SD with given id was not a WSDL based one
     * @throws InvalidWsdlException                 if WSDL at the url was invalid
     * @throws UnhandledWarningsException           if there were warnings that were not ignored
     * @throws InvalidUrlException                  if url was empty or invalid
     * @throws WsdlUrlAlreadyExistsException        conflict: another service description has same url
     * @throws ServiceAlreadyExistsException        conflict: same service exists in another SD
     * @throws InterruptedException                 if the thread running the WSDL validator is interrupted
     */
    public ServiceDescriptionType updateWsdlUrl(Long id, String url, boolean ignoreWarnings)
            throws WsdlParser.WsdlNotFoundException, InvalidWsdlException,
            ServiceDescriptionNotFoundException,
            WrongServiceDescriptionTypeException,
            UnhandledWarningsException,
            InvalidUrlException,
            ServiceAlreadyExistsException,
            WsdlUrlAlreadyExistsException, InterruptedException {
        ServiceDescriptionType serviceDescriptionType = getServiceDescriptiontype(id);
        if (serviceDescriptionType == null) {
            throw new ServiceDescriptionNotFoundException("Service description with id " + id.toString());
        }
        return updateWsdlUrl(serviceDescriptionType, url, ignoreWarnings);
    }

    /**
     * Refresh Service Description
     *
     * @param id
     * @param ignoreWarnings
     * @return
     * @throws WsdlParser.WsdlNotFoundException     WSDL not found
     * @throws InvalidWsdlException                 Invalid wsdl
     * @throws ServiceDescriptionNotFoundException  service description is not found
     * @throws WrongServiceDescriptionTypeException wrong type of service description
     * @throws UnhandledWarningsException           Unhandledwarnings in openapi3 or wsdl description
     * @throws InvalidUrlException                  invalid url
     * @throws ServiceAlreadyExistsException        service code already exists if refreshing wsdl
     * @throws WsdlUrlAlreadyExistsException        url is already in use by this client
     * @throws OpenApiParser.ParsingException       openapi3 description parsing fails
     */
    public ServiceDescriptionType refreshServiceDescription(Long id, boolean ignoreWarnings)
            throws WsdlParser.WsdlNotFoundException, InvalidWsdlException,
            ServiceDescriptionNotFoundException, WrongServiceDescriptionTypeException,
            UnhandledWarningsException, InvalidUrlException, ServiceAlreadyExistsException,
            WsdlUrlAlreadyExistsException, OpenApiParser.ParsingException {

        ServiceDescriptionType serviceDescriptionType = getServiceDescriptiontype(id);
        if (serviceDescriptionType == null) {
            throw new ServiceDescriptionNotFoundException("Service description with id "
                    + serviceDescriptionType.toString() + " not found");
        }

        if (serviceDescriptionType.getType().equals(DescriptionType.WSDL)) {
            serviceDescriptionType = refreshWSDLServiceDescription(serviceDescriptionType, ignoreWarnings);
        } else if (serviceDescriptionType.getType().equals(DescriptionType.REST)) {
            serviceDescriptionType = refreshRESTServiceDescription(serviceDescriptionType);
        } else if (serviceDescriptionType.getType().equals(DescriptionType.OPENAPI3)) {
            serviceDescriptionType = refreshOpenApi3ServiceDescription(serviceDescriptionType, ignoreWarnings);
        }

        return serviceDescriptionType;
    }

    /**
     * Refresh a ServiceDescription
     *
     * @param serviceDescriptionType
     * @param ignoreWarnings
     * @return {@link ServiceDescriptionType}
     * @throws WsdlParser.WsdlNotFoundException     if a wsdl was not found at the url
     * @throws ServiceDescriptionNotFoundException  if SD with given id was not found
     * @throws WrongServiceDescriptionTypeException if SD with given id was not a WSDL based one
     * @throws InvalidWsdlException                 if WSDL at the url was invalid
     * @throws UnhandledWarningsException           if there were warnings that were not ignored
     * @throws InvalidUrlException                  if url was empty or invalid
     * @throws WsdlUrlAlreadyExistsException        conflict: another service description has same url
     * @throws ServiceAlreadyExistsException        conflict: same service exists in another SD
     * @throws InterruptedException                 if the thread running the WSDL validator is interrupted
     */
    private ServiceDescriptionType refreshWSDLServiceDescription(ServiceDescriptionType serviceDescriptionType,
            boolean ignoreWarnings)
            throws WsdlParser.WsdlNotFoundException, InvalidWsdlException,
            WrongServiceDescriptionTypeException,
            UnhandledWarningsException, InvalidUrlException, ServiceAlreadyExistsException,
<<<<<<< HEAD
            WsdlUrlAlreadyExistsException {
        verifyAuthority("REFRESH_WSDL");

        if (!serviceDescriptionType.getType().equals(DescriptionType.WSDL)) {
            throw new WrongServiceDescriptionTypeException("Expected description type WSDL");
=======
            WsdlUrlAlreadyExistsException, InterruptedException {
        ServiceDescriptionType serviceDescriptionType = getServiceDescriptiontype(id);
        if (serviceDescriptionType == null) {
            throw new ServiceDescriptionNotFoundException("Service description with id " + id.toString()
                    + " not found");
>>>>>>> 2e5b693f
        }

        if (serviceDescriptionType.getType() == DescriptionType.WSDL) {
            String wsdlUrl = serviceDescriptionType.getUrl();
            return updateWsdlUrl(serviceDescriptionType, wsdlUrl, ignoreWarnings);
        }

        // we only have two types at the moment so the type must be OPENAPI3 if we end up this far
        throw new NotImplementedException("REST ServiceDescription refresh not implemented yet");
    }

    /**
     * Refresh REST service description
     *
     * @param serviceDescriptionType
     * @return {@link ServiceDescriptionType}
     * @throws WrongServiceDescriptionTypeException if service type is not REST
     * @throws InvalidUrlException                  if url is invalid
     */
    private ServiceDescriptionType refreshRESTServiceDescription(ServiceDescriptionType serviceDescriptionType)
            throws WrongServiceDescriptionTypeException, InvalidUrlException {
        verifyAuthority("REFRESH_REST");

        if (!serviceDescriptionType.getType().equals(DescriptionType.REST)) {
            throw new WrongServiceDescriptionTypeException("Expected description type REST");
        }

        validateUrl(serviceDescriptionType.getUrl());

        serviceDescriptionType.setRefreshedDate(new Date());

        return serviceDescriptionType;
    }

    /**
     * Refresh OPENAPI3 ServiceDescription
     *
     * @param serviceDescriptionType
     * @param ignoreWarnings
     * @return {@link ServiceDescriptionType}
     * @throws WrongServiceDescriptionTypeException if service type is not openapi3
     * @throws UnhandledWarningsException           if unhandled warnings are found and ignoreWarnings if false
     * @throws OpenApiParser.ParsingException       if parsing openapi3 description fails
     * @throws InvalidUrlException                  if url is invalid
     */
    private ServiceDescriptionType refreshOpenApi3ServiceDescription(ServiceDescriptionType serviceDescriptionType,
            boolean ignoreWarnings) throws WrongServiceDescriptionTypeException,
            UnhandledWarningsException, OpenApiParser.ParsingException, InvalidUrlException {

        verifyAuthority("REFRESH_OPENAPI3");

        if (!serviceDescriptionType.getType().equals(DescriptionType.OPENAPI3)) {
            throw new WrongServiceDescriptionTypeException("Expected description type OPENAPI3");
        }

        if (serviceDescriptionType.getService().get(0) == null) {
            throw new DeviationAwareRuntimeException(SERVICE_NOT_FOUND_ERROR_MSG + serviceDescriptionType.getId());
        }

        validateUrl(serviceDescriptionType.getUrl());

        serviceDescriptionType.setRefreshedDate(new Date());

        parseOpenApi3ToServiceDescription(serviceDescriptionType.getUrl(),
                serviceDescriptionType.getService().get(0).getServiceCode(),
                ignoreWarnings,
                serviceDescriptionType);

        clientRepository.saveOrUpdateAndFlush(serviceDescriptionType.getClient());

        return serviceDescriptionType;
    }

    /**
     * Update Rest service description
     *
     * @param id
     * @param url
     * @param restServiceCode
     * @param newRestServiceCode
     * @return {@link ServiceDescriptionType}
     * @throws UrlAlreadyExistsException           if trying to add duplicate url
     * @throws ServiceCodeAlreadyExistsException   if trying to add duplicate ServiceCode
     * @throws ServiceDescriptionNotFoundException if ServiceDescription not found
     * @throws InvalidUrlException                 if url is invalid
     */
    public ServiceDescriptionType updateRestServiceDescription(Long id, String url, String restServiceCode,
            String newRestServiceCode)
            throws UrlAlreadyExistsException, ServiceCodeAlreadyExistsException, ServiceDescriptionNotFoundException,
            WrongServiceDescriptionTypeException, InvalidUrlException {
        verifyAuthority("EDIT_REST");

        if (newRestServiceCode == null) {
            newRestServiceCode = restServiceCode;
        }

        ServiceDescriptionType serviceDescription = getServiceDescriptiontype(id);
        if (!serviceDescription.getType().equals(DescriptionType.REST)) {
            throw new WrongServiceDescriptionTypeException("Expected description type REST");
        }

        validateUrl(serviceDescription.getUrl());

        if (serviceDescription == null) {
            throw new ServiceDescriptionNotFoundException("ServiceDescription with id: " + id + " wasn't found");
        }

        if (serviceDescription.getService().get(0) == null) {
            throw new DeviationAwareRuntimeException(SERVICE_NOT_FOUND_ERROR_MSG + serviceDescription.getId());
        }

        serviceDescription.setRefreshedDate(new Date());
        serviceDescription.setUrl(url);
        serviceDescription.getService().get(0).setUrl(url);

        updateServiceCodes(restServiceCode, newRestServiceCode, serviceDescription);

        checkDuplicateServiceCodes(serviceDescription);
        checkDuplicateUrl(serviceDescription);

        clientRepository.saveOrUpdateAndFlush(serviceDescription.getClient());
        return serviceDescription;
    }

    /**
     * Update OpenApi3 ServiceDescription
     *
     * @param id
     * @param url
     * @param restServiceCode
     * @param newRestServiceCode
     * @param ignoreWarnings
     * @return
     * @throws UrlAlreadyExistsException         if trying to add duplicate url
     * @throws ServiceCodeAlreadyExistsException if trying to add duplicate ServiceCode
     * @throws UnhandledWarningsException        if ignoreWarnings false and warning-level issues in openapi3
     *                                           description
     * @throws OpenApiParser.ParsingException    if openapi3 parser finds errors in the parsed document
     * @throws InvalidUrlException               if url is invalid
     */
    public ServiceDescriptionType updateOpenApi3ServiceDescription(Long id, String url, String restServiceCode,
            String newRestServiceCode, Boolean ignoreWarnings) throws UrlAlreadyExistsException,
            ServiceCodeAlreadyExistsException, UnhandledWarningsException, OpenApiParser.ParsingException,
            WrongServiceDescriptionTypeException, ServiceDescriptionNotFoundException,
            InvalidUrlException {

        verifyAuthority("EDIT_OPENAPI3");
        ServiceDescriptionType serviceDescription = getServiceDescriptiontype(id);

        if (serviceDescription == null) {
            throw new ServiceDescriptionNotFoundException("ServiceDescription with id: " + id + " wasn't found");
        }

        if (!serviceDescription.getType().equals(DescriptionType.OPENAPI3)) {
            throw new WrongServiceDescriptionTypeException("Expected description type OPENAPI3");
        }

        validateUrl(url);

        if (newRestServiceCode == null) {
            newRestServiceCode = restServiceCode;
        }

        if (serviceDescription.getService().get(0) == null) {
            throw new DeviationAwareRuntimeException(SERVICE_NOT_FOUND_ERROR_MSG + serviceDescription.getId());
        }

        updateServiceCodes(restServiceCode, newRestServiceCode, serviceDescription);

        // Parse openapi definition and handle updating endpoints and acls
        if (!serviceDescription.getUrl().equals(url)) {
            parseOpenApi3ToServiceDescription(url, newRestServiceCode, ignoreWarnings, serviceDescription);
        }

        serviceDescription.setRefreshedDate(new Date());
        serviceDescription.setUrl(url);
        serviceDescription.getService().get(0).setUrl(url);

        checkDuplicateServiceCodes(serviceDescription);
        checkDuplicateUrl(serviceDescription);

        clientRepository.saveOrUpdateAndFlush(serviceDescription.getClient());

        return serviceDescription;
    }

    /**
     * Parse OpenApi3 description and update endpoints and acls in ServiceDescription accordingly
     *
     * @param url
     * @param serviceCode
     * @param ignoreWarnings
     * @param serviceDescription
     * @throws OpenApiParser.ParsingException if there are errors in the openapi3 description document
     * @throws UnhandledWarningsException     if ignoreWarnings is false and parser returns warnings from openapi
     */
    private void parseOpenApi3ToServiceDescription(String url, String serviceCode, boolean ignoreWarnings,
            ServiceDescriptionType serviceDescription) throws
            OpenApiParser.ParsingException, UnhandledWarningsException {
        OpenApiParser.Result result = openApiParser.parse(url);
        if (!ignoreWarnings && result.hasWarnings()) {
            WarningDeviation openapiParserWarnings = new WarningDeviation("OpenapiParserWarnings",
                    result.getWarnings());
            throw new UnhandledWarningsException(Arrays.asList(openapiParserWarnings));
        }

        // Update url
        updateServiceDescriptionUrl(serviceDescription, serviceCode, url);

        // Create endpoints from parsed results
        List<EndpointType> parsedEndpoints = result.getOperations().stream()
                .map(operation -> new EndpointType(serviceCode, operation.getMethod(), operation.getPath(),
                        true))
                .collect(Collectors.toList());
        parsedEndpoints.add(new EndpointType(serviceCode, "*", "**", true));

        // Change existing, manually added, endpoints to generated if they're found from parsedEndpoints
        serviceDescription.getClient().getEndpoint().forEach(ep -> {
            if (parsedEndpoints.stream().anyMatch(parsedEp -> parsedEp.isEquivalent(ep))) {
                ep.setGenerated(true);
            }
        });

        // Remove ACLs that don't exist in the parsed endpoints list
        serviceDescription.getClient().getAcl().removeIf(acl ->
                acl.getEndpoint().isGenerated()
                        && parsedEndpoints.stream().noneMatch(endpoint -> acl.getEndpoint().isEquivalent(endpoint)));


        // Remove generated endpoints that are not found from the parsed endpoints
        serviceDescription.getClient().getEndpoint().removeIf(ep -> {
            return ep.isGenerated() && parsedEndpoints.stream()
                    .noneMatch(parsedEp -> parsedEp.isEquivalent(ep));
        });

        // Add parsed endpoints to endpoints list if it is not already there
        serviceDescription.getClient().getEndpoint().addAll(
                parsedEndpoints.stream()
                        .filter(parsedEp -> serviceDescription.getClient().getEndpoint()
                                .stream()
                                .noneMatch(ep -> ep.isEquivalent(parsedEp)))
                        .collect(Collectors.toList()));
    }

    /**
     * Updates the ServiceCodes of Endpoints and Service linked to given ServiceDescription
     *
     * @param serviceCode
     * @param newserviceCode
     * @param serviceDescriptiontype
     */
    private void updateServiceCodes(String serviceCode, String newserviceCode,
            ServiceDescriptionType serviceDescriptiontype) {
        // Update endpoint service codes
        ClientType client = serviceDescriptiontype.getClient();
        client.getEndpoint().stream()
                .filter(e -> e.getServiceCode().equals(serviceCode))
                .forEach(e -> e.setServiceCode(newserviceCode));

        // Update service service code
        ServiceType service = serviceDescriptiontype.getService().stream()
                .filter(s -> serviceCode.equals(s.getServiceCode()))
                .findFirst()
                .orElseThrow(() -> new DeviationAwareRuntimeException("Service with servicecode: " + serviceCode
                        + " wasn't found from servicedescription with id: " + serviceDescriptiontype.getId()));
        service.setServiceCode(newserviceCode);
    }

    /**
     * Updates the url of the given ServiceDescription and service attached to it with matching ServiceCode to one given
     *
     * @param serviceDescriptionType
     * @param serviceCode
     * @param url
     */
    private void updateServiceDescriptionUrl(ServiceDescriptionType serviceDescriptionType, String serviceCode,
            String url) {
        serviceDescriptionType.setUrl(url);
        ServiceType service = serviceDescriptionType.getService().stream()
                .filter(s -> serviceCode.equals(s.getServiceCode()))
                .findFirst()
                .orElseThrow(() -> new DeviationAwareRuntimeException("Service with servicecode: " + serviceCode
                        + " wasn't found from servicedescription with id: " + serviceDescriptionType.getId()));
        service.setUrl(url);
    }

    /**
     * Return matching ServiceDescription or null.
     * serviceDescription.services and serviceDescription.client are always loaded
     * with Hibernate.init()
     *
     * @param id
     * @return ServiceDescriptionType
     */
    public ServiceDescriptionType getServiceDescriptiontype(Long id) {
        ServiceDescriptionType serviceDescriptionType = serviceDescriptionRepository.getServiceDescription(id);
        if (serviceDescriptionType != null) {
            Hibernate.initialize(serviceDescriptionType.getService());
            Hibernate.initialize(serviceDescriptionType.getClient().getEndpoint());
        }
        return serviceDescriptionType;
    }

    /**
     * Update the WSDL url of the selected ServiceDescription.
     * Refreshing a WSDL is also an update of wsdl,
     * it just updates to the same URL value
     *
     * @param serviceDescriptionType
     * @param url                    the new url
     * @return ServiceDescriptionType
     */
    private ServiceDescriptionType updateWsdlUrl(ServiceDescriptionType serviceDescriptionType, String url,
            boolean ignoreWarnings)
            throws InvalidWsdlException, WsdlParser.WsdlNotFoundException,
            WrongServiceDescriptionTypeException, UnhandledWarningsException,
            ServiceAlreadyExistsException, InvalidUrlException, WsdlUrlAlreadyExistsException, InterruptedException {

        // Shouldn't be able to edit e.g. REST service descriptions with a WSDL URL
        if (serviceDescriptionType.getType() != DescriptionType.WSDL) {
            throw new WrongServiceDescriptionTypeException("Existing service description (id: "
                    + serviceDescriptionType.getId().toString() + " is not WSDL");
        }

        ClientType client = serviceDescriptionType.getClient();
        WsdlProcessingResult wsdlProcessingResult = processWsdl(client, url, serviceDescriptionType.getId());

        List<ServiceType> newServices = wsdlProcessingResult.getParsedServices()
                .stream()
                .map(serviceInfo -> serviceInfoToServiceType(serviceInfo, serviceDescriptionType))
                .collect(Collectors.toList());

        // find what services were added or removed
        ServiceChangeChecker.ServiceChanges serviceChanges = serviceChangeChecker.check(
                serviceDescriptionType.getService(),
                newServices);

        // collect all types of warnings, throw Exception if not ignored
        List<WarningDeviation> allWarnings = new ArrayList<>();
        allWarnings.addAll(wsdlProcessingResult.getWarnings());
        if (!serviceChanges.isEmpty()) {
            allWarnings.addAll(createServiceChangeWarnings(serviceChanges));
        }
        if (!ignoreWarnings && !allWarnings.isEmpty()) {
            throw new UnhandledWarningsException(allWarnings);
        }

        serviceDescriptionType.setRefreshedDate(new Date());
        serviceDescriptionType.setUrl(url);

        List<String> newServiceCodes = newServices
                .stream()
                .map(ServiceType::getServiceCode)
                .collect(Collectors.toList());

        // service codes that will be REMOVED
        List<String> removedServiceCodes = serviceChanges.getRemovedServices()
                .stream()
                .map(ServiceType::getServiceCode)
                .collect(Collectors.toList());

        // replace all old services with the new ones
        serviceDescriptionType.getService().clear();
        serviceDescriptionType.getService().addAll(newServices);

        // clear AccessRights that belong to non-existing services
        client.getAcl().removeIf(accessRightType -> {
            String serviceCode = accessRightType.getEndpoint().getServiceCode();
            return removedServiceCodes.contains(serviceCode) && !newServiceCodes.contains(serviceCode);
        });

        // remove related endpoints
        client.getEndpoint().removeIf(endpointType -> removedServiceCodes.contains(endpointType.getServiceCode()));

        // add new endpoints
        Collection<EndpointType> endpointsToAdd = resolveNewEndpoints(client, serviceDescriptionType);
        client.getEndpoint().addAll(endpointsToAdd);

        clientRepository.saveOrUpdate(client);

        return serviceDescriptionType;
    }

    /**
     * @return warnings about adding or deleting services
     */
    private List<WarningDeviation> createServiceChangeWarnings(ServiceChangeChecker.ServiceChanges changes) {
        List<WarningDeviation> warnings = new ArrayList<>();
        if (!CollectionUtils.isEmpty(changes.getAddedServices())) {
            WarningDeviation addedServicesWarning = new WarningDeviation(WARNING_ADDING_SERVICES,
                    changes.getAddedFullServiceCodes());
            warnings.add(addedServicesWarning);
        }
        if (!CollectionUtils.isEmpty(changes.getRemovedServices())) {
            WarningDeviation deletedServicesWarning = new WarningDeviation(WARNING_DELETING_SERVICES,
                    changes.getRemovedFullServiceCodes());
            warnings.add(deletedServicesWarning);
        }
        return warnings;
    }

    /**
     * check for url conflicts for other service descriptions than the
     * one we are updating now.
     */
    private void checkForExistingWsdl(ClientType client, String url,
            Long updatedServiceDescriptionId) throws WsdlUrlAlreadyExistsException {
        for (ServiceDescriptionType serviceDescription : client.getServiceDescription()) {
            if (!serviceDescription.getId().equals(updatedServiceDescriptionId)) {
                if (serviceDescription.getUrl().equalsIgnoreCase(url)) {
                    throw new WsdlUrlAlreadyExistsException("WSDL URL already exists");
                }
            }
        }
    }

    private ServiceDescriptionType buildWsdlServiceDescription(ClientType client,
            Collection<WsdlParser.ServiceInfo> parsedServices,
            String url) {
        ServiceDescriptionType serviceDescriptionType = getServiceDescriptionOfType(client, url, DescriptionType.WSDL);

        // create services
        List<ServiceType> newServices = parsedServices
                .stream()
                .map(serviceInfo -> serviceInfoToServiceType(serviceInfo, serviceDescriptionType))
                .collect(Collectors.toList());

        serviceDescriptionType.getService().addAll(newServices);

        return serviceDescriptionType;
    }

    private ServiceDescriptionType getServiceDescriptionOfType(ClientType client, String url,
            DescriptionType descriptionType) {
        ServiceDescriptionType serviceDescriptionType = new ServiceDescriptionType();
        serviceDescriptionType.setClient(client);
        serviceDescriptionType.setDisabled(true);
        serviceDescriptionType.setDisabledNotice(DEFAULT_DISABLED_NOTICE);
        serviceDescriptionType.setRefreshedDate(new Date());
        serviceDescriptionType.setType(descriptionType);
        serviceDescriptionType.setUrl(url);
        return serviceDescriptionType;
    }

    private ServiceType serviceInfoToServiceType(WsdlParser.ServiceInfo serviceInfo,
            ServiceDescriptionType serviceDescriptionType) {
        ServiceType newService = new ServiceType();
        newService.setServiceCode(serviceInfo.name);
        newService.setServiceVersion(serviceInfo.version);
        newService.setTitle(serviceInfo.title);
        newService.setUrl(serviceInfo.url);
        newService.setTimeout(DEFAULT_SERVICE_TIMEOUT);
        newService.setServiceDescription(serviceDescriptionType);
        return newService;
    }

    private Collection<WsdlParser.ServiceInfo> parseWsdl(String url) throws WsdlParser.WsdlNotFoundException,
            WsdlParser.WsdlParseException {
        Collection<WsdlParser.ServiceInfo> parsedServices;
        parsedServices = WsdlParser.parseWSDL(url);
        return parsedServices;
    }

    /**
     * Validate a WSDL in given url. If fatal validation errors, throws exception.
     * If non-fatal warnings, return those.
     *
     * @param url
     * @return list of validation warnings that can be ignored by choice
     * @throws WsdlValidator.WsdlValidationFailedException
     * @throws WsdlValidator.WsdlValidatorNotExecutableException
     */
    private List<String> validateWsdl(String url) throws WsdlValidator.WsdlValidationFailedException,
            WsdlValidator.WsdlValidatorNotExecutableException, InterruptedException {
        return wsdlValidator.executeValidator(url);
    }

    private List<ServiceType> getClientsExistingServices(ClientType client, Long idToSkip) {
        return client.getServiceDescription()
                .stream()
                .filter(serviceDescriptionType -> !Objects.equals(serviceDescriptionType.getId(), idToSkip))
                .map(ServiceDescriptionType::getService)
                .flatMap(List::stream).collect(Collectors.toList());
    }

    /**
     * Check that the client does not have conflicting service codes
     * in other service descriptions. Throw exception if conflicts
     */
    private void checkForExistingServices(ClientType client,
            Collection<WsdlParser.ServiceInfo> parsedServices,
            Long idToSkip) throws ServiceAlreadyExistsException {
        List<ServiceType> existingServices = getClientsExistingServices(client, idToSkip);

        Set<ServiceType> conflictedServices = parsedServices
                .stream()
                .flatMap(newService -> existingServices
                        .stream()
                        .filter(existingService -> FormatUtils.getServiceFullName(existingService)
                                .equalsIgnoreCase(FormatUtils.getServiceFullName(newService))))
                .collect(Collectors.toSet());

        // throw error with service metadata if conflicted
        if (!conflictedServices.isEmpty()) {
            List<String> errorMetadata = new ArrayList();
            for (ServiceType conflictedService : conflictedServices) {
                // error metadata contains service name and service description url
                errorMetadata.add(FormatUtils.getServiceFullName(conflictedService));
                errorMetadata.add(conflictedService.getServiceDescription().getUrl());
            }
            throw new ServiceAlreadyExistsException(errorMetadata);
        }
    }

    @Data
    private class WsdlProcessingResult {
        private Collection<WsdlParser.ServiceInfo> parsedServices = new ArrayList<>();
        private List<WarningDeviation> warnings = new ArrayList<>();
    }

    // check for valid url (is this not enough??
    private void validateUrl(String url) throws InvalidUrlException {
        if (!urlValidator.isValidUrl(url)) {
            throw new InvalidUrlException("Malformed URL");
        }
    }

    /**
     * Parse and validate a given wsdl and detect problems it may have.
     * Fatal problems result in thrown exception, warnings are returned in
     * WsdlProcessingResult
     *
     * @param client                      client who is associated with the wsdl
     * @param url                         url of the wsdl
     * @param updatedServiceDescriptionId id of the service description we
     *                                    will update with this wsdl, or null
     *                                    if we're adding a new one
     * @return parsed and validated wsdl and possible warnings
     * @throws WsdlParser.WsdlNotFoundException if a wsdl was not found at the url
     * @throws InvalidUrlException              if url was empty or invalid
     * @throws InvalidWsdlException             if wsdl was invalid (either parsing or validation)
     * @throws WsdlUrlAlreadyExistsException    conflict: another service description has same url
     * @throws ServiceAlreadyExistsException    conflict: same service exists in another SD
     */
    private WsdlProcessingResult processWsdl(ClientType client, String url,
            Long updatedServiceDescriptionId)
            throws WsdlParser.WsdlNotFoundException,
            InvalidWsdlException,
            InvalidUrlException,
            WsdlUrlAlreadyExistsException,
            ServiceAlreadyExistsException, InterruptedException {

        WsdlProcessingResult result = new WsdlProcessingResult();

        validateUrl(url);

        // check if wsdl already exists
        checkForExistingWsdl(client, url, updatedServiceDescriptionId);

        // parse wsdl
        Collection<WsdlParser.ServiceInfo> parsedServices = parseWsdl(url);

        // check if services exist
        checkForExistingServices(client, parsedServices, updatedServiceDescriptionId);

        // validate wsdl
        List<String> warningStrings = null;
        try {
            warningStrings = validateWsdl(url);
        } catch (WsdlValidator.WsdlValidatorNotExecutableException e) {
            throw new RuntimeException("could not run validator command", e);
        }
        List<WarningDeviation> warnings = new ArrayList<>();
        if (!warningStrings.isEmpty()) {
            WarningDeviation validationWarningDeviation = new WarningDeviation(WARNING_WSDL_VALIDATION_WARNINGS,
                    warningStrings);
            warnings.add(validationWarningDeviation);
        }
        result.setParsedServices(parsedServices);
        result.setWarnings(warnings);
        return result;
    }

    /**
     * If trying to add a service that already exists
     */
    public static class ServiceAlreadyExistsException extends ServiceException {

        public static final String ERROR_SERVICE_EXISTS = "service_already_exists";

        public ServiceAlreadyExistsException(List<String> metadata) {
            super(new ErrorDeviation(ERROR_SERVICE_EXISTS, metadata));
        }
    }

    public static class WrongServiceDescriptionTypeException extends ServiceException {

        public static final String ERROR_WRONG_TYPE = "wrong_servicedescription_type";


        public WrongServiceDescriptionTypeException(String s) {
            super(s, new ErrorDeviation(ERROR_WRONG_TYPE));
        }
    }

    public static class WsdlUrlAlreadyExistsException extends ServiceException {

        public static final String ERROR_WSDL_EXISTS = "wsdl_exists";

        public WsdlUrlAlreadyExistsException(String s) {
            super(s, new ErrorDeviation(ERROR_WSDL_EXISTS));
        }
    }

    public static class UrlAlreadyExistsException extends ServiceException {

        public static final String ERROR_EXISTING_URL = "url_already_exists";

        public UrlAlreadyExistsException(String s) {
            super(new ErrorDeviation(ERROR_EXISTING_URL, s));
        }
    }

    public static class ServiceCodeAlreadyExistsException extends ServiceException {

        public static final String ERROR_EXISTING_SERVICE_CODE = "service_code_already_exists";

        public ServiceCodeAlreadyExistsException(List<String> metadata) {
            super(new ErrorDeviation(ERROR_EXISTING_SERVICE_CODE, metadata));
        }
    }
}<|MERGE_RESOLUTION|>--- conflicted
+++ resolved
@@ -532,7 +532,7 @@
             throws WsdlParser.WsdlNotFoundException, InvalidWsdlException,
             ServiceDescriptionNotFoundException, WrongServiceDescriptionTypeException,
             UnhandledWarningsException, InvalidUrlException, ServiceAlreadyExistsException,
-            WsdlUrlAlreadyExistsException, OpenApiParser.ParsingException {
+            WsdlUrlAlreadyExistsException, OpenApiParser.ParsingException, InterruptedException {
 
         ServiceDescriptionType serviceDescriptionType = getServiceDescriptiontype(id);
         if (serviceDescriptionType == null) {
@@ -572,19 +572,11 @@
             throws WsdlParser.WsdlNotFoundException, InvalidWsdlException,
             WrongServiceDescriptionTypeException,
             UnhandledWarningsException, InvalidUrlException, ServiceAlreadyExistsException,
-<<<<<<< HEAD
-            WsdlUrlAlreadyExistsException {
+            WsdlUrlAlreadyExistsException, InterruptedException {
         verifyAuthority("REFRESH_WSDL");
 
         if (!serviceDescriptionType.getType().equals(DescriptionType.WSDL)) {
             throw new WrongServiceDescriptionTypeException("Expected description type WSDL");
-=======
-            WsdlUrlAlreadyExistsException, InterruptedException {
-        ServiceDescriptionType serviceDescriptionType = getServiceDescriptiontype(id);
-        if (serviceDescriptionType == null) {
-            throw new ServiceDescriptionNotFoundException("Service description with id " + id.toString()
-                    + " not found");
->>>>>>> 2e5b693f
         }
 
         if (serviceDescriptionType.getType() == DescriptionType.WSDL) {
