--- conflicted
+++ resolved
@@ -213,13 +213,7 @@
      * @throws ConflictException          URL already exists
      */
     @PreAuthorize("hasAuthority('ADD_WSDL')")
-<<<<<<< HEAD
     public ServiceDescriptionType addWsdlServiceDescription(ClientId clientId, String url, boolean ignoreWarnings) {
-=======
-    public ServiceDescriptionType addWsdlServiceDescription(ClientId clientId,
-            String url,
-            boolean ignoreWarnings) {
->>>>>>> fc6a8f69
         ClientType client = clientService.getClient(clientId);
         if (client == null) {
             throw new NotFoundException("Client with id " + clientId.toShortString() + " not found");
