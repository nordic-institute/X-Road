--- conflicted
+++ resolved
@@ -204,20 +204,14 @@
      * @throws ServiceAlreadyExistsException conflict: same service exists in another SD
      */
     @PreAuthorize("hasAuthority('ADD_WSDL')")
-<<<<<<< HEAD
-    public ServiceDescriptionType addWsdlServiceDescription(ClientId clientId,
-                                          String url,
-                                          boolean ignoreWarnings)
+    public ServiceDescriptionType addWsdlServiceDescription(ClientId clientId, String url, boolean ignoreWarnings)
             throws InvalidWsdlException,
-            WsdlParser.WsdlNotFoundException,
+                           WsdlParser.WsdlNotFoundException,
                            ClientNotFoundException,
                            UnhandledWarningsException,
                            ServiceAlreadyExistsException,
                            InvalidUrlException,
                            WsdlUrlAlreadyExistsException {
-=======
-    public ServiceDescriptionType addWsdlServiceDescription(ClientId clientId, String url, boolean ignoreWarnings) {
->>>>>>> 637f4b9e
         ClientType client = clientService.getClient(clientId);
         if (client == null) {
             throw new ClientNotFoundException("Client with id " + clientId.toShortString() + " not found");
@@ -356,14 +350,11 @@
      * @return ServiceDescriptionType
      */
     private ServiceDescriptionType updateWsdlUrl(ServiceDescriptionType serviceDescriptionType, String url,
-<<<<<<< HEAD
                                                 boolean ignoreWarnings)
             throws InvalidWsdlException, WsdlParser.WsdlNotFoundException,
                            WrongServiceDescriptionTypeException, UnhandledWarningsException,
                            ServiceAlreadyExistsException, InvalidUrlException, WsdlUrlAlreadyExistsException {
-=======
-            boolean ignoreWarnings) {
->>>>>>> 637f4b9e
+
         // Shouldn't be able to edit e.g. REST service descriptions with a WSDL URL
         if (serviceDescriptionType.getType() != DescriptionType.WSDL) {
             throw new WrongServiceDescriptionTypeException("Existing service description (id: "
@@ -435,25 +426,14 @@
     private List<WarningDeviation> createServiceChangeWarnings(ServiceChangeChecker.ServiceChanges changes) {
         List<WarningDeviation> warnings = new ArrayList<>();
         if (!CollectionUtils.isEmpty(changes.getAddedServices())) {
-<<<<<<< HEAD
-            WarningDeviation addedServicesWarningDeviation = new WarningDeviation(WARNING_ADDING_SERVICES,
-                    changes.getAddedServices());
-            warnings.add(addedServicesWarningDeviation);
-        }
-        if (!CollectionUtils.isEmpty(changes.getRemovedServices())) {
-            WarningDeviation deletedServicesWarningDeviation = new WarningDeviation(WARNING_DELETING_SERVICES,
-                    changes.getRemovedServices());
-            warnings.add(deletedServicesWarningDeviation);
-=======
-            Warning addedServicesWarning = new Warning(WARNING_ADDING_SERVICES,
+            WarningDeviation addedServicesWarning = new WarningDeviation(WARNING_ADDING_SERVICES,
                     changes.getAddedFullServiceCodes());
             warnings.add(addedServicesWarning);
         }
         if (!CollectionUtils.isEmpty(changes.getRemovedServices())) {
-            Warning deletedServicesWarning = new Warning(WARNING_DELETING_SERVICES,
+            WarningDeviation deletedServicesWarning = new WarningDeviation(WARNING_DELETING_SERVICES,
                     changes.getRemovedFullServiceCodes());
             warnings.add(deletedServicesWarning);
->>>>>>> 637f4b9e
         }
         return warnings;
     }
@@ -463,13 +443,8 @@
      * one we are updating now.
      */
     private void checkForExistingWsdl(ClientType client, String url,
-<<<<<<< HEAD
                                       Long updatedServiceDescriptionId) throws WsdlUrlAlreadyExistsException {
         for (ServiceDescriptionType serviceDescription : client.getServiceDescription()) {
-=======
-            Long updatedServiceDescriptionId) throws ConflictException {
-        client.getServiceDescription().forEach(serviceDescription -> {
->>>>>>> 637f4b9e
             if (!serviceDescription.getId().equals(updatedServiceDescriptionId)) {
                 if (serviceDescription.getUrl().equalsIgnoreCase(url)) {
                     throw new WsdlUrlAlreadyExistsException("WSDL URL already exists");
@@ -529,13 +504,9 @@
      * If non-fatal warnings, return those.
      * @param url
      * @return list of validation warnings that can be ignored by choice
-<<<<<<< HEAD
      * @throws WsdlValidator.WsdlValidationFailedException
      * @throws WsdlValidator.WsdlValidatorNotExecutableException
      * @throws InvalidUrlException
-=======
-     * @throws BadRequestException if fatal validation errors occurred
->>>>>>> 637f4b9e
      */
     private List<String> validateWsdl(String url)
             throws WsdlValidator.WsdlValidationFailedException,
@@ -603,7 +574,6 @@
      * @throws ServiceAlreadyExistsException conflict: same service exists in another SD
      */
     private WsdlProcessingResult processWsdl(ClientType client, String url,
-<<<<<<< HEAD
                                              Long updatedServiceDescriptionId)
             throws WsdlParser.WsdlNotFoundException,
                            InvalidWsdlException,
@@ -612,18 +582,11 @@
                            ServiceAlreadyExistsException {
 
         WsdlProcessingResult result = new WsdlProcessingResult();
-        // check for valid url (is this not enough??)
-        if (!FormatUtils.isValidUrl(url)) {
+        // check for valid url (is this not enough??
+        if (!wsdlUrlValidator.isValidWsdlUrl(url)) {
             throw new InvalidUrlException("Malformed URL");
-=======
-            Long updatedServiceDescriptionId) {
-
-        WsdlProcessingResult result = new WsdlProcessingResult();
-        // check for valid url (is this not enough??)
-        if (!wsdlUrlValidator.isValidWsdlUrl(url)) {
-            throw new BadRequestException("Malformed URL", new Error(ERROR_MALFORMED_URL));
->>>>>>> 637f4b9e
-        }
+        }
+
         // check if wsdl already exists
         checkForExistingWsdl(client, url, updatedServiceDescriptionId);
 
