--- conflicted
+++ resolved
@@ -341,13 +341,8 @@
             String memberClass, String memberCode, String subsystemCode) {
         Predicate<ClientType> clientTypePredicate = clientType -> true;
         if (!StringUtils.isEmpty(name)) {
-<<<<<<< HEAD
             clientTypePredicate = clientTypePredicate.and(ct -> {
-                String memberName = globalConfService.getMemberName(ct.getIdentifier());
-=======
-            searchPredicates.add(ct -> {
                 String memberName = globalConfFacade.getMemberName(ct.getIdentifier());
->>>>>>> 7dfc7e2c
                 return memberName != null && memberName.toLowerCase().contains(name.toLowerCase());
             });
         }
