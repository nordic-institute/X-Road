--- conflicted
+++ resolved
@@ -63,13 +63,10 @@
 import java.util.stream.Collectors;
 
 import static ee.ria.xroad.common.conf.serverconf.model.ClientType.STATUS_DELINPROG;
-<<<<<<< HEAD
+import static ee.ria.xroad.common.conf.serverconf.model.ClientType.STATUS_GLOBALERR;
+import static ee.ria.xroad.common.conf.serverconf.model.ClientType.STATUS_REGINPROG;
 import static ee.ria.xroad.common.conf.serverconf.model.ClientType.STATUS_REGISTERED;
-import static ee.ria.xroad.signer.protocol.dto.CertificateInfo.STATUS_REGINPROG;
-=======
-import static ee.ria.xroad.common.conf.serverconf.model.ClientType.STATUS_GLOBALERR;
 import static ee.ria.xroad.common.conf.serverconf.model.ClientType.STATUS_SAVED;
->>>>>>> 550f0fcf
 
 /**
  * client service
@@ -659,6 +656,7 @@
      */
     public static class CannotDeleteOwnerException extends ServiceException {
         public static final String ERROR_CANNOT_DELETE_OWNER = "cannot_delete_owner";
+
         public CannotDeleteOwnerException() {
             super(new ErrorDeviation(ERROR_CANNOT_DELETE_OWNER));
         }
