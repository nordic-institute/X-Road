/**
 * The MIT License
 * Copyright (c) 2018 Estonian Information System Authority (RIA),
 * Nordic Institute for Interoperability Solutions (NIIS), Population Register Centre (VRK)
 * Copyright (c) 2015-2017 Estonian Information System Authority (RIA), Population Register Centre (VRK)
 *
 * Permission is hereby granted, free of charge, to any person obtaining a copy
 * of this software and associated documentation files (the "Software"), to deal
 * in the Software without restriction, including without limitation the rights
 * to use, copy, modify, merge, publish, distribute, sublicense, and/or sell
 * copies of the Software, and to permit persons to whom the Software is
 * furnished to do so, subject to the following conditions:
 *
 * The above copyright notice and this permission notice shall be included in
 * all copies or substantial portions of the Software.
 *
 * THE SOFTWARE IS PROVIDED "AS IS", WITHOUT WARRANTY OF ANY KIND, EXPRESS OR
 * IMPLIED, INCLUDING BUT NOT LIMITED TO THE WARRANTIES OF MERCHANTABILITY,
 * FITNESS FOR A PARTICULAR PURPOSE AND NONINFRINGEMENT. IN NO EVENT SHALL THE
 * AUTHORS OR COPYRIGHT HOLDERS BE LIABLE FOR ANY CLAIM, DAMAGES OR OTHER
 * LIABILITY, WHETHER IN AN ACTION OF CONTRACT, TORT OR OTHERWISE, ARISING FROM,
 * OUT OF OR IN CONNECTION WITH THE SOFTWARE OR THE USE OR OTHER DEALINGS IN
 * THE SOFTWARE.
 */
package org.niis.xroad.restapi.service;

import ee.ria.xroad.common.conf.globalconf.GlobalConf;
<<<<<<< HEAD
import ee.ria.xroad.common.conf.globalconf.GlobalGroupInfo;
import ee.ria.xroad.common.conf.globalconf.MemberInfo;
import ee.ria.xroad.common.identifier.ClientId;
import ee.ria.xroad.common.identifier.GlobalGroupId;
=======
>>>>>>> 7dfc7e2c
import ee.ria.xroad.common.identifier.SecurityServerId;

import lombok.extern.slf4j.Slf4j;
import org.niis.xroad.restapi.facade.GlobalConfFacade;
import org.springframework.beans.factory.annotation.Autowired;
import org.springframework.security.access.prepost.PreAuthorize;
import org.springframework.stereotype.Service;

import java.util.Set;

/**
 * global configuration service
 */
@Slf4j
@Service
@PreAuthorize("denyAll")
public class GlobalConfService {

    private final GlobalConfFacade globalConfFacade;

<<<<<<< HEAD
    /**
     * @return the instance identifier for this configuration source
     */
    @PreAuthorize("hasAuthority('VIEW_CLIENT_ACL_SUBJECTS')")
    public String getInstanceIdentifier() {
        return GlobalConf.getInstanceIdentifier();
    }

    /**
     * @return all known instance identifiers
     */
    @PreAuthorize("hasAuthority('VIEW_MEMBER_CLASSES')")
    public List<String> getInstanceIdentifiers() {
        return GlobalConf.getInstanceIdentifiers();
=======
    @Autowired
    public GlobalConfService(GlobalConfFacade globalConfFacade) {
        this.globalConfFacade = globalConfFacade;
>>>>>>> 7dfc7e2c
    }
    /**
     * @param securityServerId
     * @return whether the security server exists in current instance's global configuration
     */
    @PreAuthorize("hasAuthority('INIT_CONFIG')")
    public boolean securityServerExists(SecurityServerId securityServerId) {
        if (!globalConfFacade.getInstanceIdentifiers().contains(securityServerId.getXRoadInstance())) {
            // unless we check instance existence like this, we will receive
            // CodedException: InternalError: Invalid instance identifier: x -exception
            // which is hard to turn correctly into http 404 instead of 500
            return false;
        }
        return GlobalConf.existsSecurityServer(securityServerId);
    }

    /**
<<<<<<< HEAD
     * get a list of global groups as {@link GlobalGroupInfo}
     */
    @PreAuthorize("hasAuthority('VIEW_CLIENT_ACL_SUBJECTS')")
    public List<GlobalGroupInfo> getGlobalGroups(String... instanceIdentifier) {
        return GlobalConf.getGlobalGroups(instanceIdentifier);
    }
=======
     * @return member classes for current instance
     */
    @PreAuthorize("hasAuthority('VIEW_MEMBER_CLASSES')")
    public Set<String> getMemberClassesForThisInstance() {
        return GlobalConf.getMemberClasses(globalConfFacade.getInstanceIdentifier());
    }

>>>>>>> 7dfc7e2c
}<|MERGE_RESOLUTION|>--- conflicted
+++ resolved
@@ -25,13 +25,6 @@
 package org.niis.xroad.restapi.service;
 
 import ee.ria.xroad.common.conf.globalconf.GlobalConf;
-<<<<<<< HEAD
-import ee.ria.xroad.common.conf.globalconf.GlobalGroupInfo;
-import ee.ria.xroad.common.conf.globalconf.MemberInfo;
-import ee.ria.xroad.common.identifier.ClientId;
-import ee.ria.xroad.common.identifier.GlobalGroupId;
-=======
->>>>>>> 7dfc7e2c
 import ee.ria.xroad.common.identifier.SecurityServerId;
 
 import lombok.extern.slf4j.Slf4j;
@@ -52,27 +45,11 @@
 
     private final GlobalConfFacade globalConfFacade;
 
-<<<<<<< HEAD
-    /**
-     * @return the instance identifier for this configuration source
-     */
-    @PreAuthorize("hasAuthority('VIEW_CLIENT_ACL_SUBJECTS')")
-    public String getInstanceIdentifier() {
-        return GlobalConf.getInstanceIdentifier();
-    }
-
-    /**
-     * @return all known instance identifiers
-     */
-    @PreAuthorize("hasAuthority('VIEW_MEMBER_CLASSES')")
-    public List<String> getInstanceIdentifiers() {
-        return GlobalConf.getInstanceIdentifiers();
-=======
     @Autowired
     public GlobalConfService(GlobalConfFacade globalConfFacade) {
         this.globalConfFacade = globalConfFacade;
->>>>>>> 7dfc7e2c
     }
+
     /**
      * @param securityServerId
      * @return whether the security server exists in current instance's global configuration
@@ -89,20 +66,10 @@
     }
 
     /**
-<<<<<<< HEAD
-     * get a list of global groups as {@link GlobalGroupInfo}
-     */
-    @PreAuthorize("hasAuthority('VIEW_CLIENT_ACL_SUBJECTS')")
-    public List<GlobalGroupInfo> getGlobalGroups(String... instanceIdentifier) {
-        return GlobalConf.getGlobalGroups(instanceIdentifier);
-    }
-=======
      * @return member classes for current instance
      */
     @PreAuthorize("hasAuthority('VIEW_MEMBER_CLASSES')")
     public Set<String> getMemberClassesForThisInstance() {
         return GlobalConf.getMemberClasses(globalConfFacade.getInstanceIdentifier());
     }
-
->>>>>>> 7dfc7e2c
 }