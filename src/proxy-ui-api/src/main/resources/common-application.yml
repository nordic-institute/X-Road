--- conflicted
+++ resolved
@@ -51,12 +51,6 @@
       second: 20
       minute: 600
 
-<<<<<<< HEAD
-script:
-  generate-certificate:
-    path: /usr/share/xroad/scripts/generate_certificate.sh
-    args: -n internal -f -S -p 2>&1
-=======
 file-upload-endpoints:
   endpointDefinitions:
     -
@@ -71,4 +65,8 @@
     -
       httpMethod: POST
       pathEnding: /certificate/import
->>>>>>> 0bf24d19
+
+script:
+  generate-certificate:
+    path: /usr/share/xroad/scripts/generate_certificate.sh
+    args: -n internal -f -S -p 2>&1