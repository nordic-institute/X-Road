---
openapi: 3.0.0
servers:
  - description: X-Road API Design
    url: https://virtserver.swaggerhub.com/Gofore/X-Road/1.0.0
info:
  description: X-Road UI Based API
<<<<<<< HEAD
  version: "1.0.16"
=======
  version: "1.0.17"
>>>>>>> 7bb7ad03
  title: X-Road UI Based API
  contact:
    email: lauri.koutaniemi@gofore.com
  license:
    name: MIT
    url: https://opensource.org/licenses/MIT
tags:
  - name: security server
    description: <br>Security Server API design
  - name: central server
    description: <br>Central Server API design
paths:
  /backups:
    get: # ok
      tags:
        - security server
      summary: get security server backups
      operationId: getBackups
      description: Administrator views the backups for the security server.
      responses:
        '200':
          description: list of security server backups
          content:
            application/json:
              schema:
                type: array
                description: array of backup objects
                uniqueItems: true
                items:
                  $ref: '#/components/schemas/Backup'
        '400':
          description: request was invalid
        '401':
          description: authentication credentials are missing
        '403':
          description: request has been refused
        '404':
          description: resource requested does not exists
        '406':
          description: request specified an invalid format
        '500':
          description: internal server error
    post: # ok
      tags:
        - security server
      summary: add new backup for the security server
      operationId: addBackup
      description: Adds security server backup to the system
      responses:
        '201':
          description: item created
          content:
            application/json:
              schema:
                $ref: '#/components/schemas/Backup'
        '202':
          description: item accepted
        '400':
          description: request was invalid
        '401':
          description: authentication credentials are missing
        '403':
          description: request has been refused
        '404':
          description: resource requested does not exists
        '406':
          description: request specified an invalid format
        '409':
          description: an existing item already exists
        '500':
          description: internal server error
  /backups/upload:
    post: # ok
      tags:
        - security server
      summary: upload new backup for the security server
      operationId: uploadBackup
      description: Uploads new security server backup to the system
      requestBody:
        description: backup to add
        content:
          application/octet-stream:
            schema:
              type: string
              format: binary
              description: backup file
      responses:
        '201':
          description: item created
          content:
            application/json:
              schema:
                $ref: '#/components/schemas/Backup'
        '202':
          description: item accepted
        '400':
          description: request was invalid
        '401':
          description: authentication credentials are missing
        '403':
          description: request has been refused
        '404':
          description: resource requested does not exists
        '406':
          description: request specified an invalid format
        '409':
          description: an existing item already exists
        '500':
          description: internal server error
  /backups/{filename}:
    delete: # ok
      tags:
        - security server
      summary: delete security server backup
      operationId: deleteBackup
      description: Administrator deletes the backup of the security server.
      parameters:
        - in: path
          name: filename
          description: filename of the backup
          required: true
          schema:
            type: string
            format: filename
            minLength: 1
            maxLength: 255
      responses:
        '204':
          description: deletion was successful
        '400':
          description: request was invalid
        '401':
          description: authentication credentials are missing
        '403':
          description: request has been refused
        '404':
          description: resource requested does not exists
        '500':
          description: internal server error
  /backups/{filename}/restore:
    put: # ok
      tags:
        - security server
      summary: restore security server configuration from backup
      operationId: restoreBackup
      description: Administrator restores the security server configuration from backup.
      parameters:
        - in: path
          name: filename
          description: filename of the backup
          required: true
          schema:
            type: string
            format: filename
            minLength: 1
            maxLength: 255
      responses:
        '202':
          description: item accepted
        '204':
          description: request was successful
        '400':
          description: request was invalid
        '401':
          description: authentication credentials are missing
        '403':
          description: request has been refused
        '404':
          description: resource requested does not exists
        '406':
          description: request specified an invalid format
        '500':
          description: internal server error
  /backups/{filename}/download:
    get: # ok
      tags:
        - security server
      summary: download security server backup
      operationId: downloadBackup
      description: Administrator downloads the backup of the security server.
      parameters:
        - in: path
          name: filename
          description: filename of the backup
          required: true
          schema:
            type: string
            format: filename
            minLength: 1
            maxLength: 255
      responses:
        '200':
          description: backup file downloaded
          content:
            application/octet-stream:
              schema:
                type: string
                format: binary
                description: backup file
        '400':
          description: request was invalid
        '401':
          description: authentication credentials are missing
        '403':
          description: request has been refused
        '404':
          description: resource requested does not exists
        '406':
          description: request specified an invalid format
        '500':
          description: internal server error
  /token-certificates:
    post: # ok
      tags:
        - security server
      summary: import new certificate
      operationId: importCertificate
      description: Imports certificate to the system
      requestBody:
        description: certificate to import
        content:
          application/octet-stream:
            schema:
              type: string
              format: binary
              description: certificate file
      responses:
        '201':
          description: certificate created
          content:
            application/json:
              schema:
                $ref: '#/components/schemas/CertificateDetails'
        '400':
          description: request was invalid
        '401':
          description: authentication credentials are missing
        '403':
          description: request has been refused
        '404':
          description: resource requested does not exists
        '406':
          description: request specified an invalid format
        '409':
          description: an existing item already exists
        '500':
          description: internal server error
  /token-certificates/{hash}:
    get: # ok
      tags:
        - security server
      summary: get certificate information
      operationId: getCertificate
      description: Administrator views certificate details.
      parameters:
        - in: path
          name: hash
          description: SHA-1 hash of the certificate
          required: true
          schema:
            type: string
            format: text
            minLength: 1
            maxLength: 255
      responses:
        '200':
          description: certificate details
          content:
            application/json:
              schema:
                $ref: '#/components/schemas/CertificateDetails'
        '400':
          description: request was invalid
        '401':
          description: authentication credentials are missing
        '403':
          description: request has been refused
        '404':
          description: resource requested does not exists
        '406':
          description: request specified an invalid format
        '500':
          description: internal server error
    delete: # ok
      tags:
        - security server
      summary: delete certificate
      operationId: deleteCertificate
      description: Administrator deletes the certificate.
      parameters:
        - in: path
          name: hash
          description: SHA-1 hash of the certificate
          required: true
          schema:
            type: string
            format: text
            minLength: 1
            maxLength: 255
      responses:
        '204':
          description: deletion was successful
        '400':
          description: request was invalid
        '401':
          description: authentication credentials are missing
        '403':
          description: request has been refused
        '404':
          description: resource requested does not exists
        '500':
          description: internal server error
  /token-certificates/{hash}/activate:
    put: # ok
      tags:
        - security server
      summary: activate certificate
      operationId: activateCertificate
      description: Administrator activates selected certificate.
      parameters:
        - in: path
          name: hash
          description: SHA-1 hash of the certificate
          required: true
          schema:
            type: string
            format: text
            minLength: 1
            maxLength: 255
      responses:
        '204':
          description: request was successful
        '400':
          description: request was invalid
        '401':
          description: authentication credentials are missing
        '403':
          description: request has been refused
        '404':
          description: resource requested does not exists
        '406':
          description: request specified an invalid format
        '500':
          description: internal server error
  /token-certificates/{hash}/deactivate:
    put: # ok
      tags:
        - security server
      summary: deactivate certificate
      operationId: deactivateCertificate
      description: Administrator deactivates selected certificate.
      parameters:
        - in: path
          name: hash
          description: SHA-1 hash of the certificate
          required: true
          schema:
            type: string
            format: text
            minLength: 1
            maxLength: 255
      responses:
        '204':
          description: certificate was deactivated
        '400':
          description: request was invalid
        '401':
          description: authentication credentials are missing
        '403':
          description: request has been refused
        '404':
          description: resource requested does not exists
        '406':
          description: request specified an invalid format
        '500':
          description: internal server error
  /token-certificates/{hash}/register:
    put: # ok
      tags:
        - security server
      summary: register certificate
      operationId: registerCertificate
      description: Administrator registers selected certificate.
      parameters:
        - in: path
          name: hash
          description: SHA-1 hash of the certificate
          required: true
          schema:
            type: string
            format: text
            minLength: 1
            maxLength: 255
      responses:
        '204':
          description: request was successful
        '400':
          description: request was invalid
        '401':
          description: authentication credentials are missing
        '403':
          description: request has been refused
        '404':
          description: resource requested does not exists
        '406':
          description: request specified an invalid format
        '500':
          description: internal server error
  /token-certificates/{hash}/unregister:
    put: # ok
      tags:
        - security server
      summary: unregister certificate
      operationId: unregisterCertificate
      description: Administrator unregisters selected certificate.
      parameters:
        - in: path
          name: hash
          description: SHA-1 hash of the certificate
          required: true
          schema:
            type: string
            format: text
            minLength: 1
            maxLength: 255
      responses:
        '204':
          description: request was successful
        '400':
          description: request was invalid
        '401':
          description: authentication credentials are missing
        '403':
          description: request has been refused
        '404':
          description: resource requested does not exists
        '406':
          description: request specified an invalid format
        '500':
          description: internal server error
  /clients:
    get: # ok
      tags:
        - security server
      summary: find security server clients
      operationId: findClients
      description: Administrator views the clients of the security server.
      parameters:
        - in: query
          name: name
          description: pass an optional search string (name) for looking up clients
          required: false
          schema:
            type: string
            format: text
            minLength: 0
            maxLength: 255
        - in: query
          name: instance
          description: pass an optional search string (instance) for looking up clients
          required: false
          schema:
            type: string
            format: text
            minLength: 0
            maxLength: 255
        - in: query
          name: member_class
          description: pass an optional search string (member_class) for looking up clients
          required: false
          schema:
            type: string
            format: text
            minLength: 0
            maxLength: 255
        - in: query
          name: member_code
          description: pass an optional search string (member_code) for looking up clients
          required: false
          schema:
            type: string
            format: text
            minLength: 0
            maxLength: 255
        - in: query
          name: subsystem_code
          description: pass an optional search string (subsystem_code) for looking up clients
          required: false
          schema:
            type: string
            format: text
            minLength: 0
            maxLength: 255
        - in: query
          name: show_members
          description: to include members for search results
          required: false
          schema:
            type: boolean
            default: true
        - in: query
          name: internal_search
          description: to search only clients inside security server
          required: false
          schema:
            type: boolean
            default: true
      responses:
        '200':
          description: list of clients
          content:
            application/json:
              schema:
                type: array
                uniqueItems: true
                description: array of client objects
                items:
                  $ref: '#/components/schemas/Client'
        '400':
          description: request was invalid
        '401':
          description: authentication credentials are missing
        '403':
          description: request has been refused
        '404':
          description: resource requested does not exists
        '406':
          description: request specified an invalid format
        '500':
          description: internal server error
    post: # ok
      tags:
        - security server
      summary: Add new client for the security server.
      operationId: addClient
      description: >
        Adds new client to the system.
        Note that with this endpoint it is possible to add an unregistered member as a client.
        Attempt to add an unregistered member with ClientAdd.ignore_warnings = false causes the operation to fail with a warning in response's ErrorInfo object.
        Attempt to add an unregistered member with ClientAdd.ignore_warnings = true succeeds.
      requestBody:
        description: client to add
        content:
          application/json:
            schema:
              $ref: '#/components/schemas/ClientAdd'
      responses:
        '201':
          description: new client created
          content:
            application/json:
              schema:
                $ref: '#/components/schemas/Client'
        '400':
          description: there are warnings or errors related to the service description
          content:
            application/json:
              schema:
                type: array
                uniqueItems: true
                items:
                  $ref: '#/components/schemas/ErrorInfo'
        '401':
          description: authentication credentials are missing
        '403':
          description: request has been refused
        '404':
          description: resource requested does not exists
        '406':
          description: request specified an invalid format
        '409':
          description: an existing item already exists
        '500':
          description: internal server error
  /clients/{id}:
    get: # ok
      tags:
        - security server
      summary: get security server client information
      operationId: getClient
      description: Administrator views the client details of the security server.
      parameters:
        - in: path
          name: id
          description: id of the client
          required: true
          schema:
            type: string
            format: text
            minLength: 1
            maxLength: 1023
      responses:
        '200':
          description: client object
          content:
            application/json:
              schema:
                $ref: '#/components/schemas/Client'
        '400':
          description: request was invalid
        '401':
          description: authentication credentials are missing
        '403':
          description: request has been refused
        '404':
          description: resource requested does not exists
        '406':
          description: request specified an invalid format
        '500':
          description: internal server error
    patch: # ok
      tags:
        - security server
      summary: update security server client information
      operationId: updateClient
      description: Administrator updates the client information.
      parameters:
        - in: path
          name: id
          description: id of the client
          required: true
          schema:
            type: string
            format: text
            minLength: 1
            maxLength: 1023
      requestBody:
        content:
          application/json:
            schema:
              title: ConnectionTypeWrapper
              type: object
              description: connection type
              properties:
                connection_type:
                  $ref: '#/components/schemas/ConnectionType'
      responses:
        '200':
          description: client modified
          content:
            application/json:
              schema:
                $ref: '#/components/schemas/Client'
        '400':
          description: request was invalid
        '401':
          description: authentication credentials are missing
        '403':
          description: request has been refused
        '404':
          description: resource requested does not exists
        '406':
          description: request specified an invalid format
        '500':
          description: internal server error
    delete: # ok
      tags:
        - security server
      summary: delete security server client
      operationId: deleteClient
      description: Administrator deletes the client of the security server.
      parameters:
        - in: path
          name: id
          description: id of the client
          required: true
          schema:
            type: string
            format: text
            minLength: 1
            maxLength: 1023
      responses:
        '204':
          description: client deletion was successful
        '400':
          description: request was invalid
        '401':
          description: authentication credentials are missing
        '403':
          description: request has been refused
        '404':
          description: resource requested does not exists
        '500':
          description: internal server error
  /clients/{id}/local-groups:
    get: # ok
      tags:
        - security server
      summary: get local groups for the selected client
      operationId: getClientGroups
      description: Administrator views the local groups for the client.
      parameters:
        - in: path
          name: id
          description: id of the client
          required: true
          schema:
            type: string
            format: text
            minLength: 1
            maxLength: 1023
      responses:
        '200':
          description: list of local groups
          content:
            application/json:
              schema:
                type: array
                uniqueItems: true
                description: array of local group objects
                items:
                  $ref: '#/components/schemas/LocalGroup'
        '400':
          description: request was invalid
        '401':
          description: authentication credentials are missing
        '403':
          description: request has been refused
        '404':
          description: resource requested does not exists
        '406':
          description: request specified an invalid format
        '500':
          description: internal server error
    post: # ok
      tags:
        - security server
      summary: add new local group for the security server client
      operationId: addClientGroup
      description: Administrator adds a new local group for the client.
      parameters:
        - in: path
          name: id
          description: id of the client
          required: true
          schema:
            type: string
            format: text
            minLength: 1
            maxLength: 1023
      requestBody:
        description: group to add
        content:
          application/json:
            schema:
              $ref: '#/components/schemas/LocalGroup'
      responses:
        '201':
          description: local group created
          content:
            application/json:
              schema:
                $ref: '#/components/schemas/LocalGroup'
        '400':
          description: request was invalid
        '401':
          description: authentication credentials are missing
        '403':
          description: request has been refused
        '404':
          description: resource requested does not exists
        '406':
          description: request specified an invalid format
        '409':
          description: an existing item already exists
        '500':
          description: internal server error
  /clients/{id}/register:
    put: # ok
      tags:
        - security server
      summary: register security server client
      operationId: registerClient
      description: Administrator registers client.
      parameters:
        - in: path
          name: id
          description: id of the client
          required: true
          schema:
            type: string
            format: text
            minLength: 1
            maxLength: 1023
      responses:
        '204':
          description: client was registered
        '400':
          description: request was invalid
        '401':
          description: authentication credentials are missing
        '403':
          description: request has been refused
        '404':
          description: resource requested does not exists
        '406':
          description: request specified an invalid format
        '500':
          description: internal server error
  /clients/{id}/service-clients:
    get: # ok
      tags:
        - security server
      summary: get service clients for the selected client
      operationId: getClientServiceClients
      description: Administrator views the service clients for the client.
      parameters:
        - in: path
          name: id
          description: id of the client
          required: true
          schema:
            type: string
            format: text
            minLength: 1
            maxLength: 1023
      responses:
        '200':
          description: list of service clients
          content:
            application/json:
              schema:
                type: array
                uniqueItems: true
                description: array of service client objects
                items:
                  $ref: '#/components/schemas/ServiceClient'
        '400':
          description: request was invalid
        '401':
          description: authentication credentials are missing
        '403':
          description: request has been refused
        '404':
          description: resource requested does not exists
        '406':
          description: request specified an invalid format
        '500':
          description: internal server error
    post: # ok
      tags:
        - security server
      summary: add new service client for the security server client
      operationId: addClientServiceClient
      description: Administrator adds a new service client for the client.
      parameters:
        - in: path
          name: id
          description: id of the client
          required: true
          schema:
            type: string
            format: text
            minLength: 1
            maxLength: 1023
      requestBody:
        content:
          application/json:
            schema:
              title: ServiceClientId
              type: object
              properties:
                id:
                  type: string
                  format: text
                  description: id of the service client
                  minLength: 1
                  maxLength: 1279
      responses:
        '201':
          description: service client added
          content:
            application/json:
              schema:
                $ref: '#/components/schemas/ServiceClient'
        '400':
          description: request was invalid
        '401':
          description: authentication credentials are missing
        '403':
          description: request has been refused
        '404':
          description: resource requested does not exists
        '406':
          description: request specified an invalid format
        '409':
          description: an existing item already exists
        '500':
          description: internal server error
  /clients/{id}/sign-certificates:
    get: # ok
      tags:
        - security server
      summary: get security server client certificates information
      operationId: getClientSignCertificates
      description: Administrator views the certificates for the client.
      parameters:
        - in: path
          name: id
          description: id of the client
          required: true
          schema:
            type: string
            format: text
            minLength: 1
            maxLength: 1023
      responses:
        '200':
          description: list of certificates
          content:
            application/json:
              schema:
                type: array
                uniqueItems: true
                description: array of certificate (details) objects
                items:
                  $ref: '#/components/schemas/TokenCertificate'
        '400':
          description: request was invalid
        '401':
          description: authentication credentials are missing
        '403':
          description: request has been refused
        '404':
          description: resource requested does not exists
        '406':
          description: request specified an invalid format
        '500':
          description: internal server error
  /clients/{id}/tls-certificates:
    get: # ok
      tags:
        - security server
      summary: get security server client TLS certificates information
      operationId: getClientTlsCertificates
      description: Administrator views the TLS certificates for the client.
      parameters:
        - in: path
          name: id
          description: id of the client
          required: true
          schema:
            type: string
            format: text
            minLength: 1
            maxLength: 1023
      responses:
        '200':
          description: list of tls certificates
          content:
            application/json:
              schema:
                type: array
                uniqueItems: true
                description: array of certificate (details) objects
                items:
                  $ref: '#/components/schemas/CertificateDetails'
        '400':
          description: request was invalid
        '401':
          description: authentication credentials are missing
        '403':
          description: request has been refused
        '404':
          description: resource requested does not exists
        '406':
          description: request specified an invalid format
        '500':
          description: internal server error
    post: # ok
      tags:
        - security server
      summary: add new certificate for the security server client
      operationId: addClientTlsCertificate
      description: Administrator adds a new certificate for the client.
      parameters:
        - in: path
          name: id
          description: id of the client
          required: true
          schema:
            type: string
            format: text
            minLength: 1
            maxLength: 1023
      requestBody:
        description: certificate to add
        content:
          application/octet-stream:
            schema:
              type: string
              format: binary
              description: certificate file
      responses:
        '201':
          description: certificate added
          content:
            application/json:
              schema:
                $ref: '#/components/schemas/CertificateDetails'
        '400':
          description: request was invalid
        '401':
          description: authentication credentials are missing
        '403':
          description: request has been refused
        '404':
          description: resource requested does not exists
        '406':
          description: request specified an invalid format
        '409':
          description: an existing item already exists
        '500':
          description: internal server error
  /clients/{id}/tls-certificates/{hash}:
    get: # ok
      tags:
        - security server
      summary: get TLS certificate
      operationId: getClientTlsCertificate
      description: Administrator gets the TLS certificate for the selected client.
      parameters:
        - in: path
          name: id
          description: id of the client
          required: true
          schema:
            type: string
            format: text
            minLength: 1
            maxLength: 1023
        - in: path
          name: hash
          description: SHA-1 hash of the certificate
          required: true
          schema:
            type: string
            format: text
            minLength: 1
            maxLength: 255
      responses:
        '200':
          description: certificate details
          content:
            application/json:
              schema:
                $ref: '#/components/schemas/CertificateDetails'
        '400':
          description: request was invalid
        '401':
          description: authentication credentials are missing
        '403':
          description: request has been refused
        '404':
          description: resource requested does not exists
        '406':
          description: request specified an invalid format
        '500':
          description: internal server error
    delete: # ok
      tags:
        - security server
      summary: delete certificate
      operationId: deleteClientTlsCertificate
      description: Administrator deletes the certificate from selected client.
      parameters:
        - in: path
          name: id
          description: id of the client
          required: true
          schema:
            type: string
            format: text
            minLength: 1
            maxLength: 1023
        - in: path
          name: hash
          description: SHA-1 hash of the certificate
          required: true
          schema:
            type: string
            format: text
            minLength: 1
            maxLength: 255
      responses:
        '204':
          description: certificate deletion was successful
        '400':
          description: request was invalid
        '401':
          description: authentication credentials are missing
        '403':
          description: request has been refused
        '404':
          description: resource requested does not exists
        '500':
          description: internal server error
  /clients/{id}/unregister:
    put: # ok
      tags:
        - security server
      summary: unregister security server client
      operationId: unregisterClient
      description: Administrator unregisters client.
      parameters:
        - in: path
          name: id
          description: id of the client
          required: true
          schema:
            type: string
            format: text
            minLength: 1
            maxLength: 1023
      responses:
        '204':
          description: unregister was successful
        '400':
          description: request was invalid
        '401':
          description: authentication credentials are missing
        '403':
          description: request has been refused
        '404':
          description: resource requested does not exists
        '406':
          description: request specified an invalid format
        '500':
          description: internal server error
  /clients/{id}/service-descriptions:
    get: # ok
      tags:
        - security server
      summary: get security server client service descriptions
      operationId: getClientServiceDescriptions
      description: Administrator views the service descriptions for the client.
      parameters:
        - in: path
          name: id
          description: id of the client
          required: true
          schema:
            type: string
            format: text
            minLength: 1
            maxLength: 1023
      responses:
        '200':
          description: list of service descriptions
          content:
            application/json:
              schema:
                type: array
                uniqueItems: true
                description: array of service description objects
                items:
                  $ref: '#/components/schemas/ServiceDescription'
        '400':
          description: request was invalid
        '401':
          description: authentication credentials are missing
        '403':
          description: request has been refused
        '404':
          description: resource requested does not exists
        '406':
          description: request specified an invalid format
        '500':
          description: internal server error
    post: # ok
      tags:
        - security server
      summary: add new service description for the security server client
      operationId: addClientServiceDescription
      description: Administrator adds a new service description for the client.
      parameters:
        - in: path
          name: id
          description: id of the client
          required: true
          schema:
            type: string
            format: text
            minLength: 1
            maxLength: 1023
      requestBody:
        content:
          application/json:
            schema:
              $ref: '#/components/schemas/ServiceDescriptionAdd'
      responses:
        '201':
          description: service description created
          content:
            application/json:
              schema:
                $ref: '#/components/schemas/ServiceDescription'
        '400':
          description: there are warnings or errors related to the service description
          content:
            application/json:
              schema:
                type: array
                uniqueItems: true
                items:
                  $ref: '#/components/schemas/ErrorInfo'
        '401':
          description: authentication credentials are missing
        '403':
          description: request has been refused
        '404':
          description: resource requested does not exists
        '406':
          description: request specified an invalid format
        '409':
          description: an existing item already exists
        '500':
          description: internal server error
  /clients/{id}/subjects:
    get: # ok
      tags:
        - security server
      summary: find access right subjects
      operationId: findSubjects
      description: Administrator views the clients, globalgroups and localgroups of the security server as access right subjects
      parameters:
        - in: path
          name: id
          description: id of the client
          required: true
          schema:
            type: string
            format: text
            minLength: 1
            maxLength: 1023
        - in: query
          name: member_name_group_description
          description: pass an optional search string (name) for looking up subjects - name of a member or description of a group
          example: NIIS | Some group description
          required: false
          schema:
            type: string
            format: text
            minLength: 0
            maxLength: 255
        - in: query
          name: subject_type
          description: pass an optional search string (subject_type) for looking up subjects
          required: false
          schema:
            $ref: '#/components/schemas/SubjectType'
        - in: query
          name: instance
          description: pass an optional search string (instance) for looking up subjects - full instance id should be used
          example: GOV
          required: false
          schema:
            type: string
            format: text
            minLength: 0
            maxLength: 255
        - in: query
          name: member_class
          description: pass an optional search string (member_class) for looking up subjects
          required: false
          schema:
            type: string
            format: text
            minLength: 0
            maxLength: 255
        - in: query
          name: member_group_code
          description: pass an optional search string (member_group_code) for looking up subjects - member_code of a member or group_code of a group
          example: 1234 | Example group code
          required: false
          schema:
            type: string
            format: text
            minLength: 0
            maxLength: 255
        - in: query
          name: subsystem_code
          description: pass an optional search string (subsystem_code) for looking up subjects
          example: Subsystem1
          required: false
          schema:
            type: string
            format: text
            minLength: 0
            maxLength: 255
      responses:
        '200':
          description: list of subjects
          content:
            application/json:
              schema:
                type: array
                uniqueItems: true
                description: array of Subjects
                items:
                  $ref: '#/components/schemas/Subject'
        '400':
          description: request was invalid
        '401':
          description: authentication credentials are missing
        '403':
          description: request has been refused
        '404':
          description: resource requested does not exists
        '406':
          description: request specified an invalid format
        '500':
          description: internal server error
  /local-groups/{group_id}:
    get: # ok
      tags:
        - security server
      summary: get local group information
      operationId: getGroup
      description: Administrator views local group details.
      parameters:
        - in: path
          name: group_id
          description: id of the local group
          required: true
          schema:
            type: string
            format: text
            minLength: 1
            maxLength: 255
      responses:
        '200':
          description: group object
          content:
            application/json:
              schema:
                $ref: '#/components/schemas/LocalGroup'
        '400':
          description: request was invalid
        '401':
          description: authentication credentials are missing
        '403':
          description: request has been refused
        '404':
          description: resource requested does not exists
        '406':
          description: request specified an invalid format
        '500':
          description: internal server error
    put: # ok
      tags:
        - security server
      summary: update local group information
      operationId: updateGroup
      description: Administrator updates the local group information.
      parameters:
        - in: path
          name: group_id
          description: id of the local group
          required: true
          schema:
            type: string
            format: text
            minLength: 1
            maxLength: 255
        - in: query
          name: description
          description: local group description
          required: false
          schema:
            type: string
            format: text
            minLength: 1
            maxLength: 255
      responses:
        '200':
          description: local group modified
          content:
            application/json:
              schema:
                $ref: '#/components/schemas/LocalGroup'
        '400':
          description: request was invalid
        '401':
          description: authentication credentials are missing
        '403':
          description: request has been refused
        '404':
          description: resource requested does not exists
        '406':
          description: request specified an invalid format
        '500':
          description: internal server error
    delete: # ok
      tags:
        - security server
      summary: delete local group
      operationId: deleteGroup
      description: Administrator deletes the local group.
      parameters:
        - in: path
          name: group_id
          description: id of the local group
          required: true
          schema:
            type: string
            format: text
            minLength: 1
            maxLength: 255
      responses:
        '204':
          description: local group deletion was successful
        '400':
          description: request was invalid
        '401':
          description: authentication credentials are missing
        '403':
          description: request has been refused
        '404':
          description: resource requested does not exists
        '500':
          description: internal server error
  /local-groups/{group_id}/members:
    post: # ok
      tags:
        - security server
      summary: add new member for the local group
      operationId: addGroupMember
      description: Administrator adds a new member for the local group.
      parameters:
        - in: path
          name: group_id
          description: id of the local group
          required: true
          schema:
            type: string
            format: text
            minLength: 1
            maxLength: 1023
      requestBody:
        content:
          application/json:
            schema:
              $ref: '#/components/schemas/Members'
      responses:
        '201':
          description: new members added
          content:
            application/json:
              schema:
                $ref: '#/components/schemas/Members'
        '400':
          description: request was invalid
        '401':
          description: authentication credentials are missing
        '403':
          description: request has been refused
        '404':
          description: resource requested does not exists
        '406':
          description: request specified an invalid format
        '409':
          description: an existing item already exists
        '500':
          description: internal server error
  /local-groups/{group_id}/members/delete:
    post: # ok
      tags:
        - security server
      summary: delete member from local group
      operationId: deleteGroupMember
      description: Administrator deletes the member from local group.
      parameters:
        - in: path
          name: group_id
          description: id of the local group
          required: true
          schema:
            type: string
            format: text
            minLength: 1
            maxLength: 255
      requestBody:
        content:
          application/json:
            schema:
              $ref: '#/components/schemas/Members'
      responses:
        '204':
          description: members deleted
        '400':
          description: request was invalid
        '401':
          description: authentication credentials are missing
        '403':
          description: request has been refused
        '404':
          description: resource requested does not exists
        '406':
          description: request specified an invalid format
        '409':
          description: an existing item already exists
        '500':
          description: internal server error
  /keys/{id}:
    get: # ok
      tags:
        - security server
      summary: get information for the selected key in selected token
      operationId: getKey
      description: Administrator views key details.
      parameters:
        - in: path
          name: id
          description: id of the key
          required: true
          schema:
            type: string
            format: text
            minLength: 1
            maxLength: 255
      responses:
        '200':
          description: key object
          content:
            application/json:
              schema:
                $ref: '#/components/schemas/Key'
        '400':
          description: request was invalid
        '401':
          description: authentication credentials are missing
        '403':
          description: request has been refused
        '404':
          description: resource requested does not exists
        '406':
          description: request specified an invalid format
        '500':
          description: internal server error
    patch: # ok
      tags:
        - security server
      summary: update key information
      operationId: updateKey
      description: Administrator updates the key information.
      parameters:
        - in: path
          name: id
          description: id of the key
          required: true
          schema:
            type: string
            format: text
            minLength: 1
            maxLength: 255
      requestBody:
        content:
          application/json:
            schema:
              title: KeyName
              type: object
              required:
                - name
              properties:
                name:
                  type: string
                  description: Friendly name of a key
                  format: text
                  minLength: 1
                  maxLength: 255
              example:
                name: my-key-0
      responses:
        '200':
          description: key modified
          content:
            application/json:
              schema:
                $ref: '#/components/schemas/Key'
        '400':
          description: request was invalid
        '401':
          description: authentication credentials are missing
        '403':
          description: request has been refused
        '404':
          description: resource requested does not exists
        '406':
          description: request specified an invalid format
        '500':
          description: internal server error
    delete: # ok
      tags:
        - security server
      summary: delete key
      operationId: deleteKey
      description: Administrator deletes the key.
      parameters:
        - in: path
          name: id
          description: id of the key
          required: true
          schema:
            type: string
            format: text
            minLength: 1
            maxLength: 255
      responses:
        '204':
          description: key deletion was successful
        '400':
          description: request was invalid
        '401':
          description: authentication credentials are missing
        '403':
          description: request has been refused
        '404':
          description: resource requested does not exists
        '500':
          description: internal server error
  /keys/{id}/generate-csr:
    put: # ok
      tags:
        - security server
      summary: generate csr for the selected key
      operationId: genrerateCsr
      description: Administrator generates csr for the key.
      parameters:
        - in: path
          name: id
          description: id of the key
          required: true
          schema:
            type: string
            format: text
            minLength: 1
            maxLength: 255
        - in: query
          name: key_usage
          description: inteded usage for the key (signing or authentication)
          required: false
          schema:
            $ref: '#/components/schemas/KeyUsageType'
        - in: query
          name: approved_ca
          description: approved certification service
          required: false
          schema:
            type: string
            format: text
            minLength: 1
            maxLength: 255
        - in: query
          name: csr_format
          description: format of the certificate signing request (PEM or DER)
          required: false
          schema:
            $ref: '#/components/schemas/CsrFormat'
        - in: query
          name: member_id
          description: security server client the certificate will be issued for (only for signing certificates)
          required: false
          schema:
            type: string
            format: text
            minLength: 1
            maxLength: 255
      responses:
        '201':
          description: CSR created
          content:
            application/pkcs10:
              schema:
                type: string
                format: binary
                description: csr file
        '400':
          description: request was invalid
        '401':
          description: authentication credentials are missing
        '403':
          description: request has been refused
        '404':
          description: resource requested does not exists
        '406':
          description: request specified an invalid format
        '500':
          description: internal server error
  /keys/{id}/delete-csr:
    put: # ok
      tags:
        - security server
      summary: delete csr from the selected key
      operationId: deleteCsr
      description: Administrator deletes csr from the key.
      parameters:
        - in: path
          name: id
          description: id of the key
          required: true
          schema:
            type: string
            format: text
            minLength: 1
            maxLength: 255
        - in: query
          name: csr_id
          description: id of the csr
          required: true
          schema:
            type: string
            format: text
            minLength: 1
            maxLength: 255
      responses:
        '204':
          description: csr deletion was successful
        '400':
          description: request was invalid
        '401':
          description: authentication credentials are missing
        '403':
          description: request has been refused
        '404':
          description: resource requested does not exists
        '406':
          description: request specified an invalid format
        '500':
          description: internal server error
  /member-classes:
    get: # ok
      tags:
        - security server
      summary: get list of known member classes
      operationId: getMemberClasses
      description: Administrator lists member classes.
      parameters:
        - in: query
          name: current_instance
          description: if true, return member classes for this instance.
            if false (default), return member classes for all instances
          required: false
          schema:
            default: false
            type: boolean
      responses:
        '200':
          description: key object
          content:
            application/json:
              schema:
                type: array
                description: array of member classes
                uniqueItems: true
                items:
                  type: string
                  format: text
                  minLength: 1
                  maxLength: 255
        '400':
          description: request was invalid
        '401':
          description: authentication credentials are missing
        '403':
          description: request has been refused
        '404':
          description: resource requested does not exists
        '406':
          description: request specified an invalid format
        '500':
          description: internal server error
  /member-classes/{id}:
    get: # ok
      tags:
        - security server
      summary: get list of known member classes for a given instance
      operationId: getMemberClassesForInstance
      description: Administrator lists member classes for a given instance.
      parameters:
        - in: path
          name: id
          description: instance id
          required: true
          schema:
            type: string
            format: text
            minLength: 1
            maxLength: 255
      responses:
        '200':
          description: key object
          content:
            application/json:
              schema:
                type: array
                description: array of member classes
                uniqueItems: true
                items:
                  type: string
                  format: text
                  minLength: 1
                  maxLength: 255
        '400':
          description: request was invalid
        '401':
          description: authentication credentials are missing
        '403':
          description: request has been refused
        '404':
          description: resource requested does not exists
        '406':
          description: request specified an invalid format
        '500':
          description: internal server error
  /language:
    put: # ok
      tags:
        - security server
      summary: change language
      operationId: language
      description: Administrator changes the language for the UI.
      parameters:
        - in: path
          name: code
          description: code of the language (language code)
          required: true
          schema:
            type: string
            format: text
            minLength: 2
            maxLength: 2
      responses:
        '200':
          description: language changed
          content:
            application/json:
              schema:
                $ref: '#/components/schemas/Language'
        '400':
          description: request was invalid
        '401':
          description: authentication credentials are missing
        '403':
          description: request has been refused
        '404':
          description: resource requested does not exists
        '406':
          description: request specified an invalid format
        '500':
          description: internal server error
  /user:
    get: # ok
      tags:
        - security server
      summary: get user data for the logged user
      operationId: user
      description: Administrator gets user data from backend.
      responses:
        '200':
          description: user details
          content:
            application/json:
              schema:
                $ref: '#/components/schemas/User'
        '400':
          description: request was invalid
        '401':
          description: authentication credentials are missing
        '403':
          description: request has been refused
        '404':
          description: resource requested does not exists
        '406':
          description: request specified an invalid format
        '500':
          description: internal server error
  /security-servers/{id}:
    get: # ok
      tags:
        - security server
      summary: get security server information
      operationId: getSecurityServer
      description: SS administrator views the details of a security server.
      parameters:
        - in: path
          name: id
          description: id of the security server
          required: true
          schema:
            type: string
            format: text
            description: <instance_id>:<member_class>:<member_code>:<security_server_code>
            example: FI:GOV:123:sserver1
      responses:
        '200':
          description: ok
          content:
            application/json:
              schema:
                $ref: '#/components/schemas/SecurityServer'
        '400':
          description: request was invalid
        '401':
          description: authentication credentials are missing
        '403':
          description: request has been refused
        '404':
          description: resource requested does not exists
        '406':
          description: request specified an invalid format
        '500':
          description: internal server error
  /services/{id}:
    get: # ok
      tags:
        - security server
      summary: get service
      operationId: getService
      description: Administrator views selected service.
      parameters:
        - in: path
          name: id
          description: id of the service
          required: true
          schema:
            type: string
            example: CS:ORG:Client:myService.v1
            format: text
            minLength: 1
            maxLength: 1535
      responses:
        '200':
          description: ok
          content:
            application/json:
              schema:
                $ref: '#/components/schemas/Service'
        '400':
          description: request was invalid
        '401':
          description: authentication credentials are missing
        '403':
          description: request has been refused
        '404':
          description: resource requested does not exists
        '406':
          description: request specified an invalid format
        '500':
          description: internal server error
    patch: # ok
      tags:
        - security server
      summary: update service
      operationId: updateService
      description: Administrator updates the service.
      parameters:
        - in: path
          name: id
          description: id of the service
          required: true
          schema:
            type: string
            example: CS:ORG:Client:myService.v1
            format: text
            minLength: 1
            maxLength: 1535
      requestBody:
        content:
          application/json:
            schema:
              $ref: '#/components/schemas/ServiceUpdate'
      responses:
        '200':
          description: service modified
          content:
            application/json:
              schema:
                $ref: '#/components/schemas/Service'
        '400':
          description: request was invalid
        '401':
          description: authentication credentials are missing
        '403':
          description: request has been refused
        '404':
          description: resource requested does not exists
        '406':
          description: request specified an invalid format
        '500':
          description: internal server error
  /services/{id}/access-rights:
    get: # ok
      tags:
        - security server
      summary: get access rights for the selected service
      operationId: getServiceAccessRights
      description: Administrator views service access rights.
      parameters:
        - in: path
          name: id
          description: id of the service
          required: true
          schema:
            type: string
            example: CS:ORG:Client:myService.v1
            format: text
            minLength: 1
            maxLength: 255
      responses:
        '200':
          description: list of service client and access rights
          content:
            application/json:
              schema:
                type: array
                uniqueItems: true
                description: array of service client objects
                items:
                  $ref: '#/components/schemas/ServiceClient'
        '400':
          description: request was invalid
        '401':
          description: authentication credentials are missing
        '403':
          description: request has been refused
        '404':
          description: resource requested does not exists
        '406':
          description: request specified an invalid format
        '500':
          description: internal server error
    post:
      tags:
        - security server
      summary: add new access right for the selected service
      operationId: addServiceAccessRight
      description: Adds access right to the service
      parameters:
        - in: path
          name: id
          description: id of the service
          required: true
          schema:
            type: string
            format: text
            minLength: 1
            maxLength: 255
      requestBody:
        content:
          application/json:
            schema:
              $ref: '#/components/schemas/Subjects'
      responses:
        '201':
          description: access rights added
          content:
            application/json:
              schema:
                type: array
                uniqueItems: true
                description: array of added service client objects
                items:
                  $ref: '#/components/schemas/ServiceClient'
        '400':
          description: request was invalid
        '401':
          description: authentication credentials are missing
        '403':
          description: request has been refused
        '404':
          description: resource requested does not exists
        '406':
          description: request specified an invalid format
        '409':
          description: an existing item already exists
        '500':
          description: internal server error
  /services/{id}/access-rights/delete:
    post: # ok
      tags:
        - security server
      summary: remove access right
      operationId: deleteServiceAccessRight
      description: Administrator removes access right from selected service.
      parameters:
        - in: path
          name: id
          description: id of the service
          required: true
          schema:
            type: string
            format: text
            minLength: 1
            maxLength: 255
      requestBody:
        content:
          application/json:
            schema:
              $ref: '#/components/schemas/Subjects'
      responses:
        '204':
          description: access right(s) deletion was successful
        '400':
          description: request was invalid
        '401':
          description: authentication credentials are missing
        '403':
          description: request has been refused
        '404':
          description: resource requested does not exists
        '500':
          description: internal server error
  /service-clients/{id}/access-rights:
    get: # ok
      tags:
        - security server
      summary: get access rights for the selected service client.
      operationId: getServiceClientAccessRights
      description: Administrator views service client's access rights.
      parameters:
        - in: path
          name: id
          description: id of the service client
          required: true
          schema:
            type: string
            format: text
            minLength: 1
            maxLength: 1279
      responses:
        '200':
          description: list of access rights
          content:
            application/json:
              schema:
                type: array
                uniqueItems: true
                description: array of access right objects
                items:
                  $ref: '#/components/schemas/AccessRight'
        '400':
          description: request was invalid
        '401':
          description: authentication credentials are missing
        '403':
          description: request has been refused
        '404':
          description: resource requested does not exists
        '406':
          description: request specified an invalid format
        '500':
          description: internal server error
    post: # ok
      tags:
        - security server
      summary: add new access right for selected service client
      operationId: addServiceClientAccessRight
      description: Adds access right to the service client.
      parameters:
        - in: path
          name: id
          description: id of the service client
          required: true
          schema:
            type: string
            format: text
            minLength: 1
            maxLength: 1279
      requestBody:
        content:
          application/json:
            schema:
              $ref: '#/components/schemas/Subjects'
      responses:
        '201':
          description: access right(s) added
          content:
            application/json:
              schema:
                type: array
                uniqueItems: true
                description: array of added access right objects
                items:
                  $ref: '#/components/schemas/AccessRight'
        '400':
          description: request was invalid
        '401':
          description: authentication credentials are missing
        '403':
          description: request has been refused
        '404':
          description: resource requested does not exists
        '406':
          description: request specified an invalid format
        '409':
          description: an existing item already exists
        '500':
          description: internal server error
  /service-clients/{id}/access-rights/delete:
    post: # ok
      tags:
        - security server
      summary: remove access right
      operationId: deleteServiceClientAccessRight
      description: Administrator removes access right from selected service client.
      parameters:
        - in: path
          name: id
          description: id of the service client
          required: true
          schema:
            type: string
            format: text
            minLength: 1
            maxLength: 1279
      requestBody:
        description: list of access rights to be deleted
        content:
          application/json:
            schema:
              $ref: '#/components/schemas/Subjects'
      responses:
        '204':
          description: access right(s) deleted
        '400':
          description: request was invalid
        '401':
          description: authentication credentials are missing
        '403':
          description: request has been refused
        '404':
          description: resource requested does not exists
        '406':
          description: request specified an invalid format
        '409':
          description: an existing item already exists
        '500':
          description: internal server error
  /service-descriptions/{id}:
    get: # ok
      tags:
        - security server
      summary: get service description with provided id
      operationId: getServiceDescription
      description: Administrator views a service description with a certain id.
      parameters:
        - in: path
          name: id
          description: id of the service description
          required: true
          schema:
            type: string
            format: text
            minLength: 1
            maxLength: 255
      responses:
        '200':
          description: wanted service description
          content:
            application/json:
              schema:
                $ref: '#/components/schemas/ServiceDescription'
        '400':
          description: request was invalid
        '401':
          description: authentication credentials are missing
        '403':
          description: request has been refused
        '404':
          description: resource requested does not exists
        '406':
          description: request specified an invalid format
        '500':
          description: internal server error
    patch: # ok
      tags:
        - security server
      summary: update url or service code for the selected service description
      operationId: updateServiceDescription
      description: Administrator updates the selected service description.
      parameters:
        - in: path
          name: id
          description: id of the service description
          required: true
          schema:
            type: string
            format: text
            minLength: 1
            maxLength: 255
      requestBody:
        content:
          application/json:
            schema:
              $ref: '#/components/schemas/ServiceDescriptionUpdate'
      responses:
        '200':
          description: service description modified
          content:
            application/json:
              schema:
                $ref: '#/components/schemas/ServiceDescription'
        '400':
          description: there are warnings or errors related to the service description
          content:
            application/json:
              schema:
                type: array
                uniqueItems: true
                items:
                  $ref: '#/components/schemas/ErrorInfo'
        '401':
          description: authentication credentials are missing
        '403':
          description: request has been refused
        '404':
          description: resource requested does not exists
        '406':
          description: request specified an invalid format
        '500':
          description: internal server error
    delete: # ok
      tags:
        - security server
      summary: delete service description
      operationId: deleteServiceDescription
      description: Administrator deletes the service description.
      parameters:
        - in: path
          name: id
          description: id of the service description
          required: true
          schema:
            type: string
            format: text
            minLength: 1
            maxLength: 255
      responses:
        '204':
          description: service description deletion was successful
        '400':
          description: request was invalid
        '401':
          description: authentication credentials are missing
        '403':
          description: request has been refused
        '404':
          description: resource requested does not exists
        '500':
          description: internal server error
  /service-descriptions/{id}/disable:
    put: # ok
      tags:
        - security server
      summary: disable selected service description
      operationId: disableServiceDescription
      description: Administrator disables service description.
      parameters:
        - in: path
          name: id
          description: id of the service description
          required: true
          schema:
            type: string
            format: text
            minLength: 1
            maxLength: 255
      requestBody:
        required: false
        content:
          application/json:
            schema:
              title: ServiceDescriptionDisabledNotice
              type: object
              properties:
                disabled_notice:
                  type: string
                  format: text
                  description: disabled service notice
                  minLength: 0
                  maxLength: 255
      responses:
        '204':
          description: service description disabled
        '400':
          description: request was invalid
        '401':
          description: authentication credentials are missing
        '403':
          description: request has been refused
        '404':
          description: resource requested does not exists
        '406':
          description: request specified an invalid format
        '500':
          description: internal server error
  /service-descriptions/{id}/enable:
    put: # ok
      tags:
        - security server
      summary: enable selected service description
      operationId: enableServiceDescription
      description: Administrator enables service description.
      parameters:
        - in: path
          name: id
          description: id of the service description
          required: true
          schema:
            type: string
            format: text
            minLength: 1
            maxLength: 255
      responses:
        '204':
          description: service description enabled
        '400':
          description: request was invalid
        '401':
          description: authentication credentials are missing
        '403':
          description: request has been refused
        '404':
          description: resource requested does not exists
        '406':
          description: request specified an invalid format
        '500':
          description: internal server error
  /service-descriptions/{id}/refresh:
    put: # ok
      tags:
        - security server
      summary: refresh selected service description
      operationId: refreshServiceDescription
      description: Administrator refreshes service description.
      parameters:
        - in: path
          name: id
          description: id of the service description
          required: true
          schema:
            type: string
            format: text
            minLength: 1
            maxLength: 255
      requestBody:
        content:
          application/json:
            schema:
              title: IgnoreWarnings
              type: object
              properties:
                ignore_warnings:
                  type: boolean
                  default: false
                  description: if true, any ignorable warnings are ignored. if false (or missing),
                    any warnings cause request to fail
      responses:
        '200':
          description: service description refreshed
          content:
            application/json:
              schema:
                $ref: '#/components/schemas/ServiceDescription'
        '400':
          description: there are warnings or errors related to the service description
          content:
            application/json:
              schema:
                type: array
                uniqueItems: true
                items:
                  $ref: '#/components/schemas/ErrorInfo'
        '401':
          description: authentication credentials are missing
        '403':
          description: request has been refused
        '404':
          description: resource requested does not exists
        '406':
          description: request specified an invalid format
        '500':
          description: internal server error
  /service-descriptions/{id}/services:
    get: # ok
      tags:
        - security server
      summary: get services for the selected service description
      operationId: getServiceDescriptionServices
      description: Administrator views the services for the selected service description.
      parameters:
        - in: path
          name: id
          description: id of the service description
          required: true
          schema:
            type: string
            format: text
            minLength: 1
            maxLength: 255
      responses:
        '200':
          description: list of services
          content:
            application/json:
              schema:
                type: array
                uniqueItems: true
                description: array of service objects
                items:
                  $ref: '#/components/schemas/Service'
        '400':
          description: request was invalid
        '401':
          description: authentication credentials are missing
        '403':
          description: request has been refused
        '404':
          description: resource requested does not exists
        '406':
          description: request specified an invalid format
        '500':
          description: internal server error
  /system: # ok
    get:
      tags:
        - security server
      summary: get system information
      operationId: getSystem
      description: Administrator views the system information.
      responses:
        '200':
          description: system information
          content:
            application/json:
              schema:
                $ref: '#/components/schemas/System'
        '400':
          description: request was invalid
        '401':
          description: authentication credentials are missing
        '403':
          description: request has been refused
        '404':
          description: resource requested does not exists
        '406':
          description: request specified an invalid format
        '500':
          description: internal server error
  /system/anchor:
    get: # ok
      tags:
        - security server
      summary: view the configuration anchor information
      operationId: getAnchor
      description: Administrator views the configuration anchor information.
      responses:
        '200':
          description: anchor information
          content:
            application/json:
              schema:
                $ref: '#/components/schemas/Anchor'
        '400':
          description: request was invalid
        '401':
          description: authentication credentials are missing
        '403':
          description: request has been refused
        '404':
          description: resource requested does not exists
        '406':
          description: request specified an invalid format
        '500':
          description: internal server error
    post: # ok
      tags:
        - security server
      summary: upload a configuration anchor file
      operationId: uploadAnchor
      description: Administrator uploads configuration anchor file
      requestBody:
        description: configuration anchor
        content:
          application/xml:
            schema:
              type: string
              format: ascii
              description: configuration anchor file
              minLength: 1
              maxLength: 1000000
      responses:
        '201':
          description: configuration anchor uploaded
          content:
            application/json:
              schema:
                $ref: '#/components/schemas/Anchor'
        '400':
          description: request was invalid
        '401':
          description: authentication credentials are missing
        '403':
          description: request has been refused
        '404':
          description: resource requested does not exists
        '406':
          description: request specified an invalid format
        '409':
          description: an existing item already exists
        '500':
          description: internal server error
  /system/anchor/download:
    get: # ok
      tags:
        - security server
      summary: download configuration anchor information
      operationId: downloadAnchor
      description: Administrator downloads the configuration anchor information.
      responses:
        '200':
          description: configuration anchor
          content:
            application/xml:
              schema:
                type: string
                format: ascii
                description: configuration anchor file
        '400':
          description: request was invalid
        '401':
          description: authentication credentials are missing
        '403':
          description: request has been refused
        '404':
          description: resource requested does not exists
        '406':
          description: request specified an invalid format
        '500':
          description: internal server error
  /system/certificate:
    get: # ok
      tags:
        - security server
      summary: view the security server certificate information
      operationId: getSystemCertificate
      description: Administrator views the security server TLS certificate information.
      responses:
        '200':
          description: certificate information
          content:
            application/json:
              schema:
                $ref: '#/components/schemas/CertificateDetails'
        '400':
          description: request was invalid
        '401':
          description: authentication credentials are missing
        '403':
          description: request has been refused
        '404':
          description: resource requested does not exists
        '406':
          description: request specified an invalid format
        '500':
          description: internal server error
  /system/certificate/export:
    get: # ok
      tags:
        - security server
      summary: download the security server certificate as gzip compressed tar archive
      operationId: downloadSystemCertificate
      description: Administrator downloads the security server TLS certificate.
      responses:
        '200':
          description: information fetched successfully
          content:
            application/gzip:
              schema:
                type: string
                format: binary
                description: certificate file
        '400':
          description: request was invalid
        '401':
          description: authentication credentials are missing
        '403':
          description: request has been refused
        '404':
          description: resource requested does not exists
        '406':
          description: request specified an invalid format
        '500':
          description: internal server error
  /system/certificate/generate-tls-key:
    put: # ok
      tags:
        - security server
      summary: generate new TLS key
      operationId: generateSystemCertificateTlsKey
      description: Administrator generates new tls key.
      responses:
        '204':
          description: tls key generated
        '400':
          description: request was invalid
        '401':
          description: authentication credentials are missing
        '403':
          description: request has been refused
        '404':
          description: resource requested does not exists
        '406':
          description: request specified an invalid format
        '500':
          description: internal server error
  /system/certificate/generate-csr:
    put: # ok
      tags:
        - security server
      summary: generate new certificate request
      operationId: generateSystemCertificateRequest
      description: Administrator generates new certificate request.
      responses:
        '204':
          description: certificate request generated
        '400':
          description: request was invalid
        '401':
          description: authentication credentials are missing
        '403':
          description: request has been refused
        '404':
          description: resource requested does not exists
        '406':
          description: request specified an invalid format
        '500':
          description: internal server error
  /system/certificate/import:
    post: # ok
      tags:
        - security server
      summary: import new internal TLS certificate.
      operationId: importSystemCertificate
      description: Administrator imports new internal TLS certificate
      requestBody:
        description: certificate to add
        content:
          application/octet-stream:
            schema:
              type: string
              format: binary
              description: certificate file
      responses:
        '201':
          description: tls certificate imported
          content:
            application/json:
              schema:
                $ref: '#/components/schemas/CertificateDetails'
        '400':
          description: request was invalid
        '401':
          description: authentication credentials are missing
        '403':
          description: request has been refused
        '404':
          description: resource requested does not exists
        '406':
          description: request specified an invalid format
        '409':
          description: an existing item already exists
        '500':
          description: internal server error
  /certificate-authorities:
    get: # ok
      tags:
        - security server
      summary: view the approved certificate authorities
      operationId: getApprovedCertificateAuthorities
      description: Administrator views the approved certificate authorities.
      parameters:
        - in: query
          name: key_usage_type
          description: return only CAs suitable for this type of key usage
          required: false
          schema:
            $ref: '#/components/schemas/KeyUsageType'
      responses:
        '200':
          description: list of approved certificate authorities
          content:
            application/json:
              schema:
                type: array
                uniqueItems: true
                description: array of timestamping service objects
                items:
                  $ref: '#/components/schemas/CertificateAuthority'
        '400':
          description: request was invalid
        '401':
          description: authentication credentials are missing
        '403':
          description: request has been refused
        '406':
          description: request specified an invalid format
        '500':
          description: internal server error
  /certificate-authorities/{ca_name}/csr-subject-fields:
    get: # ok
      tags:
        - security server
      summary: get description of subject DN fields for CSR
      operationId: getSubjectFieldDescriptions
      description: list DN field descriptions to collect CSR parameters
      parameters:
        - in: path
          name: ca_name
          description: common name of the CA
          example: X-Road Test CA CN
          required: true
          schema:
            type: string
            format: text
            minLength: 1
            maxLength: 255
        - in: query
          name: key_id
          description: id of the key. If provided, used only for validating correct key usage
          required: false
          schema:
            type: string
            format: text
            minLength: 1
            maxLength: 255
        - in: query
          name: key_usage_type
          description: which usage type this CSR is for
          required: true
          schema:
            $ref: '#/components/schemas/KeyUsageType'
        - in: query
          name: member_id
          description: member client id for signing CSRs. <instance_id>:<member_class>:<member_code>
          example: FI:GOV:123
          required: false
          schema:
            type: string
            format: text
            minLength: 1
            maxLength: 767
      responses:
        '200':
          description: csr subject field objects
          content:
            application/json:
              schema:
                type: array
                uniqueItems: true
                description: array of CsrSubjectFieldDescription objects
                items:
                  $ref: '#/components/schemas/CsrSubjectFieldDescription'
        '400':
          description: request was invalid
        '401':
          description: authentication credentials are missing
        '403':
          description: request has been refused
        '404':
          description: resource requested does not exists
        '406':
          description: request specified an invalid format
        '500':
          description: internal server error

  /system/timestamping-services:
    get: # ok
      tags:
        - security server
      summary: view the timestamping services
      operationId: getTimestampingServices
      description: Administrator views the timestamping services.
      responses:
        '200':
          description: list of timestamping services
          content:
            application/json:
              schema:
                type: array
                uniqueItems: true
                description: array of timestamping service objects
                items:
                  $ref: '#/components/schemas/TimestampingService'
        '400':
          description: request was invalid
        '401':
          description: authentication credentials are missing
        '403':
          description: request has been refused
        '404':
          description: resource requested does not exists
        '406':
          description: request specified an invalid format
        '500':
          description: internal server error
    post: # ok
      tags:
        - security server
      summary: add a timestamping service
      operationId: addTimestampingService
      description: Administrator selects new timestamping service
      requestBody:
        description: Timestamping service to add
        content:
          application/json:
            schema:
              $ref: '#/components/schemas/TimestampingService'
      responses:
        '201':
          description: timestamping service created
          content:
            application/json:
              schema:
                $ref: '#/components/schemas/TimestampingService'
        '400':
          description: request was invalid
        '401':
          description: authentication credentials are missing
        '403':
          description: request has been refused
        '404':
          description: resource requested does not exists
        '406':
          description: request specified an invalid format
        '409':
          description: an existing item already exists
        '500':
          description: internal server error
  /system/timestamping-services/{url}:
    delete: # ok
      tags:
        - security server
      summary: delete timestamping service
      operationId: deleteTimestampingService
      description: Administrator removes timestamping service.
      parameters:
        - in: path
          name: url
          description: url of the timestamping service
          required: true
          schema:
            type: string
            format: text
            minLength: 1
            maxLength: 255
      responses:
        '204':
          description: timestamping service deletion was successful
        '400':
          description: request was invalid
        '401':
          description: authentication credentials are missing
        '403':
          description: request has been refused
        '404':
          description: resource requested does not exists
        '500':
          description: internal server error
  /system/version:
    get: # ok
      tags:
        - security server
      summary: get information for the system version
      operationId: systemVersion
      description: Administrator views key details.
      responses:
        '200':
          description: system version information
          content:
            application/json:
              schema:
                $ref: '#/components/schemas/Version'
        '400':
          description: request was invalid
        '401':
          description: authentication credentials are missing
        '403':
          description: request has been refused
        '404':
          description: resource requested does not exists
        '406':
          description: request specified an invalid format
        '500':
          description: internal server error
  /tokens:
    get: # ok
      tags:
        - security server
      summary: get security server tokens
      operationId: getTokens
      description: Administrator views tokens of the security server.
      responses:
        '200':
          description: list of tokens
          content:
            application/json:
              schema:
                type: array
                uniqueItems: true
                description: array of token objects
                items:
                  $ref: '#/components/schemas/Token'
        '400':
          description: request was invalid
        '401':
          description: authentication credentials are missing
        '403':
          description: request has been refused
        '404':
          description: resource requested does not exists
        '406':
          description: request specified an invalid format
        '500':
          description: internal server error
  /tokens/{id}:
    get: # ok
      tags:
        - security server
      summary: get security server token information
      operationId: getToken
      description: Administrator views the token details of the security server.
      parameters:
        - in: path
          name: id
          description: id of the token
          required: true
          schema:
            type: string
            format: text
            minLength: 1
            maxLength: 255
      responses:
        '200':
          description: token object
          content:
            application/json:
              schema:
                $ref: '#/components/schemas/Token'
        '400':
          description: request was invalid
        '401':
          description: authentication credentials are missing
        '403':
          description: request has been refused
        '404':
          description: resource requested does not exists
        '406':
          description: request specified an invalid format
        '500':
          description: internal server error
    patch: # ok
      tags:
        - security server
      summary: update security server token information
      operationId: updateToken
      description: Administrator updates the token information.
      parameters:
        - in: path
          name: id
          description: id of the token
          required: true
          schema:
            type: string
            format: text
            minLength: 1
            maxLength: 255
      requestBody:
        content:
          application/json:
            schema:
              title: TokenName
              type: object
              required:
                - name
              properties:
                name:
                  type: string
                  description: friendly name of the token
                  format: text
                  minLength: 1
                  maxLength: 255
              example:
                name: my-token-0
      responses:
        '200':
          description: token modified
          content:
            application/json:
              schema:
                $ref: '#/components/schemas/Token'
        '400':
          description: request was invalid
        '401':
          description: authentication credentials are missing
        '403':
          description: request has been refused
        '404':
          description: resource requested does not exists
        '406':
          description: request specified an invalid format
        '500':
          description: internal server error
  /tokens/{id}/keys:
    post: # ok
      tags:
        - security server
      summary: add new key
      operationId: addKey
      description: Adds key for selected token.
      parameters:
        - in: path
          name: id
          description: id of the token
          required: true
          schema:
            type: string
            format: text
            minLength: 1
            maxLength: 255
      requestBody:
        content:
          application/json:
            schema:
              title: KeyLabel
              type: object
              properties:
                label:
                  type: string
                  format: text
                  description: label for the new key
                  minLength: 1
                  maxLength: 255
              example:
                label: My new key
      responses:
        '201':
          description: key created for the token
          content:
            application/json:
              schema:
                $ref: '#/components/schemas/Key'
        '400':
          description: request was invalid
        '401':
          description: authentication credentials are missing
        '403':
          description: request has been refused
        '404':
          description: resource requested does not exists
        '406':
          description: request specified an invalid format
        '409':
          description: an existing item already exists or token not logged in
        '500':
          description: internal server error
  /tokens/{id}/login:
    put: # ok
      tags:
        - security server
      summary: login to token
      operationId: loginToken
      description: Login to token
      parameters:
        - in: path
          name: id
          description: id of the token
          required: true
          schema:
            type: string
            format: text
            minLength: 1
      requestBody:
        content:
          application/json:
            schema:
              title: TokenPassword
              type: object
              properties:
                password:
                  type: string
                  format: text
                  description: password for logging in to the token
                  minLength: 1
              example:
                password: sm3!!ycat
      responses:
        '200':
          description: logged in
          content:
            application/json:
              schema:
                $ref: '#/components/schemas/Token'
        '400':
          description: request was invalid
        '401':
          description: authentication credentials are missing
        '403':
          description: request has been refused
        '404':
          description: resource requested does not exists
        '406':
          description: request specified an invalid format
        '500':
          description: internal server error
  /tokens/{id}/logout:
    put: # ok
      tags:
        - security server
      summary: logout from token
      operationId: logoutToken
      description: Administrator logs out from token.
      parameters:
        - in: path
          name: id
          description: id of the token
          required: true
          schema:
            type: string
            format: text
            minLength: 1
      responses:
        '200':
          description: logged out
          content:
            application/json:
              schema:
                $ref: '#/components/schemas/Token'
        '400':
          description: request was invalid
        '401':
          description: authentication credentials are missing
        '403':
          description: request has been refused
        '404':
          description: resource requested does not exists
        '406':
          description: request specified an invalid format
        '500':
          description: internal server error
  /xroad-instances:
    get: # ok
      tags:
        - security server
      summary: get list of known xroad instance identifiers
      operationId: getXroadInstances
      description: Administrator lists xroad instance identifiers
      responses:
        '200':
          description: xroad instance identifiers
          content:
            application/json:
              schema:
                type: array
                description: array of xroad instance identifiers
                uniqueItems: true
                items:
                  type: string
                  format: text
                  minLength: 1
                  maxLength: 255
        '400':
          description: request was invalid
        '401':
          description: authentication credentials are missing
        '403':
          description: request has been refused
        '404':
          description: resource requested does not exists
        '406':
          description: request specified an invalid format
        '500':
          description: internal server error
components:
  securitySchemes:
    ApiKeyAuth:
      type: apiKey
      in: header
      name: Authorization
      description: X-Road-ApiKey token=<api key>
      # https://github.com/nordic-institute/X-Road-REST-UI/blob/XRDDEV-237/doc/Manuals/ug-ss_x-road_6_security_server_user_guide.md#1911-creating-new-api-keys
  schemas:
    AccessRight: # ok
      type: object
      description: access right for clients and services
      required:
        - id
        - client_id
        - service_code
        - service_title
      properties:
        id:
          type: string
          format: text
          description: access right id
          example: 123
          minLength: 1
          maxLength: 255
          readOnly: true
        client_id:
          type: string
          format: text
          description: <instance_id>:<member_class>:<member_code>:<subsystem>(optional)
          example: FI:GOV:123:ABC
          minLength: 1
          maxLength: 255
        service_code:
          type: string
          format: text
          description: service code
          example: clientDeletion
          minLength: 1
          maxLength: 255
        service_title:
          type: string
          format: text
          description: service title
          example: client deletion
          minLength: 1
          maxLength: 255
    Anchor: # ok
      type: object
      description: security server anchor
      required:
        - hash
        - created_at
      properties:
        hash:
          type: string
          format: hash
          description: anchor hash
          example: 42:34:C3:22:55:42:34:C3:22:55:42:34:C3:22:55:42:34:C3:22:55:42:34:C3:22:55:42:34:C3
          minLength: 1
          maxLength: 255
        created_at:
          type: string
          format: date-time
          description: anchor created at
          example: '2018-12-15T00:00:00.001Z'
          minLength: 24
          maxLength: 24
    Backup: # ok
      type: object
      description: security server backup
      required:
        - filename
        - created_at
      properties:
        filename:
          type: string
          format: filename
          description: backup filename
          example: configuration_backup_20181224.tar
          minLength: 1
          maxLength: 255
        created_at:
          type: string
          format: date-time
          description: backup created at
          example: '2018-12-15T00:00:00.001Z'
          minLength: 24
          maxLength: 24
    TokenCertificateSigningRequest: # ok
      type: object
      description: CSR for certificate that is stored in a Token
      required:
        - id
        - owner_id
      properties:
        id:
          type: string
          format: text
          description: CSR id
          example: 0123456789ABCDEF0123456789ABCDEF0123456789ABCDEF
          readOnly: true
        owner_id:
          type: string
          format: text
          description: client id of the owner member, <instance_id>:<member_class>:<member_code>
          example: FI:GOV:123
          minLength: 1
          maxLength: 767
          readOnly: true
    TokenCertificate: # ok
      type: object
      description: certificate that is stored in a Token (auth or sign cert)
      required:
        - ocsp_status
        - owner_id
        - active
        - saved_to_configuration
        - certificate_details
        - status
      properties:
        ocsp_status:
          $ref: '#/components/schemas/CertificateOcspStatus'
        owner_id:
          type: string
          format: text
          description: client id of the owner member, <instance_id>:<member_class>:<member_code>
          example: FI:GOV:123
          minLength: 1
          maxLength: 767
          readOnly: true
        active:
          type: boolean
          description: if the certificate is active
          example: true
        saved_to_configuration:
          type: boolean
          description: if the certificate is saved to configuration
          example: true
        certificate_details:
          $ref: '#/components/schemas/CertificateDetails'
        status:
          $ref: '#/components/schemas/CertificateStatus'
    CertificateDetails: # ok
      type: object
      description: certificate details for any kind of certificate (TLS, auth, sign)
      required:
        - issuer_distinguished_name
        - issuer_common_name
        - subject_distinguished_name
        - subject_common_name
        - not_before
        - not_after
        - serial
        - version
        - signature_algorithm
        - signature
        - public_key_algorithm
        - rsa_public_key_modulus
        - rsa_public_key_exponent
        - hash
        - key_usages
      properties:
        issuer_distinguished_name:
          type: string
          format: text
          description: certificate issuer distinguished name
          example: issuer123
          minLength: 1
          maxLength: 255
        issuer_common_name:
          type: string
          format: text
          description: certificate issuer common name
          example: domain.com
          minLength: 1
          maxLength: 255
        subject_distinguished_name:
          type: string
          format: text
          description: certificate subject distinguished name
          example: subject123
          minLength: 1
          maxLength: 255
        subject_common_name:
          type: string
          format: text
          description: certificate subject common name
          example: domain.com
          minLength: 1
          maxLength: 255
        not_before:
          type: string
          format: date-time
          description: certificate validity not before
          example: '2018-12-15T00:00:00.001Z'
          minLength: 24
          maxLength: 24
        not_after:
          type: string
          format: date-time
          description: certificate validity not after
          example: '2018-12-15T00:00:00.001Z'
          minLength: 24
          maxLength: 24
        serial:
          type: string
          format: text
          description: serial number
          example: '123456789'
          minLength: 1
          maxLength: 255
        version:
          type: integer
          format: int32
          example: 3
          description: version
        signature_algorithm:
          type: string
          format: sha-256
          description: certificate signature algorithm
          example: sha256WithRSAEncryption
          minLength: 1
          maxLength: 255
        signature:
          type: string
          format: text
          description: hex encoded certificate signature
          example: '30af2fdc1780...'
          minLength: 1
          maxLength: 255
        public_key_algorithm:
          type: string
          format: sha-256
          description: certificate public key algorithm
          example: 'sha256WithRSAEncryption'
          minLength: 1
          maxLength: 255
        rsa_public_key_modulus:
          type: string
          format: hex
          description: hex encoded RSA public key modulus (if RSA key)
          example: c44421d601...
          minLength: 1
          maxLength: 1000
        rsa_public_key_exponent:
          type: integer
          format: int32
          description: RSA public key exponent (if RSA key) as an integer
          example: 65537
        hash:
          type: string
          format: text
          description: certificate SHA-1 hash
          example: 1234567890ABCDEF
          minLength: 1
          maxLength: 255
        key_usages:
          type: array
          description: certificate key usage array
          uniqueItems: true
          items:
            $ref: '#/components/schemas/KeyUsage'
    CertificateAuthority: # ok
      type: object
      description: approved certificate authority information
      required:
        - name
        - distinguished_name
        - response
        - expires_at
        - authentication_only
      properties:
        name:
          type: string
          format: text
          description: common name of the CA, used also as an identifier
          example: X-Road Test CA CN
          minLength: 1
          maxLength: 255
        distinguished_name:
          type: string
          format: text
          description: distinguished name
          example: /C=FI/O=X-Road Test/OU=X-Road Test CA OU/CN=X-Road Test CA CN
          minLength: 1
          maxLength: 255
        response:
          type: string
          format: text
          description: certificate authority response
          example: N/A
          minLength: 1
          maxLength: 1000
        expires_at:
          type: string
          format: date-time
          description: certificate authority expires at
          example: '2099-12-15T00:00:00.001Z'
          minLength: 24
          maxLength: 24
        authentication_only:
          type: boolean
          description: if certificate authority is limited for authentication use only
    CertificateStatus: # ok
      type: string
      format: enum
      description: certificate status
      example: IN_USE
      enum:
        - SAVED
        - REGISTRATION_IN_PROGRESS
        - REGISTERED
        - DELETION_IN_PROGRESS
        - GLOBAL_ERROR
    CertificateOcspStatus: # ok
      type: string
      format: enum
      description: certificate status
      example: IN_USE
      enum:
        - DISABLED
        - EXPIRED
        - OCSP_RESPONSE_UNKNOWN
        - OCSP_RESPONSE_GOOD
        - OCSP_RESPONSE_SUSPENDED
        - OCSP_RESPONSE_REVOKED
    Client: # ok
      type: object
      description: x-road client
      required:
        - member_class
        - member_code
        - subsystem_code
      properties:
        id:
          type: string
          format: text
          description: <instance_id>:<member_class>:<member_code>:<subsystem>(optional)
          example: FI:GOV:123:ABC
          minLength: 1
          maxLength: 1023
          readOnly: true
        member_name:
          type: string
          format: text
          description: member name
          example: FI
          minLength: 1
          maxLength: 255
        member_class:
          type: string
          format: text
          description: member class
          example: GOV
          minLength: 1
          maxLength: 255
        member_code:
          type: string
          format: text
          description: member code
          example: 123
          minLength: 1
          maxLength: 255
        subsystem_code:
          type: string
          format: text
          description: subsystem code
          example: ABC
          minLength: 1
          maxLength: 255
        connection_type:
          $ref: '#/components/schemas/ConnectionType'
        status:
          $ref: '#/components/schemas/ClientStatus'
    ClientAdd: # ok
      type: object
      description: request to add client. Carries a Client and ignore warnings parameter
      required:
        - client
      properties:
        client:
          $ref: '#/components/schemas/Client'
        ignore_warnings:
          type: boolean
          default: false
          description: if true, any ignorable warnings are ignored. if false (or missing),
            any warnings cause request to fail
    ClientStatus: # ok
      type: string
      format: enum
      description: client status
      example: REGISTERED
      enum:
        - REGISTERED
        - SAVED
        - GLOBAL_ERROR
        - REGISTRATION_IN_PROGRESS
        - DELETION_IN_PROGRESS
    ConfigurationStatus: # ok
      type: string
      format: enum
      description: configuration status
      example: SUCCESS
      enum:
        - SUCCESS # Everything ok
        - CONFCLIENT_STATUS_FAILED # Global configuration client status query failed
        - ERROR_CODE_INTERNAL # Internal error occurred."
        - ERROR_CODE_INVALID_SIGNATURE_VALUE # Invalid signature value."
        - ERROR_CODE_EXPIRED_CONF # The downloaded global configuration has expired."
        - ERROR_CODE_CANNOT_DOWNLOAD_CONF # Unable to download global configuration. Check network connection to global configuration provider."
        - ERROR_CODE_MISSING_PRIVATE_PARAM # The downloaded global configuration did not contain private parameters
    CodeWithMetadata:
      type: object
      description: object that contains a code identifier and possibly collection of
        associated metadata. Used to relay error and warning information.
      required:
        - code
      properties:
        code:
          type: string
          format: text
          description: identifier of the item (for example errorcode)
          example: adding_services
        metadata:
          type: array
          description: array containing metadata associated with the item. For example names of services
            were attempted to add, but failed
          uniqueItems: true
          items:
            type: string
            format: text
    ConnectionType: # ok
      type: string
      format: enum
      description: connection type
      example: HTTP
      default: HTTP
      enum:
        - HTTP
        - HTTPS
        - HTTPS_NO_AUTH
    CsrFormat: # ok
      type: string
      format: enum
      description: csr format
      example: PEM
      default: PEM
      enum:
        - PEM
        - DER
    CsrSubjectFieldDescription:
      type: object
      description: object describing input fields for CSR subject DN info
      required:
        - id
        - localized
        - read_only
        - required
      properties:
        id:
          type: string
          format: text
          description: the identifier of the field (such as 'O', 'OU' etc)
          example: O
          minLength: 1
          readOnly: true
        label:
          type: string
          format: text
          description: label of the field, used to display the field in the user interface
          example: ORGANIZATION_NAME
          minLength: 1
          readOnly: true
        label_key:
          type: string
          format: text
          description: localization key for label of the field, used to display the field in the user interface
          example: Organization name (O)
          minLength: 1
          readOnly: true
        default_value:
          type: string
          format: text
          description: the default value of the field. Can be empty.
          example: 1234
          minLength: 0
          readOnly: true
        read_only:
          type: boolean
          description: if this field is read-only
          example: true
          readOnly: true
        required:
          type: boolean
          description: if this field is required to be filled
          example: true
          readOnly: true
        localized:
          type: boolean
          description: if true, label key is in property "label_key". If false, actual label is in property "label"
          example: true
          readOnly: true
    ErrorInfo:
      type: object
      description: object returned in error cases
      required:
        - status
      properties:
        status:
          type: integer
          format: int32
          description: http status code
          example: 400
        error:
          $ref: '#/components/schemas/CodeWithMetadata'
        warnings:
          type: array
          description: warnings that could be ignored
          uniqueItems: true
          items:
            $ref: '#/components/schemas/CodeWithMetadata'
    GlobalConfiguration: # ok
      type: object
      description: global configuration
      required:
        - status
        - updated_at
        - next_update_at
      properties:
        status:
          $ref: '#/components/schemas/ConfigurationStatus'
        updated_at:
          type: string
          format: date-time
          description: last time updated
          example: '2018-12-15T00:00:00.001Z'
          minLength: 24
          maxLength: 24
        next_update_at:
          type: string
          format: date-time
          description: last time updated
          example: '2018-12-15T00:00:00.001Z'
          minLength: 24
          maxLength: 24
    LocalGroup: # ok
      type: object
      description: group
      required:
        - code
        - description
      properties:
        id:
          type: string
          format: text
          description: unique identifier
          example: 123
          readOnly: true
        code:
          type: string
          format: text
          description: group code
          example: groupcode
          minLength: 1
          maxLength: 255
        description:
          type: string
          format: text
          description: group description
          example: description
          minLength: 1
          maxLength: 255
        member_count:
          type: integer
          format: uint
          description: member count
          example: 10
          minimum: 0
          maximum: 1000000
        updated_at:
          type: string
          format: date-time
          description: last time updated
          example: '2018-12-15T00:00:00.001Z'
          minLength: 24
          maxLength: 24
        members:
          type: array
          description: group members
          uniqueItems: true
          items:
            $ref: '#/components/schemas/GroupMember'
    GroupMember: # ok
      type: object
      description: group member
      required:
        - id
        - name
        - created_at
      properties:
        id:
          type: string
          format: text
          description: group member id
          example: FI:GOV:123:SS1
          minLength: 1
          maxLength: 1023
        name:
          type: string
          format: text
          description: group member name
          example: Member123
          minLength: 1
          maxLength: 255
        created_at:
          type: string
          format: date-time
          description: group member created at
          example: '2018-12-15T00:00:00.001Z'
          minLength: 24
          maxLength: 24
    Key: # ok
      type: object
      description: key for the certificate
      required:
        - id
        - name
        - label
        - certificates
        - certificate_signing_requests
        - usage
      properties:
        id:
          type: string
          format: text
          description: key id
          example: 0123456789ABCDEF0123456789ABCDEF0123456789ABCDEF
          minLength: 1
          maxLength: 40
          readOnly: true
        name:
          type: string
          format: text
          description: key name
          example: friendly name
          minLength: 1
          maxLength: 255
        label:
          type: string
          format: text
          description: key label
          example: key label
          minLength: 1
          maxLength: 255
        certificates:
          type: array
          description: list of certificates for the key
          items:
            $ref: '#/components/schemas/TokenCertificate'
        certificate_signing_requests:
          type: array
          description: list of CSRs for the key
          items:
            $ref: '#/components/schemas/TokenCertificateSigningRequest'
        usage:
          $ref: '#/components/schemas/KeyUsageType'
        available:
          type: boolean
          description: if the key is available
          example: true
        saved_to_configuration:
          type: boolean
          description: if the key is saved to configuration
          example: true
    KeyUsage: # ok
      type: string
      format: enum
      description: certificate key usage
      example: NON_REPUDIATION
      enum:
        - DIGITAL_SIGNATURE
        - NON_REPUDIATION
        - KEY_ENCIPHERMENT
        - DATA_ENCIPHERMENT
        - KEY_AGREEMENT
        - KEY_CERT_SIGN
        - CRL_SIGN
        - ENCIPHER_ONLY
        - DECIPHER_ONLY
    KeyUsageType: # ok
      type: string
      format: enum
      description: intended usage for the key
      example: AUTHENTICATION
      enum:
        - AUTHENTICATION
        - SIGNING
    KeyValuePair: # ok
      type: object
      description: key-value pair of strings
      required:
        - key
        - value
      properties:
        key:
          type: string
          description: key
        value:
          type: string
          description: value
    Language: # ok
      type: object
      description: language
      required:
        - id
      properties:
        id:
          type: string
          format: text
          description: language code
          example: en
          minLength: 2
          maxLength: 2
          readOnly: true
    Members: # ok
      type: object
      description: request object containing an array of member ids
      properties:
        items:
          type: array
          description: array of members to be added
          items:
            type: string
            format: text
            minLength: 1
            maxLength: 1023
    OcspResponders: # ok
      type: object
      description: ocsp responce
      required:
        - url
        - status
        - updated_at
        - next_update_at
      properties:
        url:
          type: string
          format: url
          description: service url
          example: https://domain.com/service
          minLength: 1
          maxLength: 255
        status:
          $ref: '#/components/schemas/OcspStatus'
        updated_at:
          type: string
          format: date-time
          description: last time updated
          example: '2018-12-15T00:00:00.001Z'
          minLength: 24
          maxLength: 24
        next_update_at:
          type: string
          format: date-time
          description: last time updated
          example: '2018-12-15T00:00:00.001Z'
          minLength: 24
          maxLength: 24
    OcspStatus: # ok
      type: string
      format: enum
      description: OCSP responder status
      example: SUCCESS
      enum:
        - SUCCESS # Everything ok
        - ERROR_CODE_OCSP_CONNECTION_ERROR # Unable to connect to the OCSP responder.
        - ERROR_CODE_OCSP_FAILED # Unable to fetch response from the OCSP responder.
        - ERROR_CODE_OCSP_RESPONSE_INVALID # Unable to parse the OCSP response.
        - ERROR_CODE_OCSP_UNINITIALIZED # Status request not sent yet.
    SecurityServer: # ok
      type: object
      description: security server information
      required:
        - id
      properties:
        id:
          type: string
          format: text
          description: <instance_id>:<member_class>:<member_code>:<security_server_code>
          example: FI:GOV:123:sserver1
        instance_id:
          type: string
          format: text
          description: xroad instance id
          example: FI
          minLength: 1
          maxLength: 255
        member_class:
          type: string
          format: text
          description: member class
          example: GOV
          minLength: 1
          maxLength: 255
        member_code:
          type: string
          format: text
          description: member code
          example: 123
          minLength: 1
          maxLength: 255
        server_code:
          type: string
          format: text
          description: security server code
          example: server123
          minLength: 1
          maxLength: 255
    Service: # ok
      type: object
      description: service for the service description
      required:
        - id
        - service_code
        - url
        - timeout
      properties:
        id:
          type: string
          format: text
          description: encoded service id, including client id
          example: CS:ORG:Client:myService.v1
          minLength: 1
          maxLength: 1535
        service_code:
          type: string
          format: text
          description: encoded service code and version
          example: myService.v1
          minLength: 1
          maxLength: 511
        timeout:
          type: integer
          format: uint
          description: service time out value
          example: 60
          minimum: 0
          maximum: 1000
        ssl_auth:
          type: boolean
          description: service ssl auth
          example: true
        subjects_count:
          type: integer
          format: uint
          description: count of acl subjects
          example: 5
          minimum: 0
          maximum: 100000
        url:
          type: string
          format: url
          description: service url
          example: https://domain.com/service
          minLength: 1
          maxLength: 255
    ServiceUpdate: # ok
      type: object
      description: object for updating a service or all services within service description
      required:
        - service
      properties:
        service:
          $ref: '#/components/schemas/Service'
        url_all:
          description: url is applied for all services
          type: boolean
          example: false
          default: false
        timeout_all:
          description: timeout value is applied for all services
          type: boolean
          example: false
          default: false
        ssl_auth_all:
          description: ssl authentication is applied for all services
          type: boolean
          example: false
          default: false
    ServiceClient: # ok
      type: object
      description: service client
      required:
        - subject
        - rights_given_at
        - access_rights
      properties:
        subject:
          $ref: '#/components/schemas/Subject'
        rights_given_at:
          type: string
          format: date-time
          description: access right given at
          example: '2018-12-15T00:00:00.001Z'
          minLength: 24
          maxLength: 24
        access_rights:
          type: array
          description: list of access rights - this will be null when requested via services/{id}/access-rights endpoint
          uniqueItems: true
          items:
            $ref: '#/components/schemas/AccessRight'
    ServiceDescription: # ok
      type: object
      description: WSDL/REST service
      required:
        - id
        - url
        - type
        - disabled
        - disabled_notice
        - refreshed_at
        - services
        - client_id
      properties:
        id:
          type: string
          description: unique identifier
          example: 123
        url:
          type: string
          format: url
          description: service url
          example: http://dev.xroad.rocks/services.wsdl
          minLength: 1
          maxLength: 255
        type:
          $ref: '#/components/schemas/ServiceType'
        disabled:
          type: boolean
          description: service disabled
          example: true
        disabled_notice:
          type: string
          format: text
          description: disabled notice
          example: default_disabled_service_notice
          minLength: 0
          maxLength: 255
        refreshed_at:
          type: string
          format: date-time
          description: time for service refresh
          example: "2018-12-15T00:00:00.001Z"
          minLength: 24
          maxLength: 24
        services:
          type: array
          description: service description services
          uniqueItems: true
          items:
            $ref: '#/components/schemas/Service'
        client_id:
          type: string
          format: text
          description: <instance_id>:<member_class>:<member_code>:<subsystem>(optional)
          example: FI:GOV:123:ABC
          minLength: 1
          maxLength: 255
    ServiceDescriptionAdd:
      type: object
      description: request object containing service description url, service code and type
      required:
        - url
        - type
      properties:
        url:
          type: string
          format: text
          description: path for the service description file
          example: https://domain.com/service
          minLength: 1
          maxLength: 255
        rest_service_code:
          type: string
          format: text
          description: service code for REST service
          example: exampleServiceCode
          minLength: 1
          maxLength: 255
        ignore_warnings:
          type: boolean
          description: if true, any ignorable warnings are ignored. if false (or missing),
            any warnings cause request to fail
          default: false
        type:
          $ref: '#/components/schemas/ServiceType'
    ServiceDescriptionUpdate:
      type: object
      description: request object for updating a service description url or service code
      properties:
        url:
          type: string
          format: text
          description: path for the service description file
          example: https://domain.com/service
          minLength: 1
          maxLength: 255
        rest_service_code:
          type: string
          format: text
          description: service code for REST service
          example: exampleServiceCode
          minLength: 1
          maxLength: 255
        ignore_warnings:
          type: boolean
          description: if true, any ignorable warnings are ignored. if false (or missing),
            any warnings cause request to fail
          default: false
        type:
          $ref: '#/components/schemas/ServiceType'
    ServiceType: # ok
      type: string
      format: text
      description: service type
      example: WSDL
      enum:
        - WSDL
        - REST
    Subject: # ok
      type: object
      description: subject
      required:
        - id
        - subject_type
      properties:
        id:
          type: string
          format: text
          description: subject id - can be a subsystem id <instance_id>:<member_class>:<member_code>:<subsystem> | globalgroup id <instance_id>:<group_code> | localgroup resource id in number format <id>
          example: DEV:ORG:1234:Subsystem | DEV:security-server-owners | 123
          minLength: 1
          maxLength: 1279
        member_name_group_description:
          type: string
          format: text
          description: name of the subject - can be the name of a member or the description of a group
          example: Security server owners
          readOnly: true
          minLength: 1
          maxLength: 255
        local_group_code:
          type: string
          format: text
          description: group code in case the object is a local group
          example: My own Local group code
          minLength: 1
          maxLength: 255
          readOnly: true
        subject_type:
          $ref: '#/components/schemas/SubjectType'
    SubjectType: # ok
      type: string
      format: text
      description: subject type
      example: GLOBALGROUP
      enum:
        - GLOBALGROUP
        - LOCALGROUP
        - SUBSYSTEM
    Subjects: # ok
      type: object
      description: object containing and array of subject ids
      properties:
        items:
          type: array
          uniqueItems: true
          description: array of subject ids
          items:
            $ref: '#/components/schemas/Subject'
    System: # ok
      type: object
      description: system parameters
      required:
        - anchor
        - configuration
        - timestamping_services
        - ocsp_responders
        - certificate_authorities
        - tls_certificate
        - version
      properties:
        anchor:
          $ref: '#/components/schemas/Anchor'
        configuration:
          $ref: '#/components/schemas/GlobalConfiguration'
        timestamping_services:
          type: array
          uniqueItems: true
          items:
            $ref: '#/components/schemas/TimestampingService'
        ocsp_responders:
          $ref: '#/components/schemas/OcspResponders'
        certificate_authorities:
          type: array
          description: system certificate authorities
          uniqueItems: true
          items:
            $ref: '#/components/schemas/CertificateAuthority'
        tls_certificate:
          $ref: '#/components/schemas/CertificateDetails'
        version:
          $ref: '#/components/schemas/Version'
    TimestampingService: # ok
      type: object
      description: timestamping services
      required:
        - name
        - url
        - status
        - message
        - updated_at
      properties:
        name:
          type: string
          format: text
          description: name of the time stamping service
          example: X-Road Test TSA CN
          minLength: 1
          maxLength: 255
        url:
          type: string
          format: url
          description: url of the time stamping service
          example: http://dev.xroad.rocks:123
          minLength: 1
          maxLength: 255
        updated_at:
          type: string
          format: date-time
          description: last time updated
          example: '2018-12-15T00:00:00.001Z'
          minLength: 24
          maxLength: 24
        message:
          type: string
          format: text
          description: timestamping service message
          example: ok
          minLength: 1
          maxLength: 255
        status:
          $ref: '#/components/schemas/TimestampingStatus'
    TimestampingStatus: # ok
      type: string
      format: enum
      description: timestamping status
      example: SUCCESS
      enum:
        - SUCCESS # Everything ok
        - ERROR_CODE_TIMESTAMP_REQUEST_TIMED_OUT # Connection to the timestamp server timed out. Check the network connection to the timestamp server.
        - ERROR_CODE_MALFORMED_TIMESTAMP_SERVER_URL # Malformed timestamp server URL. Check the URL.
        - ERROR_CODE_UNKNOWN # Unknown error code.
        - ERROR_CODE_UNINITIALIZED # The configuration client is initializing.
        - ERROR_CODE_TIMESTAMP_UNINITIALIZED # Connection ok, no timestamp request made yet.
        - ERROR_CODE_CONNECTION_FAILED # Connection to configuration client failed. Ensure that xroad-confclient is running.
    Token: # ok
      type: object
      description: token
      required:
        - id
        - name
        - type
        - keys
        - status
        - logged_in
        - available
        - saved_to_configuration
        - read_only
      properties:
        id:
          type: string
          format: text
          description: token id
          example: 0123456789ABCDEF0123456789ABCDEF0123456789ABCDEF
          minLength: 1
          readOnly: true
        name:
          type: string
          format: text
          description: token name
          example: softToken-0
          minLength: 1
          maxLength: 255
        type:
          $ref: '#/components/schemas/TokenType'
        keys:
          type: array
          description: token keys
          uniqueItems: true
          items:
            $ref: '#/components/schemas/Key'
        status:
          $ref: '#/components/schemas/TokenStatus'
        logged_in:
          type: boolean
          description: if the token has been logged in to
          example: true
        available:
          type: boolean
          description: if the token is available
          example: true
        saved_to_configuration:
          type: boolean
          description: if the token is saved to configuration
          example: true
        read_only:
          type: boolean
          description: if the token is read-only
          example: true
        serial_number:
          type: string
          format: text
          description: serial number of the token
          example: 12345
        token_infos:
          type: array
          description: Contains label-value pairs of information
          items:
            $ref: '#/components/schemas/KeyValuePair'
    TokenStatus: # ok
      type: string
      format: text
      description: token type
      example: OK
      enum:
        - OK # Normal operation status
        - USER_PIN_LOCKED # Blocked
        - USER_PIN_INCORRECT # Incorrect PIN was entered
        - USER_PIN_INVALID # Invalid PIN
        - USER_PIN_EXPIRED # PIN expired
        - USER_PIN_COUNT_LOW # Only a few tries left
        - USER_PIN_FINAL_TRY # Final try
        - NOT_INITIALIZED # Not inited
    TokenType: # ok
      type: string
      format: text
      description: token type
      example: SOFTWARE
      enum:
        - SOFTWARE
        - HARDWARE
    User: # ok
      type: object
      description: x-road user
      required:
        - username
        - roles
        - permissions
      properties:
        username:
          type: string
          format: text
          description: user username
          example: Guest
          minLength: 1
          maxLength: 255
        roles:
          type: array
          description: user roles
          uniqueItems: true
          items:
            type: string
            format: text
        permissions:
          type: array
          description: user permissions
          uniqueItems: true
          items:
            type: string
            format: text
    Version: # ok
      type: object
      description: version information
      required:
        - info
      properties:
        info:
          type: string
          format: text
          description: information about the security server
          example: Security Server version 6.21.0-SNAPSHOT-20190411git32add470
          minLength: 1
          maxLength: 255
security:
  - ApiKeyAuth: []<|MERGE_RESOLUTION|>--- conflicted
+++ resolved
@@ -5,11 +5,7 @@
     url: https://virtserver.swaggerhub.com/Gofore/X-Road/1.0.0
 info:
   description: X-Road UI Based API
-<<<<<<< HEAD
-  version: "1.0.16"
-=======
-  version: "1.0.17"
->>>>>>> 7bb7ad03
+  version: "1.0.18"
   title: X-Road UI Based API
   contact:
     email: lauri.koutaniemi@gofore.com
@@ -28,7 +24,7 @@
         - security server
       summary: get security server backups
       operationId: getBackups
-      description: Administrator views the backups for the security server.
+      description: Admini§strator views the backups for the security server.
       responses:
         '200':
           description: list of security server backups
