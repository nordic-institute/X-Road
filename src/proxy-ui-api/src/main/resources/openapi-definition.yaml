---
openapi: 3.0.0
servers:
  - description: X-Road API Design
    url: https://virtserver.swaggerhub.com/Gofore/X-Road/1.0.0
info:
  description: X-Road UI Based API
<<<<<<< HEAD
  version: "1.0.19"
=======
  version: "1.0.18"
>>>>>>> 4702848e
  title: X-Road UI Based API
  contact:
    email: lauri.koutaniemi@gofore.com
  license:
    name: MIT
    url: https://opensource.org/licenses/MIT
tags:
  - name: security server
    description: <br>Security Server API design
  - name: central server
    description: <br>Central Server API design
paths:
  /backups:
    get: # ok
      tags:
        - security server
      summary: get security server backups
      operationId: getBackups
      description: Administrator views the backups for the security server.
      responses:
        '200':
          description: list of security server backups
          content:
            application/json:
              schema:
                type: array
                description: array of backup objects
                uniqueItems: true
                items:
                  $ref: '#/components/schemas/Backup'
        '400':
          description: request was invalid
        '401':
          description: authentication credentials are missing
        '403':
          description: request has been refused
        '404':
          description: resource requested does not exists
        '406':
          description: request specified an invalid format
        '500':
          description: internal server error
    post: # ok
      tags:
        - security server
      summary: add new backup for the security server
      operationId: addBackup
      description: Adds security server backup to the system
      responses:
        '201':
          description: item created
          content:
            application/json:
              schema:
                $ref: '#/components/schemas/Backup'
        '202':
          description: item accepted
        '400':
          description: request was invalid
        '401':
          description: authentication credentials are missing
        '403':
          description: request has been refused
        '404':
          description: resource requested does not exists
        '406':
          description: request specified an invalid format
        '409':
          description: an existing item already exists
        '500':
          description: internal server error
  /backups/upload:
    post: # ok
      tags:
        - security server
      summary: upload new backup for the security server
      operationId: uploadBackup
      description: Uploads new security server backup to the system
      requestBody:
        description: backup to add
        content:
          application/octet-stream:
            schema:
              type: string
              format: binary
              description: backup file
      responses:
        '201':
          description: item created
          content:
            application/json:
              schema:
                $ref: '#/components/schemas/Backup'
        '202':
          description: item accepted
        '400':
          description: request was invalid
        '401':
          description: authentication credentials are missing
        '403':
          description: request has been refused
        '404':
          description: resource requested does not exists
        '406':
          description: request specified an invalid format
        '409':
          description: an existing item already exists
        '500':
          description: internal server error
  /backups/{filename}:
    delete: # ok
      tags:
        - security server
      summary: delete security server backup
      operationId: deleteBackup
      description: Administrator deletes the backup of the security server.
      parameters:
        - in: path
          name: filename
          description: filename of the backup
          required: true
          schema:
            type: string
            format: filename
            minLength: 1
            maxLength: 255
      responses:
        '204':
          description: deletion was successful
        '400':
          description: request was invalid
        '401':
          description: authentication credentials are missing
        '403':
          description: request has been refused
        '404':
          description: resource requested does not exists
        '500':
          description: internal server error
  /backups/{filename}/restore:
    put: # ok
      tags:
        - security server
      summary: restore security server configuration from backup
      operationId: restoreBackup
      description: Administrator restores the security server configuration from backup.
      parameters:
        - in: path
          name: filename
          description: filename of the backup
          required: true
          schema:
            type: string
            format: filename
            minLength: 1
            maxLength: 255
      responses:
        '202':
          description: item accepted
        '204':
          description: request was successful
        '400':
          description: request was invalid
        '401':
          description: authentication credentials are missing
        '403':
          description: request has been refused
        '404':
          description: resource requested does not exists
        '406':
          description: request specified an invalid format
        '500':
          description: internal server error
  /backups/{filename}/download:
    get: # ok
      tags:
        - security server
      summary: download security server backup
      operationId: downloadBackup
      description: Administrator downloads the backup of the security server.
      parameters:
        - in: path
          name: filename
          description: filename of the backup
          required: true
          schema:
            type: string
            format: filename
            minLength: 1
            maxLength: 255
      responses:
        '200':
          description: backup file downloaded
          content:
            application/octet-stream:
              schema:
                type: string
                format: binary
                description: backup file
        '400':
          description: request was invalid
        '401':
          description: authentication credentials are missing
        '403':
          description: request has been refused
        '404':
          description: resource requested does not exists
        '406':
          description: request specified an invalid format
        '500':
          description: internal server error
  /token-certificates:
    post: # ok
      tags:
        - security server
      summary: import new certificate
      operationId: importCertificate
      description: Imports certificate to the system
      requestBody:
        description: certificate to import
        content:
          application/octet-stream:
            schema:
              type: string
              format: binary
              description: certificate file
      responses:
        '201':
          description: certificate created
          content:
            application/json:
              schema:
                $ref: '#/components/schemas/TokenCertificate'
        '400':
          description: request was invalid
        '401':
          description: authentication credentials are missing
        '403':
          description: request has been refused
        '404':
          description: resource requested does not exists
        '406':
          description: request specified an invalid format
        '409':
          description: an existing item already exists
        '500':
          description: internal server error
  /token-certificates/{hash}:
    get: # ok
      tags:
        - security server
      summary: get certificate information
      operationId: getCertificate
      description: Administrator views certificate details.
      parameters:
        - in: path
          name: hash
          description: SHA-1 hash of the certificate
          required: true
          schema:
            type: string
            format: text
            minLength: 1
            maxLength: 40
      responses:
        '200':
          description: token certificate
          content:
            application/json:
              schema:
                $ref: '#/components/schemas/TokenCertificate'
        '400':
          description: request was invalid
        '401':
          description: authentication credentials are missing
        '403':
          description: request has been refused
        '404':
          description: resource requested does not exists
        '406':
          description: request specified an invalid format
        '500':
          description: internal server error
    delete: # ok
      tags:
        - security server
      summary: delete certificate
      operationId: deleteCertificate
      description: Administrator deletes the certificate.
      parameters:
        - in: path
          name: hash
          description: SHA-1 hash of the certificate
          required: true
          schema:
            type: string
            format: text
            minLength: 1
            maxLength: 40
      responses:
        '204':
          description: deletion was successful
        '400':
          description: request was invalid
        '401':
          description: authentication credentials are missing
        '403':
          description: request has been refused
        '404':
          description: resource requested does not exists
        '500':
          description: internal server error
  /token-certificates/{hash}/activate:
    put: # ok
      tags:
        - security server
      summary: activate certificate
      operationId: activateCertificate
      description: Administrator activates selected certificate.
      parameters:
        - in: path
          name: hash
          description: SHA-1 hash of the certificate
          required: true
          schema:
            type: string
            format: text
            minLength: 1
            maxLength: 40
      responses:
        '204':
          description: request was successful
        '400':
          description: request was invalid
        '401':
          description: authentication credentials are missing
        '403':
          description: request has been refused
        '404':
          description: resource requested does not exists
        '406':
          description: request specified an invalid format
        '500':
          description: internal server error
  /token-certificates/{hash}/deactivate:
    put: # ok
      tags:
        - security server
      summary: deactivate certificate
      operationId: deactivateCertificate
      description: Administrator deactivates selected certificate.
      parameters:
        - in: path
          name: hash
          description: SHA-1 hash of the certificate
          required: true
          schema:
            type: string
            format: text
            minLength: 1
            maxLength: 40
      responses:
        '204':
          description: certificate was deactivated
        '400':
          description: request was invalid
        '401':
          description: authentication credentials are missing
        '403':
          description: request has been refused
        '404':
          description: resource requested does not exists
        '406':
          description: request specified an invalid format
        '500':
          description: internal server error
  /token-certificates/{hash}/import:
    post: # ok
      tags:
        - security server
      summary: import an existing certificate from a token by cert hash
      operationId: importCertificateFromToken
      description: Imports certificate from a token to the system
      parameters:
        - in: path
          name: hash
          description: SHA-1 hash of the certificate
          required: true
          schema:
            type: string
            format: text
            minLength: 1
            maxLength: 40
      responses:
        '201':
          description: the imported certificate
          content:
            application/json:
              schema:
                $ref: '#/components/schemas/TokenCertificate'
        '400':
          description: request was invalid
        '401':
          description: authentication credentials are missing
        '403':
          description: request has been refused
        '404':
          description: resource requested does not exists
        '406':
          description: request specified an invalid format
        '409':
          description: an existing item already exists
        '500':
          description: internal server error
  /token-certificates/{hash}/register:
    put: # ok
      tags:
        - security server
      summary: register certificate
      operationId: registerCertificate
      description: Administrator registers selected certificate.
      parameters:
        - in: path
          name: hash
          description: SHA-1 hash of the certificate
          required: true
          schema:
            type: string
            format: text
            minLength: 1
            maxLength: 40
      responses:
        '204':
          description: request was successful
        '400':
          description: request was invalid
        '401':
          description: authentication credentials are missing
        '403':
          description: request has been refused
        '404':
          description: resource requested does not exists
        '406':
          description: request specified an invalid format
        '500':
          description: internal server error
  /token-certificates/{hash}/unregister:
    put: # ok
      tags:
        - security server
      summary: unregister certificate
      operationId: unregisterCertificate
      description: Administrator unregisters selected certificate.
      parameters:
        - in: path
          name: hash
          description: SHA-1 hash of the certificate
          required: true
          schema:
            type: string
            format: text
            minLength: 1
            maxLength: 40
      responses:
        '204':
          description: request was successful
        '400':
          description: request was invalid
        '401':
          description: authentication credentials are missing
        '403':
          description: request has been refused
        '404':
          description: resource requested does not exists
        '406':
          description: request specified an invalid format
        '500':
          description: internal server error
  /clients:
    get: # ok
      tags:
        - security server
      summary: find security server clients
      operationId: findClients
      description: Administrator views the clients of the security server.
      parameters:
        - in: query
          name: name
          description: pass an optional search string (name) for looking up clients
          required: false
          schema:
            type: string
            format: text
            minLength: 0
            maxLength: 255
        - in: query
          name: instance
          description: pass an optional search string (instance) for looking up clients
          required: false
          schema:
            type: string
            format: text
            minLength: 0
            maxLength: 255
        - in: query
          name: member_class
          description: pass an optional search string (member_class) for looking up clients
          required: false
          schema:
            type: string
            format: text
            minLength: 0
            maxLength: 255
        - in: query
          name: member_code
          description: pass an optional search string (member_code) for looking up clients
          required: false
          schema:
            type: string
            format: text
            minLength: 0
            maxLength: 255
        - in: query
          name: subsystem_code
          description: pass an optional search string (subsystem_code) for looking up clients
          required: false
          schema:
            type: string
            format: text
            minLength: 0
            maxLength: 255
        - in: query
          name: show_members
          description: to include members for search results
          required: false
          schema:
            type: boolean
            default: true
        - in: query
          name: internal_search
          description: to search only clients inside security server
          required: false
          schema:
            type: boolean
            default: true
      responses:
        '200':
          description: list of clients
          content:
            application/json:
              schema:
                type: array
                uniqueItems: true
                description: array of client objects
                items:
                  $ref: '#/components/schemas/Client'
        '400':
          description: request was invalid
        '401':
          description: authentication credentials are missing
        '403':
          description: request has been refused
        '404':
          description: resource requested does not exists
        '406':
          description: request specified an invalid format
        '500':
          description: internal server error
    post: # ok
      tags:
        - security server
      summary: Add new client for the security server.
      operationId: addClient
      description: >
        Adds new client to the system.
        Note that with this endpoint it is possible to add an unregistered member as a client.
        Attempt to add an unregistered member with ClientAdd.ignore_warnings = false causes the operation to fail with a warning in response's ErrorInfo object.
        Attempt to add an unregistered member with ClientAdd.ignore_warnings = true succeeds.
      requestBody:
        description: client to add
        content:
          application/json:
            schema:
              $ref: '#/components/schemas/ClientAdd'
      responses:
        '201':
          description: new client created
          content:
            application/json:
              schema:
                $ref: '#/components/schemas/Client'
        '400':
          description: there are warnings or errors related to the service description
          content:
            application/json:
              schema:
                type: array
                uniqueItems: true
                items:
                  $ref: '#/components/schemas/ErrorInfo'
        '401':
          description: authentication credentials are missing
        '403':
          description: request has been refused
        '404':
          description: resource requested does not exists
        '406':
          description: request specified an invalid format
        '409':
          description: an existing item already exists
        '500':
          description: internal server error
  /clients/{id}:
    get: # ok
      tags:
        - security server
      summary: get security server client information
      operationId: getClient
      description: Administrator views the client details of the security server.
      parameters:
        - in: path
          name: id
          description: id of the client
          required: true
          schema:
            type: string
            format: text
            minLength: 1
            maxLength: 1023
      responses:
        '200':
          description: client object
          content:
            application/json:
              schema:
                $ref: '#/components/schemas/Client'
        '400':
          description: request was invalid
        '401':
          description: authentication credentials are missing
        '403':
          description: request has been refused
        '404':
          description: resource requested does not exists
        '406':
          description: request specified an invalid format
        '500':
          description: internal server error
    patch: # ok
      tags:
        - security server
      summary: update security server client information
      operationId: updateClient
      description: Administrator updates the client information.
      parameters:
        - in: path
          name: id
          description: id of the client
          required: true
          schema:
            type: string
            format: text
            minLength: 1
            maxLength: 1023
      requestBody:
        content:
          application/json:
            schema:
              title: ConnectionTypeWrapper
              type: object
              description: connection type
              properties:
                connection_type:
                  $ref: '#/components/schemas/ConnectionType'
      responses:
        '200':
          description: client modified
          content:
            application/json:
              schema:
                $ref: '#/components/schemas/Client'
        '400':
          description: request was invalid
        '401':
          description: authentication credentials are missing
        '403':
          description: request has been refused
        '404':
          description: resource requested does not exists
        '406':
          description: request specified an invalid format
        '500':
          description: internal server error
    delete: # ok
      tags:
        - security server
      summary: delete security server client
      operationId: deleteClient
      description: Administrator deletes the client of the security server.
      parameters:
        - in: path
          name: id
          description: id of the client
          required: true
          schema:
            type: string
            format: text
            minLength: 1
            maxLength: 1023
      responses:
        '204':
          description: client deletion was successful
        '400':
          description: request was invalid
        '401':
          description: authentication credentials are missing
        '403':
          description: request has been refused
        '404':
          description: resource requested does not exists
        '500':
          description: internal server error
  /clients/{id}/local-groups:
    get: # ok
      tags:
        - security server
      summary: get local groups for the selected client
      operationId: getClientGroups
      description: Administrator views the local groups for the client.
      parameters:
        - in: path
          name: id
          description: id of the client
          required: true
          schema:
            type: string
            format: text
            minLength: 1
            maxLength: 1023
      responses:
        '200':
          description: list of local groups
          content:
            application/json:
              schema:
                type: array
                uniqueItems: true
                description: array of local group objects
                items:
                  $ref: '#/components/schemas/LocalGroup'
        '400':
          description: request was invalid
        '401':
          description: authentication credentials are missing
        '403':
          description: request has been refused
        '404':
          description: resource requested does not exists
        '406':
          description: request specified an invalid format
        '500':
          description: internal server error
    post: # ok
      tags:
        - security server
      summary: add new local group for the security server client
      operationId: addClientGroup
      description: Administrator adds a new local group for the client.
      parameters:
        - in: path
          name: id
          description: id of the client
          required: true
          schema:
            type: string
            format: text
            minLength: 1
            maxLength: 1023
      requestBody:
        description: group to add
        content:
          application/json:
            schema:
              $ref: '#/components/schemas/LocalGroup'
      responses:
        '201':
          description: local group created
          content:
            application/json:
              schema:
                $ref: '#/components/schemas/LocalGroup'
        '400':
          description: request was invalid
        '401':
          description: authentication credentials are missing
        '403':
          description: request has been refused
        '404':
          description: resource requested does not exists
        '406':
          description: request specified an invalid format
        '409':
          description: an existing item already exists
        '500':
          description: internal server error
  /clients/{id}/register:
    put: # ok
      tags:
        - security server
      summary: register security server client
      operationId: registerClient
      description: Administrator registers client.
      parameters:
        - in: path
          name: id
          description: id of the client
          required: true
          schema:
            type: string
            format: text
            minLength: 1
            maxLength: 1023
      responses:
        '204':
          description: client was registered
        '400':
          description: request was invalid
        '401':
          description: authentication credentials are missing
        '403':
          description: request has been refused
        '404':
          description: resource requested does not exists
        '406':
          description: request specified an invalid format
        '500':
          description: internal server error
  /clients/{id}/service-clients:
    get: # ok
      tags:
        - security server
      summary: get service clients for the selected client
      operationId: getClientServiceClients
      description: Administrator views the service clients for the client.
      parameters:
        - in: path
          name: id
          description: id of the client
          required: true
          schema:
            type: string
            format: text
            minLength: 1
            maxLength: 1023
      responses:
        '200':
          description: list of service clients
          content:
            application/json:
              schema:
                type: array
                uniqueItems: true
                description: array of service client objects
                items:
                  $ref: '#/components/schemas/ServiceClient'
        '400':
          description: request was invalid
        '401':
          description: authentication credentials are missing
        '403':
          description: request has been refused
        '404':
          description: resource requested does not exists
        '406':
          description: request specified an invalid format
        '500':
          description: internal server error
    post: # ok
      tags:
        - security server
      summary: add new service client for the security server client
      operationId: addClientServiceClient
      description: Administrator adds a new service client for the client.
      parameters:
        - in: path
          name: id
          description: id of the client
          required: true
          schema:
            type: string
            format: text
            minLength: 1
            maxLength: 1023
      requestBody:
        content:
          application/json:
            schema:
              title: ServiceClientId
              type: object
              properties:
                id:
                  type: string
                  format: text
                  description: id of the service client
                  minLength: 1
                  maxLength: 1279
      responses:
        '201':
          description: service client added
          content:
            application/json:
              schema:
                $ref: '#/components/schemas/ServiceClient'
        '400':
          description: request was invalid
        '401':
          description: authentication credentials are missing
        '403':
          description: request has been refused
        '404':
          description: resource requested does not exists
        '406':
          description: request specified an invalid format
        '409':
          description: an existing item already exists
        '500':
          description: internal server error
  /clients/{id}/sign-certificates:
    get: # ok
      tags:
        - security server
      summary: get security server client certificates information
      operationId: getClientSignCertificates
      description: Administrator views the certificates for the client.
      parameters:
        - in: path
          name: id
          description: id of the client
          required: true
          schema:
            type: string
            format: text
            minLength: 1
            maxLength: 1023
      responses:
        '200':
          description: list of certificates
          content:
            application/json:
              schema:
                type: array
                uniqueItems: true
                description: array of certificate (details) objects
                items:
                  $ref: '#/components/schemas/TokenCertificate'
        '400':
          description: request was invalid
        '401':
          description: authentication credentials are missing
        '403':
          description: request has been refused
        '404':
          description: resource requested does not exists
        '406':
          description: request specified an invalid format
        '500':
          description: internal server error
  /clients/{id}/tls-certificates:
    get: # ok
      tags:
        - security server
      summary: get security server client TLS certificates information
      operationId: getClientTlsCertificates
      description: Administrator views the TLS certificates for the client.
      parameters:
        - in: path
          name: id
          description: id of the client
          required: true
          schema:
            type: string
            format: text
            minLength: 1
            maxLength: 1023
      responses:
        '200':
          description: list of tls certificates
          content:
            application/json:
              schema:
                type: array
                uniqueItems: true
                description: array of certificate (details) objects
                items:
                  $ref: '#/components/schemas/CertificateDetails'
        '400':
          description: request was invalid
        '401':
          description: authentication credentials are missing
        '403':
          description: request has been refused
        '404':
          description: resource requested does not exists
        '406':
          description: request specified an invalid format
        '500':
          description: internal server error
    post: # ok
      tags:
        - security server
      summary: add new certificate for the security server client
      operationId: addClientTlsCertificate
      description: Administrator adds a new certificate for the client.
      parameters:
        - in: path
          name: id
          description: id of the client
          required: true
          schema:
            type: string
            format: text
            minLength: 1
            maxLength: 1023
      requestBody:
        description: certificate to add
        content:
          application/octet-stream:
            schema:
              type: string
              format: binary
              description: certificate file
      responses:
        '201':
          description: certificate added
          content:
            application/json:
              schema:
                $ref: '#/components/schemas/CertificateDetails'
        '400':
          description: request was invalid
        '401':
          description: authentication credentials are missing
        '403':
          description: request has been refused
        '404':
          description: resource requested does not exists
        '406':
          description: request specified an invalid format
        '409':
          description: an existing item already exists
        '500':
          description: internal server error
  /clients/{id}/tls-certificates/{hash}:
    get: # ok
      tags:
        - security server
      summary: get TLS certificate
      operationId: getClientTlsCertificate
      description: Administrator gets the TLS certificate for the selected client.
      parameters:
        - in: path
          name: id
          description: id of the client
          required: true
          schema:
            type: string
            format: text
            minLength: 1
            maxLength: 1023
        - in: path
          name: hash
          description: SHA-1 hash of the certificate
          required: true
          schema:
            type: string
            format: text
            minLength: 1
            maxLength: 40
      responses:
        '200':
          description: certificate details
          content:
            application/json:
              schema:
                $ref: '#/components/schemas/CertificateDetails'
        '400':
          description: request was invalid
        '401':
          description: authentication credentials are missing
        '403':
          description: request has been refused
        '404':
          description: resource requested does not exists
        '406':
          description: request specified an invalid format
        '500':
          description: internal server error
    delete: # ok
      tags:
        - security server
      summary: delete certificate
      operationId: deleteClientTlsCertificate
      description: Administrator deletes the certificate from selected client.
      parameters:
        - in: path
          name: id
          description: id of the client
          required: true
          schema:
            type: string
            format: text
            minLength: 1
            maxLength: 1023
        - in: path
          name: hash
          description: SHA-1 hash of the certificate
          required: true
          schema:
            type: string
            format: text
            minLength: 1
            maxLength: 40
      responses:
        '204':
          description: certificate deletion was successful
        '400':
          description: request was invalid
        '401':
          description: authentication credentials are missing
        '403':
          description: request has been refused
        '404':
          description: resource requested does not exists
        '500':
          description: internal server error
  /clients/{id}/unregister:
    put: # ok
      tags:
        - security server
      summary: unregister security server client
      operationId: unregisterClient
      description: Administrator unregisters client.
      parameters:
        - in: path
          name: id
          description: id of the client
          required: true
          schema:
            type: string
            format: text
            minLength: 1
            maxLength: 1023
      responses:
        '204':
          description: unregister was successful
        '400':
          description: request was invalid
        '401':
          description: authentication credentials are missing
        '403':
          description: request has been refused
        '404':
          description: resource requested does not exists
        '406':
          description: request specified an invalid format
        '500':
          description: internal server error
  /clients/{id}/service-descriptions:
    get: # ok
      tags:
        - security server
      summary: get security server client service descriptions
      operationId: getClientServiceDescriptions
      description: Administrator views the service descriptions for the client.
      parameters:
        - in: path
          name: id
          description: id of the client
          required: true
          schema:
            type: string
            format: text
            minLength: 1
            maxLength: 1023
      responses:
        '200':
          description: list of service descriptions
          content:
            application/json:
              schema:
                type: array
                uniqueItems: true
                description: array of service description objects
                items:
                  $ref: '#/components/schemas/ServiceDescription'
        '400':
          description: request was invalid
        '401':
          description: authentication credentials are missing
        '403':
          description: request has been refused
        '404':
          description: resource requested does not exists
        '406':
          description: request specified an invalid format
        '500':
          description: internal server error
    post: # ok
      tags:
        - security server
      summary: add new service description for the security server client
      operationId: addClientServiceDescription
      description: Administrator adds a new service description for the client.
      parameters:
        - in: path
          name: id
          description: id of the client
          required: true
          schema:
            type: string
            format: text
            minLength: 1
            maxLength: 1023
      requestBody:
        content:
          application/json:
            schema:
              $ref: '#/components/schemas/ServiceDescriptionAdd'
      responses:
        '201':
          description: service description created
          content:
            application/json:
              schema:
                $ref: '#/components/schemas/ServiceDescription'
        '400':
          description: there are warnings or errors related to the service description
          content:
            application/json:
              schema:
                type: array
                uniqueItems: true
                items:
                  $ref: '#/components/schemas/ErrorInfo'
        '401':
          description: authentication credentials are missing
        '403':
          description: request has been refused
        '404':
          description: resource requested does not exists
        '406':
          description: request specified an invalid format
        '409':
          description: an existing item already exists
        '500':
          description: internal server error
  /clients/{id}/subjects:
    get: # ok
      tags:
        - security server
      summary: find access right subjects
      operationId: findSubjects
      description: Administrator views the clients, globalgroups and localgroups of the security server as access right subjects
      parameters:
        - in: path
          name: id
          description: id of the client
          required: true
          schema:
            type: string
            format: text
            minLength: 1
            maxLength: 1023
        - in: query
          name: member_name_group_description
          description: pass an optional search string (name) for looking up subjects - name of a member or description of a group
          example: NIIS | Some group description
          required: false
          schema:
            type: string
            format: text
            minLength: 0
            maxLength: 255
        - in: query
          name: subject_type
          description: pass an optional search string (subject_type) for looking up subjects
          required: false
          schema:
            $ref: '#/components/schemas/SubjectType'
        - in: query
          name: instance
          description: pass an optional search string (instance) for looking up subjects - full instance id should be used
          example: GOV
          required: false
          schema:
            type: string
            format: text
            minLength: 0
            maxLength: 255
        - in: query
          name: member_class
          description: pass an optional search string (member_class) for looking up subjects
          required: false
          schema:
            type: string
            format: text
            minLength: 0
            maxLength: 255
        - in: query
          name: member_group_code
          description: pass an optional search string (member_group_code) for looking up subjects - member_code of a member or group_code of a group
          example: 1234 | Example group code
          required: false
          schema:
            type: string
            format: text
            minLength: 0
            maxLength: 255
        - in: query
          name: subsystem_code
          description: pass an optional search string (subsystem_code) for looking up subjects
          example: Subsystem1
          required: false
          schema:
            type: string
            format: text
            minLength: 0
            maxLength: 255
      responses:
        '200':
          description: list of subjects
          content:
            application/json:
              schema:
                type: array
                uniqueItems: true
                description: array of Subjects
                items:
                  $ref: '#/components/schemas/Subject'
        '400':
          description: request was invalid
        '401':
          description: authentication credentials are missing
        '403':
          description: request has been refused
        '404':
          description: resource requested does not exists
        '406':
          description: request specified an invalid format
        '500':
          description: internal server error
  /local-groups/{group_id}:
    get: # ok
      tags:
        - security server
      summary: get local group information
      operationId: getGroup
      description: Administrator views local group details.
      parameters:
        - in: path
          name: group_id
          description: id of the local group
          required: true
          schema:
            type: string
            format: text
            minLength: 1
            maxLength: 255
      responses:
        '200':
          description: group object
          content:
            application/json:
              schema:
                $ref: '#/components/schemas/LocalGroup'
        '400':
          description: request was invalid
        '401':
          description: authentication credentials are missing
        '403':
          description: request has been refused
        '404':
          description: resource requested does not exists
        '406':
          description: request specified an invalid format
        '500':
          description: internal server error
    put: # ok
      tags:
        - security server
      summary: update local group information
      operationId: updateGroup
      description: Administrator updates the local group information.
      parameters:
        - in: path
          name: group_id
          description: id of the local group
          required: true
          schema:
            type: string
            format: text
            minLength: 1
            maxLength: 255
        - in: query
          name: description
          description: local group description
          required: false
          schema:
            type: string
            format: text
            minLength: 1
            maxLength: 255
      responses:
        '200':
          description: local group modified
          content:
            application/json:
              schema:
                $ref: '#/components/schemas/LocalGroup'
        '400':
          description: request was invalid
        '401':
          description: authentication credentials are missing
        '403':
          description: request has been refused
        '404':
          description: resource requested does not exists
        '406':
          description: request specified an invalid format
        '500':
          description: internal server error
    delete: # ok
      tags:
        - security server
      summary: delete local group
      operationId: deleteGroup
      description: Administrator deletes the local group.
      parameters:
        - in: path
          name: group_id
          description: id of the local group
          required: true
          schema:
            type: string
            format: text
            minLength: 1
            maxLength: 255
      responses:
        '204':
          description: local group deletion was successful
        '400':
          description: request was invalid
        '401':
          description: authentication credentials are missing
        '403':
          description: request has been refused
        '404':
          description: resource requested does not exists
        '500':
          description: internal server error
  /local-groups/{group_id}/members:
    post: # ok
      tags:
        - security server
      summary: add new member for the local group
      operationId: addGroupMember
      description: Administrator adds a new member for the local group.
      parameters:
        - in: path
          name: group_id
          description: id of the local group
          required: true
          schema:
            type: string
            format: text
            minLength: 1
            maxLength: 1023
      requestBody:
        content:
          application/json:
            schema:
              $ref: '#/components/schemas/Members'
      responses:
        '201':
          description: new members added
          content:
            application/json:
              schema:
                $ref: '#/components/schemas/Members'
        '400':
          description: request was invalid
        '401':
          description: authentication credentials are missing
        '403':
          description: request has been refused
        '404':
          description: resource requested does not exists
        '406':
          description: request specified an invalid format
        '409':
          description: an existing item already exists
        '500':
          description: internal server error
  /local-groups/{group_id}/members/delete:
    post: # ok
      tags:
        - security server
      summary: delete member from local group
      operationId: deleteGroupMember
      description: Administrator deletes the member from local group.
      parameters:
        - in: path
          name: group_id
          description: id of the local group
          required: true
          schema:
            type: string
            format: text
            minLength: 1
            maxLength: 255
      requestBody:
        content:
          application/json:
            schema:
              $ref: '#/components/schemas/Members'
      responses:
        '204':
          description: members deleted
        '400':
          description: request was invalid
        '401':
          description: authentication credentials are missing
        '403':
          description: request has been refused
        '404':
          description: resource requested does not exists
        '406':
          description: request specified an invalid format
        '409':
          description: an existing item already exists
        '500':
          description: internal server error
  /keys/{id}:
    get: # ok
      tags:
        - security server
      summary: get information for the selected key in selected token
      operationId: getKey
      description: Administrator views key details.
      parameters:
        - in: path
          name: id
          description: id of the key
          required: true
          schema:
            type: string
            format: text
            minLength: 1
            maxLength: 255
      responses:
        '200':
          description: key object
          content:
            application/json:
              schema:
                $ref: '#/components/schemas/Key'
        '400':
          description: request was invalid
        '401':
          description: authentication credentials are missing
        '403':
          description: request has been refused
        '404':
          description: resource requested does not exists
        '406':
          description: request specified an invalid format
        '500':
          description: internal server error
    patch: # ok
      tags:
        - security server
      summary: update key information
      operationId: updateKey
      description: Administrator updates the key information.
      parameters:
        - in: path
          name: id
          description: id of the key
          required: true
          schema:
            type: string
            format: text
            minLength: 1
            maxLength: 255
      requestBody:
        content:
          application/json:
            schema:
              title: KeyName
              type: object
              required:
                - name
              properties:
                name:
                  type: string
                  description: Friendly name of a key
                  format: text
                  minLength: 1
                  maxLength: 255
              example:
                name: my-key-0
      responses:
        '200':
          description: key modified
          content:
            application/json:
              schema:
                $ref: '#/components/schemas/Key'
        '400':
          description: request was invalid
        '401':
          description: authentication credentials are missing
        '403':
          description: request has been refused
        '404':
          description: resource requested does not exists
        '406':
          description: request specified an invalid format
        '500':
          description: internal server error
    delete: # ok
      tags:
        - security server
      summary: delete key
      operationId: deleteKey
      description: Administrator deletes the key.
      parameters:
        - in: path
          name: id
          description: id of the key
          required: true
          schema:
            type: string
            format: text
            minLength: 1
            maxLength: 255
      responses:
        '204':
          description: key deletion was successful
        '400':
          description: request was invalid
        '401':
          description: authentication credentials are missing
        '403':
          description: request has been refused
        '404':
          description: resource requested does not exists
        '500':
          description: internal server error
  /keys/{id}/csrs:
    post: # ok
      tags:
        - security server
      summary: generate csr for the selected key
      operationId: genrerateCsr
      description: Administrator generates csr for the key.
      parameters:
        - in: path
          name: id
          description: id of the key
          required: true
          schema:
            type: string
            format: text
            minLength: 1
            maxLength: 255
        - in: query
          name: key_usage
          description: inteded usage for the key (signing or authentication)
          required: false
          schema:
            $ref: '#/components/schemas/KeyUsageType'
        - in: query
          name: approved_ca
          description: approved certification service
          required: false
          schema:
            type: string
            format: text
            minLength: 1
            maxLength: 255
        - in: query
          name: csr_format
          description: format of the certificate signing request (PEM or DER)
          required: false
          schema:
            $ref: '#/components/schemas/CsrFormat'
        - in: query
          name: member_id
          description: security server client the certificate will be issued for (only for signing certificates)
          required: false
          schema:
            type: string
            format: text
            minLength: 1
            maxLength: 255
      responses:
        '201':
          description: CSR created
          content:
            application/pkcs10:
              schema:
                type: string
                format: binary
                description: csr file
        '400':
          description: request was invalid
        '401':
          description: authentication credentials are missing
        '403':
          description: request has been refused
        '404':
          description: resource requested does not exists
        '406':
          description: request specified an invalid format
        '500':
          description: internal server error
  /keys/{id}/csrs/{csr_id}:
    delete: # ok
      tags:
        - security server
      summary: delete csr from the selected key
      operationId: deleteCsr
      description: Administrator deletes csr from the key.
      parameters:
        - in: path
          name: id
          description: id of the key
          required: true
          schema:
            type: string
            format: text
            minLength: 1
        - in: path
          name: csr_id
          description: id of the csr
          required: true
          schema:
            type: string
            format: text
            minLength: 1
            maxLength: 40
      responses:
        '204':
          description: csr deletion was successful
        '400':
          description: request was invalid
        '401':
          description: authentication credentials are missing
        '403':
          description: request has been refused
        '404':
          description: resource requested does not exists
        '406':
          description: request specified an invalid format
        '500':
          description: internal server error
  /member-classes:
    get: # ok
      tags:
        - security server
      summary: get list of known member classes
      operationId: getMemberClasses
      description: Administrator lists member classes.
      parameters:
        - in: query
          name: current_instance
          description: if true, return member classes for this instance.
            if false (default), return member classes for all instances
          required: false
          schema:
            default: false
            type: boolean
      responses:
        '200':
          description: key object
          content:
            application/json:
              schema:
                type: array
                description: array of member classes
                uniqueItems: true
                items:
                  type: string
                  format: text
                  minLength: 1
                  maxLength: 255
        '400':
          description: request was invalid
        '401':
          description: authentication credentials are missing
        '403':
          description: request has been refused
        '404':
          description: resource requested does not exists
        '406':
          description: request specified an invalid format
        '500':
          description: internal server error
  /member-classes/{id}:
    get: # ok
      tags:
        - security server
      summary: get list of known member classes for a given instance
      operationId: getMemberClassesForInstance
      description: Administrator lists member classes for a given instance.
      parameters:
        - in: path
          name: id
          description: instance id
          required: true
          schema:
            type: string
            format: text
            minLength: 1
            maxLength: 255
      responses:
        '200':
          description: key object
          content:
            application/json:
              schema:
                type: array
                description: array of member classes
                uniqueItems: true
                items:
                  type: string
                  format: text
                  minLength: 1
                  maxLength: 255
        '400':
          description: request was invalid
        '401':
          description: authentication credentials are missing
        '403':
          description: request has been refused
        '404':
          description: resource requested does not exists
        '406':
          description: request specified an invalid format
        '500':
          description: internal server error
  /language:
    put: # ok
      tags:
        - security server
      summary: change language
      operationId: language
      description: Administrator changes the language for the UI.
      parameters:
        - in: path
          name: code
          description: code of the language (language code)
          required: true
          schema:
            type: string
            format: text
            minLength: 2
            maxLength: 2
      responses:
        '200':
          description: language changed
          content:
            application/json:
              schema:
                $ref: '#/components/schemas/Language'
        '400':
          description: request was invalid
        '401':
          description: authentication credentials are missing
        '403':
          description: request has been refused
        '404':
          description: resource requested does not exists
        '406':
          description: request specified an invalid format
        '500':
          description: internal server error
  /user:
    get: # ok
      tags:
        - security server
      summary: get user data for the logged user
      operationId: user
      description: Administrator gets user data from backend.
      responses:
        '200':
          description: user details
          content:
            application/json:
              schema:
                $ref: '#/components/schemas/User'
        '400':
          description: request was invalid
        '401':
          description: authentication credentials are missing
        '403':
          description: request has been refused
        '404':
          description: resource requested does not exists
        '406':
          description: request specified an invalid format
        '500':
          description: internal server error
  /security-servers/{id}:
    get: # ok
      tags:
        - security server
      summary: get security server information
      operationId: getSecurityServer
      description: SS administrator views the details of a security server.
      parameters:
        - in: path
          name: id
          description: id of the security server
          required: true
          schema:
            type: string
            format: text
            description: <instance_id>:<member_class>:<member_code>:<security_server_code>
            example: FI:GOV:123:sserver1
      responses:
        '200':
          description: ok
          content:
            application/json:
              schema:
                $ref: '#/components/schemas/SecurityServer'
        '400':
          description: request was invalid
        '401':
          description: authentication credentials are missing
        '403':
          description: request has been refused
        '404':
          description: resource requested does not exists
        '406':
          description: request specified an invalid format
        '500':
          description: internal server error
  /services/{id}:
    get: # ok
      tags:
        - security server
      summary: get service
      operationId: getService
      description: Administrator views selected service.
      parameters:
        - in: path
          name: id
          description: id of the service
          required: true
          schema:
            type: string
            example: CS:ORG:Client:myService.v1
            format: text
            minLength: 1
            maxLength: 1535
      responses:
        '200':
          description: ok
          content:
            application/json:
              schema:
                $ref: '#/components/schemas/Service'
        '400':
          description: request was invalid
        '401':
          description: authentication credentials are missing
        '403':
          description: request has been refused
        '404':
          description: resource requested does not exists
        '406':
          description: request specified an invalid format
        '500':
          description: internal server error
    patch: # ok
      tags:
        - security server
      summary: update service
      operationId: updateService
      description: Administrator updates the service.
      parameters:
        - in: path
          name: id
          description: id of the service
          required: true
          schema:
            type: string
            example: CS:ORG:Client:myService.v1
            format: text
            minLength: 1
            maxLength: 1535
      requestBody:
        content:
          application/json:
            schema:
              $ref: '#/components/schemas/ServiceUpdate'
      responses:
        '200':
          description: service modified
          content:
            application/json:
              schema:
                $ref: '#/components/schemas/Service'
        '400':
          description: request was invalid
        '401':
          description: authentication credentials are missing
        '403':
          description: request has been refused
        '404':
          description: resource requested does not exists
        '406':
          description: request specified an invalid format
        '500':
          description: internal server error
  /services/{id}/access-rights:
    get: # ok
      tags:
        - security server
      summary: get access rights for the selected service
      operationId: getServiceAccessRights
      description: Administrator views service access rights.
      parameters:
        - in: path
          name: id
          description: id of the service
          required: true
          schema:
            type: string
            example: CS:ORG:Client:myService.v1
            format: text
            minLength: 1
            maxLength: 255
      responses:
        '200':
          description: list of service client and access rights
          content:
            application/json:
              schema:
                type: array
                uniqueItems: true
                description: array of service client objects
                items:
                  $ref: '#/components/schemas/ServiceClient'
        '400':
          description: request was invalid
        '401':
          description: authentication credentials are missing
        '403':
          description: request has been refused
        '404':
          description: resource requested does not exists
        '406':
          description: request specified an invalid format
        '500':
          description: internal server error
    post:
      tags:
        - security server
      summary: add new access right for the selected service
      operationId: addServiceAccessRight
      description: Adds access right to the service
      parameters:
        - in: path
          name: id
          description: id of the service
          required: true
          schema:
            type: string
            format: text
            minLength: 1
            maxLength: 255
      requestBody:
        content:
          application/json:
            schema:
              $ref: '#/components/schemas/Subjects'
      responses:
        '201':
          description: access rights added
          content:
            application/json:
              schema:
                type: array
                uniqueItems: true
                description: array of added service client objects
                items:
                  $ref: '#/components/schemas/ServiceClient'
        '400':
          description: request was invalid
        '401':
          description: authentication credentials are missing
        '403':
          description: request has been refused
        '404':
          description: resource requested does not exists
        '406':
          description: request specified an invalid format
        '409':
          description: an existing item already exists
        '500':
          description: internal server error
  /services/{id}/access-rights/delete:
    post: # ok
      tags:
        - security server
      summary: remove access right
      operationId: deleteServiceAccessRight
      description: Administrator removes access right from selected service.
      parameters:
        - in: path
          name: id
          description: id of the service
          required: true
          schema:
            type: string
            format: text
            minLength: 1
            maxLength: 255
      requestBody:
        content:
          application/json:
            schema:
              $ref: '#/components/schemas/Subjects'
      responses:
        '204':
          description: access right(s) deletion was successful
        '400':
          description: request was invalid
        '401':
          description: authentication credentials are missing
        '403':
          description: request has been refused
        '404':
          description: resource requested does not exists
        '500':
          description: internal server error
  /service-clients/{id}/access-rights:
    get: # ok
      tags:
        - security server
      summary: get access rights for the selected service client.
      operationId: getServiceClientAccessRights
      description: Administrator views service client's access rights.
      parameters:
        - in: path
          name: id
          description: id of the service client
          required: true
          schema:
            type: string
            format: text
            minLength: 1
            maxLength: 1279
      responses:
        '200':
          description: list of access rights
          content:
            application/json:
              schema:
                type: array
                uniqueItems: true
                description: array of access right objects
                items:
                  $ref: '#/components/schemas/AccessRight'
        '400':
          description: request was invalid
        '401':
          description: authentication credentials are missing
        '403':
          description: request has been refused
        '404':
          description: resource requested does not exists
        '406':
          description: request specified an invalid format
        '500':
          description: internal server error
    post: # ok
      tags:
        - security server
      summary: add new access right for selected service client
      operationId: addServiceClientAccessRight
      description: Adds access right to the service client.
      parameters:
        - in: path
          name: id
          description: id of the service client
          required: true
          schema:
            type: string
            format: text
            minLength: 1
            maxLength: 1279
      requestBody:
        content:
          application/json:
            schema:
              $ref: '#/components/schemas/Subjects'
      responses:
        '201':
          description: access right(s) added
          content:
            application/json:
              schema:
                type: array
                uniqueItems: true
                description: array of added access right objects
                items:
                  $ref: '#/components/schemas/AccessRight'
        '400':
          description: request was invalid
        '401':
          description: authentication credentials are missing
        '403':
          description: request has been refused
        '404':
          description: resource requested does not exists
        '406':
          description: request specified an invalid format
        '409':
          description: an existing item already exists
        '500':
          description: internal server error
  /service-clients/{id}/access-rights/delete:
    post: # ok
      tags:
        - security server
      summary: remove access right
      operationId: deleteServiceClientAccessRight
      description: Administrator removes access right from selected service client.
      parameters:
        - in: path
          name: id
          description: id of the service client
          required: true
          schema:
            type: string
            format: text
            minLength: 1
            maxLength: 1279
      requestBody:
        description: list of access rights to be deleted
        content:
          application/json:
            schema:
              $ref: '#/components/schemas/Subjects'
      responses:
        '204':
          description: access right(s) deleted
        '400':
          description: request was invalid
        '401':
          description: authentication credentials are missing
        '403':
          description: request has been refused
        '404':
          description: resource requested does not exists
        '406':
          description: request specified an invalid format
        '409':
          description: an existing item already exists
        '500':
          description: internal server error
  /service-descriptions/{id}:
    get: # ok
      tags:
        - security server
      summary: get service description with provided id
      operationId: getServiceDescription
      description: Administrator views a service description with a certain id.
      parameters:
        - in: path
          name: id
          description: id of the service description
          required: true
          schema:
            type: string
            format: text
            minLength: 1
            maxLength: 255
      responses:
        '200':
          description: wanted service description
          content:
            application/json:
              schema:
                $ref: '#/components/schemas/ServiceDescription'
        '400':
          description: request was invalid
        '401':
          description: authentication credentials are missing
        '403':
          description: request has been refused
        '404':
          description: resource requested does not exists
        '406':
          description: request specified an invalid format
        '500':
          description: internal server error
    patch: # ok
      tags:
        - security server
      summary: update url or service code for the selected service description
      operationId: updateServiceDescription
      description: Administrator updates the selected service description.
      parameters:
        - in: path
          name: id
          description: id of the service description
          required: true
          schema:
            type: string
            format: text
            minLength: 1
            maxLength: 255
      requestBody:
        content:
          application/json:
            schema:
              $ref: '#/components/schemas/ServiceDescriptionUpdate'
      responses:
        '200':
          description: service description modified
          content:
            application/json:
              schema:
                $ref: '#/components/schemas/ServiceDescription'
        '400':
          description: there are warnings or errors related to the service description
          content:
            application/json:
              schema:
                type: array
                uniqueItems: true
                items:
                  $ref: '#/components/schemas/ErrorInfo'
        '401':
          description: authentication credentials are missing
        '403':
          description: request has been refused
        '404':
          description: resource requested does not exists
        '406':
          description: request specified an invalid format
        '500':
          description: internal server error
    delete: # ok
      tags:
        - security server
      summary: delete service description
      operationId: deleteServiceDescription
      description: Administrator deletes the service description.
      parameters:
        - in: path
          name: id
          description: id of the service description
          required: true
          schema:
            type: string
            format: text
            minLength: 1
            maxLength: 255
      responses:
        '204':
          description: service description deletion was successful
        '400':
          description: request was invalid
        '401':
          description: authentication credentials are missing
        '403':
          description: request has been refused
        '404':
          description: resource requested does not exists
        '500':
          description: internal server error
  /service-descriptions/{id}/disable:
    put: # ok
      tags:
        - security server
      summary: disable selected service description
      operationId: disableServiceDescription
      description: Administrator disables service description.
      parameters:
        - in: path
          name: id
          description: id of the service description
          required: true
          schema:
            type: string
            format: text
            minLength: 1
            maxLength: 255
      requestBody:
        required: false
        content:
          application/json:
            schema:
              title: ServiceDescriptionDisabledNotice
              type: object
              properties:
                disabled_notice:
                  type: string
                  format: text
                  description: disabled service notice
                  minLength: 0
                  maxLength: 255
      responses:
        '204':
          description: service description disabled
        '400':
          description: request was invalid
        '401':
          description: authentication credentials are missing
        '403':
          description: request has been refused
        '404':
          description: resource requested does not exists
        '406':
          description: request specified an invalid format
        '500':
          description: internal server error
  /service-descriptions/{id}/enable:
    put: # ok
      tags:
        - security server
      summary: enable selected service description
      operationId: enableServiceDescription
      description: Administrator enables service description.
      parameters:
        - in: path
          name: id
          description: id of the service description
          required: true
          schema:
            type: string
            format: text
            minLength: 1
            maxLength: 255
      responses:
        '204':
          description: service description enabled
        '400':
          description: request was invalid
        '401':
          description: authentication credentials are missing
        '403':
          description: request has been refused
        '404':
          description: resource requested does not exists
        '406':
          description: request specified an invalid format
        '500':
          description: internal server error
  /service-descriptions/{id}/refresh:
    put: # ok
      tags:
        - security server
      summary: refresh selected service description
      operationId: refreshServiceDescription
      description: Administrator refreshes service description.
      parameters:
        - in: path
          name: id
          description: id of the service description
          required: true
          schema:
            type: string
            format: text
            minLength: 1
            maxLength: 255
      requestBody:
        content:
          application/json:
            schema:
              title: IgnoreWarnings
              type: object
              properties:
                ignore_warnings:
                  type: boolean
                  default: false
                  description: if true, any ignorable warnings are ignored. if false (or missing),
                    any warnings cause request to fail
      responses:
        '200':
          description: service description refreshed
          content:
            application/json:
              schema:
                $ref: '#/components/schemas/ServiceDescription'
        '400':
          description: there are warnings or errors related to the service description
          content:
            application/json:
              schema:
                type: array
                uniqueItems: true
                items:
                  $ref: '#/components/schemas/ErrorInfo'
        '401':
          description: authentication credentials are missing
        '403':
          description: request has been refused
        '404':
          description: resource requested does not exists
        '406':
          description: request specified an invalid format
        '500':
          description: internal server error
  /service-descriptions/{id}/services:
    get: # ok
      tags:
        - security server
      summary: get services for the selected service description
      operationId: getServiceDescriptionServices
      description: Administrator views the services for the selected service description.
      parameters:
        - in: path
          name: id
          description: id of the service description
          required: true
          schema:
            type: string
            format: text
            minLength: 1
            maxLength: 255
      responses:
        '200':
          description: list of services
          content:
            application/json:
              schema:
                type: array
                uniqueItems: true
                description: array of service objects
                items:
                  $ref: '#/components/schemas/Service'
        '400':
          description: request was invalid
        '401':
          description: authentication credentials are missing
        '403':
          description: request has been refused
        '404':
          description: resource requested does not exists
        '406':
          description: request specified an invalid format
        '500':
          description: internal server error
  /system: # ok
    get:
      tags:
        - security server
      summary: get system information
      operationId: getSystem
      description: Administrator views the system information.
      responses:
        '200':
          description: system information
          content:
            application/json:
              schema:
                $ref: '#/components/schemas/System'
        '400':
          description: request was invalid
        '401':
          description: authentication credentials are missing
        '403':
          description: request has been refused
        '404':
          description: resource requested does not exists
        '406':
          description: request specified an invalid format
        '500':
          description: internal server error
  /system/anchor:
    get: # ok
      tags:
        - security server
      summary: view the configuration anchor information
      operationId: getAnchor
      description: Administrator views the configuration anchor information.
      responses:
        '200':
          description: anchor information
          content:
            application/json:
              schema:
                $ref: '#/components/schemas/Anchor'
        '400':
          description: request was invalid
        '401':
          description: authentication credentials are missing
        '403':
          description: request has been refused
        '404':
          description: resource requested does not exists
        '406':
          description: request specified an invalid format
        '500':
          description: internal server error
    post: # ok
      tags:
        - security server
      summary: upload a configuration anchor file
      operationId: uploadAnchor
      description: Administrator uploads configuration anchor file
      requestBody:
        description: configuration anchor
        content:
          application/xml:
            schema:
              type: string
              format: ascii
              description: configuration anchor file
              minLength: 1
              maxLength: 1000000
      responses:
        '201':
          description: configuration anchor uploaded
          content:
            application/json:
              schema:
                $ref: '#/components/schemas/Anchor'
        '400':
          description: request was invalid
        '401':
          description: authentication credentials are missing
        '403':
          description: request has been refused
        '404':
          description: resource requested does not exists
        '406':
          description: request specified an invalid format
        '409':
          description: an existing item already exists
        '500':
          description: internal server error
  /system/anchor/download:
    get: # ok
      tags:
        - security server
      summary: download configuration anchor information
      operationId: downloadAnchor
      description: Administrator downloads the configuration anchor information.
      responses:
        '200':
          description: configuration anchor
          content:
            application/xml:
              schema:
                type: string
                format: ascii
                description: configuration anchor file
        '400':
          description: request was invalid
        '401':
          description: authentication credentials are missing
        '403':
          description: request has been refused
        '404':
          description: resource requested does not exists
        '406':
          description: request specified an invalid format
        '500':
          description: internal server error
  /system/certificate:
    get: # ok
      tags:
        - security server
      summary: view the security server certificate information
      operationId: getSystemCertificate
      description: Administrator views the security server TLS certificate information.
      responses:
        '200':
          description: certificate information
          content:
            application/json:
              schema:
                $ref: '#/components/schemas/CertificateDetails'
        '400':
          description: request was invalid
        '401':
          description: authentication credentials are missing
        '403':
          description: request has been refused
        '404':
          description: resource requested does not exists
        '406':
          description: request specified an invalid format
        '500':
          description: internal server error
  /system/certificate/export:
    get: # ok
      tags:
        - security server
      summary: download the security server certificate as gzip compressed tar archive
      operationId: downloadSystemCertificate
      description: Administrator downloads the security server TLS certificate.
      responses:
        '200':
          description: information fetched successfully
          content:
            application/gzip:
              schema:
                type: string
                format: binary
                description: certificate file
        '400':
          description: request was invalid
        '401':
          description: authentication credentials are missing
        '403':
          description: request has been refused
        '404':
          description: resource requested does not exists
        '406':
          description: request specified an invalid format
        '500':
          description: internal server error
  /system/certificate/tls-key:
    post: # ok
      tags:
        - security server
      summary: generate new TLS key
      operationId: generateSystemCertificateTlsKey
      description: Administrator generates new tls key.
      responses:
        '204':
          description: tls key generated
        '400':
          description: request was invalid
        '401':
          description: authentication credentials are missing
        '403':
          description: request has been refused
        '404':
          description: resource requested does not exists
        '406':
          description: request specified an invalid format
        '500':
          description: internal server error
  /system/certificate/csr:
    post: # ok
      tags:
        - security server
      summary: generate new certificate request
      operationId: generateSystemCertificateRequest
      description: Administrator generates new certificate request.
      responses:
        '204':
          description: certificate request generated
        '400':
          description: request was invalid
        '401':
          description: authentication credentials are missing
        '403':
          description: request has been refused
        '404':
          description: resource requested does not exists
        '406':
          description: request specified an invalid format
        '500':
          description: internal server error
  /system/certificate/import:
    post: # ok
      tags:
        - security server
      summary: import new internal TLS certificate.
      operationId: importSystemCertificate
      description: Administrator imports new internal TLS certificate
      requestBody:
        description: certificate to add
        content:
          application/octet-stream:
            schema:
              type: string
              format: binary
              description: certificate file
      responses:
        '201':
          description: tls certificate imported
          content:
            application/json:
              schema:
                $ref: '#/components/schemas/CertificateDetails'
        '400':
          description: request was invalid
        '401':
          description: authentication credentials are missing
        '403':
          description: request has been refused
        '404':
          description: resource requested does not exists
        '406':
          description: request specified an invalid format
        '409':
          description: an existing item already exists
        '500':
          description: internal server error
  /system/timestamping-services:
    get: # ok
      tags:
        - security server
      summary: view the timestamping services
      operationId: getTimestampingServices
      description: Administrator views the timestamping services.
      responses:
        '200':
          description: list of timestamping services
          content:
            application/json:
              schema:
                type: array
                uniqueItems: true
                description: array of timestamping service objects
                items:
                  $ref: '#/components/schemas/TimestampingService'
        '400':
          description: request was invalid
        '401':
          description: authentication credentials are missing
        '403':
          description: request has been refused
        '404':
          description: resource requested does not exists
        '406':
          description: request specified an invalid format
        '500':
          description: internal server error
    post: # ok
      tags:
        - security server
      summary: add a timestamping service
      operationId: addTimestampingService
      description: Administrator selects new timestamping service
      requestBody:
        description: Timestamping service to add
        content:
          application/json:
            schema:
              $ref: '#/components/schemas/TimestampingService'
      responses:
        '201':
          description: timestamping service created
          content:
            application/json:
              schema:
                $ref: '#/components/schemas/TimestampingService'
        '400':
          description: request was invalid
        '401':
          description: authentication credentials are missing
        '403':
          description: request has been refused
        '404':
          description: resource requested does not exists
        '406':
          description: request specified an invalid format
        '409':
          description: an existing item already exists
        '500':
          description: internal server error
  /system/timestamping-services/{url}:
    delete: # ok
      tags:
        - security server
      summary: delete timestamping service
      operationId: deleteTimestampingService
      description: Administrator removes timestamping service.
      parameters:
        - in: path
          name: url
          description: url of the timestamping service
          required: true
          schema:
            type: string
            format: text
            minLength: 1
            maxLength: 255
      responses:
        '204':
          description: timestamping service deletion was successful
        '400':
          description: request was invalid
        '401':
          description: authentication credentials are missing
        '403':
          description: request has been refused
        '404':
          description: resource requested does not exists
        '500':
          description: internal server error
  /system/version:
    get: # ok
      tags:
        - security server
      summary: get information for the system version
      operationId: systemVersion
      description: Administrator views key details.
      responses:
        '200':
          description: system version information
          content:
            application/json:
              schema:
                $ref: '#/components/schemas/Version'
        '400':
          description: request was invalid
        '401':
          description: authentication credentials are missing
        '403':
          description: request has been refused
        '404':
          description: resource requested does not exists
        '406':
          description: request specified an invalid format
        '500':
          description: internal server error
  /tokens:
    get: # ok
      tags:
        - security server
      summary: get security server tokens
      operationId: getTokens
      description: Administrator views tokens of the security server.
      responses:
        '200':
          description: list of tokens
          content:
            application/json:
              schema:
                type: array
                uniqueItems: true
                description: array of token objects
                items:
                  $ref: '#/components/schemas/Token'
        '400':
          description: request was invalid
        '401':
          description: authentication credentials are missing
        '403':
          description: request has been refused
        '404':
          description: resource requested does not exists
        '406':
          description: request specified an invalid format
        '500':
          description: internal server error
  /tokens/{id}:
    get: # ok
      tags:
        - security server
      summary: get security server token information
      operationId: getToken
      description: Administrator views the token details of the security server.
      parameters:
        - in: path
          name: id
          description: id of the token
          required: true
          schema:
            type: string
            format: text
            minLength: 1
            maxLength: 255
      responses:
        '200':
          description: token object
          content:
            application/json:
              schema:
                $ref: '#/components/schemas/Token'
        '400':
          description: request was invalid
        '401':
          description: authentication credentials are missing
        '403':
          description: request has been refused
        '404':
          description: resource requested does not exists
        '406':
          description: request specified an invalid format
        '500':
          description: internal server error
    patch: # ok
      tags:
        - security server
      summary: update security server token information
      operationId: updateToken
      description: Administrator updates the token information.
      parameters:
        - in: path
          name: id
          description: id of the token
          required: true
          schema:
            type: string
            format: text
            minLength: 1
            maxLength: 255
      requestBody:
        content:
          application/json:
            schema:
              title: TokenName
              type: object
              required:
                - name
              properties:
                name:
                  type: string
                  description: friendly name of the token
                  format: text
                  minLength: 1
                  maxLength: 255
              example:
                name: my-token-0
      responses:
        '200':
          description: token modified
          content:
            application/json:
              schema:
                $ref: '#/components/schemas/Token'
        '400':
          description: request was invalid
        '401':
          description: authentication credentials are missing
        '403':
          description: request has been refused
        '404':
          description: resource requested does not exists
        '406':
          description: request specified an invalid format
        '500':
          description: internal server error
  /tokens/{id}/keys:
    post: # ok
      tags:
        - security server
      summary: add new key
      operationId: addKey
      description: Adds key for selected token.
      parameters:
        - in: path
          name: id
          description: id of the token
          required: true
          schema:
            type: string
            format: text
            minLength: 1
            maxLength: 255
      requestBody:
        content:
          application/json:
            schema:
              title: KeyLabel
              type: object
              properties:
                label:
                  type: string
                  format: text
                  description: label for the new key
                  minLength: 1
                  maxLength: 255
              example:
                label: My new key
      responses:
        '201':
          description: key created for the token
          content:
            application/json:
              schema:
                $ref: '#/components/schemas/Key'
        '400':
          description: request was invalid
        '401':
          description: authentication credentials are missing
        '403':
          description: request has been refused
        '404':
          description: resource requested does not exists
        '406':
          description: request specified an invalid format
        '409':
          description: an existing item already exists or token not logged in
        '500':
          description: internal server error
  /tokens/{id}/login:
    put: # ok
      tags:
        - security server
      summary: login to token
      operationId: loginToken
      description: Login to token
      parameters:
        - in: path
          name: id
          description: id of the token
          required: true
          schema:
            type: string
            format: text
            minLength: 1
      requestBody:
        content:
          application/json:
            schema:
              title: TokenPassword
              type: object
              properties:
                password:
                  type: string
                  format: text
                  description: password for logging in to the token
                  minLength: 1
              example:
                password: sm3!!ycat
      responses:
        '200':
          description: logged in
          content:
            application/json:
              schema:
                $ref: '#/components/schemas/Token'
        '400':
          description: request was invalid
        '401':
          description: authentication credentials are missing
        '403':
          description: request has been refused
        '404':
          description: resource requested does not exists
        '406':
          description: request specified an invalid format
        '500':
          description: internal server error
  /tokens/{id}/logout:
    put: # ok
      tags:
        - security server
      summary: logout from token
      operationId: logoutToken
      description: Administrator logs out from token.
      parameters:
        - in: path
          name: id
          description: id of the token
          required: true
          schema:
            type: string
            format: text
            minLength: 1
      responses:
        '200':
          description: logged out
          content:
            application/json:
              schema:
                $ref: '#/components/schemas/Token'
        '400':
          description: request was invalid
        '401':
          description: authentication credentials are missing
        '403':
          description: request has been refused
        '404':
          description: resource requested does not exists
        '406':
          description: request specified an invalid format
        '500':
          description: internal server error
  /xroad-instances:
    get: # ok
      tags:
        - security server
      summary: get list of known xroad instance identifiers
      operationId: getXroadInstances
      description: Administrator lists xroad instance identifiers
      responses:
        '200':
          description: xroad instance identifiers
          content:
            application/json:
              schema:
                type: array
                description: array of xroad instance identifiers
                uniqueItems: true
                items:
                  type: string
                  format: text
                  minLength: 1
                  maxLength: 255
        '400':
          description: request was invalid
        '401':
          description: authentication credentials are missing
        '403':
          description: request has been refused
        '404':
          description: resource requested does not exists
        '406':
          description: request specified an invalid format
        '500':
          description: internal server error
components:
  securitySchemes:
    ApiKeyAuth:
      type: apiKey
      in: header
      name: Authorization
      description: X-Road-ApiKey token=<api key>
      # https://github.com/nordic-institute/X-Road-REST-UI/blob/XRDDEV-237/doc/Manuals/ug-ss_x-road_6_security_server_user_guide.md#1911-creating-new-api-keys
  schemas:
    AccessRight: # ok
      type: object
      description: access right for clients and services
      required:
        - id
        - client_id
        - service_code
        - service_title
      properties:
        id:
          type: string
          format: text
          description: access right id
          example: 123
          minLength: 1
          maxLength: 255
          readOnly: true
        client_id:
          type: string
          format: text
          description: <instance_id>:<member_class>:<member_code>:<subsystem>(optional)
          example: FI:GOV:123:ABC
          minLength: 1
          maxLength: 255
        service_code:
          type: string
          format: text
          description: service code
          example: clientDeletion
          minLength: 1
          maxLength: 255
        service_title:
          type: string
          format: text
          description: service title
          example: client deletion
          minLength: 1
          maxLength: 255
    Anchor: # ok
      type: object
      description: security server anchor
      required:
        - hash
        - created_at
      properties:
        hash:
          type: string
          format: hash
          description: anchor hash
          example: 42:34:C3:22:55:42:34:C3:22:55:42:34:C3:22:55:42:34:C3:22:55:42:34:C3:22:55:42:34:C3
          minLength: 1
          maxLength: 255
        created_at:
          type: string
          format: date-time
          description: anchor created at
          example: '2018-12-15T00:00:00.001Z'
          minLength: 24
          maxLength: 24
    Backup: # ok
      type: object
      description: security server backup
      required:
        - filename
        - created_at
      properties:
        filename:
          type: string
          format: filename
          description: backup filename
          example: configuration_backup_20181224.tar
          minLength: 1
          maxLength: 255
        created_at:
          type: string
          format: date-time
          description: backup created at
          example: '2018-12-15T00:00:00.001Z'
          minLength: 24
          maxLength: 24
    TokenCertificateSigningRequest: # ok
      type: object
      description: CSR for certificate that is stored in a Token
      required:
        - id
        - owner_id
      properties:
        id:
          type: string
          format: text
          description: CSR id
          example: 0123456789ABCDEF0123456789ABCDEF0123456789ABCDEF
          readOnly: true
        owner_id:
          type: string
          format: text
          description: client id of the owner member, <instance_id>:<member_class>:<member_code>
          example: FI:GOV:123
          minLength: 1
          maxLength: 767
          readOnly: true
    TokenCertificate: # ok
      type: object
      description: certificate that is stored in a Token (auth or sign cert)
      required:
        - ocsp_status
        - owner_id
        - active
        - saved_to_configuration
        - certificate_details
        - status
      properties:
        ocsp_status:
          $ref: '#/components/schemas/CertificateOcspStatus'
        owner_id:
          type: string
          format: text
          description: client id of the owner member, <instance_id>:<member_class>:<member_code>
          example: FI:GOV:123
          minLength: 1
          maxLength: 767
          readOnly: true
        active:
          type: boolean
          description: if the certificate is active
          example: true
        saved_to_configuration:
          type: boolean
          description: if the certificate is saved to configuration
          example: true
        certificate_details:
          $ref: '#/components/schemas/CertificateDetails'
        status:
          $ref: '#/components/schemas/CertificateStatus'
    CertificateDetails: # ok
      type: object
      description: certificate details for any kind of certificate (TLS, auth, sign)
      required:
        - issuer_distinguished_name
        - issuer_common_name
        - subject_distinguished_name
        - subject_common_name
        - not_before
        - not_after
        - serial
        - version
        - signature_algorithm
        - signature
        - public_key_algorithm
        - rsa_public_key_modulus
        - rsa_public_key_exponent
        - hash
        - key_usages
      properties:
        issuer_distinguished_name:
          type: string
          format: text
          description: certificate issuer distinguished name
          example: issuer123
          minLength: 1
          maxLength: 255
        issuer_common_name:
          type: string
          format: text
          description: certificate issuer common name
          example: domain.com
          minLength: 1
          maxLength: 255
        subject_distinguished_name:
          type: string
          format: text
          description: certificate subject distinguished name
          example: subject123
          minLength: 1
          maxLength: 255
        subject_common_name:
          type: string
          format: text
          description: certificate subject common name
          example: domain.com
          minLength: 1
          maxLength: 255
        not_before:
          type: string
          format: date-time
          description: certificate validity not before
          example: '2018-12-15T00:00:00.001Z'
          minLength: 24
          maxLength: 24
        not_after:
          type: string
          format: date-time
          description: certificate validity not after
          example: '2018-12-15T00:00:00.001Z'
          minLength: 24
          maxLength: 24
        serial:
          type: string
          format: text
          description: serial number
          example: '123456789'
          minLength: 1
          maxLength: 255
        version:
          type: integer
          format: int32
          example: 3
          description: version
        signature_algorithm:
          type: string
          format: sha-256
          description: certificate signature algorithm
          example: sha256WithRSAEncryption
          minLength: 1
          maxLength: 255
        signature:
          type: string
          format: text
          description: hex encoded certificate signature
          example: '30af2fdc1780...'
          minLength: 1
          maxLength: 255
        public_key_algorithm:
          type: string
          format: sha-256
          description: certificate public key algorithm
          example: 'sha256WithRSAEncryption'
          minLength: 1
          maxLength: 255
        rsa_public_key_modulus:
          type: string
          format: hex
          description: hex encoded RSA public key modulus (if RSA key)
          example: c44421d601...
          minLength: 1
          maxLength: 1000
        rsa_public_key_exponent:
          type: integer
          format: int32
          description: RSA public key exponent (if RSA key) as an integer
          example: 65537
        hash:
          type: string
          format: text
          description: certificate SHA-1 hash
          example: 1234567890ABCDEF
          minLength: 1
          maxLength: 40
        key_usages:
          type: array
          description: certificate key usage array
          uniqueItems: true
          items:
            $ref: '#/components/schemas/KeyUsage'
    CertificateAuthority: # ok
      type: object
      description: certificate authority
      required:
        - name
        - response
        - expires_at
      properties:
        name:
          type: string
          format: text
          description: distinguished name
          example: /C=FI/O=X-Road Test/OU=X-Road Test CA OU/CN=X-Road Test CA CN
          minLength: 1
          maxLength: 255
        response:
          type: string
          format: text
          description: certificate authority response
          example: N/A
          minLength: 1
          maxLength: 1000
        expires_at:
          type: string
          format: date-time
          description: certificate authority expires at
          example: '2099-12-15T00:00:00.001Z'
          minLength: 24
          maxLength: 24
    CertificateStatus: # ok
      type: string
      format: enum
      description: certificate status
      example: IN_USE
      enum:
        - SAVED
        - REGISTRATION_IN_PROGRESS
        - REGISTERED
        - DELETION_IN_PROGRESS
        - GLOBAL_ERROR
    CertificateOcspStatus: # ok
      type: string
      format: enum
      description: certificate status
      example: IN_USE
      enum:
        - DISABLED
        - EXPIRED
        - OCSP_RESPONSE_UNKNOWN
        - OCSP_RESPONSE_GOOD
        - OCSP_RESPONSE_SUSPENDED
        - OCSP_RESPONSE_REVOKED
    Client: # ok
      type: object
      description: x-road client
      required:
        - member_class
        - member_code
        - subsystem_code
      properties:
        id:
          type: string
          format: text
          description: <instance_id>:<member_class>:<member_code>:<subsystem>(optional)
          example: FI:GOV:123:ABC
          minLength: 1
          maxLength: 1023
          readOnly: true
        member_name:
          type: string
          format: text
          description: member name
          example: FI
          minLength: 1
          maxLength: 255
        member_class:
          type: string
          format: text
          description: member class
          example: GOV
          minLength: 1
          maxLength: 255
        member_code:
          type: string
          format: text
          description: member code
          example: 123
          minLength: 1
          maxLength: 255
        subsystem_code:
          type: string
          format: text
          description: subsystem code
          example: ABC
          minLength: 1
          maxLength: 255
        connection_type:
          $ref: '#/components/schemas/ConnectionType'
        status:
          $ref: '#/components/schemas/ClientStatus'
    ClientAdd: # ok
      type: object
      description: request to add client. Carries a Client and ignore warnings parameter
      required:
        - client
      properties:
        client:
          $ref: '#/components/schemas/Client'
        ignore_warnings:
          type: boolean
          default: false
          description: if true, any ignorable warnings are ignored. if false (or missing),
            any warnings cause request to fail
    ClientStatus: # ok
      type: string
      format: enum
      description: client status
      example: REGISTERED
      enum:
        - REGISTERED
        - SAVED
        - GLOBAL_ERROR
        - REGISTRATION_IN_PROGRESS
        - DELETION_IN_PROGRESS
    ConfigurationStatus: # ok
      type: string
      format: enum
      description: configuration status
      example: SUCCESS
      enum:
        - SUCCESS # Everything ok
        - CONFCLIENT_STATUS_FAILED # Global configuration client status query failed
        - ERROR_CODE_INTERNAL # Internal error occurred."
        - ERROR_CODE_INVALID_SIGNATURE_VALUE # Invalid signature value."
        - ERROR_CODE_EXPIRED_CONF # The downloaded global configuration has expired."
        - ERROR_CODE_CANNOT_DOWNLOAD_CONF # Unable to download global configuration. Check network connection to global configuration provider."
        - ERROR_CODE_MISSING_PRIVATE_PARAM # The downloaded global configuration did not contain private parameters
    CodeWithMetadata:
      type: object
      description: object that contains a code identifier and possibly collection of
        associated metadata. Used to relay error and warning information.
      required:
        - code
      properties:
        code:
          type: string
          format: text
          description: identifier of the item (for example errorcode)
          example: adding_services
        metadata:
          type: array
          description: array containing metadata associated with the item. For example names of services
            were attempted to add, but failed
          uniqueItems: true
          items:
            type: string
            format: text
    ConnectionType: # ok
      type: string
      format: enum
      description: connection type
      example: HTTP
      default: HTTP
      enum:
        - HTTP
        - HTTPS
        - HTTPS_NO_AUTH
    CsrFormat: # ok
      type: string
      format: enum
      description: csr format
      example: PEM
      default: PEM
      enum:
        - PEM
        - DER
    ErrorInfo:
      type: object
      description: object returned in error cases
      required:
        - status
      properties:
        status:
          type: integer
          format: int32
          description: http status code
          example: 400
        error:
          $ref: '#/components/schemas/CodeWithMetadata'
        warnings:
          type: array
          description: warnings that could be ignored
          uniqueItems: true
          items:
            $ref: '#/components/schemas/CodeWithMetadata'
    GlobalConfiguration: # ok
      type: object
      description: global configuration
      required:
        - status
        - updated_at
        - next_update_at
      properties:
        status:
          $ref: '#/components/schemas/ConfigurationStatus'
        updated_at:
          type: string
          format: date-time
          description: last time updated
          example: '2018-12-15T00:00:00.001Z'
          minLength: 24
          maxLength: 24
        next_update_at:
          type: string
          format: date-time
          description: last time updated
          example: '2018-12-15T00:00:00.001Z'
          minLength: 24
          maxLength: 24
    LocalGroup: # ok
      type: object
      description: group
      required:
        - code
        - description
      properties:
        id:
          type: string
          format: text
          description: unique identifier
          example: 123
          readOnly: true
        code:
          type: string
          format: text
          description: group code
          example: groupcode
          minLength: 1
          maxLength: 255
        description:
          type: string
          format: text
          description: group description
          example: description
          minLength: 1
          maxLength: 255
        member_count:
          type: integer
          format: uint
          description: member count
          example: 10
          minimum: 0
          maximum: 1000000
        updated_at:
          type: string
          format: date-time
          description: last time updated
          example: '2018-12-15T00:00:00.001Z'
          minLength: 24
          maxLength: 24
        members:
          type: array
          description: group members
          uniqueItems: true
          items:
            $ref: '#/components/schemas/GroupMember'
    GroupMember: # ok
      type: object
      description: group member
      required:
        - id
        - name
        - created_at
      properties:
        id:
          type: string
          format: text
          description: group member id
          example: FI:GOV:123:SS1
          minLength: 1
          maxLength: 1023
        name:
          type: string
          format: text
          description: group member name
          example: Member123
          minLength: 1
          maxLength: 255
        created_at:
          type: string
          format: date-time
          description: group member created at
          example: '2018-12-15T00:00:00.001Z'
          minLength: 24
          maxLength: 24
    Key: # ok
      type: object
      description: key for the certificate
      required:
        - id
        - name
        - label
        - certificates
        - certificate_signing_requests
        - usage
      properties:
        id:
          type: string
          format: text
          description: key id
          example: 0123456789ABCDEF0123456789ABCDEF0123456789ABCDEF
          minLength: 1
          maxLength: 40
          readOnly: true
        name:
          type: string
          format: text
          description: key name
          example: friendly name
          minLength: 1
          maxLength: 255
        label:
          type: string
          format: text
          description: key label
          example: key label
          minLength: 1
          maxLength: 255
        certificates:
          type: array
          description: list of certificates for the key
          items:
            $ref: '#/components/schemas/TokenCertificate'
        certificate_signing_requests:
          type: array
          description: list of CSRs for the key
          items:
            $ref: '#/components/schemas/TokenCertificateSigningRequest'
        usage:
          $ref: '#/components/schemas/KeyUsageType'
        available:
          type: boolean
          description: if the key is available
          example: true
        saved_to_configuration:
          type: boolean
          description: if the key is saved to configuration
          example: true
    KeyUsage: # ok
      type: string
      format: enum
      description: certificate key usage
      example: NON_REPUDIATION
      enum:
        - DIGITAL_SIGNATURE
        - NON_REPUDIATION
        - KEY_ENCIPHERMENT
        - DATA_ENCIPHERMENT
        - KEY_AGREEMENT
        - KEY_CERT_SIGN
        - CRL_SIGN
        - ENCIPHER_ONLY
        - DECIPHER_ONLY
    KeyUsageType: # ok
      type: string
      format: enum
      description: intended usage for the key
      example: AUTHENTICATION
      enum:
        - AUTHENTICATION
        - SIGNING
    KeyValuePair: # ok
      type: object
      description: key-value pair of strings
      required:
        - key
        - value
      properties:
        key:
          type: string
          description: key
        value:
          type: string
          description: value
    Language: # ok
      type: object
      description: language
      required:
        - id
      properties:
        id:
          type: string
          format: text
          description: language code
          example: en
          minLength: 2
          maxLength: 2
          readOnly: true
    Members: # ok
      type: object
      description: request object containing an array of member ids
      properties:
        items:
          type: array
          description: array of members to be added
          items:
            type: string
            format: text
            minLength: 1
            maxLength: 1023
    OcspResponders: # ok
      type: object
      description: ocsp responce
      required:
        - url
        - status
        - updated_at
        - next_update_at
      properties:
        url:
          type: string
          format: url
          description: service url
          example: https://domain.com/service
          minLength: 1
          maxLength: 255
        status:
          $ref: '#/components/schemas/OcspStatus'
        updated_at:
          type: string
          format: date-time
          description: last time updated
          example: '2018-12-15T00:00:00.001Z'
          minLength: 24
          maxLength: 24
        next_update_at:
          type: string
          format: date-time
          description: last time updated
          example: '2018-12-15T00:00:00.001Z'
          minLength: 24
          maxLength: 24
    OcspStatus: # ok
      type: string
      format: enum
      description: OCSP responder status
      example: SUCCESS
      enum:
        - SUCCESS # Everything ok
        - ERROR_CODE_OCSP_CONNECTION_ERROR # Unable to connect to the OCSP responder.
        - ERROR_CODE_OCSP_FAILED # Unable to fetch response from the OCSP responder.
        - ERROR_CODE_OCSP_RESPONSE_INVALID # Unable to parse the OCSP response.
        - ERROR_CODE_OCSP_UNINITIALIZED # Status request not sent yet.
    SecurityServer: # ok
      type: object
      description: security server information
      required:
        - id
      properties:
        id:
          type: string
          format: text
          description: <instance_id>:<member_class>:<member_code>:<security_server_code>
          example: FI:GOV:123:sserver1
        instance_id:
          type: string
          format: text
          description: xroad instance id
          example: FI
          minLength: 1
          maxLength: 255
        member_class:
          type: string
          format: text
          description: member class
          example: GOV
          minLength: 1
          maxLength: 255
        member_code:
          type: string
          format: text
          description: member code
          example: 123
          minLength: 1
          maxLength: 255
        server_code:
          type: string
          format: text
          description: security server code
          example: server123
          minLength: 1
          maxLength: 255
    Service: # ok
      type: object
      description: service for the service description
      required:
        - id
        - service_code
        - url
        - timeout
      properties:
        id:
          type: string
          format: text
          description: encoded service id, including client id
          example: CS:ORG:Client:myService.v1
          minLength: 1
          maxLength: 1535
        service_code:
          type: string
          format: text
          description: encoded service code and version
          example: myService.v1
          minLength: 1
          maxLength: 511
        timeout:
          type: integer
          format: uint
          description: service time out value
          example: 60
          minimum: 0
          maximum: 1000
        ssl_auth:
          type: boolean
          description: service ssl auth
          example: true
        subjects_count:
          type: integer
          format: uint
          description: count of acl subjects
          example: 5
          minimum: 0
          maximum: 100000
        url:
          type: string
          format: url
          description: service url
          example: https://domain.com/service
          minLength: 1
          maxLength: 255
    ServiceUpdate: # ok
      type: object
      description: object for updating a service or all services within service description
      required:
        - service
      properties:
        service:
          $ref: '#/components/schemas/Service'
        url_all:
          description: url is applied for all services
          type: boolean
          example: false
          default: false
        timeout_all:
          description: timeout value is applied for all services
          type: boolean
          example: false
          default: false
        ssl_auth_all:
          description: ssl authentication is applied for all services
          type: boolean
          example: false
          default: false
    ServiceClient: # ok
      type: object
      description: service client
      required:
        - subject
        - rights_given_at
        - access_rights
      properties:
        subject:
          $ref: '#/components/schemas/Subject'
        rights_given_at:
          type: string
          format: date-time
          description: access right given at
          example: '2018-12-15T00:00:00.001Z'
          minLength: 24
          maxLength: 24
        access_rights:
          type: array
          description: list of access rights - this will be null when requested via services/{id}/access-rights endpoint
          uniqueItems: true
          items:
            $ref: '#/components/schemas/AccessRight'
    ServiceDescription: # ok
      type: object
      description: WSDL/REST service
      required:
        - id
        - url
        - type
        - disabled
        - disabled_notice
        - refreshed_at
        - services
        - client_id
      properties:
        id:
          type: string
          description: unique identifier
          example: 123
        url:
          type: string
          format: url
          description: service url
          example: http://dev.xroad.rocks/services.wsdl
          minLength: 1
          maxLength: 255
        type:
          $ref: '#/components/schemas/ServiceType'
        disabled:
          type: boolean
          description: service disabled
          example: true
        disabled_notice:
          type: string
          format: text
          description: disabled notice
          example: default_disabled_service_notice
          minLength: 0
          maxLength: 255
        refreshed_at:
          type: string
          format: date-time
          description: time for service refresh
          example: "2018-12-15T00:00:00.001Z"
          minLength: 24
          maxLength: 24
        services:
          type: array
          description: service description services
          uniqueItems: true
          items:
            $ref: '#/components/schemas/Service'
        client_id:
          type: string
          format: text
          description: <instance_id>:<member_class>:<member_code>:<subsystem>(optional)
          example: FI:GOV:123:ABC
          minLength: 1
          maxLength: 255
    ServiceDescriptionAdd:
      type: object
      description: request object containing service description url, service code and type
      required:
        - url
        - type
      properties:
        url:
          type: string
          format: text
          description: path for the service description file
          example: https://domain.com/service
          minLength: 1
          maxLength: 255
        rest_service_code:
          type: string
          format: text
          description: service code for REST service
          example: exampleServiceCode
          minLength: 1
          maxLength: 255
        ignore_warnings:
          type: boolean
          description: if true, any ignorable warnings are ignored. if false (or missing),
            any warnings cause request to fail
          default: false
        type:
          $ref: '#/components/schemas/ServiceType'
    ServiceDescriptionUpdate:
      type: object
      description: request object for updating a service description url or service code
      properties:
        url:
          type: string
          format: text
          description: path for the service description file
          example: https://domain.com/service
          minLength: 1
          maxLength: 255
        rest_service_code:
          type: string
          format: text
          description: service code for REST service
          example: exampleServiceCode
          minLength: 1
          maxLength: 255
        ignore_warnings:
          type: boolean
          description: if true, any ignorable warnings are ignored. if false (or missing),
            any warnings cause request to fail
          default: false
        type:
          $ref: '#/components/schemas/ServiceType'
    ServiceType: # ok
      type: string
      format: text
      description: service type
      example: WSDL
      enum:
        - WSDL
        - REST
    Subject: # ok
      type: object
      description: subject
      required:
        - id
        - subject_type
      properties:
        id:
          type: string
          format: text
          description: subject id - can be a subsystem id <instance_id>:<member_class>:<member_code>:<subsystem> | globalgroup id <instance_id>:<group_code> | localgroup resource id in number format <id>
          example: DEV:ORG:1234:Subsystem | DEV:security-server-owners | 123
          minLength: 1
          maxLength: 1279
        member_name_group_description:
          type: string
          format: text
          description: name of the subject - can be the name of a member or the description of a group
          example: Security server owners
          readOnly: true
          minLength: 1
          maxLength: 255
        local_group_code:
          type: string
          format: text
          description: group code in case the object is a local group
          example: My own Local group code
          minLength: 1
          maxLength: 255
          readOnly: true
        subject_type:
          $ref: '#/components/schemas/SubjectType'
    SubjectType: # ok
      type: string
      format: text
      description: subject type
      example: GLOBALGROUP
      enum:
        - GLOBALGROUP
        - LOCALGROUP
        - SUBSYSTEM
    Subjects: # ok
      type: object
      description: object containing and array of subject ids
      properties:
        items:
          type: array
          uniqueItems: true
          description: array of subject ids
          items:
            $ref: '#/components/schemas/Subject'
    System: # ok
      type: object
      description: system parameters
      required:
        - anchor
        - configuration
        - timestamping_services
        - ocsp_responders
        - certificate_authorities
        - tls_certificate
        - version
      properties:
        anchor:
          $ref: '#/components/schemas/Anchor'
        configuration:
          $ref: '#/components/schemas/GlobalConfiguration'
        timestamping_services:
          type: array
          uniqueItems: true
          items:
            $ref: '#/components/schemas/TimestampingService'
        ocsp_responders:
          $ref: '#/components/schemas/OcspResponders'
        certificate_authorities:
          type: array
          description: system certificate authorities
          uniqueItems: true
          items:
            $ref: '#/components/schemas/CertificateAuthority'
        tls_certificate:
          $ref: '#/components/schemas/CertificateDetails'
        version:
          $ref: '#/components/schemas/Version'
    TimestampingService: # ok
      type: object
      description: timestamping services
      required:
        - name
        - url
        - status
        - message
        - updated_at
      properties:
        name:
          type: string
          format: text
          description: name of the time stamping service
          example: X-Road Test TSA CN
          minLength: 1
          maxLength: 255
        url:
          type: string
          format: url
          description: url of the time stamping service
          example: http://dev.xroad.rocks:123
          minLength: 1
          maxLength: 255
        updated_at:
          type: string
          format: date-time
          description: last time updated
          example: '2018-12-15T00:00:00.001Z'
          minLength: 24
          maxLength: 24
        message:
          type: string
          format: text
          description: timestamping service message
          example: ok
          minLength: 1
          maxLength: 255
        status:
          $ref: '#/components/schemas/TimestampingStatus'
    TimestampingStatus: # ok
      type: string
      format: enum
      description: timestamping status
      example: SUCCESS
      enum:
        - SUCCESS # Everything ok
        - ERROR_CODE_TIMESTAMP_REQUEST_TIMED_OUT # Connection to the timestamp server timed out. Check the network connection to the timestamp server.
        - ERROR_CODE_MALFORMED_TIMESTAMP_SERVER_URL # Malformed timestamp server URL. Check the URL.
        - ERROR_CODE_UNKNOWN # Unknown error code.
        - ERROR_CODE_UNINITIALIZED # The configuration client is initializing.
        - ERROR_CODE_TIMESTAMP_UNINITIALIZED # Connection ok, no timestamp request made yet.
        - ERROR_CODE_CONNECTION_FAILED # Connection to configuration client failed. Ensure that xroad-confclient is running.
    Token: # ok
      type: object
      description: token
      required:
        - id
        - name
        - type
        - keys
        - status
        - logged_in
        - available
        - saved_to_configuration
        - read_only
      properties:
        id:
          type: string
          format: text
          description: token id
          example: 0123456789ABCDEF0123456789ABCDEF0123456789ABCDEF
          minLength: 1
          readOnly: true
        name:
          type: string
          format: text
          description: token name
          example: softToken-0
          minLength: 1
          maxLength: 255
        type:
          $ref: '#/components/schemas/TokenType'
        keys:
          type: array
          description: token keys
          uniqueItems: true
          items:
            $ref: '#/components/schemas/Key'
        status:
          $ref: '#/components/schemas/TokenStatus'
        logged_in:
          type: boolean
          description: if the token has been logged in to
          example: true
        available:
          type: boolean
          description: if the token is available
          example: true
        saved_to_configuration:
          type: boolean
          description: if the token is saved to configuration
          example: true
        read_only:
          type: boolean
          description: if the token is read-only
          example: true
        serial_number:
          type: string
          format: text
          description: serial number of the token
          example: 12345
        token_infos:
          type: array
          description: Contains label-value pairs of information
          items:
            $ref: '#/components/schemas/KeyValuePair'
    TokenStatus: # ok
      type: string
      format: text
      description: token type
      example: OK
      enum:
        - OK # Normal operation status
        - USER_PIN_LOCKED # Blocked
        - USER_PIN_INCORRECT # Incorrect PIN was entered
        - USER_PIN_INVALID # Invalid PIN
        - USER_PIN_EXPIRED # PIN expired
        - USER_PIN_COUNT_LOW # Only a few tries left
        - USER_PIN_FINAL_TRY # Final try
        - NOT_INITIALIZED # Not inited
    TokenType: # ok
      type: string
      format: text
      description: token type
      example: SOFTWARE
      enum:
        - SOFTWARE
        - HARDWARE
    User: # ok
      type: object
      description: x-road user
      required:
        - username
        - roles
        - permissions
      properties:
        username:
          type: string
          format: text
          description: user username
          example: Guest
          minLength: 1
          maxLength: 255
        roles:
          type: array
          description: user roles
          uniqueItems: true
          items:
            type: string
            format: text
        permissions:
          type: array
          description: user permissions
          uniqueItems: true
          items:
            type: string
            format: text
    Version: # ok
      type: object
      description: version information
      required:
        - info
      properties:
        info:
          type: string
          format: text
          description: information about the security server
          example: Security Server version 6.21.0-SNAPSHOT-20190411git32add470
          minLength: 1
          maxLength: 255
security:
  - ApiKeyAuth: []<|MERGE_RESOLUTION|>--- conflicted
+++ resolved
@@ -5,11 +5,7 @@
     url: https://virtserver.swaggerhub.com/Gofore/X-Road/1.0.0
 info:
   description: X-Road UI Based API
-<<<<<<< HEAD
   version: "1.0.19"
-=======
-  version: "1.0.18"
->>>>>>> 4702848e
   title: X-Road UI Based API
   contact:
     email: lauri.koutaniemi@gofore.com
