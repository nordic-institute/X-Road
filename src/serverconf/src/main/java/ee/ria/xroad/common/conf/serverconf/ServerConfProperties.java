/*
 * The MIT License
 *
 * Copyright (c) 2019- Nordic Institute for Interoperability Solutions (NIIS)
 * Copyright (c) 2018 Estonian Information System Authority (RIA),
 * Nordic Institute for Interoperability Solutions (NIIS), Population Register Centre (VRK)
 * Copyright (c) 2015-2017 Estonian Information System Authority (RIA), Population Register Centre (VRK)
 *
 * Permission is hereby granted, free of charge, to any person obtaining a copy
 * of this software and associated documentation files (the "Software"), to deal
 * in the Software without restriction, including without limitation the rights
 * to use, copy, modify, merge, publish, distribute, sublicense, and/or sell
 * copies of the Software, and to permit persons to whom the Software is
 * furnished to do so, subject to the following conditions:
 *
 * The above copyright notice and this permission notice shall be included in
 * all copies or substantial portions of the Software.
 *
 * THE SOFTWARE IS PROVIDED "AS IS", WITHOUT WARRANTY OF ANY KIND, EXPRESS OR
 * IMPLIED, INCLUDING BUT NOT LIMITED TO THE WARRANTIES OF MERCHANTABILITY,
 * FITNESS FOR A PARTICULAR PURPOSE AND NONINFRINGEMENT. IN NO EVENT SHALL THE
 * AUTHORS OR COPYRIGHT HOLDERS BE LIABLE FOR ANY CLAIM, DAMAGES OR OTHER
 * LIABILITY, WHETHER IN AN ACTION OF CONTRACT, TORT OR OTHERWISE, ARISING FROM,
 * OUT OF OR IN CONNECTION WITH THE SOFTWARE OR THE USE OR OTHER DEALINGS IN
 * THE SOFTWARE.
 */

package ee.ria.xroad.common.conf.serverconf;

import io.smallrye.config.ConfigMapping;
import io.smallrye.config.WithName;
import lombok.Data;

import java.util.Map;

<<<<<<< HEAD
@ConfigMapping(prefix = "xroad.common.serverconf")
//@ConfigurationProperties(prefix = "xroad.common.serverconf")
@Data
public class ServerConfProperties {
    @WithName("cache-period")
    private int cachePeriod;       //xroad.proxy.server-conf-cache-period: 60
    @WithName("client-cache-size")
    private long clientCacheSize;  //xroad.proxy.server-conf-client-cache-size: 100
    @WithName("service-cache-size")
    private long serviceCacheSize; //xroad.proxy.server-conf-service-cache-size: 1000
    @WithName("acl-cache-size")
    private long aclCacheSize;     //xroad.proxy.server-conf-acl-cache-size: 100_000
    @WithName("hibernate")
    private Map<String, String> hibernate; // serverconf.hibernate.* properties from db-properties file
=======
@ConfigurationProperties(prefix = "xroad.common.serverconf")
public record ServerConfProperties(
        int cachePeriod,       //xroad.proxy.server-conf-cache-period: 60
        long clientCacheSize,  //xroad.proxy.server-conf-client-cache-size: 100
        long serviceCacheSize, //xroad.proxy.server-conf-service-cache-size: 1000
        long serviceEndpointsCacheSize, //xroad.proxy.server-conf-service-endpoints-cache-size: 100_000
        long aclCacheSize,      //xroad.proxy.server-conf-acl-cache-size: 100_000
        Map<String, String> hibernate // serverconf.hibernate.* properties from db-properties file
) {
>>>>>>> bd585340
}<|MERGE_RESOLUTION|>--- conflicted
+++ resolved
@@ -33,7 +33,6 @@
 
 import java.util.Map;
 
-<<<<<<< HEAD
 @ConfigMapping(prefix = "xroad.common.serverconf")
 //@ConfigurationProperties(prefix = "xroad.common.serverconf")
 @Data
@@ -44,19 +43,10 @@
     private long clientCacheSize;  //xroad.proxy.server-conf-client-cache-size: 100
     @WithName("service-cache-size")
     private long serviceCacheSize; //xroad.proxy.server-conf-service-cache-size: 1000
+    @WithName("service-endpoints-cache-size)
+    private long serviceEndpointsCacheSize; //xroad.proxy.server-conf-service-endpoints-cache-size: 100_000
     @WithName("acl-cache-size")
     private long aclCacheSize;     //xroad.proxy.server-conf-acl-cache-size: 100_000
     @WithName("hibernate")
     private Map<String, String> hibernate; // serverconf.hibernate.* properties from db-properties file
-=======
-@ConfigurationProperties(prefix = "xroad.common.serverconf")
-public record ServerConfProperties(
-        int cachePeriod,       //xroad.proxy.server-conf-cache-period: 60
-        long clientCacheSize,  //xroad.proxy.server-conf-client-cache-size: 100
-        long serviceCacheSize, //xroad.proxy.server-conf-service-cache-size: 1000
-        long serviceEndpointsCacheSize, //xroad.proxy.server-conf-service-endpoints-cache-size: 100_000
-        long aclCacheSize,      //xroad.proxy.server-conf-acl-cache-size: 100_000
-        Map<String, String> hibernate // serverconf.hibernate.* properties from db-properties file
-) {
->>>>>>> bd585340
 }