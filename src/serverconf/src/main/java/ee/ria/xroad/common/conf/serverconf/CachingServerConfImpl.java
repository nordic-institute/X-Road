/*
 * The MIT License
 * Copyright (c) 2019- Nordic Institute for Interoperability Solutions (NIIS)
 * Copyright (c) 2018 Estonian Information System Authority (RIA),
 * Nordic Institute for Interoperability Solutions (NIIS), Population Register Centre (VRK)
 * Copyright (c) 2015-2017 Estonian Information System Authority (RIA), Population Register Centre (VRK)
 *
 * Permission is hereby granted, free of charge, to any person obtaining a copy
 * of this software and associated documentation files (the "Software"), to deal
 * in the Software without restriction, including without limitation the rights
 * to use, copy, modify, merge, publish, distribute, sublicense, and/or sell
 * copies of the Software, and to permit persons to whom the Software is
 * furnished to do so, subject to the following conditions:
 *
 * The above copyright notice and this permission notice shall be included in
 * all copies or substantial portions of the Software.
 *
 * THE SOFTWARE IS PROVIDED "AS IS", WITHOUT WARRANTY OF ANY KIND, EXPRESS OR
 * IMPLIED, INCLUDING BUT NOT LIMITED TO THE WARRANTIES OF MERCHANTABILITY,
 * FITNESS FOR A PARTICULAR PURPOSE AND NONINFRINGEMENT. IN NO EVENT SHALL THE
 * AUTHORS OR COPYRIGHT HOLDERS BE LIABLE FOR ANY CLAIM, DAMAGES OR OTHER
 * LIABILITY, WHETHER IN AN ACTION OF CONTRACT, TORT OR OTHERWISE, ARISING FROM,
 * OUT OF OR IN CONNECTION WITH THE SOFTWARE OR THE USE OR OTHER DEALINGS IN
 * THE SOFTWARE.
 */
package ee.ria.xroad.common.conf.serverconf;

import ee.ria.xroad.common.CodedException;
import ee.ria.xroad.common.conf.InternalSSLKey;
import ee.ria.xroad.common.conf.globalconf.GlobalConfProvider;
import ee.ria.xroad.common.conf.serverconf.model.ClientType;
import ee.ria.xroad.common.conf.serverconf.model.DescriptionType;
import ee.ria.xroad.common.conf.serverconf.model.EndpointType;
import ee.ria.xroad.common.conf.serverconf.model.ServiceType;
import ee.ria.xroad.common.db.DatabaseCtxV2;
import ee.ria.xroad.common.identifier.ClientId;
import ee.ria.xroad.common.identifier.SecurityServerId;
import ee.ria.xroad.common.identifier.ServiceId;
import ee.ria.xroad.common.metadata.Endpoint;

import com.google.common.cache.Cache;
import com.google.common.cache.CacheBuilder;
import lombok.extern.slf4j.Slf4j;
import org.apache.commons.lang3.ObjectUtils;
import org.hibernate.Session;

import java.util.Collections;
import java.util.List;
import java.util.Optional;
import java.util.concurrent.ExecutionException;
import java.util.concurrent.TimeUnit;

import static ee.ria.xroad.common.ErrorCodes.X_UNKNOWN_SERVICE;

/**
 * Caching implementation for ServerConf
 * The long lasting and frequently used operations are cached
 */
@Slf4j
public class CachingServerConfImpl extends ServerConfImpl {

    public static final String TSP_URL = "tsp_url";

    private volatile SecurityServerId.Conf serverId;
    private final Cache<Object, List<String>> tspCache;
    private final Cache<ServiceId, Optional<ServiceType>> serviceCache;
    private final Cache<AclCacheKey, List<EndpointType>> aclCache;
    private final Cache<ServiceId, List<Endpoint>> serviceEndpointsCache;
    private final Cache<ClientId, Optional<ClientType>> clientCache;
    private final Cache<String, InternalSSLKey> internalKeyCache;

    /**
     * Constructor, creates time based object cache with expireSeconds (or internalKeyExpireSeconds
     * with internal key cache)
     */
    @SuppressWarnings("checkstyle:MagicNumber")
<<<<<<< HEAD
    public CachingServerConfImpl(DatabaseCtxV2 databaseCtx, ServerConfProperties serverConfProperties,
                                 GlobalConfProvider globalConfProvider) {
        super(databaseCtx, globalConfProvider);
        int expireSeconds = serverConfProperties.cachePeriod();
=======
    public CachingServerConfImpl(GlobalConfProvider globalConfProvider, int expireSeconds) {
        super(globalConfProvider);
>>>>>>> 1f669373

        internalKeyCache = CacheBuilder.newBuilder()
                .maximumSize(1)
                .expireAfterWrite(expireSeconds, TimeUnit.SECONDS)
                .build();

        tspCache = CacheBuilder.newBuilder()
                .maximumSize(1)
                .expireAfterWrite(expireSeconds, TimeUnit.SECONDS)
                .build();

        clientCache = CacheBuilder.newBuilder()
                .maximumSize(serverConfProperties.clientCacheSize())
                .expireAfterWrite(expireSeconds, TimeUnit.SECONDS)
                .recordStats()
                .build();

        serviceCache = CacheBuilder.newBuilder()
                .maximumSize(serverConfProperties.serviceCacheSize())
                .expireAfterWrite(expireSeconds, TimeUnit.SECONDS)
                .recordStats()
                .build();

        aclCache = CacheBuilder.newBuilder()
                .weigher((AclCacheKey k, List<EndpointType> v) -> v.size() + 1)
                .maximumWeight(serverConfProperties.aclCacheSize())
                .expireAfterWrite(expireSeconds, TimeUnit.SECONDS)
                .recordStats()
                .build();

        serviceEndpointsCache = CacheBuilder.newBuilder()
                .weigher((ServiceId k, List<Endpoint> v) -> v.size() + 1)
                .maximumWeight(serverConfProperties.serviceEndpointsCacheSize())
                .expireAfterWrite(expireSeconds, TimeUnit.SECONDS)
                .recordStats()
                .build();
    }

    @Override
    public InternalSSLKey getSSLKey() {
        try {
            return internalKeyCache.get(InternalSSLKey.KEY_ALIAS, super::getSSLKey);
        } catch (ExecutionException e) {
            if (e.getCause() instanceof CodedException) {
                throw (CodedException) e.getCause();
            }
            log.debug("Failed to get InternalSSLKey", e);
            return null;
        }
    }

    @Override
    public SecurityServerId.Conf getIdentifier() {
        SecurityServerId.Conf id = serverId;
        if (id == null) {
            return getAndCacheServerId(null);
        } else {
            if (globalConfProvider.getServerOwner(id) == null) {
                // Globalconf and the cached value disagree on server owner (maybe changed)
                return getAndCacheServerId(id);
            } else {
                return id;
            }
        }
    }

    @SuppressWarnings("checkstyle:innerassignment")
    private synchronized SecurityServerId.Conf getAndCacheServerId(final SecurityServerId current) {
        SecurityServerId.Conf id = serverId;
        if (id == current) { //intentional reference equality test (for double-checked locking)
            serverId = id = super.getIdentifier();
        }
        return id;
    }

    @Override
    public List<String> getTspUrl() {
        try {
            return tspCache.get(TSP_URL, super::getTspUrl);
        } catch (ExecutionException e) {
            if (e.getCause() instanceof CodedException) {
                throw (CodedException) e.getCause();
            }
            log.debug("Failed to resolve tsp url", e);
            return Collections.emptyList();
        }
    }

    @Override
    public String getMemberStatus(ClientId clientId) {
        return getClient(clientId).map(ClientType::getClientStatus).orElse(null);
    }

    @Override
    public List<Endpoint> getServiceEndpoints(ServiceId serviceId) {
        try {
            return serviceEndpointsCache.get(serviceId, () -> super.getServiceEndpoints(serviceId));
        } catch (ExecutionException e) {
            if (e.getCause() instanceof CodedException codedException) {
                throw codedException;
            }
            log.debug("Failed to get list of service endpoints", e);
            return List.of();
        }
    }

    @Override
    public IsAuthentication getIsAuthentication(ClientId clientId) {
        return getClient(clientId).map(c -> c.getIsAuthentication() == null ? IsAuthentication.NOSSL
                : IsAuthentication.valueOf(c.getIsAuthentication())).orElse(null);
    }

    @Override
    public boolean serviceExists(ServiceId service) {
        return getService(service).isPresent();
    }

    @Override
    public String getServiceAddress(ServiceId service) {
        return getService(service).map(ServiceType::getUrl).orElse(null);
    }

    @Override
    public String getServiceDescriptionURL(ServiceId service) {
        return getService(service).map(it -> it.getServiceDescription().getUrl()).orElse(null);
    }

    @Override
    public DescriptionType getDescriptionType(ServiceId service) {
        return getService(service).map(it -> it.getServiceDescription().getType()).orElse(null);
    }

    @Override
    public boolean isSslAuthentication(ServiceId service) {
        Optional<ServiceType> serviceTypeOptional = getService(service);
        if (!serviceTypeOptional.isPresent()) {
            throw new CodedException(X_UNKNOWN_SERVICE, "Service '%s' not found", service);
        }
        ServiceType serviceType = serviceTypeOptional.get();
        return (boolean) ObjectUtils.defaultIfNull(serviceType.getSslAuthentication(), true);
    }

    @Override
    public String getDisabledNotice(ServiceId service) {
        return getService(service).map(it ->
                it.getServiceDescription().isDisabled() ? it.getServiceDescription().getDisabledNotice() : null
        ).orElse(null);
    }

    @Override
    public int getServiceTimeout(ServiceId service) {
        return getService(service).map(ServiceType::getTimeout).orElse(DEFAULT_SERVICE_TIMEOUT);
    }

    @Override
    protected List<EndpointType> getAclEndpoints(Session session, ClientId client, ServiceId service) {
        final AclCacheKey key = new AclCacheKey(client, service);
        try {
            /*
             * Implementation note. It seems that the loader function is executed in the same thread, in which case the
             * transaction simply joins the current one. However, this is not explicitly promised by the API,
             * so we start a transaction if necessary.
             */
            return aclCache.get(key, () -> tx(s -> super.getAclEndpoints(s, client, service)));
        } catch (ExecutionException e) {
            if (e.getCause() instanceof CodedException) {
                throw (CodedException) e.getCause();
            }
            log.debug("Failed get list of endpoints", e);
            return Collections.emptyList();
        }
    }

    private Optional<ServiceType> getService(ServiceId serviceId) {
        try {
            return serviceCache
                    .get(serviceId, () -> tx(session -> Optional.ofNullable(super.getService(session, serviceId))));
        } catch (ExecutionException e) {
            if (e.getCause() instanceof CodedException) {
                throw (CodedException) e.getCause();
            }
            log.debug("Failed to get service", e);
            return Optional.empty();
        }
    }

    private Optional<ClientType> getClient(ClientId clientId) {
        try {
            return clientCache.get(clientId,
                    () -> tx(session -> Optional.ofNullable(super.getClient(session, clientId))));
        } catch (ExecutionException e) {
            if (e.getCause() instanceof CodedException) {
                throw (CodedException) e.getCause();
            }
            log.debug("Failed to get client", e);
            return Optional.empty();
        }
    }

    @Override
    public void logStatistics() {
        if (log.isTraceEnabled()) {
            log.trace("ServerConf.clientCache : entries: {}, stats: {}", clientCache.size(),
                    clientCache.stats());
            log.trace("ServerConf.serviceCache: entries: {}, stats: {}", serviceCache.size(),
                    serviceCache.stats());
            log.trace("ServerConf.aclCache    : entries: {}, stats: {}", aclCache.size(),
                    aclCache.stats());
            log.trace("ServerConf.serviceEndpointsCache: entries: {}, stats: {}", serviceEndpointsCache.size(),
                    serviceEndpointsCache.stats());
        }
    }

    @Override
    public void clearCache() {
        log.info("Clearing configuration cache");
        internalKeyCache.invalidateAll();
    }

    private record AclCacheKey(ClientId client, ServiceId serviceId) {
    }
}<|MERGE_RESOLUTION|>--- conflicted
+++ resolved
@@ -74,15 +74,9 @@
      * with internal key cache)
      */
     @SuppressWarnings("checkstyle:MagicNumber")
-<<<<<<< HEAD
     public CachingServerConfImpl(DatabaseCtxV2 databaseCtx, ServerConfProperties serverConfProperties,
-                                 GlobalConfProvider globalConfProvider) {
+                                 GlobalConfProvider globalConfProvider, int expireSeconds) {
         super(databaseCtx, globalConfProvider);
-        int expireSeconds = serverConfProperties.cachePeriod();
-=======
-    public CachingServerConfImpl(GlobalConfProvider globalConfProvider, int expireSeconds) {
-        super(globalConfProvider);
->>>>>>> 1f669373
 
         internalKeyCache = CacheBuilder.newBuilder()
                 .maximumSize(1)
@@ -218,7 +212,7 @@
     @Override
     public boolean isSslAuthentication(ServiceId service) {
         Optional<ServiceType> serviceTypeOptional = getService(service);
-        if (!serviceTypeOptional.isPresent()) {
+        if (serviceTypeOptional.isEmpty()) {
             throw new CodedException(X_UNKNOWN_SERVICE, "Service '%s' not found", service);
         }
         ServiceType serviceType = serviceTypeOptional.get();
