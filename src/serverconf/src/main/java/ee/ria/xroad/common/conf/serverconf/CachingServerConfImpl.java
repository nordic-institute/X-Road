--- conflicted
+++ resolved
@@ -77,11 +77,7 @@
     public CachingServerConfImpl(DatabaseCtxV2 databaseCtx, ServerConfProperties serverConfProperties,
                                  GlobalConfProvider globalConfProvider) {
         super(databaseCtx, globalConfProvider);
-<<<<<<< HEAD
-        expireSeconds = serverConfProperties.getCachePeriod();
-=======
-        int expireSeconds = serverConfProperties.cachePeriod();
->>>>>>> bd585340
+        int expireSeconds = serverConfProperties.getCachePeriod();
 
         internalKeyCache = CacheBuilder.newBuilder()
                 .maximumSize(1)
@@ -114,7 +110,7 @@
 
         serviceEndpointsCache = CacheBuilder.newBuilder()
                 .weigher((ServiceId k, List<Endpoint> v) -> v.size() + 1)
-                .maximumWeight(serverConfProperties.serviceEndpointsCacheSize())
+                .maximumWeight(serverConfProperties.getServiceEndpointsCacheSize())
                 .expireAfterWrite(expireSeconds, TimeUnit.SECONDS)
                 .recordStats()
                 .build();
