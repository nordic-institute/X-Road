<?xml version='1.0' encoding='utf-8'?>
<!DOCTYPE hibernate-mapping PUBLIC
    "-//Hibernate/Hibernate Mapping DTD//EN"
    "http://www.hibernate.org/dtd/hibernate-mapping-3.0.dtd">
<hibernate-mapping package="ee.ria.xroad.common.conf.serverconf.model">

    <class name="ServerConfType" table="SERVERCONF">
        <id name="id" type="long" access="field">
            <generator class="native"/>
        </id>

        <property name="serverCode" access="field"/>

        <many-to-one name="owner" access="field" class="ClientType"
                     cascade="none"/>

        <bag name="client" access="field" cascade="all-delete-orphan"
             inverse="true">
            <key column="conf_id"/>
            <one-to-many class="ClientType"/>
        </bag>

        <bag name="tsp" access="field" cascade="all-delete-orphan">
            <key column="conf_id"/>
            <one-to-many class="TspType"/>
        </bag>
    </class>

    <class name="ClientType" table="CLIENT">
        <id name="id" type="long" access="field">
            <generator class="native"/>
        </id>

        <many-to-one name="conf" access="field" column="conf_id"
                     class="ServerConfType" cascade="none"/>

        <many-to-one name="identifier" access="field"
                     class="ee.ria.xroad.common.identifier.ClientId"
                     cascade="save-update"/>

        <property name="clientStatus" access="field"/>
        <property name="isAuthentication" access="field"/>

        <bag name="serviceDescription" access="field" cascade="all-delete-orphan"
             inverse="true">
            <key column="client_id"/>
            <one-to-many class="ee.ria.xroad.common.conf.serverconf.model.ServiceDescriptionType"/>
        </bag>

        <bag name="localGroup" access="field" cascade="all-delete-orphan">
            <key column="client_id"/>
            <one-to-many class="LocalGroupType"/>
        </bag>

        <bag name="isCert" access="field" cascade="all-delete-orphan">
            <key column="client_id"/>
            <one-to-many class="CertificateType"/>
        </bag>

        <bag name="acl" access="field" cascade="all-delete-orphan">
            <key column="client_id"/>
            <one-to-many class="AccessRightType"/>
        </bag>

        <bag name="endpoint" access="field" cascade="all-delete-orphan">
            <key column="client_id"/>
            <one-to-many class="EndpointType"/>
        </bag>
    </class>

    <class name="ee.ria.xroad.common.conf.serverconf.model.ServiceDescriptionType" table="SERVICEDESCRIPTION">
        <id name="id" type="long" access="field">
            <generator class="native"/>
        </id>

        <many-to-one name="client" access="field" column="client_id"
<<<<<<< HEAD
            class="ClientType" cascade="none"/>
=======
                     class="ClientType" cascade="all"/>
>>>>>>> e4f7ee6f

        <property name="url" access="field" not-null="true"/>
        <property name="disabled" access="field" not-null="true"/>
        <property name="disabledNotice" access="field"/>
        <property name="refreshedDate" access="field"/>

        <property name="type" access="field" not-null="true">
            <type name="org.hibernate.type.EnumType">
                <param name="enumClass">ee.ria.xroad.common.conf.serverconf.model.DescriptionType</param>
                <param name="useNamed">true</param>
            </type>
        </property>

        <bag name="service" access="field" cascade="all-delete-orphan"
             inverse="true">
            <key column="servicedescription_id"/>
            <one-to-many class="ServiceType"/>
        </bag>
    </class>

    <class name="ServiceType" table="SERVICE">
        <id name="id" type="long" access="field">
            <generator class="native"/>
        </id>

        <many-to-one name="serviceDescription" access="field" column="servicedescription_id"
                     class="ee.ria.xroad.common.conf.serverconf.model.ServiceDescriptionType"
                     cascade="none"/>

        <property name="serviceCode" access="field" not-null="true"/>
        <property name="serviceVersion" access="field"/>
        <property name="title" access="field"/>
        <property name="url" access="field"/>
        <property name="sslAuthentication" access="field"/>
        <property name="timeout" access="field"/>

        <bag name="requiredSecurityCategory" access="field"
             cascade="all-delete-orphan" table="service_securitycategories">
            <key column="service_id"/>
            <many-to-many column="security_cat_id"
                          class="ee.ria.xroad.common.identifier.SecurityCategoryId"/>
        </bag>
    </class>

    <class name="LocalGroupType" table="LOCALGROUP">
        <id name="id" type="long" access="field">
            <generator class="native"/>
        </id>

        <property name="groupCode" access="field" not-null="true"/>
        <property name="description" access="field" not-null="true"/>

        <bag name="groupMember" access="field" cascade="all-delete-orphan">
            <key column="localgroup_id"/>
            <one-to-many class="GroupMemberType"/>
        </bag>

        <property name="updated" access="field" not-null="true"/>
    </class>

    <class name="GroupMemberType" table="GROUPMEMBER">
        <id name="id" type="long" access="field">
            <generator class="native"/>
        </id>

        <many-to-one name="groupMemberId" access="field"
                     class="ee.ria.xroad.common.identifier.ClientId"
                     not-null="true" cascade="save-update"/>
        <property name="added" access="field" not-null="true"/>
    </class>

    <class name="CertificateType" table="CERTIFICATE">
        <id name="id" type="long" access="field">
            <generator class="native"/>
        </id>
        <!-- length is only for DDL when creating HSQLDB tables -->
        <property name="data" access="field" length="4096"/>
    </class>

    <class name="AccessRightType" table="ACCESSRIGHT">
        <id name="id" type="long" access="field">
            <generator class="native"/>
        </id>
        <many-to-one name="subjectId" access="field" class="ee.ria.xroad.common.identifier.XRoadId" not-null="true"
                     cascade="save-update" lazy="false"/>
        <many-to-one name="endpoint" column="endpoint_id" access="field" class="EndpointType" not-null="true"
                     cascade="save-update" lazy="false"/>
        <property name="rightsGiven" access="field" not-null="true"/>
    </class>

    <class name="EndpointType" table="ENDPOINT">
        <id name="id" type="long" access="field">
            <generator class="native"/>
        </id>
        <property name="serviceCode" access="field" not-null="true"/>
        <property name="method" access="field" not-null="true"/>
        <property name="path" access="field" not-null="true"/>
    </class>

    <class name="TspType" table="TSP">
        <id name="id" type="long" access="field">
            <generator class="native"/>
        </id>

        <property name="name" access="field"/>
        <property name="url" access="field" not-null="true"/>
    </class>

    <class name="UiUserType" table="UIUSER">
        <id name="id" type="long" access="field">
            <generator class="native"/>
        </id>

        <property name="username" access="field" not-null="true"/>
        <property name="locale" access="field"/>
    </class>

</hibernate-mapping><|MERGE_RESOLUTION|>--- conflicted
+++ resolved
@@ -74,11 +74,7 @@
         </id>
 
         <many-to-one name="client" access="field" column="client_id"
-<<<<<<< HEAD
             class="ClientType" cascade="none"/>
-=======
-                     class="ClientType" cascade="all"/>
->>>>>>> e4f7ee6f
 
         <property name="url" access="field" not-null="true"/>
         <property name="disabled" access="field" not-null="true"/>
