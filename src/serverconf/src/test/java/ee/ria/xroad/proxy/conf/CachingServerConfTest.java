--- conflicted
+++ resolved
@@ -104,14 +104,12 @@
                 return true;
             }
         };
-<<<<<<< HEAD
         databaseCtx = TestUtil.databaseCtx;
+        // TODO: after merge
         serverConfProvider = new CachingServerConfImpl(databaseCtx, TestUtil.serverConfProperties, globalConfProvider);
+        serverConfProvider = new CachingServerConfImpl(globalConfProvider, SystemProperties.getServerConfCachePeriod());
 
         prepareDB(databaseCtx);
-=======
-        serverConfProvider = new CachingServerConfImpl(globalConfProvider, SystemProperties.getServerConfCachePeriod());
->>>>>>> 1f669373
     }
 
     /**
