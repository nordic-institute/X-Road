/*
 * The MIT License
 * Copyright (c) 2019- Nordic Institute for Interoperability Solutions (NIIS)
 * Copyright (c) 2018 Estonian Information System Authority (RIA),
 * Nordic Institute for Interoperability Solutions (NIIS), Population Register Centre (VRK)
 * Copyright (c) 2015-2017 Estonian Information System Authority (RIA), Population Register Centre (VRK)
 *
 * Permission is hereby granted, free of charge, to any person obtaining a copy
 * of this software and associated documentation files (the "Software"), to deal
 * in the Software without restriction, including without limitation the rights
 * to use, copy, modify, merge, publish, distribute, sublicense, and/or sell
 * copies of the Software, and to permit persons to whom the Software is
 * furnished to do so, subject to the following conditions:
 *
 * The above copyright notice and this permission notice shall be included in
 * all copies or substantial portions of the Software.
 *
 * THE SOFTWARE IS PROVIDED "AS IS", WITHOUT WARRANTY OF ANY KIND, EXPRESS OR
 * IMPLIED, INCLUDING BUT NOT LIMITED TO THE WARRANTIES OF MERCHANTABILITY,
 * FITNESS FOR A PARTICULAR PURPOSE AND NONINFRINGEMENT. IN NO EVENT SHALL THE
 * AUTHORS OR COPYRIGHT HOLDERS BE LIABLE FOR ANY CLAIM, DAMAGES OR OTHER
 * LIABILITY, WHETHER IN AN ACTION OF CONTRACT, TORT OR OTHERWISE, ARISING FROM,
 * OUT OF OR IN CONNECTION WITH THE SOFTWARE OR THE USE OR OTHER DEALINGS IN
 * THE SOFTWARE.
 */
package ee.ria.xroad.asicverifier;

import ee.ria.xroad.common.CodedException;
import ee.ria.xroad.common.SystemProperties;
import ee.ria.xroad.common.Version;
import ee.ria.xroad.common.asic.AsicContainerEntries;
import ee.ria.xroad.common.asic.AsicContainerVerifier;
import ee.ria.xroad.common.asic.AsicUtils;
<<<<<<< HEAD
import ee.ria.xroad.common.asic.dss.DSSAsicVerifier;
import ee.ria.xroad.common.conf.globalconf.GlobalConf;
=======
import ee.ria.xroad.common.conf.globalconf.FileSystemGlobalConfSource;
import ee.ria.xroad.common.conf.globalconf.GlobalConfImpl;
import ee.ria.xroad.common.conf.globalconf.GlobalConfProvider;
>>>>>>> b1d3b06b

import eu.europa.esig.dss.validation.reports.Reports;

import java.io.IOException;
import java.io.InputStream;
import java.nio.file.Files;
import java.nio.file.Path;
import java.nio.file.Paths;
import java.util.Scanner;
import java.util.zip.ZipEntry;
import java.util.zip.ZipInputStream;

import static ee.ria.xroad.common.ErrorCodes.X_MALFORMED_SIGNATURE;
import static ee.ria.xroad.common.asic.AsicUtils.getMessageFromContainer;
import static ee.ria.xroad.common.asic.AsicUtils.isLegacyContainer;

/**
 * ASiC container verifier utility program.
 */
public final class AsicVerifierMain {

    private static final Path CURRENT_DIR = Paths.get("").toAbsolutePath();

    private AsicVerifierMain() {
    }

    /**
     * Main program entry point.
     *
     * @param args program arguments
     */
    public static void main(String[] args) {
        if (args.length == 1 && "--version".equals(args[0])) {
            showVersion();
        } else if (args.length != 2) {
            showUsage();
        } else {
            var globalConfProvider = loadConf(args[0]);
            verifyAsic(globalConfProvider, args[1]);
        }
    }

    private static GlobalConfProvider loadConf(String confPath) {
        System.setProperty(SystemProperties.CONFIGURATION_PATH, confPath);

        System.out.println("Loading configuration from " + confPath + "...");
        try {
            var globalConfProvider = new GlobalConfImpl(new FileSystemGlobalConfSource(confPath));
            verifyConfPathCorrectness(globalConfProvider);
            return globalConfProvider;
        } catch (CodedException e) {
            System.err.println("Unable to load configuration: " + e);
            throw e;
        }
    }

    /**
     * If we can read instance identifier of this security server, we can
     * consider conf path correct.
     */
    private static void verifyConfPathCorrectness(GlobalConfProvider globalConfProvider) {
        globalConfProvider.getInstanceIdentifier();
    }

    private static void verifyAsic(GlobalConfProvider globalConfProvider, String fileName) {
        System.out.println("Verifying ASiC container \"" + fileName + "\" ...");

        try {
<<<<<<< HEAD
            if (isLegacyContainer(fileName)) {
                verifyLegacyContainer(fileName);
            } else {
                verifyContainer(fileName);
            }
=======
            verifier = new AsicContainerVerifier(globalConfProvider, fileName);
            verifier.verify();

            onVerificationSucceeded(verifier);
>>>>>>> b1d3b06b
        } catch (Exception e) {
            onVerificationFailed(e);
        }
        extractMessage(fileName);
    }

    static void verifyContainer(String fileName) throws IOException {
        var reports = new DSSAsicVerifier().validate(fileName);
        validateResult(reports);
        var message = getMessageFromContainer(fileName);
        onVerificationSucceeded(reports, message);
    }

    static void verifyLegacyContainer(String fileName) throws Exception {
        AsicContainerVerifier verifier = new AsicContainerVerifier(fileName);
        verifier.verify();
        onVerificationSucceeded(verifier);
    }

    private static void validateResult(Reports reports) {
        if (reports.getDetailedReport().getSignatures().isEmpty()) {
            throw new CodedException(X_MALFORMED_SIGNATURE, "No signatures found in container");
        }
        var signature = reports.getDetailedReport().getSignatures().getFirst();
        boolean isValid = reports.getSimpleReport().isValid(signature.getId());
        if (!isValid) {
            var message = reports.getSimpleReport().getAdESValidationErrors(signature.getId()).getFirst();
            throw new CodedException(X_MALFORMED_SIGNATURE, message.getValue());
        }
    }

    @SuppressWarnings("resource")
    private static void onVerificationSucceeded(AsicContainerVerifier verifier) {
        System.out.println(AsicUtils.buildSuccessOutput(verifier));
    }

    @SuppressWarnings("resource")
    private static void onVerificationSucceeded(Reports reports, String message) {
        System.out.println(AsicUtils.buildSuccessOutput(reports.getDiagnosticData(), message));
    }

    private static void onVerificationFailed(Throwable cause) {
        cause.printStackTrace();
        System.err.println(AsicUtils.buildFailureOutput(cause));
    }

    private static void extractMessage(String fileName) {
        System.out.print("\nWould you like to extract the signed files? (y/n) ");

        if ("y".equalsIgnoreCase(new Scanner(System.in).nextLine())) {

            try (ZipInputStream zis = new ZipInputStream(Files.newInputStream(Paths.get(fileName)))) {
                ZipEntry entry;
                while ((entry = zis.getNextEntry()) != null) {
                    if (AsicContainerEntries.ENTRY_MESSAGE.equalsIgnoreCase(entry.getName())) {
                        writeToFile(AsicContainerEntries.ENTRY_MESSAGE, zis);
                    }
                    if (entry.getName().startsWith(AsicContainerEntries.ENTRY_ATTACHMENT)) {
                        writeToFile(entry.getName(), zis);
                    }
                }
                System.out.println("Files successfully extracted.");
            } catch (IOException e) {
                System.out.println("Unable to extract files");
            }
        }
    }

    @SuppressWarnings("javasecurity:S2083")
    private static void writeToFile(String fileName, InputStream contents) throws IOException {
        final var targetFile = CURRENT_DIR.resolve(fileName);
        if (targetFile.normalize().startsWith(CURRENT_DIR.normalize())) {
            Files.copy(contents, targetFile);
            System.out.println("Created file " + fileName);
        }
    }

    private static void showUsage() {
        System.out.println("Usage: java -jar asicverifier.jar ( --version | <configuration path> <asic container> )");
    }

    private static void showVersion() {
        System.out.println("AsicVerifier (X-Road) " + Version.XROAD_VERSION);
    }
}<|MERGE_RESOLUTION|>--- conflicted
+++ resolved
@@ -31,14 +31,10 @@
 import ee.ria.xroad.common.asic.AsicContainerEntries;
 import ee.ria.xroad.common.asic.AsicContainerVerifier;
 import ee.ria.xroad.common.asic.AsicUtils;
-<<<<<<< HEAD
-import ee.ria.xroad.common.asic.dss.DSSAsicVerifier;
-import ee.ria.xroad.common.conf.globalconf.GlobalConf;
-=======
 import ee.ria.xroad.common.conf.globalconf.FileSystemGlobalConfSource;
 import ee.ria.xroad.common.conf.globalconf.GlobalConfImpl;
 import ee.ria.xroad.common.conf.globalconf.GlobalConfProvider;
->>>>>>> b1d3b06b
+import ee.ria.xroad.common.asic.dss.DSSAsicVerifier;
 
 import eu.europa.esig.dss.validation.reports.Reports;
 
@@ -107,18 +103,11 @@
         System.out.println("Verifying ASiC container \"" + fileName + "\" ...");
 
         try {
-<<<<<<< HEAD
             if (isLegacyContainer(fileName)) {
                 verifyLegacyContainer(fileName);
             } else {
                 verifyContainer(fileName);
             }
-=======
-            verifier = new AsicContainerVerifier(globalConfProvider, fileName);
-            verifier.verify();
-
-            onVerificationSucceeded(verifier);
->>>>>>> b1d3b06b
         } catch (Exception e) {
             onVerificationFailed(e);
         }
