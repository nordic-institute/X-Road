--- conflicted
+++ resolved
@@ -27,14 +27,9 @@
 
 import ee.ria.xroad.common.ExpectedCodedException;
 import ee.ria.xroad.common.SystemProperties;
-<<<<<<< HEAD
-import ee.ria.xroad.common.conf.globalconf.GlobalConf;
-=======
 import ee.ria.xroad.common.TestCertUtil;
-import ee.ria.xroad.common.asic.AsicContainerVerifier;
 import ee.ria.xroad.common.conf.globalconf.GlobalConfProvider;
 import ee.ria.xroad.common.conf.globalconf.TestGlobalConfImpl;
->>>>>>> b1d3b06b
 
 import lombok.RequiredArgsConstructor;
 import org.junit.BeforeClass;
@@ -47,6 +42,7 @@
 import org.mockito.Mockito;
 
 import java.io.ByteArrayInputStream;
+import java.security.cert.X509Certificate;
 import java.util.Arrays;
 import java.util.Collection;
 
@@ -59,19 +55,14 @@
 @RequiredArgsConstructor
 public class AsicContainerVerifierTest {
 
-<<<<<<< HEAD
     private static MockedStatic<AsicVerifierMain> asicVerifierMainSpy;
+
+    private static GlobalConfProvider globalConfProvider;
 
     private final String containerFile;
     private final String errorCode;
     private final Runnable verificationMethodCall;
 
-=======
-    private static GlobalConfProvider globalConfProvider;
-
-    private final String containerFile;
-    private final String errorCode;
->>>>>>> b1d3b06b
     @Rule
     public ExpectedCodedException thrown = ExpectedCodedException.none();
 
@@ -85,17 +76,14 @@
         System.setProperty(SystemProperties.CONFIGURATION_PATH, "src/test/resources/globalconf_2024");
         System.setProperty(SystemProperties.CONFIGURATION_ANCHOR_FILE,
                 "../common/common-globalconf/src/test/resources/configuration-anchor1.xml");
-<<<<<<< HEAD
-        GlobalConf.reload();
-=======
 
+        // TODO:
         globalConfProvider = new TestGlobalConfImpl() {
             @Override
             public X509Certificate getCaCert(String instanceIdentifier, X509Certificate memberCert) throws Exception {
                 return TestCertUtil.getCaCert();
             }
         };
->>>>>>> b1d3b06b
     }
 
     /**
@@ -142,16 +130,10 @@
 
     }
 
-<<<<<<< HEAD
     private static void verify(String fileName) {
         AsicVerifierMain.main(new String[] {
                 "src/test/resources/globalconf_2024",
                 "src/test/resources/" + fileName
         });
-=======
-    private static void verify(String fileName) throws Exception {
-        AsicContainerVerifier verifier = new AsicContainerVerifier(globalConfProvider, "src/test/resources/" + fileName);
-        verifier.verify();
->>>>>>> b1d3b06b
     }
 }