/*
 * The MIT License
 * Copyright (c) 2019- Nordic Institute for Interoperability Solutions (NIIS)
 * Copyright (c) 2018 Estonian Information System Authority (RIA),
 * Nordic Institute for Interoperability Solutions (NIIS), Population Register Centre (VRK)
 * Copyright (c) 2015-2017 Estonian Information System Authority (RIA), Population Register Centre (VRK)
 *
 * Permission is hereby granted, free of charge, to any person obtaining a copy
 * of this software and associated documentation files (the "Software"), to deal
 * in the Software without restriction, including without limitation the rights
 * to use, copy, modify, merge, publish, distribute, sublicense, and/or sell
 * copies of the Software, and to permit persons to whom the Software is
 * furnished to do so, subject to the following conditions:
 *
 * The above copyright notice and this permission notice shall be included in
 * all copies or substantial portions of the Software.
 *
 * THE SOFTWARE IS PROVIDED "AS IS", WITHOUT WARRANTY OF ANY KIND, EXPRESS OR
 * IMPLIED, INCLUDING BUT NOT LIMITED TO THE WARRANTIES OF MERCHANTABILITY,
 * FITNESS FOR A PARTICULAR PURPOSE AND NONINFRINGEMENT. IN NO EVENT SHALL THE
 * AUTHORS OR COPYRIGHT HOLDERS BE LIABLE FOR ANY CLAIM, DAMAGES OR OTHER
 * LIABILITY, WHETHER IN AN ACTION OF CONTRACT, TORT OR OTHERWISE, ARISING FROM,
 * OUT OF OR IN CONNECTION WITH THE SOFTWARE OR THE USE OR OTHER DEALINGS IN
 * THE SOFTWARE.
 */
package ee.ria.xroad.asicverifier;

import ee.ria.xroad.common.ExpectedCodedException;
import ee.ria.xroad.common.SystemProperties;
import ee.ria.xroad.common.TestCertUtil;
import ee.ria.xroad.common.conf.globalconf.GlobalConfProvider;
import ee.ria.xroad.common.conf.globalconf.TestGlobalConfImpl;

import lombok.RequiredArgsConstructor;
import org.junit.BeforeClass;
import org.junit.Rule;
import org.junit.Test;
import org.junit.runner.RunWith;
import org.junit.runners.Parameterized;
import org.junit.runners.Parameterized.Parameters;
import org.mockito.MockedStatic;
import org.mockito.Mockito;

import java.io.ByteArrayInputStream;
import java.security.cert.X509Certificate;
import java.util.Arrays;
import java.util.Collection;

import static org.mockito.ArgumentMatchers.any;
import static org.mockito.ArgumentMatchers.anyString;

/**
 * Tests to verify correct ASiC container verifier behavior.
 */
@RunWith(Parameterized.class)
@RequiredArgsConstructor
public class AsicContainerVerifierTest {

    private static MockedStatic<AsicVerifierMain> asicVerifierMainSpy;

    private static GlobalConfProvider globalConfProvider;

    private final String containerFile;
    private final String errorCode;
    private final Runnable verificationMethodCall;

    @Rule
    public ExpectedCodedException thrown = ExpectedCodedException.none();

    /**
     * Set up configuration.
     */
    @BeforeClass
    public static void setUpConf() {
        asicVerifierMainSpy = Mockito.mockStatic(AsicVerifierMain.class, Mockito.CALLS_REAL_METHODS);

        System.setProperty(SystemProperties.CONFIGURATION_PATH, "src/test/resources/globalconf_2024");
<<<<<<< HEAD
        System.setProperty(SystemProperties.CONFIGURATION_ANCHOR_FILE,
                "../common/common-globalconf/src/test/resources/configuration-anchor1.xml");
=======
//        System.setProperty(SystemProperties.CONFIGURATION_ANCHOR_FILE,
//                "../common/common-globalconf/src/test/resources/configuration-anchor1.xml");
>>>>>>> 9d2e9343

        globalConfProvider = new TestGlobalConfImpl() {
            @Override
            public X509Certificate getCaCert(String instanceIdentifier, X509Certificate memberCert) throws Exception {
                return TestCertUtil.getCaCert();
            }
        };
    }

    /**
     * @return test input data
     */
    @Parameters(name = "{index}: verify(\"{0}\") should throw \"{1}\"")
    public static Collection<Object[]> data() {
        Runnable legacyContainerVerifierCall = () -> {
            try {
                AsicVerifierMain.verifyLegacyContainer(anyString(), any(GlobalConfProvider.class));
            } catch (Exception e) {
                throw new RuntimeException(e);
            }
        };
        Runnable containerVerifierCall = () -> {
            try {
                AsicVerifierMain.verifyContainer(anyString(), any(GlobalConfProvider.class));
            } catch (Exception e) {
                throw new RuntimeException(e);
            }
        };


        return Arrays.asList(new Object[][]{
                {"valid-eidas.asice", null, containerVerifierCall},
                {"valid-batch.asice", null, legacyContainerVerifierCall}
        });
    }

    /**
     * Test to ensure container file verification result is as expected.
     *
     * @throws Exception in case of any unexpected errors
     */
    @Test
    public void test() throws Exception {
        thrown.expectError(errorCode);

        // answer "Would you like to extract the signed files?" with "n"
        System.setIn(new ByteArrayInputStream("n".getBytes()));

        verify(containerFile);
        asicVerifierMainSpy.verify(verificationMethodCall::run);

    }

    private static void verify(String fileName) {
        AsicVerifierMain.main(new String[]{
                "src/test/resources/globalconf_2024",
                "src/test/resources/" + fileName
        });
    }
}<|MERGE_RESOLUTION|>--- conflicted
+++ resolved
@@ -75,13 +75,8 @@
         asicVerifierMainSpy = Mockito.mockStatic(AsicVerifierMain.class, Mockito.CALLS_REAL_METHODS);
 
         System.setProperty(SystemProperties.CONFIGURATION_PATH, "src/test/resources/globalconf_2024");
-<<<<<<< HEAD
-        System.setProperty(SystemProperties.CONFIGURATION_ANCHOR_FILE,
-                "../common/common-globalconf/src/test/resources/configuration-anchor1.xml");
-=======
 //        System.setProperty(SystemProperties.CONFIGURATION_ANCHOR_FILE,
 //                "../common/common-globalconf/src/test/resources/configuration-anchor1.xml");
->>>>>>> 9d2e9343
 
         globalConfProvider = new TestGlobalConfImpl() {
             @Override
