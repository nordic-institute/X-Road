--- conflicted
+++ resolved
@@ -27,13 +27,10 @@
 
 import ee.ria.xroad.common.ExpectedCodedException;
 import ee.ria.xroad.common.SystemProperties;
+import ee.ria.xroad.common.TestCertUtil;
 import ee.ria.xroad.common.asic.AsicContainerVerifier;
-<<<<<<< HEAD
 import ee.ria.xroad.common.asic.AsicUtils;
-import ee.ria.xroad.common.conf.globalconf.GlobalConf;
-=======
 import ee.ria.xroad.common.conf.globalconf.GlobalConfProvider;
->>>>>>> 96bbec00
 import ee.ria.xroad.common.conf.globalconf.TestGlobalConfImpl;
 
 import lombok.RequiredArgsConstructor;
@@ -45,6 +42,7 @@
 import org.junit.runners.Parameterized;
 import org.junit.runners.Parameterized.Parameters;
 
+import java.security.cert.X509Certificate;
 import java.util.Arrays;
 import java.util.Collection;
 
@@ -73,16 +71,7 @@
         System.setProperty(SystemProperties.CONFIGURATION_ANCHOR_FILE,
                 "../common/common-globalconf/src/test/resources/configuration-anchor1.xml");
 
-<<<<<<< HEAD
-        GlobalConf.reload(new TestGlobalConfImpl());
-=======
-        globalConfProvider = new TestGlobalConfImpl() {
-            @Override
-            public X509Certificate getCaCert(String instanceIdentifier, X509Certificate memberCert) throws Exception {
-                return TestCertUtil.getCaCert();
-            }
-        };
->>>>>>> 96bbec00
+        globalConfProvider = new TestGlobalConfImpl();
     }
 
     /**
@@ -121,11 +110,10 @@
     }
 
     private static void verify(String fileName) throws Exception {
-<<<<<<< HEAD
         log.info("Verifying ASiC container \"" + fileName + "\" ...");
 
         try {
-            AsicContainerVerifier verifier = new AsicContainerVerifier("src/test/resources/" + fileName);
+            AsicContainerVerifier verifier = new AsicContainerVerifier(globalConfProvider, "src/test/resources/" + fileName);
             verifier.verify();
 
             log.info(AsicUtils.buildSuccessOutput(verifier));
@@ -133,10 +121,5 @@
             log.error(AsicUtils.buildFailureOutput(e));
             throw e;
         }
-
-=======
-        AsicContainerVerifier verifier = new AsicContainerVerifier(globalConfProvider, "src/test/resources/" + fileName);
-        verifier.verify();
->>>>>>> 96bbec00
     }
 }