--- conflicted
+++ resolved
@@ -17,13 +17,8 @@
 }
 
 dependencies {
-<<<<<<< HEAD
-    api 'org.apache.santuario:xmlsec:2.2.0'
+    api 'org.apache.santuario:xmlsec:2.2.1'
     api 'org.bouncycastle:bcpkix-jdk15on:1.68'
-=======
-    api 'org.apache.santuario:xmlsec:2.2.1'
-    api 'org.bouncycastle:bcpkix-jdk15on:1.66'
->>>>>>> ad49f353
     api 'org.apache.commons:commons-lang3:3.11'
     api 'commons-io:commons-io:2.8.0'
     api 'org.slf4j:jcl-over-slf4j:1.7.30'
