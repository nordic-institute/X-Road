--- conflicted
+++ resolved
@@ -43,11 +43,7 @@
     compile "com.typesafe.akka:akka-remote_2.11:$akkaVersion"
     compile "com.typesafe.akka:akka-slf4j_2.11:$akkaVersion"
 
-<<<<<<< HEAD
-    compile 'com.fasterxml.jackson.core:jackson-databind:2.9.10'
-=======
     compile 'com.fasterxml.jackson.core:jackson-databind:2.9.10.1'
->>>>>>> f9febfbe
     compile 'com.google.code.gson:gson:2.8.5'
     compile 'com.google.guava:guava:28.0-jre'
 
