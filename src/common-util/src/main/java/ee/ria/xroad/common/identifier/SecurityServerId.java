--- conflicted
+++ resolved
@@ -25,13 +25,10 @@
  */
 package ee.ria.xroad.common.identifier;
 
-<<<<<<< HEAD
 import ee.ria.xroad.common.util.NoCoverage;
 
+import org.apache.commons.lang3.StringUtils;
 import org.apache.commons.lang3.builder.HashCodeBuilder;
-=======
-import org.apache.commons.lang3.StringUtils;
->>>>>>> 76bf03c7
 
 import javax.xml.bind.annotation.adapters.XmlJavaTypeAdapter;
 
@@ -42,31 +39,38 @@
 /**
  * Security server ID.
  */
-<<<<<<< HEAD
 public interface SecurityServerId extends XRoadId {
-=======
-@XmlJavaTypeAdapter(IdentifierTypeConverter.SecurityServerIdAdapter.class)
-public final class SecurityServerId extends XRoadId {
-    private static final char ENCODED_ID_SEPARATOR = ':';
->>>>>>> 76bf03c7
+    char ENCODED_ID_SEPARATOR = ':';
 
     String getMemberClass();
 
     String getMemberCode();
 
-<<<<<<< HEAD
     String getServerCode();
-=======
-    private SecurityServerId(String xRoadInstance,
-                             String memberClass, String memberCode, String serverCode) {
-        super(XRoadObjectType.SERVER, xRoadInstance);
->>>>>>> 76bf03c7
 
     ClientId getOwner();
 
-<<<<<<< HEAD
     default String[] getFieldsForStringFormat() {
-        return new String[]{getMemberClass(), getMemberCode(), getServerCode()};
+        return new String[] {getMemberClass(), getMemberCode(), getServerCode()};
+    }
+
+    default String asEncodedId() {
+        ClientId ownerId = getOwner();
+
+        StringBuilder builder = new StringBuilder();
+
+        builder.append(ownerId.getXRoadInstance())
+                .append(ENCODED_ID_SEPARATOR)
+                .append(ownerId.getMemberClass())
+                .append(ENCODED_ID_SEPARATOR)
+                .append(ownerId.getMemberCode());
+        if (StringUtils.isNotEmpty(ownerId.getSubsystemCode())) {
+            builder.append(ENCODED_ID_SEPARATOR)
+                    .append(ownerId.getSubsystemCode());
+        }
+        builder.append(ENCODED_ID_SEPARATOR)
+                .append(getServerCode());
+        return builder.toString().trim();
     }
 
     @XmlJavaTypeAdapter(IdentifierTypeConverter.SecurityServerIdAdapter.class)
@@ -185,103 +189,6 @@
                 .append(self.getMemberCode())
                 .append(self.getServerCode())
                 .build();
-=======
-    /**
-     * Returns the owner member class of thesecurity server.
-     *
-     * @return String
-     */
-    public String getMemberClass() {
-        return memberClass;
-    }
-
-    /**
-     * Returns the owner member code of the security server.
-     *
-     * @return String
-     */
-    public String getMemberCode() {
-        return memberCode;
-    }
-
-    /**
-     * Returns the server code of the security server.
-     *
-     * @return String
-     */
-    public String getServerCode() {
-        return serverCode;
-    }
-
-    /**
-     * Returns the client ID of the owner of the security server.
-     *
-     * @return ClientId
-     */
-    public ClientId getOwner() {
-        return ClientId.create(getXRoadInstance(), memberClass, memberCode);
-    }
-
-    @Override
-    public String[] getFieldsForStringFormat() {
-        return new String[]{memberClass, memberCode, serverCode};
-    }
-
-    /**
-     * Get ServerId as an encoded identifier.
-     *
-     * @return encoded identifier.
-     */
-    public String asEncodedId() {
-        ClientId ownerId = getOwner();
-
-        StringBuilder builder = new StringBuilder();
-
-        builder.append(ownerId.getXRoadInstance())
-                .append(ENCODED_ID_SEPARATOR)
-                .append(ownerId.getMemberClass())
-                .append(ENCODED_ID_SEPARATOR)
-                .append(ownerId.getMemberCode());
-        if (StringUtils.isNotEmpty(ownerId.getSubsystemCode())) {
-            builder.append(ENCODED_ID_SEPARATOR)
-                    .append(ownerId.getSubsystemCode());
-        }
-        builder.append(ENCODED_ID_SEPARATOR)
-                .append(getServerCode());
-        return builder.toString().trim();
-    }
-
-    /**
-     * Factory method for creating a new SecurityServerId.
-     *
-     * @param xRoadInstance instance of the new security server
-     * @param memberClass   class of the new security server owner
-     * @param memberCode    code of the new security server owner
-     * @param serverCode    code of the new security server
-     * @return SecurityServerId
-     */
-    public static SecurityServerId create(String xRoadInstance,
-                                          String memberClass, String memberCode, String serverCode) {
-        validateField("xRoadInstance", xRoadInstance);
-        validateField("memberClass", memberClass);
-        validateField("memberCode", memberCode);
-        validateField("serverCode", serverCode);
-        return new SecurityServerId(xRoadInstance, memberClass, memberCode,
-                serverCode);
-    }
-
-    /**
-     * Factory method for creating a new SecurityServerId from ClientId and
-     * server code.
-     *
-     * @param client     ID of the new security server owner
-     * @param serverCode code of the new security server
-     * @return SecurityServerId
-     */
-    public static SecurityServerId create(ClientId client, String serverCode) {
-        return create(client.getXRoadInstance(), client.getMemberClass(),
-                client.getMemberCode(), serverCode);
->>>>>>> 76bf03c7
     }
 
 }