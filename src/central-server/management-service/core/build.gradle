plugins {
    id("xroad.java-conventions")
}

dependencies {
    api(project(":common:common-api-throttling"))
    api project(":central-server:management-service:core-api")

    api project(":central-server:admin-service:api-client")
<<<<<<< HEAD
    implementation project(":common:common-properties")
    implementation project(":common:common-verifier")
=======
    implementation project(":lib:globalconf-spring")
>>>>>>> af7e3545
    implementation project(":common:common-domain")
    implementation("org.springframework.boot:spring-boot-starter-web") {
        exclude module: "spring-webmvc"
        exclude module: "spring-boot-starter-json"
    }

    testImplementation("org.springframework.boot:spring-boot-starter-test")
}<|MERGE_RESOLUTION|>--- conflicted
+++ resolved
@@ -7,12 +7,8 @@
     api project(":central-server:management-service:core-api")
 
     api project(":central-server:admin-service:api-client")
-<<<<<<< HEAD
     implementation project(":common:common-properties")
-    implementation project(":common:common-verifier")
-=======
     implementation project(":lib:globalconf-spring")
->>>>>>> af7e3545
     implementation project(":common:common-domain")
     implementation("org.springframework.boot:spring-boot-starter-web") {
         exclude module: "spring-webmvc"
