/**
 * The MIT License
 * <p>
 * Copyright (c) 2019- Nordic Institute for Interoperability Solutions (NIIS)
 * Copyright (c) 2018 Estonian Information System Authority (RIA),
 * Nordic Institute for Interoperability Solutions (NIIS), Population Register Centre (VRK)
 * Copyright (c) 2015-2017 Estonian Information System Authority (RIA), Population Register Centre (VRK)
 * <p>
 * Permission is hereby granted, free of charge, to any person obtaining a copy
 * of this software and associated documentation files (the "Software"), to deal
 * in the Software without restriction, including without limitation the rights
 * to use, copy, modify, merge, publish, distribute, sublicense, and/or sell
 * copies of the Software, and to permit persons to whom the Software is
 * furnished to do so, subject to the following conditions:
 * <p>
 * The above copyright notice and this permission notice shall be included in
 * all copies or substantial portions of the Software.
 * <p>
 * THE SOFTWARE IS PROVIDED "AS IS", WITHOUT WARRANTY OF ANY KIND, EXPRESS OR
 * IMPLIED, INCLUDING BUT NOT LIMITED TO THE WARRANTIES OF MERCHANTABILITY,
 * FITNESS FOR A PARTICULAR PURPOSE AND NONINFRINGEMENT. IN NO EVENT SHALL THE
 * AUTHORS OR COPYRIGHT HOLDERS BE LIABLE FOR ANY CLAIM, DAMAGES OR OTHER
 * LIABILITY, WHETHER IN AN ACTION OF CONTRACT, TORT OR OTHERWISE, ARISING FROM,
 * OUT OF OR IN CONNECTION WITH THE SOFTWARE OR THE USE OR OTHER DEALINGS IN
 * THE SOFTWARE.
 */
package org.niis.xroad.cs.management.application.configuration;

import org.eclipse.jetty.server.CustomRequestLog;
import org.eclipse.jetty.server.Slf4jRequestLogWriter;
import org.eclipse.jetty.server.handler.ErrorHandler;
import org.niis.xroad.cs.management.core.configuration.ManagementServiceProperties;
import org.springframework.boot.autoconfigure.condition.ConditionalOnProperty;
import org.springframework.boot.web.embedded.jetty.JettyServletWebServerFactory;
import org.springframework.boot.web.server.WebServerFactoryCustomizer;
import org.springframework.boot.web.servlet.FilterRegistrationBean;
import org.springframework.context.annotation.Bean;
import org.springframework.context.annotation.Configuration;
import org.springframework.core.Ordered;

@Configuration
class WebServerCustomizer implements WebServerFactoryCustomizer<JettyServletWebServerFactory> {

    @Override
    public void customize(JettyServletWebServerFactory factory) {
        factory.addServerCustomizers(server -> {
            var errorHandler = new ErrorHandler();
            errorHandler.setShowStacks(false);
            errorHandler.setShowServlet(false);

            server.setErrorHandler(errorHandler);

            var requestLogWriter = new Slf4jRequestLogWriter();
            requestLogWriter.setLoggerName("org.niis.xroad.cs.management.RequestLog");
            server.setRequestLog(new CustomRequestLog(requestLogWriter, CustomRequestLog.EXTENDED_NCSA_FORMAT));
        });
    }

    @Bean
    @ConditionalOnProperty(
            value = "xroad.management-service.rate-limit-enabled",
            havingValue = "true", matchIfMissing = true)
    public FilterRegistrationBean<IpThrottlingFilter> ipThrottlingFilter(ManagementServiceProperties properties) {
        var filter = new IpThrottlingFilter(properties);
        var bean = new FilterRegistrationBean<>(filter);
        bean.setOrder(Ordered.HIGHEST_PRECEDENCE + 1);
<<<<<<< HEAD
        bean.addUrlPatterns("/managementservice/*");
=======
        bean.addUrlPatterns("/managementservice/manage", "/managementservice/manage/");
>>>>>>> 4657f079
        return bean;
    }
}<|MERGE_RESOLUTION|>--- conflicted
+++ resolved
@@ -64,11 +64,7 @@
         var filter = new IpThrottlingFilter(properties);
         var bean = new FilterRegistrationBean<>(filter);
         bean.setOrder(Ordered.HIGHEST_PRECEDENCE + 1);
-<<<<<<< HEAD
         bean.addUrlPatterns("/managementservice/*");
-=======
-        bean.addUrlPatterns("/managementservice/manage", "/managementservice/manage/");
->>>>>>> 4657f079
         return bean;
     }
 }