plugins {
    id("xroad.java-conventions")
    alias(libs.plugins.springBoot)
}

bootJar {
    manifest {
        attributes(
            'Implementation-Title': 'xroad-centralserver-registration-service',
            'Implementation-Version': xroadVersion
        )
    }
}

base {
    archivesName = 'centralserver-registration-service'
}

dependencies {
    annotationProcessor(platform(libs.springBoot.bom))
    implementation(platform(libs.springBoot.bom))
    implementation(platform(libs.springCloud.bom))

    annotationProcessor "org.springframework:spring-context-indexer"
    annotationProcessor "org.springframework.boot:spring-boot-configuration-processor"

    implementation(project(':common:common-service-bootstrap'))
    implementation(project(":common:common-api-throttling"))
    implementation(project(":central-server:admin-service:api-client"))
    implementation(project(':central-server:openapi-model'))
    implementation(project(":lib:globalconf-spring"))

    implementation(project(':common:common-management-request')) {
        exclude group: 'org.springframework.boot', module: 'spring-boot-starter-tomcat'
    }
<<<<<<< HEAD
    implementation(project(':common:common-properties'))
    implementation(project(':common:common-verifier')) {
        transitive = false
    }
=======
>>>>>>> af7e3545

    implementation('org.springframework.boot:spring-boot-starter-web') {
        exclude group: 'org.springframework.boot', module: 'spring-boot-starter-tomcat'
    }

    implementation('org.springframework.boot:spring-boot-starter-jetty')

    implementation(libs.jakarta.validationApi)
    implementation(libs.bucket4j.core)

    testImplementation project(':common:common-test')
    testImplementation(testFixtures(project(":common:common-management-request"))) {
        exclude group: 'org.springframework.boot', module: 'spring-boot-starter-tomcat'
    }
    testImplementation(testFixtures(project(":common:common-api-throttling")))
    testImplementation('org.springframework.boot:spring-boot-starter-test')
    testImplementation(libs.wiremock.standalone)
}
<|MERGE_RESOLUTION|>--- conflicted
+++ resolved
@@ -33,14 +33,7 @@
     implementation(project(':common:common-management-request')) {
         exclude group: 'org.springframework.boot', module: 'spring-boot-starter-tomcat'
     }
-<<<<<<< HEAD
     implementation(project(':common:common-properties'))
-    implementation(project(':common:common-verifier')) {
-        transitive = false
-    }
-=======
->>>>>>> af7e3545
-
     implementation('org.springframework.boot:spring-boot-starter-web') {
         exclude group: 'org.springframework.boot', module: 'spring-boot-starter-tomcat'
     }
