/*
 * The MIT License
 *
 * Copyright (c) 2019- Nordic Institute for Interoperability Solutions (NIIS)
 * Copyright (c) 2018 Estonian Information System Authority (RIA),
 * Nordic Institute for Interoperability Solutions (NIIS), Population Register Centre (VRK)
 * Copyright (c) 2015-2017 Estonian Information System Authority (RIA), Population Register Centre (VRK)
 *
 * Permission is hereby granted, free of charge, to any person obtaining a copy
 * of this software and associated documentation files (the "Software"), to deal
 * in the Software without restriction, including without limitation the rights
 * to use, copy, modify, merge, publish, distribute, sublicense, and/or sell
 * copies of the Software, and to permit persons to whom the Software is
 * furnished to do so, subject to the following conditions:
 *
 * The above copyright notice and this permission notice shall be included in
 * all copies or substantial portions of the Software.
 *
 * THE SOFTWARE IS PROVIDED "AS IS", WITHOUT WARRANTY OF ANY KIND, EXPRESS OR
 * IMPLIED, INCLUDING BUT NOT LIMITED TO THE WARRANTIES OF MERCHANTABILITY,
 * FITNESS FOR A PARTICULAR PURPOSE AND NONINFRINGEMENT. IN NO EVENT SHALL THE
 * AUTHORS OR COPYRIGHT HOLDERS BE LIABLE FOR ANY CLAIM, DAMAGES OR OTHER
 * LIABILITY, WHETHER IN AN ACTION OF CONTRACT, TORT OR OTHERWISE, ARISING FROM,
 * OUT OF OR IN CONNECTION WITH THE SOFTWARE OR THE USE OR OTHER DEALINGS IN
 * THE SOFTWARE.
 */
package org.niis.xroad.cs.admin.globalconf.generator;

import ee.ria.xroad.common.SystemProperties;
import ee.ria.xroad.common.util.CryptoUtils;
import ee.ria.xroad.common.util.TimeUtils;
import ee.ria.xroad.commonui.OptionalConfPart;

import lombok.RequiredArgsConstructor;
import lombok.SneakyThrows;
import lombok.extern.slf4j.Slf4j;
import org.apache.commons.io.FileUtils;
import org.niis.xroad.cs.admin.api.domain.ConfigurationSigningKey;
import org.niis.xroad.cs.admin.api.domain.DistributedFile;
import org.niis.xroad.cs.admin.api.facade.SignerProxyFacade;
import org.niis.xroad.cs.admin.api.service.ConfigurationService;
import org.niis.xroad.cs.admin.api.service.ConfigurationSigningKeysService;
import org.niis.xroad.cs.admin.api.service.GlobalConfGenerationService;
import org.niis.xroad.cs.admin.api.service.SystemParameterService;
import org.springframework.context.ApplicationEventPublisher;
import org.springframework.scheduling.annotation.Scheduled;
import org.springframework.stereotype.Component;
import org.springframework.transaction.annotation.Transactional;

import java.nio.file.Files;
import java.nio.file.Path;
import java.util.List;
import java.util.Set;

import static ee.ria.xroad.common.SystemProperties.getCenterExternalDirectory;
import static ee.ria.xroad.common.SystemProperties.getCenterInternalDirectory;
import static ee.ria.xroad.common.conf.globalconf.ConfigurationConstants.CONTENT_ID_PRIVATE_PARAMETERS;
import static ee.ria.xroad.common.conf.globalconf.ConfigurationConstants.CONTENT_ID_SHARED_PARAMETERS;
import static ee.ria.xroad.commonui.OptionalPartsConf.getOptionalPartsConf;
import static java.nio.charset.StandardCharsets.UTF_8;
import static java.util.concurrent.TimeUnit.SECONDS;
import static java.util.stream.Collectors.toSet;
import static java.util.stream.Stream.concat;
import static org.niis.xroad.cs.admin.api.service.ConfigurationSigningKeysService.SOURCE_TYPE_EXTERNAL;
import static org.niis.xroad.cs.admin.api.service.ConfigurationSigningKeysService.SOURCE_TYPE_INTERNAL;
import static org.niis.xroad.cs.admin.globalconf.generator.GlobalConfGenerationEvent.FAILURE;
import static org.niis.xroad.cs.admin.globalconf.generator.GlobalConfGenerationEvent.SUCCESS;

@Component
@Slf4j
@RequiredArgsConstructor
public class GlobalConfGenerationServiceImpl implements GlobalConfGenerationService {
    private static final int OLD_CONF_PRESERVING_SECONDS = 600;

    private static final Set<String> EXTERNAL_SOURCE_CONTENT_IDENTIFIERS = Set.of(
            CONTENT_ID_SHARED_PARAMETERS);
    private static final Set<String> INTERNAL_SOURCE_REQUIRED_CONTENT_IDENTIFIERS = Set.of(
            CONTENT_ID_PRIVATE_PARAMETERS,
            CONTENT_ID_SHARED_PARAMETERS);

    private final SignerProxyFacade signerProxyFacade;
    private final SystemParameterService systemParameterService;
    private final ConfigurationService configurationService;
    private final ConfigurationSigningKeysService configurationSigningKeysService;
    private final ApplicationEventPublisher eventPublisher;

    private final List<ConfigurationPartsGenerator> configurationPartsGenerators;

    @SneakyThrows
    @Override
    @Transactional
    @Scheduled(fixedRateString = "${xroad.admin-service.global-configuration-generation-rate-in-seconds}", timeUnit = SECONDS)
    public void generate() {
        configurationPartsGenerators.forEach(configurationPartsGenerator -> {
            int confVersion = configurationPartsGenerator.getConfigurationVersion();
            if (confVersion < SystemProperties.getMinimumCentralServerGlobalConfigurationVersion()) {
                return;
            }

            var success = false;
            try {
                log.debug("Starting global conf V{} generation", confVersion);

                var configurationParts = configurationPartsGenerator.generateConfigurationParts();
                configurationParts.forEach(gp -> configurationService
                        .saveConfigurationPart(gp.getContentIdentifier(), gp.getFilename(), gp.getData(), confVersion));
                var configGenerationTime = TimeUtils.now();

                var allConfigurationParts = toConfigurationParts(configurationService.getAllConfigurationFiles(confVersion));
                var internalConfigurationParts = internalConfigurationParts(allConfigurationParts);
                var externalConfigurationParts = externalConfigurationParts(allConfigurationParts);

                var generatedConfDir = Path.of(SystemProperties.getCenterGeneratedConfDir());
                var configDistributor = new ConfigurationDistributor(generatedConfDir, confVersion, configGenerationTime);
                configDistributor.initConfLocation();
                configDistributor.writeConfigurationFiles(allConfigurationParts);

                var internalSigningKey = configurationSigningKeysService.findActiveForSource(SOURCE_TYPE_INTERNAL).orElseThrow();
                var externalSigningKey = configurationSigningKeysService.findActiveForSource(SOURCE_TYPE_EXTERNAL).orElseThrow();

                writeDirectoryContentFile(configDistributor, internalConfigurationParts, internalSigningKey, getTmpInternalDirectory());
                writeDirectoryContentFile(configDistributor, externalConfigurationParts, externalSigningKey, getTmpExternalDirectory());

                configDistributor.moveDirectoryContentFile(getTmpInternalDirectory(), getCenterInternalDirectory());
                configDistributor.moveDirectoryContentFile(getTmpExternalDirectory(), getCenterExternalDirectory());

                cleanUpOldConfigurations(generatedConfDir.resolve(configDistributor.getVersionSubPath()));

<<<<<<< HEAD
                writeLocalCopy(allConfigurationParts);

                log.debug("Global conf generated");
                success = true;

                tlsCertificateGenerator.updateGlobalConfTLSCertificates(internalSigningKey, externalSigningKey);
            } finally {
                eventPublisher.publishEvent(success ? SUCCESS : FAILURE);
            }
        });
=======
            log.debug("Global conf generated");
            success = true;
        } finally {
            eventPublisher.publishEvent(success ? SUCCESS : FAILURE);
        }
>>>>>>> 58c9f504
    }

    @SneakyThrows
    private static boolean isExpiredConfDir(Path dirPath) {
        return Files.isDirectory(dirPath)
                && dirPath.getFileName().toString().matches("\\A\\d+\\z")
                && Files.getLastModifiedTime(dirPath).toInstant().isBefore(
                TimeUtils.now().minusSeconds(OLD_CONF_PRESERVING_SECONDS));
    }

    @SneakyThrows
    private static void deleteExpiredConfigDir(Path dirPath) {
        log.trace("Deleting expired global configuration directory {}", dirPath);
        FileUtils.deleteDirectory(dirPath.toFile());
    }

    @SneakyThrows
    private void cleanUpOldConfigurations(Path versionDir) {
        try (var filesStream = Files.list(versionDir)) {
            filesStream
                    .filter(GlobalConfGenerationServiceImpl::isExpiredConfDir)
                    .forEach(GlobalConfGenerationServiceImpl::deleteExpiredConfigDir);
        }
    }

    private static String getTmpExternalDirectory() {
        return getCenterExternalDirectory() + ".tmp";
    }

    private static String getTmpInternalDirectory() {
        return getCenterInternalDirectory() + ".tmp";
    }

    private static Set<ConfigurationPart> internalConfigurationParts(Set<ConfigurationPart> configurationParts) {
        var contentIdentifiers = getInternalSourceContentIdentifiers();
        return configurationParts.stream()
                .filter(cp -> contentIdentifiers.contains(cp.getContentIdentifier()))
                .collect(toSet());
    }

    private static Set<ConfigurationPart> externalConfigurationParts(Set<ConfigurationPart> configurationParts) {
        return configurationParts.stream()
                .filter(cp -> EXTERNAL_SOURCE_CONTENT_IDENTIFIERS.contains(cp.getContentIdentifier()))
                .collect(toSet());
    }

    private void writeDirectoryContentFile(ConfigurationDistributor configDistributor,
                                           Set<ConfigurationPart> configurationParts,
                                           ConfigurationSigningKey signingKey,
                                           String fileName) {
        String signedDirectory = createSignedDirectory(configDistributor, configurationParts, signingKey);
        configDistributor.writeDirectoryContentFile(fileName, signedDirectory.getBytes(UTF_8));
    }

    private String createSignedDirectory(ConfigurationDistributor configDistributor, Set<ConfigurationPart> configurationParts,
                                         ConfigurationSigningKey signingKey) {
        var directoryContentBuilder = new DirectoryContentBuilder(
                getConfHashAlgoId(),
                TimeUtils.now().plusSeconds(systemParameterService.getConfExpireIntervalSeconds()),
                "/" + configDistributor.getSubPath().toString(),
                systemParameterService.getInstanceIdentifier(),
                configDistributor.getVersion())
                .contentParts(configurationParts);
        var directoryContent = directoryContentBuilder.build();

        var directoryContentSigner = new DirectoryContentSigner(
                signerProxyFacade,
                systemParameterService
                        .getConfSignDigestAlgoId(),
                getConfSignCertHashAlgoId());

        return directoryContentSigner.createSignedDirectory(directoryContent, signingKey.getKeyIdentifier(), signingKey.getCert());
    }

    private Set<ConfigurationPart> toConfigurationParts(Set<DistributedFile> configurationFiles) {
        return configurationFiles
                .stream().map(this::toConfigurationPart)
                .collect(toSet());
    }

    private ConfigurationPart toConfigurationPart(DistributedFile df) {
        return ConfigurationPart.builder().filename(df.getFileName())
                .contentIdentifier(df.getContentIdentifier())
                .data(df.getFileData())
                .build();
    }

    @SneakyThrows
    private String getConfSignCertHashAlgoId() {
        return CryptoUtils.getAlgorithmId(systemParameterService.getConfSignCertHashAlgoUri());
    }

    @SneakyThrows
    private String getConfHashAlgoId() {
        return CryptoUtils.getAlgorithmId(systemParameterService.getConfHashAlgoUri());
    }

    private void writeLocalCopy(Set<ConfigurationPart> allConfigurationParts) {
        new LocalCopyWriter(systemParameterService.getInstanceIdentifier(),
                Path.of(SystemProperties.getConfigurationPath()),
                TimeUtils.now().plusSeconds(systemParameterService.getConfExpireIntervalSeconds()))
                .write(allConfigurationParts);
    }

    private static Set<String> getInternalSourceContentIdentifiers() {
        return concat(INTERNAL_SOURCE_REQUIRED_CONTENT_IDENTIFIERS.stream(),
                getOptionalPartsConf().getAllParts().stream()
                        .map(OptionalConfPart::getContentIdentifier))
                .collect(toSet());
    }

}<|MERGE_RESOLUTION|>--- conflicted
+++ resolved
@@ -126,24 +126,14 @@
 
                 cleanUpOldConfigurations(generatedConfDir.resolve(configDistributor.getVersionSubPath()));
 
-<<<<<<< HEAD
                 writeLocalCopy(allConfigurationParts);
 
                 log.debug("Global conf generated");
                 success = true;
-
-                tlsCertificateGenerator.updateGlobalConfTLSCertificates(internalSigningKey, externalSigningKey);
             } finally {
                 eventPublisher.publishEvent(success ? SUCCESS : FAILURE);
             }
         });
-=======
-            log.debug("Global conf generated");
-            success = true;
-        } finally {
-            eventPublisher.publishEvent(success ? SUCCESS : FAILURE);
-        }
->>>>>>> 58c9f504
     }
 
     @SneakyThrows
