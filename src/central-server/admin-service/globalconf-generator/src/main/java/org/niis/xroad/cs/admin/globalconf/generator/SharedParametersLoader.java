--- conflicted
+++ resolved
@@ -121,13 +121,8 @@
         approvedCA.setName(ca.getName());
         approvedCA.setAuthenticationOnly(ca.getTlsAuth());
         approvedCA.setCertificateProfileInfo(ca.getCertificateProfileInfo());
-<<<<<<< HEAD
-        approvedCA.setTopCA(new SharedParameters.CaInfo(toOcspInfos(ca.getOcspResponders()), ca.getCertificate()));
-        approvedCA.setIntermediateCAs(toCaInfos(ca.getIntermediateCas()));
-=======
         approvedCA.setTopCA(new SharedParameters.CaInfo(ca.getCertificate(), toOcspInfos(ca.getOcspResponders())));
         approvedCA.setIntermediateCas(toCaInfos(ca.getIntermediateCas()));
->>>>>>> adf0c4de
         if (isNotBlank(ca.getAcmeServerDirectoryUrl())) {
             approvedCA.setAcmeServer(
                     new SharedParameters.AcmeServer(ca.getAcmeServerDirectoryUrl(),
