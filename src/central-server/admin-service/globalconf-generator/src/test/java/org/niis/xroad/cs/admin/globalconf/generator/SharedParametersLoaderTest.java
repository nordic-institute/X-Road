--- conflicted
+++ resolved
@@ -199,13 +199,8 @@
             assertThat(approvedCA.getTopCA().getOcsp()).singleElement().satisfies(ocsp -> {
                 assertThat(ocsp.getUrl()).isEqualTo(CA_OCSP_URL);
                 assertThat(ocsp.getCert()).isEqualTo(CA_OCSP_CERT);
-<<<<<<< HEAD
-            assertThat(approvedCA.getAcmeServer().getDirectoryURL()).isEqualTo(CA_ACME_SERVER_URL);
-            assertThat(approvedCA.getAcmeServer().getIpAddress()).isEqualTo(CA_ACME_SERVER_IP_ADDRESS);
-=======
                 assertThat(approvedCA.getAcmeServer().getDirectoryURL()).isEqualTo(CA_ACME_SERVER_URL);
                 assertThat(approvedCA.getAcmeServer().getIpAddress()).isEqualTo(CA_ACME_SERVER_IP_ADDRESS);
->>>>>>> adf0c4de
             });
 
             assertThat(approvedCA.getIntermediateCas())
