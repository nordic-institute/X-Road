--- conflicted
+++ resolved
@@ -57,18 +57,9 @@
     @NotNull
     @Override
     public Response intercept(@NotNull Interceptor.Chain chain) throws IOException {
-<<<<<<< HEAD
-        if (shouldAddAuthorization()) {
-            var request = chain.request().newBuilder()
-                    .addHeader(HttpHeaders.AUTHORIZATION, getToken());
-            return chain.proceed(request.build());
+        if (!shouldAddAuthorization()) {
+            return chain.proceed(chain.request());
         }
-        return chain.proceed(chain.request());
-    }
-
-    private boolean shouldAddAuthorization() {
-        return scenarioContext.getStepData(TOKEN_TYPE.name()) != null;
-=======
         if (StringUtils.isNotBlank(chain.request().header(HttpHeaders.AUTHORIZATION))) {
             return chain.proceed(chain.request());
         }
@@ -76,7 +67,12 @@
         var request = chain.request().newBuilder()
                 .addHeader(HttpHeaders.AUTHORIZATION, getToken());
         return chain.proceed(request.build());
->>>>>>> 29abd15f
+    }
+
+    private boolean shouldAddAuthorization() {
+        return Optional.ofNullable(scenarioContextProvider.getIfAvailable())
+                .map(scenarioContext -> scenarioContext.getStepData(TOKEN_TYPE.name()))
+                .isPresent();
     }
 
     private String getToken() {
