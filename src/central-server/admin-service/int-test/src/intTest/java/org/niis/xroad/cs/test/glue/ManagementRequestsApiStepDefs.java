/*
 * The MIT License
 * <p>
 * Copyright (c) 2019- Nordic Institute for Interoperability Solutions (NIIS)
 * Copyright (c) 2018 Estonian Information System Authority (RIA),
 * Nordic Institute for Interoperability Solutions (NIIS), Population Register Centre (VRK)
 * Copyright (c) 2015-2017 Estonian Information System Authority (RIA), Population Register Centre (VRK)
 * <p>
 * Permission is hereby granted, free of charge, to any person obtaining a copy
 * of this software and associated documentation files (the "Software"), to deal
 * in the Software without restriction, including without limitation the rights
 * to use, copy, modify, merge, publish, distribute, sublicense, and/or sell
 * copies of the Software, and to permit persons to whom the Software is
 * furnished to do so, subject to the following conditions:
 * <p>
 * The above copyright notice and this permission notice shall be included in
 * all copies or substantial portions of the Software.
 * <p>
 * THE SOFTWARE IS PROVIDED "AS IS", WITHOUT WARRANTY OF ANY KIND, EXPRESS OR
 * IMPLIED, INCLUDING BUT NOT LIMITED TO THE WARRANTIES OF MERCHANTABILITY,
 * FITNESS FOR A PARTICULAR PURPOSE AND NONINFRINGEMENT. IN NO EVENT SHALL THE
 * AUTHORS OR COPYRIGHT HOLDERS BE LIABLE FOR ANY CLAIM, DAMAGES OR OTHER
 * LIABILITY, WHETHER IN AN ACTION OF CONTRACT, TORT OR OTHERWISE, ARISING FROM,
 * OUT OF OR IN CONNECTION WITH THE SOFTWARE OR THE USE OR OTHER DEALINGS IN
 * THE SOFTWARE.
 */

package org.niis.xroad.cs.test.glue;

import io.cucumber.java.en.Step;
import org.apache.commons.lang3.StringUtils;
import org.niis.xroad.cs.openapi.model.AuthenticationCertificateRegistrationRequestDto;
import org.niis.xroad.cs.openapi.model.ClientIdDto;
import org.niis.xroad.cs.openapi.model.ClientRegistrationRequestDto;
import org.niis.xroad.cs.openapi.model.ManagementRequestDetailsDto;
import org.niis.xroad.cs.openapi.model.ManagementRequestDto;
import org.niis.xroad.cs.openapi.model.ManagementRequestOriginDto;
import org.niis.xroad.cs.openapi.model.OwnerChangeRequestDto;
import org.niis.xroad.cs.openapi.model.SecurityServerIdDto;
import org.niis.xroad.cs.test.api.FeignManagementRequestsApi;
import org.niis.xroad.cs.test.utils.CertificateUtils;
import org.springframework.beans.factory.annotation.Autowired;
import org.springframework.http.ResponseEntity;

import static com.nortal.test.asserts.Assertions.equalsAssertion;
import static org.niis.xroad.cs.openapi.model.ManagementRequestOriginDto.SECURITY_SERVER;
import static org.niis.xroad.cs.openapi.model.ManagementRequestStatusDto.APPROVED;
import static org.niis.xroad.cs.openapi.model.ManagementRequestStatusDto.WAITING;
import static org.niis.xroad.cs.openapi.model.ManagementRequestStatusDto.fromValue;
import static org.niis.xroad.cs.openapi.model.ManagementRequestTypeDto.AUTH_CERT_REGISTRATION_REQUEST;
import static org.niis.xroad.cs.openapi.model.ManagementRequestTypeDto.CLIENT_REGISTRATION_REQUEST;
import static org.niis.xroad.cs.openapi.model.ManagementRequestTypeDto.OWNER_CHANGE_REQUEST;
import static org.springframework.http.HttpStatus.ACCEPTED;
import static org.springframework.http.HttpStatus.OK;


@SuppressWarnings("SpringJavaInjectionPointsAutowiringInspection")
public class ManagementRequestsApiStepDefs extends BaseStepDefs {

    @Autowired
    private FeignManagementRequestsApi managementRequestsApi;

    private Integer managementRequestId;

    private byte[] authenticationCertificate;

    @SuppressWarnings("checkstyle:MagicNumber")
    @Step("new security server {string} authentication certificate registered with origin {string}")
    public void newSecurityServerRegistered(String securityServerId, String origin) throws Exception {
        generateAuthenticationCertificate();
        final String[] idParts = StringUtils.split(securityServerId, ':');
        final var managementRequest = new AuthenticationCertificateRegistrationRequestDto();
<<<<<<< HEAD
        managementRequest.setServerAddress("security-server-" + idParts[3]);
        managementRequest.setSecurityServerId(toSecurityServerIdDto(securityServerId));
        managementRequest.setAuthenticationCertificate(authenticationCertificate);
=======
        managementRequest.setServerAddress("security-server-address-" + idParts[3]);
        managementRequest.setSecurityServerId(serverId);
        managementRequest.setAuthenticationCertificate(CertificateUtils.generateAuthCert());
>>>>>>> c2a54dd8
        managementRequest.setType(AUTH_CERT_REGISTRATION_REQUEST);
        managementRequest.setOrigin(ManagementRequestOriginDto.valueOf(origin));

        final ResponseEntity<ManagementRequestDto> response = managementRequestsApi.addManagementRequest(managementRequest);
        this.managementRequestId = response.getBody().getId();

        validate(response)
                .assertion(equalsStatusCodeAssertion(ACCEPTED))
                .assertion(equalsAssertion(WAITING, "body.status", "Verify status"))
                .execute();
    }

    @Step("management request is approved")
    public void managementRequestIsApproved() {
        final ResponseEntity<ManagementRequestDto> response = managementRequestsApi.approveManagementRequest(managementRequestId);

        validate(response)
                .assertion(equalsStatusCodeAssertion(OK))
                .assertion(equalsAssertion(APPROVED, "body.status", "Verify status"))
                .execute();
    }

    @Step("client {string} is registered as security server {string} client")
    public void memberIsRegisteredAsSecurityServerClient(String memberId, String securityServerId) {
        final ClientRegistrationRequestDto managementRequest = new ClientRegistrationRequestDto();
        managementRequest.setType(CLIENT_REGISTRATION_REQUEST);
        managementRequest.setOrigin(SECURITY_SERVER);
        managementRequest.setSecurityServerId(toSecurityServerIdDto(securityServerId));
        managementRequest.setClientId(toClientIdDto(memberId));

        final ResponseEntity<ManagementRequestDto> response = managementRequestsApi.addManagementRequest(managementRequest);
        this.managementRequestId = response.getBody().getId();

        validate(response)
                .assertion(equalsStatusCodeAssertion(ACCEPTED))
                .assertion(equalsAssertion(WAITING, "body.status", "Verify status"))
                .execute();
    }

    @Step("owner of security server {string} can be changed to {string}")
    public void ownedOfSecurityServerCanBeSetToMember(String securityServerId, String memberId) {
        final OwnerChangeRequestDto managementRequest = new OwnerChangeRequestDto();
        managementRequest.setType(OWNER_CHANGE_REQUEST);
        managementRequest.setOrigin(SECURITY_SERVER);
        managementRequest.setSecurityServerId(toSecurityServerIdDto(securityServerId));
        managementRequest.setClientId(toClientIdDto(memberId));

        final ResponseEntity<ManagementRequestDto> response = managementRequestsApi.addManagementRequest(managementRequest);
        this.managementRequestId = response.getBody().getId();

        validate(response)
                .assertion(equalsStatusCodeAssertion(ACCEPTED))
                .assertion(equalsAssertion(WAITING, "body.status", "Verify status"))
                .execute();
    }

<<<<<<< HEAD
    @Step("management request is with status {string}")
    public void checkManagementRequestStatus(String status) {
        final ResponseEntity<ManagementRequestDetailsDto> response =
                managementRequestsApi.getManagementRequest(managementRequestId);

        validate(response)
                .assertion(equalsStatusCodeAssertion(OK))
                .assertion(equalsAssertion(fromValue(status), "body.status", "Verify status"))
                .execute();
    }

    @SuppressWarnings("checkstyle:MagicNumber")
    @Step("details of management request can be retrieved for security server {string}")
    public void getManagementRequestDetails(String securityServerId) {
        final ResponseEntity<ManagementRequestDetailsDto> response =
                managementRequestsApi.getManagementRequest(managementRequestId);
        final String[] securityServerIdParts = StringUtils.split(securityServerId, ':');

        validate(response)
                .assertion(equalsStatusCodeAssertion(OK))
                .assertion(equalsAssertion("security-server-" + securityServerIdParts[3],
                        "body.securityServerAddress", "Verify server address"))
                .assertion(equalsAssertion(securityServerIdParts[0], "body.securityServerId.instanceId",
                        "Verify server instance"))
                .assertion(equalsAssertion(securityServerIdParts[1], "body.securityServerId.memberClass",
                        "Verify server member class"))
                .assertion(equalsAssertion(securityServerIdParts[2], "body.securityServerId.memberCode",
                        "Verify server member code"))
                .assertion(equalsAssertion(AUTH_CERT_REGISTRATION_REQUEST.name(), "body.type",
                        "Verify request type"))
                .assertion(equalsAssertion(SECURITY_SERVER, "body.origin",
                        "Verify request origin"))
                .execute();
    }

    private void generateAuthenticationCertificate() throws Exception {
        if (authenticationCertificate == null) {
            authenticationCertificate = CertificateUtils.generateAuthCert();
        }
    }

    @SuppressWarnings("checkstyle:MagicNumber")
    private SecurityServerIdDto toSecurityServerIdDto(String securityServerId) {
        final String[] securityServerIdParts = StringUtils.split(securityServerId, ':');
        var clientIdDto = new SecurityServerIdDto();
        clientIdDto.instanceId(securityServerIdParts[0]);
        return clientIdDto.memberClass(securityServerIdParts[1])
                .memberCode(securityServerIdParts[2]).serverCode(securityServerIdParts[3]);
    }

    @SuppressWarnings("checkstyle:MagicNumber")
    private ClientIdDto toClientIdDto(String clientId) {
        final String[] clientIdParts = StringUtils.split(clientId, ':');
        var clientIdDto = new ClientIdDto();
        clientIdDto.instanceId(clientIdParts[0]);
        return clientIdDto.memberClass(clientIdParts[1])
                .memberCode(clientIdParts[2]).subsystemCode(clientIdParts[3]);
    }
=======
    @Step("new client {string} is registered for security server {string}")
    public void newClientIsRegisteredForSecurityServer(String clientId, String securityServerId) {

        final ClientRegistrationRequestDto clientRegDto = new ClientRegistrationRequestDto();
        clientRegDto.setOrigin(SECURITY_SERVER);
        clientRegDto.setType(CLIENT_REGISTRATION_REQUEST);
        clientRegDto.setSecurityServerId(securityServerId);
        clientRegDto.setClientId(clientId);

        final ResponseEntity<ManagementRequestDto> response = managementRequestsApi.addManagementRequest(clientRegDto);
        this.managementRequestId = response.getBody().getId();

        validate(response)
                .assertion(equalsStatusCodeAssertion(ACCEPTED))
                .assertion(equalsAssertion(WAITING, "body.status", "Verify status"))
                .execute();
    }
>>>>>>> c2a54dd8
}<|MERGE_RESOLUTION|>--- conflicted
+++ resolved
@@ -70,15 +70,10 @@
         generateAuthenticationCertificate();
         final String[] idParts = StringUtils.split(securityServerId, ':');
         final var managementRequest = new AuthenticationCertificateRegistrationRequestDto();
-<<<<<<< HEAD
-        managementRequest.setServerAddress("security-server-" + idParts[3]);
+        managementRequest.setServerAddress("security-server-address-" + idParts[3]);
         managementRequest.setSecurityServerId(toSecurityServerIdDto(securityServerId));
         managementRequest.setAuthenticationCertificate(authenticationCertificate);
-=======
-        managementRequest.setServerAddress("security-server-address-" + idParts[3]);
-        managementRequest.setSecurityServerId(serverId);
         managementRequest.setAuthenticationCertificate(CertificateUtils.generateAuthCert());
->>>>>>> c2a54dd8
         managementRequest.setType(AUTH_CERT_REGISTRATION_REQUEST);
         managementRequest.setOrigin(ManagementRequestOriginDto.valueOf(origin));
 
@@ -135,7 +130,6 @@
                 .execute();
     }
 
-<<<<<<< HEAD
     @Step("management request is with status {string}")
     public void checkManagementRequestStatus(String status) {
         final ResponseEntity<ManagementRequestDetailsDto> response =
@@ -171,6 +165,24 @@
                 .execute();
     }
 
+    @Step("new client {string} is registered for security server {string}")
+    public void newClientIsRegisteredForSecurityServer(String clientId, String securityServerId) {
+
+        final ClientRegistrationRequestDto clientRegDto = new ClientRegistrationRequestDto();
+        clientRegDto.setOrigin(SECURITY_SERVER);
+        clientRegDto.setType(CLIENT_REGISTRATION_REQUEST);
+        clientRegDto.setSecurityServerId(toSecurityServerIdDto(securityServerId));
+        clientRegDto.setClientId(toClientIdDto(clientId));
+
+        final ResponseEntity<ManagementRequestDto> response = managementRequestsApi.addManagementRequest(clientRegDto);
+        this.managementRequestId = response.getBody().getId();
+
+        validate(response)
+                .assertion(equalsStatusCodeAssertion(ACCEPTED))
+                .assertion(equalsAssertion(WAITING, "body.status", "Verify status"))
+                .execute();
+    }
+
     private void generateAuthenticationCertificate() throws Exception {
         if (authenticationCertificate == null) {
             authenticationCertificate = CertificateUtils.generateAuthCert();
@@ -194,23 +206,4 @@
         return clientIdDto.memberClass(clientIdParts[1])
                 .memberCode(clientIdParts[2]).subsystemCode(clientIdParts[3]);
     }
-=======
-    @Step("new client {string} is registered for security server {string}")
-    public void newClientIsRegisteredForSecurityServer(String clientId, String securityServerId) {
-
-        final ClientRegistrationRequestDto clientRegDto = new ClientRegistrationRequestDto();
-        clientRegDto.setOrigin(SECURITY_SERVER);
-        clientRegDto.setType(CLIENT_REGISTRATION_REQUEST);
-        clientRegDto.setSecurityServerId(securityServerId);
-        clientRegDto.setClientId(clientId);
-
-        final ResponseEntity<ManagementRequestDto> response = managementRequestsApi.addManagementRequest(clientRegDto);
-        this.managementRequestId = response.getBody().getId();
-
-        validate(response)
-                .assertion(equalsStatusCodeAssertion(ACCEPTED))
-                .assertion(equalsAssertion(WAITING, "body.status", "Verify status"))
-                .execute();
-    }
->>>>>>> c2a54dd8
 }