--- conflicted
+++ resolved
@@ -57,12 +57,7 @@
 @SuppressWarnings("SpringJavaInjectionPointsAutowiringInspection")
 public class ApiSecurityCheckStepDefs extends BaseStepDefs {
 
-<<<<<<< HEAD
-    private static final Map<String, Set<String>> SKIP_ENDPOINTS = Map.of(
-    );
-=======
     private static final Map<String, Set<String>> SKIP_ENDPOINTS = Map.of();
->>>>>>> 52723448
 
     @Autowired
     private ApplicationContext applicationContext;
