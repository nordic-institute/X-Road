--- conflicted
+++ resolved
@@ -1,14 +1,6 @@
 @SecurityServer
 Feature: Security Server API
 
-<<<<<<< HEAD
-  Scenario: Security server get certs fails
-    Given Authentication header is set to SYSTEM_ADMINISTRATOR
-    When Security server auth certs for "123" is requested
-    Then Response is of status code 403
-
-=======
->>>>>>> cb5c188a
   @Modifying
   Scenario: Get list of security servers
     Given Authentication header is set to MANAGEMENT_SERVICE
@@ -57,8 +49,10 @@
 
   @Modifying
   Scenario: Get security server authentication certificates
-    Given member class 'TEST' is created
+    Given Authentication header is set to MANAGEMENT_SERVICE
+    And member class 'TEST' is created
     And new member 'CS:TEST:member-1' is added
     And new security server 'CS:TEST:member-1:SS-X' authentication certificate registered
     And management request is approved
+    And Authentication header is set to REGISTRATION_OFFICER
     Then user can get security server 'CS:TEST:member-1:SS-X' authentication certificates