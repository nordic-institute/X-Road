--- conflicted
+++ resolved
@@ -25,7 +25,6 @@
  * THE SOFTWARE.
  */
 import axios from 'axios';
-<<<<<<< HEAD
 import {
   Client,
   ClientId,
@@ -33,11 +32,7 @@
   MemberAdd,
   MemberGlobalGroup,
   MemberName,
-  SecurityServer,
-} from '@/openapi-types';
-=======
-import { Client, ClientId, MemberAdd, MemberGlobalGroup, MemberName, SecurityServer } from '@/openapi-types';
->>>>>>> c1195f1e
+  SecurityServer} from '@/openapi-types';
 import { defineStore } from 'pinia';
 
 export interface State {
