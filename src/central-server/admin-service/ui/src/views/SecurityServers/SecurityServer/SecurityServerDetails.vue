<!--
   The MIT License

   Copyright (c) 2019- Nordic Institute for Interoperability Solutions (NIIS)
   Copyright (c) 2018 Estonian Information System Authority (RIA),
   Nordic Institute for Interoperability Solutions (NIIS), Population Register Centre (VRK)
   Copyright (c) 2015-2017 Estonian Information System Authority (RIA), Population Register Centre (VRK)

   Permission is hereby granted, free of charge, to any person obtaining a copy
   of this software and associated documentation files (the "Software"), to deal
   in the Software without restriction, including without limitation the rights
   to use, copy, modify, merge, publish, distribute, sublicense, and/or sell
   copies of the Software, and to permit persons to whom the Software is
   furnished to do so, subject to the following conditions:

   The above copyright notice and this permission notice shall be included in
   all copies or substantial portions of the Software.

   THE SOFTWARE IS PROVIDED "AS IS", WITHOUT WARRANTY OF ANY KIND, EXPRESS OR
   IMPLIED, INCLUDING BUT NOT LIMITED TO THE WARRANTIES OF MERCHANTABILITY,
   FITNESS FOR A PARTICULAR PURPOSE AND NONINFRINGEMENT. IN NO EVENT SHALL THE
   AUTHORS OR COPYRIGHT HOLDERS BE LIABLE FOR ANY CLAIM, DAMAGES OR OTHER
   LIABILITY, WHETHER IN AN ACTION OF CONTRACT, TORT OR OTHERWISE, ARISING FROM,
   OUT OF OR IN CONNECTION WITH THE SOFTWARE OR THE USE OR OTHER DEALINGS IN
   THE SOFTWARE.
 -->
<template>
  <div>
    <xrd-empty-placeholder
      :data="securityServer"
      :loading="loading"
      :no-items-text="$t('noData.noData')"
      skeleton-type="table-heading"
    />
    <main
      v-if="securityServer && !loading"
      data-test="security-server-details-view"
      class="mt-5"
    >
      <!-- Security Server Details -->
      <div id="security-server-details">
        <info-card
          :title-text="$t('securityServers.ownerName')"
          :info-text="securityServer.owner_name"
          data-test="security-server-owner-name"
        />

        <info-card
          :title-text="$t('securityServers.ownerClass')"
          :info-text="securityServer.server_id.member_class"
          data-test="security-server-owner-class"
        />

        <info-card
          :title-text="$t('securityServers.ownerCode')"
          :info-text="securityServer.server_id.member_code"
          data-test="security-server-owner-code"
        />
      </div>

      <info-card
        class="mb-6"
        :title-text="$t('securityServers.serverCode')"
        :info-text="securityServer.server_id.server_code"
        data-test="security-server-server-code"
      />

      <info-card
        class="mb-6"
        data-test="security-server-address"
        :title-text="$t('securityServers.address')"
        :info-text="securityServer.server_address"
        :action-text="$t('action.edit')"
        :show-action="canEditAddress"
        @action-clicked="showEditAddressDialog = true"
      />

      <info-card
        class="mb-6"
        data-test="security-server-maintenance-mode"
        :title-text="$t('securityServers.maintenanceMode')"
      >
        <xrd-icon-base v-if="securityServer.in_maintenance_mode" class="mr-4">
          <xrd-icon-checked :color="colors.Success100" />
        </xrd-icon-base>
<<<<<<< HEAD
        {{securityServer.maintenance_mode_message}}
=======
        {{ securityServer.maintenance_mode_message }}
>>>>>>> 67fdc926
      </info-card>

      <info-card
        :title-text="$t('securityServers.registered')"
        data-test="security-server-registered"
      >
        <date-time :value="securityServer.created_at" with-seconds />
      </info-card>

      <div class="delete-action" @click="showDeleteServerDialog = true">
        <div>
          <v-icon
            class="xrd-large-button-icon"
            :color="colors.Purple100"
            icon="mdi-close-circle"
          />
        </div>
        <div
          v-if="canDeleteServer"
          class="action-text"
          data-test="btn-delete-security-server"
        >
          {{
            `${$t('securityServers.securityServer.deleteSecurityServer')} "${
              securityServer.server_id.server_code
            }"`
          }}
        </div>
      </div>
    </main>
    <delete-security-server-dialog
      v-if="serverCode && showDeleteServerDialog"
      :server-code="serverCode"
      :security-server-id="serverId"
      @cancel="showDeleteServerDialog = false"
    />
    <edit-security-server-address-dialog
      v-if="address && showEditAddressDialog"
      :address="address"
      :security-server-id="serverId"
      @cancel="showEditAddressDialog = false"
      @save="showEditAddressDialog = false"
    />
  </div>
</template>

<script lang="ts">
import { defineComponent } from 'vue';
import InfoCard from '@/components/ui/InfoCard.vue';
<<<<<<< HEAD
import { Colors, Permissions } from '@/global';
=======
import { Permissions } from '@/global';
>>>>>>> 67fdc926
import { mapActions, mapState, mapStores } from 'pinia';
import { useSecurityServer } from '@/store/modules/security-servers';
import { SecurityServer } from '@/openapi-types';
import { useUser } from '@/store/modules/user';
import EditSecurityServerAddressDialog from '@/views/SecurityServers/SecurityServer/EditSecurityServerAddressDialog.vue';
import DeleteSecurityServerDialog from '@/views/SecurityServers/SecurityServer/DeleteSecurityServerDialog.vue';
import { useNotifications } from '@/store/modules/notifications';
import DateTime from '@/components/ui/DateTime.vue';
<<<<<<< HEAD
import { XrdIconChecked } from '@niis/shared-ui';
=======
import { XrdIconChecked, Colors } from '@niis/shared-ui';
>>>>>>> 67fdc926

/**
 * Component for a Security server details view
 */
export default defineComponent({
  name: 'SecurityServerDetails',
  components: {
    XrdIconChecked,
    DateTime,
    DeleteSecurityServerDialog,
    EditSecurityServerAddressDialog,
    InfoCard,
  },
  props: {
    serverId: {
      type: String,
      required: true,
    },
  },
  data() {
    return {
      colors: Colors,
      showEditAddressDialog: false,
      showDeleteServerDialog: false,
    };
  },
  computed: {
    ...mapState(useUser, ['hasPermission']),
    ...mapStores(useSecurityServer),
    securityServer(): SecurityServer | null {
      return this.securityServerStore.currentSecurityServer;
    },
    loading(): boolean {
      return this.securityServerStore.currentSecurityServerLoading;
    },
    canEditAddress(): boolean {
      return this.hasPermission(Permissions.EDIT_SECURITY_SERVER_ADDRESS);
    },
    canDeleteServer(): boolean {
      return this.hasPermission(Permissions.DELETE_SECURITY_SERVER);
    },
    address(): string | null {
      return this.securityServer?.server_address || null;
    },
    serverCode(): string | null {
      return this.securityServer?.server_id.server_code || null;
    },
  },
  methods: {
    ...mapActions(useNotifications, ['showSuccess']),
  },
});
</script>

<style lang="scss" scoped>
@use '@niis/shared-ui/src/assets/colors';
@use '@niis/shared-ui/src/assets/tables' as *;

#security-server-details {
  margin-top: 24px;
  display: flex;
  flex-direction: row;
  justify-content: space-between;
  align-items: flex-end;

  margin-bottom: 24px;

  /* eslint-disable-next-line vue-scoped-css/no-unused-selector */
  .details-card {
    width: 100%;

    &:first-child {
      margin-right: 30px;
    }

    &:last-child {
      margin-left: 30px;
    }
  }
}

.delete-action {
  margin-top: 34px;
  color: colors.$Link;
  cursor: pointer;
  display: flex;
  flex-direction: row;

  .action-text {
    margin-top: 2px;
  }
}
</style><|MERGE_RESOLUTION|>--- conflicted
+++ resolved
@@ -83,11 +83,7 @@
         <xrd-icon-base v-if="securityServer.in_maintenance_mode" class="mr-4">
           <xrd-icon-checked :color="colors.Success100" />
         </xrd-icon-base>
-<<<<<<< HEAD
-        {{securityServer.maintenance_mode_message}}
-=======
         {{ securityServer.maintenance_mode_message }}
->>>>>>> 67fdc926
       </info-card>
 
       <info-card
@@ -137,11 +133,7 @@
 <script lang="ts">
 import { defineComponent } from 'vue';
 import InfoCard from '@/components/ui/InfoCard.vue';
-<<<<<<< HEAD
-import { Colors, Permissions } from '@/global';
-=======
 import { Permissions } from '@/global';
->>>>>>> 67fdc926
 import { mapActions, mapState, mapStores } from 'pinia';
 import { useSecurityServer } from '@/store/modules/security-servers';
 import { SecurityServer } from '@/openapi-types';
@@ -150,11 +142,7 @@
 import DeleteSecurityServerDialog from '@/views/SecurityServers/SecurityServer/DeleteSecurityServerDialog.vue';
 import { useNotifications } from '@/store/modules/notifications';
 import DateTime from '@/components/ui/DateTime.vue';
-<<<<<<< HEAD
-import { XrdIconChecked } from '@niis/shared-ui';
-=======
 import { XrdIconChecked, Colors } from '@niis/shared-ui';
->>>>>>> 67fdc926
 
 /**
  * Component for a Security server details view
