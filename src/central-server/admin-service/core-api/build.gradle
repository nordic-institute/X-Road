plugins {
    id("xroad.java-conventions")
}

dependencies {
    api(platform(libs.springBoot.bom))
<<<<<<< HEAD
    api project(":lib:globalconf-spring")

=======
    api project(':common:common-globalconf')
>>>>>>> f92330bc
    api project(':signer-protocol')
    api project(':common:common-admin-api')
    api project(':common:common-management-request')

    implementation(libs.jakarta.validationApi)

    testImplementation project(':common:common-test')
}<|MERGE_RESOLUTION|>--- conflicted
+++ resolved
@@ -4,12 +4,7 @@
 
 dependencies {
     api(platform(libs.springBoot.bom))
-<<<<<<< HEAD
     api project(":lib:globalconf-spring")
-
-=======
-    api project(':common:common-globalconf')
->>>>>>> f92330bc
     api project(':signer-protocol')
     api project(':common:common-admin-api')
     api project(':common:common-management-request')
