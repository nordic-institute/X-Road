@CentralServer
@Member
Feature: CS Member details view Subsystem tab

  Background:
    Given CentralServer login page is open
    And Page is prepared to be tested
    And User xrd logs in to CentralServer with password secret

  Scenario: The Subsystems table are correctly shown
    Given Members tab is selected
    When A new member with name: E2E TC1 Member with Subsystems, code: e2e-tc1-member-subsystem & member class: E2E-TC1 is added
    And Member E2E TC1 Member with Subsystems is selected
    And Subsystems tab is selected
    Then Subsystems table are correctly shown

  Scenario: The subsystem can be added by code and the added subsystem immediately appears in the table
    Given Members tab is selected
    And A new member with name: E2E TC2 Member with Subsystems, code: e2e-tc2-member-subsystem & member class: E2E-TC1 is added
    And Member E2E TC2 Member with Subsystems is selected
    And Subsystems tab is selected
    When A new subsystem with code: e2e-tc2-subsystem is added
    Then Subsystem with code: e2e-tc2-subsystem and status: Unregistered is listed

  Scenario: Can be delete an unregistered subsystem
    Given Members tab is selected
    And A new member with name: E2E TC3 Member with Subsystems, code: e2e-tc3-member-subsystem & member class: E2E-TC1 is added
    And Member E2E TC3 Member with Subsystems is selected
    And Subsystems tab is selected
    When A new subsystem with code: e2e-tc3-subsystem is added
    And Subsystem with code: e2e-tc3-subsystem and status: Unregistered is listed
    When Subsystem with code: e2e-tc3-subsystem and status: Unregistered is deleted
<<<<<<< HEAD
    Then Subsystem with code: e2e-tc3-subsystem and status: Unregistered not listed any more
=======
    Then Subsystem with code: e2e-tc3-subsystem and status: Unregistered not listed any more
    When A new subsystem with code: e2e-tc3-subsystem is added
    And Subsystem with code: e2e-tc3-subsystem and status: Unregistered is listed


>>>>>>> d02496a7
<|MERGE_RESOLUTION|>--- conflicted
+++ resolved
@@ -30,12 +30,6 @@
     When A new subsystem with code: e2e-tc3-subsystem is added
     And Subsystem with code: e2e-tc3-subsystem and status: Unregistered is listed
     When Subsystem with code: e2e-tc3-subsystem and status: Unregistered is deleted
-<<<<<<< HEAD
-    Then Subsystem with code: e2e-tc3-subsystem and status: Unregistered not listed any more
-=======
     Then Subsystem with code: e2e-tc3-subsystem and status: Unregistered not listed any more
     When A new subsystem with code: e2e-tc3-subsystem is added
     And Subsystem with code: e2e-tc3-subsystem and status: Unregistered is listed
-
-
->>>>>>> d02496a7
