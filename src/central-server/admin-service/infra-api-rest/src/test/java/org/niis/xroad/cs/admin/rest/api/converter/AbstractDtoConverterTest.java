--- conflicted
+++ resolved
@@ -39,12 +39,9 @@
     protected static final String MEMBER_NAME = "MEMBER_NAME";
     protected static final String MEMBER_DID = "did:web:member";
     protected static final String SUBSYSTEM_CODE = "SUBSYSTEM";
-<<<<<<< HEAD
-=======
 
     protected static final String SECURITY_SERVER_ENCODED_ID = "TEST:MEMBER_CLASS:MEMBER_CODE:SERVER_ADDRESS";
 
->>>>>>> 8e6acbca
     protected static final String SERVER_ADDRESS = "SERVER_ADDRESS";
     protected static final String SERVER_CODE = "SERVER_ADDRESS";
 
