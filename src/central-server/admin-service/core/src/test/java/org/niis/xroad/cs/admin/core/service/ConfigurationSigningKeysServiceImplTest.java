/*
 * The MIT License
 *
 * Copyright (c) 2019- Nordic Institute for Interoperability Solutions (NIIS)
 * Copyright (c) 2018 Estonian Information System Authority (RIA),
 * Nordic Institute for Interoperability Solutions (NIIS), Population Register Centre (VRK)
 * Copyright (c) 2015-2017 Estonian Information System Authority (RIA), Population Register Centre (VRK)
 *
 * Permission is hereby granted, free of charge, to any person obtaining a copy
 * of this software and associated documentation files (the "Software"), to deal
 * in the Software without restriction, including without limitation the rights
 * to use, copy, modify, merge, publish, distribute, sublicense, and/or sell
 * copies of the Software, and to permit persons to whom the Software is
 * furnished to do so, subject to the following conditions:
 *
 * The above copyright notice and this permission notice shall be included in
 * all copies or substantial portions of the Software.
 *
 * THE SOFTWARE IS PROVIDED "AS IS", WITHOUT WARRANTY OF ANY KIND, EXPRESS OR
 * IMPLIED, INCLUDING BUT NOT LIMITED TO THE WARRANTIES OF MERCHANTABILITY,
 * FITNESS FOR A PARTICULAR PURPOSE AND NONINFRINGEMENT. IN NO EVENT SHALL THE
 * AUTHORS OR COPYRIGHT HOLDERS BE LIABLE FOR ANY CLAIM, DAMAGES OR OTHER
 * LIABILITY, WHETHER IN AN ACTION OF CONTRACT, TORT OR OTHERWISE, ARISING FROM,
 * OUT OF OR IN CONNECTION WITH THE SOFTWARE OR THE USE OR OTHER DEALINGS IN
 * THE SOFTWARE.
 */
package org.niis.xroad.cs.admin.core.service;

import ee.ria.xroad.common.crypto.identifier.KeyAlgorithm;
import ee.ria.xroad.common.crypto.identifier.SignMechanism;
import ee.ria.xroad.common.identifier.ClientId;
import ee.ria.xroad.common.util.TimeUtils;
import ee.ria.xroad.signer.SignerRpcClient;
import ee.ria.xroad.signer.protocol.dto.KeyInfo;
import ee.ria.xroad.signer.protocol.dto.KeyInfoProto;
import ee.ria.xroad.signer.protocol.dto.KeyUsageInfo;
import ee.ria.xroad.signer.protocol.dto.TokenInfo;
import ee.ria.xroad.signer.protocol.dto.TokenInfoProto;

import org.junit.jupiter.api.BeforeEach;
import org.junit.jupiter.api.Test;
import org.junit.jupiter.api.extension.ExtendWith;
import org.mockito.Mock;
import org.mockito.Spy;
import org.mockito.junit.jupiter.MockitoExtension;
import org.niis.xroad.common.exception.NotFoundException;
import org.niis.xroad.common.exception.ValidationFailureException;
import org.niis.xroad.cs.admin.api.domain.ConfigurationSigningKeyWithDetails;
import org.niis.xroad.cs.admin.api.dto.HAConfigStatus;
import org.niis.xroad.cs.admin.api.dto.KeyLabel;
import org.niis.xroad.cs.admin.api.service.SystemParameterService;
import org.niis.xroad.cs.admin.core.config.KeyAlgorithmConfig;
import org.niis.xroad.cs.admin.core.entity.ConfigurationSigningKeyEntity;
import org.niis.xroad.cs.admin.core.entity.ConfigurationSourceEntity;
import org.niis.xroad.cs.admin.core.entity.mapper.ConfigurationSigningKeyMapper;
import org.niis.xroad.cs.admin.core.entity.mapper.ConfigurationSigningKeyMapperImpl;
import org.niis.xroad.cs.admin.core.entity.mapper.ConfigurationSigningKeyWithDetailsMapper;
import org.niis.xroad.cs.admin.core.entity.mapper.ConfigurationSigningKeyWithDetailsMapperImpl;
import org.niis.xroad.cs.admin.core.exception.SigningKeyException;
import org.niis.xroad.cs.admin.core.repository.ConfigurationSigningKeyRepository;
import org.niis.xroad.cs.admin.core.repository.ConfigurationSourceRepository;
import org.niis.xroad.restapi.config.audit.AuditDataHelper;
import org.niis.xroad.restapi.config.audit.AuditEventHelper;
import org.niis.xroad.restapi.config.audit.RestApiAuditProperty;

import java.time.Instant;
import java.util.Date;
import java.util.List;
import java.util.Optional;
import java.util.Set;

import static ee.ria.xroad.signer.protocol.dto.TokenStatusInfo.OK;
import static java.lang.Boolean.FALSE;
import static java.lang.Boolean.TRUE;
import static java.util.stream.Collectors.toList;
import static org.assertj.core.api.Assertions.assertThat;
import static org.assertj.core.api.Assertions.assertThatThrownBy;
import static org.mockito.ArgumentMatchers.eq;
import static org.mockito.ArgumentMatchers.isA;
import static org.mockito.Mockito.doThrow;
import static org.mockito.Mockito.times;
import static org.mockito.Mockito.verify;
import static org.mockito.Mockito.verifyNoMoreInteractions;
import static org.mockito.Mockito.when;
import static org.niis.xroad.restapi.config.audit.RestApiAuditEvent.DELETE_EXTERNAL_CONFIGURATION_SIGNING_KEY;
import static org.niis.xroad.restapi.config.audit.RestApiAuditEvent.DELETE_INTERNAL_CONFIGURATION_SIGNING_KEY;

@ExtendWith(MockitoExtension.class)
class ConfigurationSigningKeysServiceImplTest {
    private static final String INTERNAL_CONFIGURATION = "internal";
    private static final String TOKEN_ID = "token";
    private static final String KEY_LABEL = "keyLabel";
    private static final String KEY_ID = "keyId";
    private static final Date SIGNING_KEY_CERT_NOT_BEFORE = Date.from(Instant.EPOCH);
    private static final Date SIGNING_KEY_CERT_NOT_AFTER = Date.from(Instant.parse("2038-01-01T00:00:00Z"));
    public static final String INSTANCE = "XROAD-INSTANCE";
    @Mock
    private AuditEventHelper auditEventHelper;
    @Mock
    private ConfigurationSigningKeyRepository configurationSigningKeyRepository;
    @Mock
    private ConfigurationSourceRepository configurationSourceRepository;
    @Spy
    private TokenActionsResolverImpl tokenActionsResolver;
    @Spy
    private SigningKeyActionsResolver signingKeyActionsResolver;
    @Mock
    private ConfigurationSourceEntity configurationSourceEntity;
    @Mock
    private AuditDataHelper auditDataHelper;
    @Mock
    private SignerRpcClient signerRpcClient;
    @Mock
    private SystemParameterService systemParameterService;
    @Mock
    private KeyAlgorithmConfig keyAlgorithmConfig;
    @Spy
    private final ConfigurationSigningKeyMapper configurationSigningKeyMapper = new ConfigurationSigningKeyMapperImpl();
    @Spy
    private final ConfigurationSigningKeyWithDetailsMapper withDetailsMapper = new ConfigurationSigningKeyWithDetailsMapperImpl();

    private ConfigurationSigningKeysServiceImpl configurationSigningKeysServiceImpl;
    private final HAConfigStatus haConfigStatus = new HAConfigStatus("haNodeName", false);

    @BeforeEach
    void beforeEach() {
        configurationSigningKeysServiceImpl = new ConfigurationSigningKeysServiceImpl(systemParameterService,
                configurationSigningKeyRepository,
                configurationSourceRepository,
                configurationSigningKeyMapper,
                withDetailsMapper,
<<<<<<< HEAD
                signerRpcClient,
=======
                keyAlgorithmConfig,
                signerProxyFacade,
>>>>>>> bf48f38a
                tokenActionsResolver,
                signingKeyActionsResolver,
                auditEventHelper,
                auditDataHelper,
                haConfigStatus);
    }

    @Test
    void deleteKeyNotFoundShouldThrowException() {
        assertThatThrownBy(() -> configurationSigningKeysServiceImpl.deleteKey("some_random_id"))
                .isInstanceOf(NotFoundException.class)
                .hasMessage("Signing key not found");
    }


    @Test
    void deleteActiveKeyShouldThrowException() throws Exception {
        ConfigurationSigningKeyEntity signingKeyEntity = createConfigurationSigningEntity("INTERNAL", true);
        when(signerRpcClient.getToken(TOKEN_ID)).thenReturn(createToken(List.of()));
        when(configurationSigningKeyRepository.findByKeyIdentifier(signingKeyEntity.getKeyIdentifier()))
                .thenReturn(Optional.of(signingKeyEntity));

        assertThatThrownBy(() -> configurationSigningKeysServiceImpl.deleteKey(signingKeyEntity.getKeyIdentifier()))
                .isInstanceOf(ValidationFailureException.class)
                .hasMessage("Signing key action not possible");
    }

    @Test
    void deleteKeyErrorGettingTokenFromSignerProxyShouldThrowException() throws Exception {
        ConfigurationSigningKeyEntity signingKeyEntity = createConfigurationSigningEntity("INTERNAL", false);
        when(configurationSigningKeyRepository.findByKeyIdentifier(signingKeyEntity.getKeyIdentifier()))
                .thenReturn(Optional.of(signingKeyEntity));
        when(signerRpcClient.getToken(signingKeyEntity.getTokenIdentifier())).thenThrow(new Exception());

        assertThatThrownBy(() -> configurationSigningKeysServiceImpl.deleteKey(signingKeyEntity.getKeyIdentifier()))
                .isInstanceOf(SigningKeyException.class)
                .hasMessage("Error deleting signing key");
    }

    @Test
    void deleteKeyErrorDeletingKeyThroughSignerShouldThrowException() throws Exception {
        ConfigurationSigningKeyEntity signingKeyEntity = createConfigurationSigningEntity("INTERNAL", false);
        when(configurationSigningKeyRepository.findByKeyIdentifier(signingKeyEntity.getKeyIdentifier()))
                .thenReturn(Optional.of(signingKeyEntity));
        when(signerRpcClient.getToken(signingKeyEntity.getTokenIdentifier()))
                .thenReturn(createTokenInfo(true, true, List.of()));
        doThrow(new Exception()).when(signerRpcClient).deleteKey(signingKeyEntity.getKeyIdentifier(), true);

        assertThatThrownBy(() -> configurationSigningKeysServiceImpl.deleteKey(signingKeyEntity.getKeyIdentifier()))
                .isInstanceOf(SigningKeyException.class)
                .hasMessage("Error deleting signing key");
        verify(configurationSigningKeyRepository).deleteByKeyIdentifier(signingKeyEntity.getKeyIdentifier());
    }

    @Test
    void deleteInternalConfigurationSigningKey() throws Exception {
        ConfigurationSigningKeyEntity signingKeyEntity = createConfigurationSigningEntity("INTERNAL", false);
        when(configurationSigningKeyRepository.findByKeyIdentifier(signingKeyEntity.getKeyIdentifier()))
                .thenReturn(Optional.of(signingKeyEntity));
        TokenInfo tokenInfo = createTokenInfo(true, true, List.of());
        when(signerRpcClient.getToken(signingKeyEntity.getTokenIdentifier())).thenReturn(tokenInfo);

        configurationSigningKeysServiceImpl.deleteKey(signingKeyEntity.getKeyIdentifier());

        verify(auditEventHelper).changeRequestScopedEvent(DELETE_INTERNAL_CONFIGURATION_SIGNING_KEY);
        verify(auditDataHelper).put(RestApiAuditProperty.TOKEN_ID, signingKeyEntity.getTokenIdentifier());
        verify(auditDataHelper).put(RestApiAuditProperty.KEY_ID, signingKeyEntity.getKeyIdentifier());
        verify(auditDataHelper).put(RestApiAuditProperty.TOKEN_SERIAL_NUMBER, tokenInfo.getSerialNumber());
        verify(auditDataHelper).put(RestApiAuditProperty.TOKEN_FRIENDLY_NAME, tokenInfo.getFriendlyName());
        verify(configurationSigningKeyRepository).deleteByKeyIdentifier(signingKeyEntity.getKeyIdentifier());
        verify(signerRpcClient).deleteKey(signingKeyEntity.getKeyIdentifier(), true);
    }

    @Test
    void deleteExternalConfigurationSigningKey() throws Exception {
        ConfigurationSigningKeyEntity signingKeyEntity = createConfigurationSigningEntity("EXTERNAL", false);
        when(configurationSigningKeyRepository.findByKeyIdentifier(signingKeyEntity.getKeyIdentifier()))
                .thenReturn(Optional.of(signingKeyEntity));
        TokenInfo tokenInfo = createTokenInfo(true, true, List.of());
        when(signerRpcClient.getToken(signingKeyEntity.getTokenIdentifier())).thenReturn(tokenInfo);

        configurationSigningKeysServiceImpl.deleteKey(signingKeyEntity.getKeyIdentifier());

        verify(auditEventHelper).changeRequestScopedEvent(DELETE_EXTERNAL_CONFIGURATION_SIGNING_KEY);
        verify(auditDataHelper).put(RestApiAuditProperty.TOKEN_ID, signingKeyEntity.getTokenIdentifier());
        verify(auditDataHelper).put(RestApiAuditProperty.KEY_ID, signingKeyEntity.getKeyIdentifier());
        verify(auditDataHelper).put(RestApiAuditProperty.TOKEN_SERIAL_NUMBER, tokenInfo.getSerialNumber());
        verify(auditDataHelper).put(RestApiAuditProperty.TOKEN_FRIENDLY_NAME, tokenInfo.getFriendlyName());
        verify(configurationSigningKeyRepository).deleteByKeyIdentifier(signingKeyEntity.getKeyIdentifier());
        verify(signerRpcClient).deleteKey(signingKeyEntity.getKeyIdentifier(), true);
    }

    @Test
    void shouldAddSigningKey() throws Exception {
        when(configurationSourceRepository.findBySourceTypeOrCreate(INTERNAL_CONFIGURATION, haConfigStatus))
                .thenReturn(configurationSourceEntity);
<<<<<<< HEAD
        when(signerRpcClient.getToken(TOKEN_ID)).thenReturn(createToken(List.of()));
        when(signerRpcClient.generateKey(TOKEN_ID, KEY_LABEL)).thenReturn(createKeyInfo("keyId"));
        when(signerRpcClient.generateSelfSignedCert(eq(KEY_ID), isA(ClientId.Conf.class),
=======
        when(signerProxyFacade.getToken(TOKEN_ID)).thenReturn(createToken(List.of()));
        when(signerProxyFacade.generateKey(TOKEN_ID, KEY_LABEL, KeyAlgorithm.RSA)).thenReturn(createKeyInfo("keyId"));
        when(signerProxyFacade.generateSelfSignedCert(eq(KEY_ID), isA(ClientId.Conf.class),
>>>>>>> bf48f38a
                eq(KeyUsageInfo.SIGNING),
                eq("internalSigningKey"),
                eq(SIGNING_KEY_CERT_NOT_BEFORE),
                eq(SIGNING_KEY_CERT_NOT_AFTER))
        ).thenReturn(new byte[0]);
        when(systemParameterService.getInstanceIdentifier()).thenReturn(INSTANCE);
        when(keyAlgorithmConfig.getInternalKeyAlgorithm()).thenReturn(KeyAlgorithm.RSA);

        var result = configurationSigningKeysServiceImpl.addKey(INTERNAL_CONFIGURATION,
                TOKEN_ID, KEY_LABEL);

        verify(configurationSourceRepository, times(1)).saveAndFlush(configurationSourceEntity);

        assertThat(result.isActiveSourceSigningKey()).isEqualTo(Boolean.TRUE);
        assertThat(result.getAvailable()).isEqualTo(Boolean.TRUE);
        assertThat(result.getKeyIdentifier()).isEqualTo(KEY_ID);
        assertThat(result.getTokenIdentifier()).isEqualTo(TOKEN_ID);
        assertThat(result.getLabel()).isEqualTo(new KeyLabel(KEY_LABEL));
    }

    @Test
    void shouldNotAddMoreThanTwoSigningKeys() throws Exception {
        ConfigurationSigningKeyEntity key1 = createConfigurationSigningEntity(INTERNAL_CONFIGURATION, true);
        ConfigurationSigningKeyEntity key2 = createConfigurationSigningEntity(INTERNAL_CONFIGURATION, false);
        when(configurationSourceRepository.findBySourceTypeOrCreate(INTERNAL_CONFIGURATION, haConfigStatus))
                .thenReturn(configurationSourceEntity);
        when(configurationSigningKeyRepository.findByKeyIdentifierIn(Set.of("keyId"))).thenReturn(List.of(key1, key2));
        when(signerRpcClient.getToken(TOKEN_ID)).thenReturn(createToken(List.of(createKeyInfo("keyId"))));

        assertThatThrownBy(() -> configurationSigningKeysServiceImpl.addKey(INTERNAL_CONFIGURATION, TOKEN_ID, KEY_LABEL))
                .isInstanceOf(ValidationFailureException.class)
                .hasMessage("Token action not possible");

        verify(signerRpcClient).getToken(TOKEN_ID);
        verifyNoMoreInteractions(signerRpcClient);
    }

    private TokenInfo createToken(List<KeyInfo> keys) {
        final TokenInfoProto.Builder builder = TokenInfoProto.newBuilder()
                .setFriendlyName("tokenName")
                .setId(TOKEN_ID)
                .setReadOnly(true)
                .setAvailable(true)
                .setActive(true)
                .setSerialNumber("serialNumber")
                .setLabel("tokenLabel")
                .setSlotIndex(1)
                .setStatus(OK);
        if (!keys.isEmpty()) {
            builder.addAllKeyInfo(keys.stream().map(KeyInfo::getMessage).collect(toList()));
        }
        return new TokenInfo(builder.build());
    }

    @Test
    void activateKeyShouldFailWhenKeyNotFound() {
        assertThatThrownBy(() -> configurationSigningKeysServiceImpl.activateKey("some_random_id"))
                .isInstanceOf(NotFoundException.class)
                .hasMessage("Signing key not found");
    }

    @Test
    void activateKeyShouldFailWhenTokenNotLoggedIn() throws Exception {
        final var tokenInfo = createTokenInfo(FALSE, TRUE, List.of());
        final var signingKeyEntity = createConfigurationSigningEntity("EXTERNAL", TRUE);
        when(configurationSigningKeyRepository.findByKeyIdentifier(signingKeyEntity.getKeyIdentifier()))
                .thenReturn(Optional.of(signingKeyEntity));
        when(signerRpcClient.getToken(signingKeyEntity.getTokenIdentifier())).thenReturn(tokenInfo);


        assertThatThrownBy(() -> configurationSigningKeysServiceImpl.activateKey(signingKeyEntity.getKeyIdentifier()))
                .isInstanceOf(ValidationFailureException.class)
                .hasMessage("Signing key action not possible");
    }

    @Test
    void activateKeyShouldSucceed() throws Exception {
        final var tokenInfo = createTokenInfo(TRUE, TRUE, List.of());
        final var signingKeyEntity = createConfigurationSigningEntity("EXTERNAL", FALSE);
        when(configurationSigningKeyRepository.findByKeyIdentifier(signingKeyEntity.getKeyIdentifier()))
                .thenReturn(Optional.of(signingKeyEntity));
        when(signerRpcClient.getToken(signingKeyEntity.getTokenIdentifier())).thenReturn(tokenInfo);

        configurationSigningKeysServiceImpl.activateKey(signingKeyEntity.getKeyIdentifier());

        assertThat(signingKeyEntity.getConfigurationSource().getConfigurationSigningKey()).isEqualTo(signingKeyEntity);

        verify(configurationSigningKeyRepository).save(signingKeyEntity);
    }

    @Test
    void activateKeyErrorGettingTokenFromSignerProxyShouldThrowException() throws Exception {
        ConfigurationSigningKeyEntity signingKeyEntity = createConfigurationSigningEntity("INTERNAL", false);
        when(configurationSigningKeyRepository.findByKeyIdentifier(signingKeyEntity.getKeyIdentifier()))
                .thenReturn(Optional.of(signingKeyEntity));
        when(signerRpcClient.getToken(signingKeyEntity.getTokenIdentifier())).thenThrow(new Exception());

        assertThatThrownBy(() -> configurationSigningKeysServiceImpl.activateKey(signingKeyEntity.getKeyIdentifier()))
                .isInstanceOf(SigningKeyException.class)
                .hasMessage("Error activating signing key");
    }

    @Test
    void findDetailedByToken() {
        TokenInfo token = createToken(List.of(createKeyInfo("keyId-1"), createKeyInfo("keyId-3")));

        when(configurationSigningKeyRepository.findByKeyIdentifierIn(Set.of("keyId-1", "keyId-3")))
                .thenReturn(List.of(
                        new ConfigurationSigningKeyEntity("keyId-1", new byte[0], TimeUtils.now(), TOKEN_ID),
                        new ConfigurationSigningKeyEntity("keyId-3", new byte[0], TimeUtils.now(), TOKEN_ID)
                ));

        final List<ConfigurationSigningKeyWithDetails> keysWithDetails = configurationSigningKeysServiceImpl.findDetailedByToken(token);

        assertThat(keysWithDetails).hasSize(2);
        assertThat(keysWithDetails).extracting("keyIdentifier").containsExactly("keyId-1", "keyId-3");
    }

    private KeyInfo createKeyInfo(String keyIdentifier) {
        return new ee.ria.xroad.signer.protocol.dto.KeyInfo(KeyInfoProto.newBuilder()
                .setAvailable(true)
                .setUsage(KeyUsageInfo.SIGNING)
                .setFriendlyName("keyFriendlyName")
                .setId(keyIdentifier)
                .setLabel("keyLabel")
                .setPublicKey("keyPublicKey")
                .setSignMechanismName(SignMechanism.CKM_RSA_PKCS.name())
                .build());
    }

    private TokenInfo createTokenInfo(boolean active, boolean available, List<KeyInfo> keyInfos) {
        final TokenInfoProto.Builder builder = TokenInfoProto.newBuilder()
                .setType("type")
                .setFriendlyName("TOKEN_FRIENDLY_NAME")
                .setId("TOKEN_ID")
                .setReadOnly(false)
                .setAvailable(available)
                .setActive(active)
                .setSerialNumber("TOKEN_SERIAL_NUMBER")
                .setLabel("label")
                .setSlotIndex(13)
                .setStatus(OK);
        if (!keyInfos.isEmpty()) {
            builder.addAllKeyInfo(keyInfos.stream().map(KeyInfo::getMessage).collect(toList()));
        }
        return new TokenInfo(builder
                .build());
    }

    private ConfigurationSigningKeyEntity createConfigurationSigningEntity(
            String sourceType, boolean activeSigningKey) {
        ConfigurationSigningKeyEntity configurationSigningKey = new ConfigurationSigningKeyEntity();
        configurationSigningKey.setKeyIdentifier("keyIdentifier");
        configurationSigningKey.setCert("keyCert".getBytes());
        configurationSigningKey.setKeyGeneratedAt(TimeUtils.now());
        configurationSigningKey.setTokenIdentifier(TOKEN_ID);

        ConfigurationSourceEntity configurationSource = new ConfigurationSourceEntity();
        configurationSource.setSourceType(sourceType);
        if (activeSigningKey) {
            configurationSource.setConfigurationSigningKey(configurationSigningKey);
        }

        configurationSigningKey.setConfigurationSource(configurationSource);
        return configurationSigningKey;
    }
}<|MERGE_RESOLUTION|>--- conflicted
+++ resolved
@@ -129,12 +129,8 @@
                 configurationSourceRepository,
                 configurationSigningKeyMapper,
                 withDetailsMapper,
-<<<<<<< HEAD
+                keyAlgorithmConfig,
                 signerRpcClient,
-=======
-                keyAlgorithmConfig,
-                signerProxyFacade,
->>>>>>> bf48f38a
                 tokenActionsResolver,
                 signingKeyActionsResolver,
                 auditEventHelper,
@@ -231,15 +227,9 @@
     void shouldAddSigningKey() throws Exception {
         when(configurationSourceRepository.findBySourceTypeOrCreate(INTERNAL_CONFIGURATION, haConfigStatus))
                 .thenReturn(configurationSourceEntity);
-<<<<<<< HEAD
         when(signerRpcClient.getToken(TOKEN_ID)).thenReturn(createToken(List.of()));
-        when(signerRpcClient.generateKey(TOKEN_ID, KEY_LABEL)).thenReturn(createKeyInfo("keyId"));
+        when(signerRpcClient.generateKey(TOKEN_ID, KEY_LABEL, KeyAlgorithm.RSA)).thenReturn(createKeyInfo("keyId"));
         when(signerRpcClient.generateSelfSignedCert(eq(KEY_ID), isA(ClientId.Conf.class),
-=======
-        when(signerProxyFacade.getToken(TOKEN_ID)).thenReturn(createToken(List.of()));
-        when(signerProxyFacade.generateKey(TOKEN_ID, KEY_LABEL, KeyAlgorithm.RSA)).thenReturn(createKeyInfo("keyId"));
-        when(signerProxyFacade.generateSelfSignedCert(eq(KEY_ID), isA(ClientId.Conf.class),
->>>>>>> bf48f38a
                 eq(KeyUsageInfo.SIGNING),
                 eq("internalSigningKey"),
                 eq(SIGNING_KEY_CERT_NOT_BEFORE),
