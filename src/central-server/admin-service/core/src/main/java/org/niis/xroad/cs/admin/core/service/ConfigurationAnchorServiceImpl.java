/*
 * The MIT License
 *
 * Copyright (c) 2019- Nordic Institute for Interoperability Solutions (NIIS)
 * Copyright (c) 2018 Estonian Information System Authority (RIA),
 * Nordic Institute for Interoperability Solutions (NIIS), Population Register Centre (VRK)
 * Copyright (c) 2015-2017 Estonian Information System Authority (RIA), Population Register Centre (VRK)
 *
 * Permission is hereby granted, free of charge, to any person obtaining a copy
 * of this software and associated documentation files (the "Software"), to deal
 * in the Software without restriction, including without limitation the rights
 * to use, copy, modify, merge, publish, distribute, sublicense, and/or sell
 * copies of the Software, and to permit persons to whom the Software is
 * furnished to do so, subject to the following conditions:
 *
 * The above copyright notice and this permission notice shall be included in
 * all copies or substantial portions of the Software.
 *
 * THE SOFTWARE IS PROVIDED "AS IS", WITHOUT WARRANTY OF ANY KIND, EXPRESS OR
 * IMPLIED, INCLUDING BUT NOT LIMITED TO THE WARRANTIES OF MERCHANTABILITY,
 * FITNESS FOR A PARTICULAR PURPOSE AND NONINFRINGEMENT. IN NO EVENT SHALL THE
 * AUTHORS OR COPYRIGHT HOLDERS BE LIABLE FOR ANY CLAIM, DAMAGES OR OTHER
 * LIABILITY, WHETHER IN AN ACTION OF CONTRACT, TORT OR OTHERWISE, ARISING FROM,
 * OUT OF OR IN CONNECTION WITH THE SOFTWARE OR THE USE OR OTHER DEALINGS IN
 * THE SOFTWARE.
 */

package org.niis.xroad.cs.admin.core.service;

import ee.ria.xroad.common.SystemProperties;
import ee.ria.xroad.common.conf.globalconf.privateparameters.v2.ConfigurationAnchorType;
import ee.ria.xroad.common.conf.globalconf.privateparameters.v2.ObjectFactory;
import ee.ria.xroad.common.util.CryptoUtils;
import ee.ria.xroad.common.util.TimeUtils;

import lombok.RequiredArgsConstructor;
import org.apache.commons.lang3.StringUtils;
import org.niis.xroad.common.exception.ServiceException;
import org.niis.xroad.cs.admin.api.domain.ConfigurationSourceType;
import org.niis.xroad.cs.admin.api.dto.ConfigurationAnchor;
import org.niis.xroad.cs.admin.api.dto.ConfigurationAnchorWithFile;
import org.niis.xroad.cs.admin.api.dto.HAConfigStatus;
import org.niis.xroad.cs.admin.api.service.ConfigurationAnchorService;
import org.niis.xroad.cs.admin.api.service.SystemParameterService;
import org.niis.xroad.cs.admin.core.entity.ConfigurationSigningKeyEntity;
import org.niis.xroad.cs.admin.core.entity.ConfigurationSourceEntity;
import org.niis.xroad.cs.admin.core.repository.ConfigurationSourceRepository;
import org.niis.xroad.restapi.config.audit.AuditDataHelper;
import org.niis.xroad.restapi.config.audit.AuditEventHelper;
import org.springframework.stereotype.Service;
import org.springframework.util.CollectionUtils;

import javax.transaction.Transactional;
import javax.xml.bind.JAXBContext;
import javax.xml.bind.JAXBElement;
import javax.xml.bind.JAXBException;
import javax.xml.bind.Marshaller;
import javax.xml.datatype.DatatypeConfigurationException;
import javax.xml.datatype.DatatypeFactory;

import java.io.StringWriter;
import java.io.Writer;
import java.nio.charset.StandardCharsets;
import java.time.ZoneId;
import java.time.ZonedDateTime;
import java.time.format.DateTimeFormatter;
import java.util.GregorianCalendar;
import java.util.List;
import java.util.Optional;

import static org.niis.xroad.common.exception.util.CommonDeviationMessage.INTERNAL_ERROR;
import static org.niis.xroad.cs.admin.api.domain.ConfigurationSourceType.EXTERNAL;
import static org.niis.xroad.cs.admin.api.domain.ConfigurationSourceType.INTERNAL;
import static org.niis.xroad.cs.admin.api.exception.ErrorMessage.ERROR_RECREATING_ANCHOR;
import static org.niis.xroad.cs.admin.api.exception.ErrorMessage.INSTANCE_IDENTIFIER_NOT_SET;
import static org.niis.xroad.cs.admin.api.exception.ErrorMessage.NO_CONFIGURATION_SIGNING_KEYS_CONFIGURED;
import static org.niis.xroad.restapi.config.audit.RestApiAuditEvent.RE_CREATE_EXTERNAL_CONFIGURATION_ANCHOR;
import static org.niis.xroad.restapi.config.audit.RestApiAuditEvent.RE_CREATE_INTERNAL_CONFIGURATION_ANCHOR;

@Service
@Transactional
@RequiredArgsConstructor
public class ConfigurationAnchorServiceImpl implements ConfigurationAnchorService {
    private static final JAXBContext JAXB_CTX;

    private static final DateTimeFormatter ANCHOR_DATE_FORMATTER = DateTimeFormatter.ofPattern("yyyy-MM-dd_HH_mm_ss")
            .withZone(ZoneId.systemDefault());

    private final ConfigurationSourceRepository configurationSourceRepository;
    private final SystemParameterService systemParameterService;
    private final AuditEventHelper auditEventHelper;
    private final AuditDataHelper auditDataHelper;
    private final HAConfigStatus haConfigStatus;

    static {
        try {
            JAXB_CTX = JAXBContext.newInstance(ObjectFactory.class);
        } catch (JAXBException e) {
            throw new ServiceException(INTERNAL_ERROR, e);
        }
    }

    @Override
    public Optional<ConfigurationAnchor> getConfigurationAnchor(ConfigurationSourceType sourceType) {
        return findConfigurationSourceBySourceType(sourceType)
                .map(cfgSrc -> new ConfigurationAnchor(cfgSrc.getAnchorFileHash(), cfgSrc.getAnchorGeneratedAt()));
    }

    @Override
    public Optional<ConfigurationAnchorWithFile> getConfigurationAnchorWithFile(ConfigurationSourceType sourceType) {
        return findConfigurationSourceBySourceType(sourceType)
                .map(cfgSrc -> new ConfigurationAnchorWithFile(
                        cfgSrc.getAnchorFileHash(),
                        cfgSrc.getAnchorGeneratedAt(),
                        cfgSrc.getAnchorFile(),
                        getAnchorFilename(cfgSrc))
                );
    }

    @Override
    public ConfigurationAnchor recreateAnchor(ConfigurationSourceType configurationType, boolean addAuditLog) {
        if (addAuditLog) {
            auditEventHelper.changeRequestScopedEvent(configurationType.equals(INTERNAL)
                    ? RE_CREATE_INTERNAL_CONFIGURATION_ANCHOR
                    : RE_CREATE_EXTERNAL_CONFIGURATION_ANCHOR);
        }

        final var instanceIdentifier = Optional.ofNullable(systemParameterService.getInstanceIdentifier())
                .filter(StringUtils::isNotEmpty)
                .orElseThrow(() -> new ServiceException(INSTANCE_IDENTIFIER_NOT_SET));

        final var configurationSource = configurationSourceRepository.findBySourceTypeOrCreate(
                configurationType.name().toLowerCase(),
                haConfigStatus);

        if (CollectionUtils.isEmpty(configurationSource.getConfigurationSigningKeys())) {
            throw new ServiceException(NO_CONFIGURATION_SIGNING_KEYS_CONFIGURED);
        }

        final var sources = configurationSourceRepository.findAllBySourceType(configurationType.name().toLowerCase());
<<<<<<< HEAD
        final var now = ZonedDateTime.now(ZoneId.of("UTC"));
        final var anchorXml = buildAnchorXml(instanceIdentifier, now, sources);
=======
        final var now = TimeUtils.zonedDateTimeNow(ZoneId.of("UTC"));
        final var anchorXml = buildAnchorXml(configurationType, instanceIdentifier, now, sources);
>>>>>>> 6f5cf395
        final var anchorXmlBytes = anchorXml.getBytes(StandardCharsets.UTF_8);
        final var anchorXmlHash = CryptoUtils.calculateAnchorHashDelimited(anchorXmlBytes);
        if (addAuditLog) {
            auditDataHelper.putAnchorHash(anchorXmlHash);
        }
        for (final var src : sources) {
            if (src.getConfigurationSigningKey() != null) {
                src.setAnchorGeneratedAt(now.toInstant());
                src.setAnchorFileHash(anchorXmlHash);
                src.setAnchorFile(anchorXmlBytes);
                configurationSourceRepository.save(src);
            }
        }

        return new ConfigurationAnchor(anchorXmlHash, now.toInstant());
    }

    private String buildAnchorXml(final String instanceIdentifier,
                                  final ZonedDateTime now,
                                  final List<ConfigurationSourceEntity> sources) {
        try {

            Marshaller marshaller = JAXB_CTX.createMarshaller();
            marshaller.setProperty(Marshaller.JAXB_FORMATTED_OUTPUT, Boolean.TRUE);

            final var factory = new ObjectFactory();
            final var configurationAnchor = factory.createConfigurationAnchorType();
            configurationAnchor.setGeneratedAt(DatatypeFactory.newInstance().newXMLGregorianCalendar(GregorianCalendar.from(now)));
            configurationAnchor.setInstanceIdentifier(instanceIdentifier);

            sources.stream()
                    .map(src -> toXmlSource(src, factory, false))
                    .forEach(configurationAnchor.getSource()::add);
            sources.stream()
                    .map(src -> toXmlSource(src, factory, true))
                    .forEach(configurationAnchor.getSource()::add);

            JAXBElement<ConfigurationAnchorType> root = factory.createConfigurationAnchor(configurationAnchor);

            Writer writer = new StringWriter();
            marshaller.marshal(root, writer);
            return writer.toString();
        } catch (DatatypeConfigurationException | JAXBException e) {
            throw new ServiceException(ERROR_RECREATING_ANCHOR);
        }
    }

    private String buildGlobalDownloadUrl(final String sourceType, final String haNodeName, final boolean isHttps) {
        final var csAddress = EXTERNAL.name().equalsIgnoreCase(sourceType) && isHttps
                              ? systemParameterService.getCentralServerAddress(haNodeName) + ":4443" // make port into sys prop?
                              : systemParameterService.getCentralServerAddress(haNodeName);
        final String sourceDirectory = INTERNAL.name().equalsIgnoreCase(sourceType)
                ? SystemProperties.getCenterInternalDirectory()
                : SystemProperties.getCenterExternalDirectory();
        final String protocol = isHttps ? "https" : "http";

        return String.format("%s://%s/%s", protocol, csAddress, sourceDirectory);
    }

    private ee.ria.xroad.common.conf.globalconf.privateparameters.v2.ConfigurationSourceType toXmlSource(
            final ConfigurationSourceEntity source,
            final ObjectFactory factory,
            final boolean isHttps) {
        final var xmlSource = factory.createConfigurationSourceType();

        xmlSource.setDownloadURL(buildGlobalDownloadUrl(source.getSourceType(), source.getHaNodeName(), isHttps));
        source.getConfigurationSigningKeys().stream()
                .map(ConfigurationSigningKeyEntity::getCert)
                .forEach(xmlSource.getVerificationCert()::add);

        return xmlSource;
    }

    private Optional<ConfigurationSourceEntity> findConfigurationSourceBySourceType(ConfigurationSourceType sourceType) {
        return configurationSourceRepository.findBySourceTypeAndHaNodeName(sourceType.name().toLowerCase(),
                haConfigStatus.getCurrentHaNodeName());
    }


    private String getAnchorFilename(ConfigurationSourceEntity cfgSource) {
        return String.format("configuration_anchor_%s_%s_UTC_%s.xml",
                systemParameterService.getInstanceIdentifier(),
                cfgSource.getSourceType(),
                ANCHOR_DATE_FORMATTER.format(cfgSource.getAnchorGeneratedAt()));
    }
}<|MERGE_RESOLUTION|>--- conflicted
+++ resolved
@@ -138,13 +138,8 @@
         }
 
         final var sources = configurationSourceRepository.findAllBySourceType(configurationType.name().toLowerCase());
-<<<<<<< HEAD
-        final var now = ZonedDateTime.now(ZoneId.of("UTC"));
+        final var now = TimeUtils.zonedDateTimeNow(ZoneId.of("UTC"));
         final var anchorXml = buildAnchorXml(instanceIdentifier, now, sources);
-=======
-        final var now = TimeUtils.zonedDateTimeNow(ZoneId.of("UTC"));
-        final var anchorXml = buildAnchorXml(configurationType, instanceIdentifier, now, sources);
->>>>>>> 6f5cf395
         final var anchorXmlBytes = anchorXml.getBytes(StandardCharsets.UTF_8);
         final var anchorXmlHash = CryptoUtils.calculateAnchorHashDelimited(anchorXmlBytes);
         if (addAuditLog) {
