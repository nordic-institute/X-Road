/*
 * The MIT License
 *
 * Copyright (c) 2019- Nordic Institute for Interoperability Solutions (NIIS)
 * Copyright (c) 2018 Estonian Information System Authority (RIA),
 * Nordic Institute for Interoperability Solutions (NIIS), Population Register Centre (VRK)
 * Copyright (c) 2015-2017 Estonian Information System Authority (RIA), Population Register Centre (VRK)
 *
 * Permission is hereby granted, free of charge, to any person obtaining a copy
 * of this software and associated documentation files (the "Software"), to deal
 * in the Software without restriction, including without limitation the rights
 * to use, copy, modify, merge, publish, distribute, sublicense, and/or sell
 * copies of the Software, and to permit persons to whom the Software is
 * furnished to do so, subject to the following conditions:
 *
 * The above copyright notice and this permission notice shall be included in
 * all copies or substantial portions of the Software.
 *
 * THE SOFTWARE IS PROVIDED "AS IS", WITHOUT WARRANTY OF ANY KIND, EXPRESS OR
 * IMPLIED, INCLUDING BUT NOT LIMITED TO THE WARRANTIES OF MERCHANTABILITY,
 * FITNESS FOR A PARTICULAR PURPOSE AND NONINFRINGEMENT. IN NO EVENT SHALL THE
 * AUTHORS OR COPYRIGHT HOLDERS BE LIABLE FOR ANY CLAIM, DAMAGES OR OTHER
 * LIABILITY, WHETHER IN AN ACTION OF CONTRACT, TORT OR OTHERWISE, ARISING FROM,
 * OUT OF OR IN CONNECTION WITH THE SOFTWARE OR THE USE OR OTHER DEALINGS IN
 * THE SOFTWARE.
 */

package org.niis.xroad.cs.admin.core.service;

import ee.ria.xroad.common.SystemProperties;
import ee.ria.xroad.common.conf.globalconf.privateparameters.v2.ConfigurationAnchorType;
import ee.ria.xroad.common.conf.globalconf.privateparameters.v2.ObjectFactory;
import ee.ria.xroad.common.util.CryptoUtils;
import ee.ria.xroad.common.util.TimeUtils;

import lombok.RequiredArgsConstructor;
import org.apache.commons.lang3.StringUtils;
import org.niis.xroad.common.exception.ServiceException;
import org.niis.xroad.cs.admin.api.domain.ConfigurationSourceType;
import org.niis.xroad.cs.admin.api.dto.ConfigurationAnchor;
import org.niis.xroad.cs.admin.api.dto.ConfigurationAnchorWithFile;
import org.niis.xroad.cs.admin.api.dto.HAConfigStatus;
import org.niis.xroad.cs.admin.api.service.ConfigurationAnchorService;
import org.niis.xroad.cs.admin.api.service.SystemParameterService;
import org.niis.xroad.cs.admin.core.entity.ConfigurationSigningKeyEntity;
import org.niis.xroad.cs.admin.core.entity.ConfigurationSourceEntity;
import org.niis.xroad.cs.admin.core.repository.ConfigurationSourceRepository;
import org.niis.xroad.restapi.config.audit.AuditDataHelper;
import org.niis.xroad.restapi.config.audit.AuditEventHelper;
import org.springframework.stereotype.Service;
import org.springframework.util.CollectionUtils;

import javax.transaction.Transactional;
import javax.xml.bind.JAXBContext;
import javax.xml.bind.JAXBElement;
import javax.xml.bind.JAXBException;
import javax.xml.bind.Marshaller;
import javax.xml.datatype.DatatypeConfigurationException;
import javax.xml.datatype.DatatypeFactory;

import java.io.StringWriter;
import java.io.Writer;
import java.nio.charset.StandardCharsets;
import java.time.ZoneId;
import java.time.ZonedDateTime;
import java.time.format.DateTimeFormatter;
import java.util.GregorianCalendar;
import java.util.List;
import java.util.Optional;

import static java.time.temporal.ChronoUnit.MILLIS;
import static org.niis.xroad.common.exception.util.CommonDeviationMessage.INTERNAL_ERROR;
import static org.niis.xroad.cs.admin.api.domain.ConfigurationSourceType.EXTERNAL;
import static org.niis.xroad.cs.admin.api.domain.ConfigurationSourceType.INTERNAL;
import static org.niis.xroad.cs.admin.api.exception.ErrorMessage.ERROR_RECREATING_ANCHOR;
import static org.niis.xroad.cs.admin.api.exception.ErrorMessage.INSTANCE_IDENTIFIER_NOT_SET;
import static org.niis.xroad.cs.admin.api.exception.ErrorMessage.NO_CONFIGURATION_SIGNING_KEYS_CONFIGURED;
import static org.niis.xroad.restapi.config.audit.RestApiAuditEvent.RE_CREATE_EXTERNAL_CONFIGURATION_ANCHOR;
import static org.niis.xroad.restapi.config.audit.RestApiAuditEvent.RE_CREATE_INTERNAL_CONFIGURATION_ANCHOR;

@Service
@Transactional
@RequiredArgsConstructor
public class ConfigurationAnchorServiceImpl implements ConfigurationAnchorService {
    private static final JAXBContext JAXB_CTX;

    private static final DateTimeFormatter ANCHOR_DATE_FORMATTER = DateTimeFormatter.ofPattern("yyyy-MM-dd_HH_mm_ss")
            .withZone(ZoneId.systemDefault());

    private final ConfigurationSourceRepository configurationSourceRepository;
    private final SystemParameterService systemParameterService;
    private final AuditEventHelper auditEventHelper;
    private final AuditDataHelper auditDataHelper;
    private final HAConfigStatus haConfigStatus;

    static {
        try {
            JAXB_CTX = JAXBContext.newInstance(ObjectFactory.class);
        } catch (JAXBException e) {
            throw new ServiceException(INTERNAL_ERROR, e);
        }
    }

    @Override
    public Optional<ConfigurationAnchor> getConfigurationAnchor(ConfigurationSourceType sourceType) {
        return findConfigurationSourceBySourceType(sourceType)
                .map(cfgSrc -> new ConfigurationAnchor(cfgSrc.getAnchorFileHash(), cfgSrc.getAnchorGeneratedAt()));
    }

    @Override
    public Optional<ConfigurationAnchorWithFile> getConfigurationAnchorWithFile(ConfigurationSourceType sourceType) {
        return findConfigurationSourceBySourceType(sourceType)
                .map(cfgSrc -> new ConfigurationAnchorWithFile(
                        cfgSrc.getAnchorFileHash(),
                        cfgSrc.getAnchorGeneratedAt(),
                        cfgSrc.getAnchorFile(),
                        getAnchorFilename(cfgSrc))
                );
    }

    @Override
    public ConfigurationAnchor recreateAnchor(ConfigurationSourceType configurationType, boolean addAuditLog) {
        if (addAuditLog) {
            auditEventHelper.changeRequestScopedEvent(configurationType.equals(INTERNAL)
                    ? RE_CREATE_INTERNAL_CONFIGURATION_ANCHOR
                    : RE_CREATE_EXTERNAL_CONFIGURATION_ANCHOR);
        }

        final var instanceIdentifier = Optional.ofNullable(systemParameterService.getInstanceIdentifier())
                .filter(StringUtils::isNotEmpty)
                .orElseThrow(() -> new ServiceException(INSTANCE_IDENTIFIER_NOT_SET));

        final var configurationSource = configurationSourceRepository.findBySourceTypeOrCreate(
                configurationType.name().toLowerCase(),
                haConfigStatus);

        if (CollectionUtils.isEmpty(configurationSource.getConfigurationSigningKeys())) {
            throw new ServiceException(NO_CONFIGURATION_SIGNING_KEYS_CONFIGURED);
        }

        final var sources = configurationSourceRepository.findAllBySourceType(configurationType.name().toLowerCase());
<<<<<<< HEAD
        final var now = ZonedDateTime.now(ZoneId.of("UTC")).truncatedTo(MILLIS);
=======
        final var now = TimeUtils.zonedDateTimeNow(ZoneId.of("UTC"));
>>>>>>> 6f5cf395
        final var anchorXml = buildAnchorXml(configurationType, instanceIdentifier, now, sources);
        final var anchorXmlBytes = anchorXml.getBytes(StandardCharsets.UTF_8);
        final var anchorXmlHash = CryptoUtils.calculateAnchorHashDelimited(anchorXmlBytes);
        if (addAuditLog) {
            auditDataHelper.putAnchorHash(anchorXmlHash);
        }
        for (final var src : sources) {
            if (src.getConfigurationSigningKey() != null) {
                src.setAnchorGeneratedAt(now.toInstant());
                src.setAnchorFileHash(anchorXmlHash);
                src.setAnchorFile(anchorXmlBytes);
                configurationSourceRepository.save(src);
            }
        }

        return new ConfigurationAnchor(anchorXmlHash, now.toInstant());
    }

    private String buildAnchorXml(final ConfigurationSourceType configurationType,
                                  final String instanceIdentifier,
                                  final ZonedDateTime now,
                                  final List<ConfigurationSourceEntity> sources) {
        try {

            Marshaller marshaller = JAXB_CTX.createMarshaller();
            marshaller.setProperty(Marshaller.JAXB_FORMATTED_OUTPUT, Boolean.TRUE);

            final var factory = new ObjectFactory();
            final var configurationAnchor = factory.createConfigurationAnchorType();
            configurationAnchor.setGeneratedAt(DatatypeFactory.newInstance().newXMLGregorianCalendar(GregorianCalendar.from(now)));
            configurationAnchor.setInstanceIdentifier(instanceIdentifier);

            sources.stream()
                    .map(src -> toXmlSource(src, configurationType, factory, false))
                    .forEach(configurationAnchor.getSource()::add);
            sources.stream()
                    .map(src -> toXmlSource(src, configurationType, factory, true))
                    .forEach(configurationAnchor.getSource()::add);

            JAXBElement<ConfigurationAnchorType> root = factory.createConfigurationAnchor(configurationAnchor);

            Writer writer = new StringWriter();
            marshaller.marshal(root, writer);
            return writer.toString();
        } catch (DatatypeConfigurationException | JAXBException e) {
            throw new ServiceException(ERROR_RECREATING_ANCHOR);
        }
    }

    private String buildGlobalDownloadUrl(final ConfigurationSourceType sourceType, final String haNodeName, final boolean isHttps) {
        final var csAddress = sourceType.equals(EXTERNAL) && isHttps
                              ? systemParameterService.getCentralServerAddress(haNodeName) + ":4443" // make port into sys prop?
                              : systemParameterService.getCentralServerAddress(haNodeName);
        final String sourceDirectory = sourceType.equals(INTERNAL)
                ? SystemProperties.getCenterInternalDirectory()
                : SystemProperties.getCenterExternalDirectory();
        final String protocol = isHttps ? "https" : "http";

        return String.format("%s://%s/%s", protocol, csAddress, sourceDirectory);
    }

    private ee.ria.xroad.common.conf.globalconf.privateparameters.v2.ConfigurationSourceType toXmlSource(
            final ConfigurationSourceEntity source,
            final ConfigurationSourceType configurationType,
            final ObjectFactory factory,
            final boolean isHttps) {
        final var xmlSource = factory.createConfigurationSourceType();

        xmlSource.setDownloadURL(buildGlobalDownloadUrl(configurationType, source.getHaNodeName(), isHttps));
        source.getConfigurationSigningKeys().stream()
                .map(ConfigurationSigningKeyEntity::getCert)
                .forEach(xmlSource.getVerificationCert()::add);

        return xmlSource;
    }

    private Optional<ConfigurationSourceEntity> findConfigurationSourceBySourceType(ConfigurationSourceType sourceType) {
        return configurationSourceRepository.findBySourceTypeAndHaNodeName(sourceType.name().toLowerCase(),
                haConfigStatus.getCurrentHaNodeName());
    }


    private String getAnchorFilename(ConfigurationSourceEntity cfgSource) {
        return String.format("configuration_anchor_%s_%s_UTC_%s.xml",
                systemParameterService.getInstanceIdentifier(),
                cfgSource.getSourceType(),
                ANCHOR_DATE_FORMATTER.format(cfgSource.getAnchorGeneratedAt()));
    }
}<|MERGE_RESOLUTION|>--- conflicted
+++ resolved
@@ -68,7 +68,6 @@
 import java.util.List;
 import java.util.Optional;
 
-import static java.time.temporal.ChronoUnit.MILLIS;
 import static org.niis.xroad.common.exception.util.CommonDeviationMessage.INTERNAL_ERROR;
 import static org.niis.xroad.cs.admin.api.domain.ConfigurationSourceType.EXTERNAL;
 import static org.niis.xroad.cs.admin.api.domain.ConfigurationSourceType.INTERNAL;
@@ -139,11 +138,7 @@
         }
 
         final var sources = configurationSourceRepository.findAllBySourceType(configurationType.name().toLowerCase());
-<<<<<<< HEAD
-        final var now = ZonedDateTime.now(ZoneId.of("UTC")).truncatedTo(MILLIS);
-=======
         final var now = TimeUtils.zonedDateTimeNow(ZoneId.of("UTC"));
->>>>>>> 6f5cf395
         final var anchorXml = buildAnchorXml(configurationType, instanceIdentifier, now, sources);
         final var anchorXmlBytes = anchorXml.getBytes(StandardCharsets.UTF_8);
         final var anchorXmlHash = CryptoUtils.calculateAnchorHashDelimited(anchorXmlBytes);
