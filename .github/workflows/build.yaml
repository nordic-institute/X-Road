name: Build and test
on: 
  # Capture this event so that gradle caches are updated when a PR is merged to develop
  # More information on why: https://github.com/gradle/gradle-build-action#using-the-caches-read-only
  push:
    branches:
      - develop
    paths:
      - 'src/**'
      - '.github/**'
      - 'ansible/**'
      - 'Docker/**'
  pull_request:
    types: [opened, synchronize, reopened]
    paths:
      - 'src/**'
      - '.github/**'
      - 'ansible/**'
      - 'Docker/**'
permissions:
  contents: write # Required for https://github.com/gradle/actions/tree/main/setup-gradle#github-dependency-graph-support
  pull-requests: write # https://github.com/gradle/actions/tree/main/setup-gradle#adding-job-summary-as-a-pull-request-comment
  actions: read # Required for https://github.com/dorny/test-reporter
  checks: write # Required for https://github.com/dorny/test-reporter
# Cancels previous workflow run on PR if a new one is started (does not affect push to develop).
# This is because github.head_ref is empty on push events so defaults to the unique github.run_id.
# More info: https://docs.github.com/en/actions/using-jobs/using-concurrency
concurrency:
  group: ${{ github.head_ref || github.run_id }}
  cancel-in-progress: true
jobs:
  BuildAndPackageWithUnitTests:
    name: Build, test and package code
    runs-on: ubuntu-22.04
    services:
      registry:
        image: registry:2
        ports:
          - 5000:5000
    steps:
      - uses: actions/checkout@v4
        with:
          fetch-depth: 0  # SonarCloud: Shallow clones should be disabled for a better relevancy of analysis
      - name: Ensure required packages
        env: 
          DEBIAN_FRONTEND: noninteractive # Less output to log
        run: sudo apt-get update && sudo apt-get install -y curl software-properties-common build-essential unzip debhelper devscripts
      - name: Set up JDK 21
        uses: actions/setup-java@v4
        with:
          java-version: '21'
          distribution: 'temurin'
      - name: Cache SonarCloud packages
        uses: actions/cache@v4
        with:
          path: ~/.sonar/cache
          key: ${{ runner.os }}-sonar
          restore-keys: ${{ runner.os }}-sonar
      - name: Set up Gradle
        uses: gradle/actions/setup-gradle@v4
        with:
          cache-read-only: ${{ github.ref != 'refs/heads/develop' }}
          gradle-home-cache-cleanup: true
          dependency-graph: generate-and-submit
          add-job-summary-as-pr-comment: always
      - name: Set up Docker Buildx
        uses: docker/setup-buildx-action@v3
        with:
          driver-opts: network=host
      - name: Build base docker images
        working-directory: ./deployment/security-server/docker/base
        run: |
          chmod +x build-base-images.sh
          ./build-base-images.sh localhost:5000
      - name: Build and test source
        env:
          GITHUB_TOKEN: ${{ secrets.GITHUB_TOKEN }}
          SONAR_TOKEN: ${{ secrets.SONAR_TOKEN }}
        working-directory: ./src
        run: ./gradlew -Dorg.gradle.jvmargs=-Xmx6g -PsonarqubeHost=https://sonarcloud.io -PsonarqubeProjectKey=nordic-institute_X-Road -PsonarqubeOrganization=nordic-institute -PxroadBuildType=RELEASE --stacktrace build sonar test intTest jacocoTestReport -Pfrontend-npm-audit -PbuildImages=true -PxroadImageRegistry=localhost:5000
      - name: Test report
        env:
          NODE_OPTIONS: '--max-old-space-size=6144'
        uses: dorny/test-reporter@v2
        if: success() || failure()
        with:
          name: Unit and integration tests
          path: src/**/build/test-results/**/TEST-*.xml
          reporter: java-junit
          list-suites: 'failed'
          list-tests: 'failed'
      - name: Store files for arm packaging
        uses: pyTooling/upload-artifact@v4 # https://github.com/actions/upload-artifact/issues/38
        with:
          name: workspace-for-arm
          include-hidden-files: true
          path: |
            **
            !**/src/lib/**
            !**/src/test/**
            !**/build/classes/**
            !**/build/tmp/**
            !**/build/allure-**
            !**/build/test-results/**
            !**/build/reports/**
            !**/.git/**
            !**/.pnpm-store/**
            !**/pnpm-node/**
            !**/node_modules/**
            !**/executionHistory/**
      - name: Build RHEL8 packages
        run: docker build -t rhel8 ${{ github.workspace }}/src/packages/docker/rpm-el8/ && docker run --rm -u $(id -u ${USER}):$(id -g ${USER}) -v /etc/passwd:/etc/passwd:ro -v /etc/group:/etc/group:ro -v ${{ github.workspace }}:/workspace rhel8 ./src/packages/build-rpm.sh
      - name: Build RHEL9 packages
        run: docker build -t rhel9 ${{ github.workspace }}/src/packages/docker/rpm-el9/ && docker run --rm -u $(id -u ${USER}):$(id -g ${USER}) -v /etc/passwd:/etc/passwd:ro -v /etc/group:/etc/group:ro -v ${{ github.workspace }}:/workspace rhel9 ./src/packages/build-rpm.sh
      - name: Build 22.04 (Jammy) packages
        env:
          DEBEMAIL: 'info@niis.org'
          DEBFULLNAME: 'NIIS'
        run: ./src/packages/build-deb.sh jammy -release
      - name: Build 24.04 (Noble) packages
        env:
          DEBEMAIL: 'info@niis.org'
          DEBFULLNAME: 'NIIS'
        run: ./src/packages/build-deb.sh noble -release
      - name: Store deb files for system tests
        uses: actions/upload-artifact@v4
        with:
          name: debian-packages
          path: src/packages/build/ubuntu22.04/*.deb
          compression-level: 0 #No point in compressing these
<<<<<<< HEAD
  BuildAndPackageOnArm:
    name: Build and package code for arm architecture
    needs: BuildAndPackageWithUnitTests
    runs-on: ubuntu-22.04-arm
    steps:
      - name: Ensure required packages
        env:
          DEBIAN_FRONTEND: noninteractive # Less output to log
        run: sudo apt-get update && sudo apt-get install -y curl software-properties-common build-essential unzip debhelper devscripts
      - name: Set up JDK 21
        uses: actions/setup-java@v4
        with:
          java-version: '21'
          distribution: 'temurin'
      - name: Set up Gradle
        uses: gradle/actions/setup-gradle@v4
        with:
          cache-read-only: ${{ github.ref != 'refs/heads/develop' }}
          gradle-home-cache-cleanup: true
          dependency-graph: generate-and-submit
          add-job-summary-as-pr-comment: always
      - name: Download workspace
        uses: pyTooling/download-artifact@v4 # https://github.com/actions/upload-artifact/issues/38
        with:
          name: workspace-for-arm
      - name: Build native dependencies
        working-directory: ./src
        run: ./gradlew :service:signer:signer-api:make
      - name: Build RHEL8 packages
        run: docker build -t rhel8 ${{ github.workspace }}/src/packages/docker/rpm-el8/ && docker run --rm -u $(id -u ${USER}):$(id -g ${USER}) -v /etc/passwd:/etc/passwd:ro -v /etc/group:/etc/group:ro -v ${{ github.workspace }}:/workspace rhel8 ./src/packages/build-rpm.sh
      - name: Build RHEL9 packages
        run: docker build -t rhel9 ${{ github.workspace }}/src/packages/docker/rpm-el9/ && docker run --rm -u $(id -u ${USER}):$(id -g ${USER}) -v /etc/passwd:/etc/passwd:ro -v /etc/group:/etc/group:ro -v ${{ github.workspace }}:/workspace rhel9 ./src/packages/build-rpm.sh
      - name: Build 22.04 (Jammy) packages
        env:
          DEBEMAIL: 'info@niis.org'
          DEBFULLNAME: 'NIIS'
        run: ./src/packages/build-deb.sh jammy -release
      - name: Build 24.04 (Noble) packages
        env:
          DEBEMAIL: 'info@niis.org'
          DEBFULLNAME: 'NIIS'
        run: ./src/packages/build-deb.sh noble -release
      - name: Store deb files for Docker dev images
        uses: actions/upload-artifact@v4
        with:
          name: debian-packages-arm
          path: src/packages/build/ubuntu22.04/*.deb
          compression-level: 0 #No point in compressing these
=======
      - name: Clean build packages #otherwise might run out of disk space in the next steps
        run: |
          rm -rf src/packages/build
      - name: Save docker images from registry
        run: |
          mkdir -p ${{ runner.temp }}/docker-images
          docker pull localhost:5000/ss-configuration-client:latest
          docker pull localhost:5000/ss-proxy:latest
          docker pull localhost:5000/ss-signer:latest
          docker pull localhost:5000/ss-monitor:latest
          docker pull localhost:5000/ss-op-monitor:latest
          docker pull localhost:5000/ss-proxy-ui-api:latest
          docker pull localhost:5000/ss-db-serverconf-init:latest
          docker pull localhost:5000/ss-db-messagelog-init:latest
          docker pull localhost:5000/ss-db-opmonitor-init:latest

          docker save -o ${{ runner.temp }}/docker-images/ss-configuration-client.tar localhost:5000/ss-configuration-client:latest
          docker save -o ${{ runner.temp }}/docker-images/ss-proxy.tar localhost:5000/ss-proxy:latest
          docker save -o ${{ runner.temp }}/docker-images/ss-signer.tar localhost:5000/ss-signer:latest
          docker save -o ${{ runner.temp }}/docker-images/ss-monitor.tar localhost:5000/ss-monitor:latest
          docker save -o ${{ runner.temp }}/docker-images/ss-op-monitor.tar localhost:5000/ss-op-monitor:latest
          docker save -o ${{ runner.temp }}/docker-images/ss-proxy-ui-api.tar localhost:5000/ss-proxy-ui-api:latest
          docker save -o ${{ runner.temp }}/docker-images/ss-db-serverconf-init.tar localhost:5000/ss-db-serverconf-init:latest
          docker save -o ${{ runner.temp }}/docker-images/ss-db-messagelog-init.tar localhost:5000/ss-db-messagelog-init:latest
          docker save -o ${{ runner.temp }}/docker-images/ss-db-opmonitor-init.tar localhost:5000/ss-db-opmonitor-init:latest
      - name: Store docker images for other jobs
        uses: actions/upload-artifact@v4
        with:
          name: docker-images
          path: ${{ runner.temp }}/docker-images

>>>>>>> 96f1d645
  RunCSSystemTests:
    name: Run Central Server system tests
    needs: BuildAndPackageWithUnitTests
    runs-on: ubuntu-22.04
    services:
      registry:
        image: registry:2
        ports:
          - 5000:5000
    steps:
      - uses: actions/checkout@v4
      - name: Set up JDK 21
        uses: actions/setup-java@v4
        with:
          java-version: '21'
          distribution: 'temurin'
      - name: Set up Gradle
        uses: gradle/actions/setup-gradle@v4
        with:
          cache-read-only: true
      - name: Initialize docker setup
        working-directory: ./Docker/centralserver
        run: ./init_context.sh
      - name: Set up Docker Buildx
        uses: docker/setup-buildx-action@v3
        with:
          driver-opts: network=host
      - name: Download debian packages
        uses: actions/download-artifact@v4
        with:
          name: debian-packages
          path: ./Docker/centralserver/build/packages/
      - name: List docker build files
        run: ls -lah ./Docker/centralserver/build
      - name: Build CS docker image
        uses: docker/build-push-action@v6
        with:
          context: ./Docker/centralserver/
          push: true
          build-args: |
            PACKAGE_SOURCE=internal
          tags: localhost:5000/xrd-centralserver:${{ github.sha }}
      - name: Run Central Server system tests
        working-directory: ./src
        run: ./gradlew -Dorg.gradle.jvmargs=-Xmx1g :central-server:admin-service:ui-system-test:systemTest -PsystemTestCsImageName=localhost:5000/xrd-centralserver:${{ github.sha }}
      - name: Test report
        env:
          NODE_OPTIONS: '--max-old-space-size=6144'
        uses: dorny/test-reporter@v2
        if: success() || failure()
        with:
          name: Central Server system test
          path: src/central-server/admin-service/ui-system-test/build/test-results/**/TEST-*.xml
          reporter: java-junit
      - name: Upload CS screenshots
        if: failure()
        uses: actions/upload-artifact@v4
        with:
          name: CS System Test screenshots
          path: src/central-server/admin-service/ui-system-test/build/reports/test-automation/selenide-failures/*.png
      - name: Upload CS report
        uses: actions/upload-artifact@v4
        if: failure()
        with:
          name: CS System Test report
          path: |
            src/central-server/admin-service/ui-system-test/build/allure-report/
  RunSSSystemTests:
    name: Run Security Server system tests
    needs: BuildAndPackageWithUnitTests
    runs-on: ubuntu-22.04
    services:
      registry:
        image: registry:2
        ports:
          - 5000:5000
    steps:
      - uses: actions/checkout@v4
      - name: Set up JDK 21
        uses: actions/setup-java@v4
        with:
          java-version: '21'
          distribution: 'temurin'
      - name: Set up Gradle
        uses: gradle/actions/setup-gradle@v4
        with:
          cache-read-only: true
      - name: Download SS docker images
        uses: actions/download-artifact@v4
        with:
          name: docker-images
          path: ${{ runner.temp }}/docker-images
      - name: Load SS docker images into registry
        run: |
          for tar in ${{ runner.temp }}/docker-images/*.tar; do
            echo "Processing $tar..."
            IMAGE_ID=$(docker load -i "$tar" | awk '/Loaded image:/ {print $NF}')
            docker push "$IMAGE_ID"
          done
      - name: Run Security Server system tests
        working-directory: ./src
        run: |
          mv -f ../deployment/security-server/docker/.env.github ../deployment/security-server/docker/.env
          docker network create xroad-network
          ./gradlew -Dorg.gradle.jvmargs=-Xmx1g :security-server:system-test:systemTest 
      - name: Test report
        env:
          NODE_OPTIONS: '--max-old-space-size=6144'
        uses: dorny/test-reporter@v2
        if: success() || failure()
        with:
          name: Security Server system tests
          path: src/security-server/system-test/build/test-results/**/TEST-*.xml
          reporter: java-junit
      - name: Upload SS report
        uses: actions/upload-artifact@v4
        if: failure()
        with:
          name: SS System Test report
          path: |
            src/security-server/system-test/build/a2c_logs/
            src/security-server/system-test/build/allure-report/
            src/security-server/system-test/build/container-logs/
            src/security-server/system-test/build/reports/test-automation/selenide-failures/*.png

  RunE2ETests:
    name: Run E2E tests
    needs: BuildAndPackageWithUnitTests
    runs-on: ubuntu-22.04
    services:
      registry:
        image: registry:2
        ports:
          - 5000:5000
    steps:
      # Setup
      - uses: actions/checkout@v4
      - name: Set up JDK 21
        uses: actions/setup-java@v4
        with:
          java-version: '21'
          distribution: 'temurin'
      - name: Set up Gradle
        uses: gradle/actions/setup-gradle@v4
        with:
          cache-read-only: true
      - name: Set up Docker Buildx
        uses: docker/setup-buildx-action@v3
        with:
          driver-opts: network=host
      # Build Central Server
      - name: Initialize CS docker setup
        working-directory: ./Docker/centralserver
        run: ./init_context.sh
      - name: Download debian packages for CS
        uses: actions/download-artifact@v4
        with:
          name: debian-packages
          path: ./Docker/centralserver/build/packages/
      - name: Build CS docker image
        uses: docker/build-push-action@v6
        with:
          context: ./Docker/centralserver/
          push: true
          build-args: |
            PACKAGE_SOURCE=internal
          tags: localhost:5000/xrd-centralserver:${{ github.sha }}
      - name: Download SS docker images
        uses: actions/download-artifact@v4
        with:
          name: docker-images
          path: ${{ runner.temp }}/docker-images
      - name: Load SS docker images into registry
        run: |
          for tar in ${{ runner.temp }}/docker-images/*.tar; do
            echo "Processing $tar..."
            IMAGE_ID=$(docker load -i "$tar" | awk '/Loaded image:/ {print $NF}')
            docker push "$IMAGE_ID"
          done
      # Execute and report
      - name: Run E2E tests
        working-directory: ./src
        run: |
          mv -f ../deployment/security-server/docker/.env.github ../deployment/security-server/docker/.env
          docker network create xroad-network
          ./gradlew -Dorg.gradle.jvmargs=-Xmx1g :security-server:e2e-test:e2eTest -Pe2eTestCSImage=localhost:5000/xrd-centralserver:${{ github.sha }}
      - name: Test report
        env:
          NODE_OPTIONS: '--max-old-space-size=6144'
        uses: dorny/test-reporter@v2
        if: success() || failure()
        with:
          name: E2E tests
          path: src/security-server/e2e-test/build/test-results/**/TEST-*.xml
          reporter: java-junit
      - name: Upload E2E report
        uses: actions/upload-artifact@v4
        if: failure()
        with:
          name: E2E report
          path: |
            src/security-server/e2e-test/build/allure-report/<|MERGE_RESOLUTION|>--- conflicted
+++ resolved
@@ -128,7 +128,6 @@
           name: debian-packages
           path: src/packages/build/ubuntu22.04/*.deb
           compression-level: 0 #No point in compressing these
-<<<<<<< HEAD
   BuildAndPackageOnArm:
     name: Build and package code for arm architecture
     needs: BuildAndPackageWithUnitTests
@@ -177,7 +176,6 @@
           name: debian-packages-arm
           path: src/packages/build/ubuntu22.04/*.deb
           compression-level: 0 #No point in compressing these
-=======
       - name: Clean build packages #otherwise might run out of disk space in the next steps
         run: |
           rm -rf src/packages/build
@@ -209,7 +207,6 @@
           name: docker-images
           path: ${{ runner.temp }}/docker-images
 
->>>>>>> 96f1d645
   RunCSSystemTests:
     name: Run Central Server system tests
     needs: BuildAndPackageWithUnitTests
@@ -314,7 +311,7 @@
         run: |
           mv -f ../deployment/security-server/docker/.env.github ../deployment/security-server/docker/.env
           docker network create xroad-network
-          ./gradlew -Dorg.gradle.jvmargs=-Xmx1g :security-server:system-test:systemTest 
+          ./gradlew -Dorg.gradle.jvmargs=-Xmx1g :security-server:system-test:systemTest
       - name: Test report
         env:
           NODE_OPTIONS: '--max-old-space-size=6144'
