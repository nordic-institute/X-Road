--- conflicted
+++ resolved
@@ -172,7 +172,13 @@
         with:
           name: CS System Test screenshots
           path: src/central-server/admin-service/ui-system-test/build/reports/test-automation/selenide-failures/*.png
-<<<<<<< HEAD
+      - name: Upload CS report
+        uses: actions/upload-artifact@v4
+        if: failure()
+        with:
+          name: SS System Test report
+          path: |
+            src/central-server/admin-service/ui-system-test/build/allure-report/
       - name: Show Energy Results
         uses: green-coding-solutions/eco-ci-energy-estimation@v4
         with:
@@ -187,15 +193,6 @@
           path: |
             /tmp/eco-ci/lap-data.json
             /tmp/eco-ci/total-data.json
-=======
-      - name: Upload CS report
-        uses: actions/upload-artifact@v4
-        if: failure()
-        with:
-          name: SS System Test report
-          path: |
-            src/central-server/admin-service/ui-system-test/build/allure-report/
->>>>>>> 2b5e5c46
   RunSSSystemTests:
     name: Run Security Server system tests
     needs: BuildAndPackageWithUnitTests
