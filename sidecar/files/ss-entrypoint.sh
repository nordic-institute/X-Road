#!/bin/bash

XROAD_SCRIPT_LOCATION=/usr/share/xroad/scripts
DB_PROPERTIES=/etc/xroad/db.properties
ROOT_PROPERTIES=/etc/xroad.properties
GROUPNAMES="xroad-security-officer xroad-registration-officer xroad-service-administrator xroad-system-administrator xroad-securityserver-observer"

INSTALLED_VERSION=$(dpkg-query --showformat='${Version}' --show xroad-proxy)
PACKAGED_VERSION="$(cat /root/VERSION)"

# Update X-Road configuration on startup, if necessary
if [ -z "$(ls -A /etc/xroad/conf.d)" ]; then
    cp -a /root/VERSION /etc/xroad/VERSION
    cp -a /root/etc/xroad/* /etc/xroad/
    cp -a /tmp/local.conf /etc/xroad/services/local.conf
    chown xroad:xroad /etc/xroad/services/local.conf
    cp -a /tmp/*logback* /etc/xroad/conf.d/
    chown xroad:xroad /etc/xroad/conf.d/
fi

if [ "$INSTALLED_VERSION" == "$PACKAGED_VERSION" ]; then
    if [ -f /etc/xroad/VERSION ]; then
        CONFIG_VERSION="$(cat /etc/xroad/VERSION)"
    else
        echo "WARN: Current configuration version not known" >&2
        CONFIG_VERSION=
    fi
    if [ -n "$CONFIG_VERSION" ] && dpkg --compare-versions "$PACKAGED_VERSION" gt "$CONFIG_VERSION"; then
        echo "Updating configuration from $CONFIG_VERSION to $PACKAGED_VERSION"
        cp -a /root/etc/xroad/* /etc/xroad/
        pg_ctlcluster 10 main start
        pg_isready -t 10
        dpkg-reconfigure xroad-proxy
        pg_ctlcluster 10 main stop
        sleep 1
        echo "$PACKAGED_VERSION" >/etc/xroad/VERSION
    fi
else
    echo "WARN: Installed version ($INSTALLED_VERSION) does not match packaged version ($PACKAGED_VERSION)" >&2
fi

# Configure admin user with user-supplied username and password
user_exists=$(id -u ${XROAD_ADMIN_USER} > /dev/null 2>&1)
if [ $? != 0 ]
then
    echo "Creating admin user with user-supplied credentials"
    useradd -m ${XROAD_ADMIN_USER} -s /usr/sbin/nologin
    echo "${XROAD_ADMIN_USER}:${XROAD_ADMIN_PASSWORD}" | chpasswd
    echo "xroad-proxy xroad-common/username string ${XROAD_ADMIN_USER}" | debconf-set-selections

    echo "Configuring groups"
    usergroups=" $(id -Gn "${XROAD_ADMIN_USER}") "

    for groupname in ${GROUPNAMES}; do
        if [[ $usergroups != *" $groupname "* ]]; then
            echo "$groupname"
            usermod -a -G "$groupname" "${XROAD_ADMIN_USER}" || true
        fi
    done
fi

# Generate internal and admin UI TLS keys and certificates on the first run
if [ ! -f /etc/xroad/ssl/internal.crt ];
then
    echo "Generating new internal TLS key and certificate"
    ARGS="-n internal -f -S -p"
    $XROAD_SCRIPT_LOCATION/generate_certificate.sh $ARGS
fi

if [ ! -f /etc/xroad/ssl/proxy-ui-api.crt ];
then
    echo "Generating new SSL key and certificate for the admin UI"
    ARGS="-n proxy-ui-api -f -S -p"
    $XROAD_SCRIPT_LOCATION/generate_certificate.sh $ARGS
fi

# Recreate serverconf database and properties file with serverconf username and random password on the first run
if [ ! -f ${DB_PROPERTIES} ]
then
    echo "Creating serverconf database and properties file"
    if [[ ! -z "${XROAD_DB_PWD}" && "${XROAD_DB_HOST}" != "127.0.0.1" ]];
    then
        echo "xroad-proxy xroad-common/database-host string ${XROAD_DB_HOST}:${XROAD_DB_PORT}" | debconf-set-selections
        touch /etc/xroad.properties
        chown root:root /etc/xroad.properties
        chmod 600 /etc/xroad.properties
        echo "postgres.connection.password = ${XROAD_DB_PWD}" >> ${ROOT_PROPERTIES}
        if [ ! -z "${XROAD_DATABASE_NAME}" ]
        then
          touch /etc/xroad/db.properties
          chown xroad:xroad /etc/xroad/db.properties
          chmod 640 /etc/xroad/db.properties
          echo "serverconf.database.admin_user = ${XROAD_DATABASE_NAME}_admin" >> ${ROOT_PROPERTIES}
          echo "serverconf.hibernate.connection.username= ${XROAD_DATABASE_NAME}_serverconf" >> ${DB_PROPERTIES}
          echo "serverconf.hibernate.connection.url = jdbc:postgresql://${XROAD_DB_HOST}:${XROAD_DB_PORT}/${XROAD_DATABASE_NAME}_serverconf" >> ${DB_PROPERTIES}
        fi
        crudini --del /etc/supervisor/conf.d/xroad.conf program:postgres
        dpkg-reconfigure -fnoninteractive xroad-proxy
<<<<<<< HEAD
        dpkg-reconfigure -fnoninteractive xroad-addon-messagelog
        dpkg-reconfigure -fnoninteractive xroad-opmonitor
        nginx -s stop
=======
>>>>>>> 32fcc20b
    else
        pg_ctlcluster 10 main start
        dpkg-reconfigure -fnoninteractive xroad-proxy
        dpkg-reconfigure -fnoninteractive xroad-addon-messagelog
        dpkg-reconfigure -fnoninteractive xroad-opmonitor
        pg_ctlcluster 10 main stop
    fi
fi

<<<<<<< HEAD
=======
if [ ! -f ${XROAD_LOG_LEVEL} ];
    then
    echo "XROAD_LOG_LEVEL=${XROAD_LOG_LEVEL}" > /etc/xroad/conf.d/variables-logback.properties
fi

>>>>>>> 32fcc20b
# Start services
exec /usr/bin/supervisord -n -c /etc/supervisor/supervisord.conf<|MERGE_RESOLUTION|>--- conflicted
+++ resolved
@@ -96,12 +96,6 @@
         fi
         crudini --del /etc/supervisor/conf.d/xroad.conf program:postgres
         dpkg-reconfigure -fnoninteractive xroad-proxy
-<<<<<<< HEAD
-        dpkg-reconfigure -fnoninteractive xroad-addon-messagelog
-        dpkg-reconfigure -fnoninteractive xroad-opmonitor
-        nginx -s stop
-=======
->>>>>>> 32fcc20b
     else
         pg_ctlcluster 10 main start
         dpkg-reconfigure -fnoninteractive xroad-proxy
@@ -111,13 +105,10 @@
     fi
 fi
 
-<<<<<<< HEAD
-=======
 if [ ! -f ${XROAD_LOG_LEVEL} ];
     then
     echo "XROAD_LOG_LEVEL=${XROAD_LOG_LEVEL}" > /etc/xroad/conf.d/variables-logback.properties
 fi
 
->>>>>>> 32fcc20b
 # Start services
 exec /usr/bin/supervisord -n -c /etc/supervisor/supervisord.conf