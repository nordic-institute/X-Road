apiVersion: v1
kind: PersistentVolumeClaim
metadata:
  name: sidecar-config-claim
spec:
  accessModes:
    - ReadWriteOnce
  resources:
    requests:
      storage: 5Gi
---
apiVersion: v1
kind: Service
metadata:
  name: security-server-sidecar
  labels:
    run: security-server-sidecar
spec:
  type: LoadBalancer
  selector:
    run: security-server-sidecar
  ports:
  - port: 5500
    targetPort: 5500
    protocol: TCP
    name: messaging
  - port: 5577
    targetPort: 5577
    protocol: TCP
    name: ocsp
---
apiVersion: apps/v1
kind: Deployment
metadata:
  name: security-server-sidecar
spec:
  selector:
    matchLabels:
      run: security-server-sidecar
  replicas: 1
  template:
    metadata:
      labels:
        run: security-server-sidecar
    spec:
      volumes:
      - name: sidecar-config-volume
        persistentVolumeClaim:
          claimName: "sidecar-config-claim"
      containers:
      - name: security-server-sidecar
<<<<<<< HEAD
        image: niis/xroad-security-server-sidecar:7.6.1
=======
        image: niis/xroad-security-server-sidecar:7.7.0
>>>>>>> 19bef667
        imagePullPolicy: "Always"
        volumeMounts:
        - name: sidecar-config-volume
          mountPath: /etc/xroad/
        securityContext:
          capabilities:
            drop: ["NET_RAW"]
        env:
        - name: XROAD_TOKEN_PIN
          value: "12345"
        - name: XROAD_ADMIN_USER
          value: "xrd"
        - name: XROAD_ADMIN_PASSWORD
          value: "secret"
        - name: XROAD_DB_HOST
          value: "{{XROAD_DB_HOST}}"
        - name: XROAD_DB_PORT
          value: "{{XROAD_DB_PORT}}"
        - name: XROAD_DB_PWD
          value: "{{XROAD_DB_PWD}}"
        - name: XROAD_LOG_LEVEL
          value: "{{XROAD_LOG_LEVEL}}"
        - name: XROAD_DATABASE_NAME
          value: "{{XROAD_DATABASE_NAME}}"
        ports:
        - containerPort: 8080
        - containerPort: 8443
        - containerPort: 4000
        - containerPort: 5500
        - containerPort: 5577
        - containerPort: 5588<|MERGE_RESOLUTION|>--- conflicted
+++ resolved
@@ -49,11 +49,7 @@
           claimName: "sidecar-config-claim"
       containers:
       - name: security-server-sidecar
-<<<<<<< HEAD
-        image: niis/xroad-security-server-sidecar:7.6.1
-=======
         image: niis/xroad-security-server-sidecar:7.7.0
->>>>>>> 19bef667
         imagePullPolicy: "Always"
         volumeMounts:
         - name: sidecar-config-volume
