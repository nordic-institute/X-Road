--- conflicted
+++ resolved
@@ -2,24 +2,12 @@
 - include_tasks: setup-nginx.yml
   tags:
     - setup-is-nginx
-<<<<<<< HEAD
-
-- include_tasks: setup-xrd4j.yml
-  tags:
-    - setup-is-xrd4j-example-adapter
-
-- include_tasks: setup-restapi.yml
-  tags:
-    - setup-is-restapi
-
-=======
 - include_tasks: setup-xrd4j.yml
   tags:
     - setup-is-xrd4j-example-adapter
 - include_tasks: setup-restapi.yml
   tags:
     - setup-is-restapi
->>>>>>> fe1bfa18
 - include_tasks: setup-payloadgen.yml
   tags:
     - setup-is-payloadgen