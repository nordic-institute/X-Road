---
- name: Set architecture-specific variables
  set_fact:
    java_arch_path: "{{ ansible_architecture | regex_replace('x86_64', 'amd64') | regex_replace('aarch64', 'arm64') }}"

- name: Set Java home path
  set_fact:
    java_17_home: "/usr/lib/jvm/java-17-openjdk-{{ java_arch_path }}"

- name: Install required packages
  apt:
    name:
      - openjdk-17-jdk-headless
      - curl
      - jq
    update_cache: yes
    state: present

- name: Get latest example-adapter version
  shell: |
    curl -s "https://artifactory.niis.org/api/storage/xroad-maven-snapshots/org/niis/example-adapter/" | \
    jq -r '.children[] | select(.uri | contains("SNAPSHOT")) | .uri' | \
    sort -V | tail -n1 | tr -d '/'
  register: latest_version

- name: Get latest artifact URL
  shell: |
    curl -s "https://artifactory.niis.org/api/storage/xroad-maven-snapshots/org/niis/example-adapter/{{ latest_version.stdout }}" | \
    jq -r '.children[] | select(.uri | endswith("-boot.war")) | .uri' | \
    sort -V | tail -n1 | tr -d '/'
  register: artifact_filename

- name: Download example-adapter
  get_url:
    url: "https://artifactory.niis.org/xroad-maven-snapshots/org/niis/example-adapter/{{ latest_version.stdout }}/{{ artifact_filename.stdout }}"
    dest: /opt/example-adapter.war
    mode: '0644'

- name: Create systemd service
  template:
    src: templates/example-adapter.service.j2
    dest: /etc/systemd/system/example-adapter.service
    mode: '0644'

- name: Start and enable example-adapter service
  systemd:
    name: example-adapter
    state: started
    enabled: yes
    daemon_reload: yes

<<<<<<< HEAD
- name: Download test-service
  get_url:
    url: "https://artifactory.niis.org/xroad-maven-snapshots/org/niis/test-service/0.0.4-SNAPSHOT/test-service-0.0.4-20250326.073629-1.war"
    dest: /opt/test-service.war
    mode: '0644'
=======
- name: Get latest test-service version
  shell: |
    curl -s "https://artifactory.niis.org/api/storage/xroad-maven-snapshots/org/niis/test-service/" | \
    jq -r '.children[] | select(.uri | contains("SNAPSHOT")) | .uri' | \
    sort -V | tail -n1 | tr -d '/'
  register: latest_test_version

- name: Get latest test-service artifact URL
  shell: |
    curl -s "https://artifactory.niis.org/api/storage/xroad-maven-snapshots/org/niis/test-service/{{ latest_test_version.stdout }}" | \
    jq -r '.children[] | select(.uri | endswith(".war")) | .uri' | \
    sort -V | tail -n1 | tr -d '/'
  register: test_artifact_filename

- name: Download test-service
  get_url:
    url: "https://artifactory.niis.org/xroad-maven-snapshots/org/niis/test-service/{{ latest_test_version.stdout }}/{{ test_artifact_filename.stdout }}"
    dest: /opt/test-service.war
    mode: '0644'

>>>>>>> fe1bfa18
- name: Create test-service systemd service
  template:
    src: templates/test-service.service.j2
    dest: /etc/systemd/system/test-service.service
    mode: '0644'

- name: Start and enable test-service service
  systemd:
    name: test-service
    state: started
    enabled: yes
    daemon_reload: yes<|MERGE_RESOLUTION|>--- conflicted
+++ resolved
@@ -49,13 +49,6 @@
     enabled: yes
     daemon_reload: yes
 
-<<<<<<< HEAD
-- name: Download test-service
-  get_url:
-    url: "https://artifactory.niis.org/xroad-maven-snapshots/org/niis/test-service/0.0.4-SNAPSHOT/test-service-0.0.4-20250326.073629-1.war"
-    dest: /opt/test-service.war
-    mode: '0644'
-=======
 - name: Get latest test-service version
   shell: |
     curl -s "https://artifactory.niis.org/api/storage/xroad-maven-snapshots/org/niis/test-service/" | \
@@ -76,7 +69,6 @@
     dest: /opt/test-service.war
     mode: '0644'
 
->>>>>>> fe1bfa18
 - name: Create test-service systemd service
   template:
     src: templates/test-service.service.j2
