--- conflicted
+++ resolved
@@ -12,7 +12,7 @@
 - name: do initial configuration sync
   become_user: xroad
   become: yes
-  command: rsync -e "ssh -o StrictHostKeyChecking=no" -aqz --delete-delay --exclude "/db.properties" --exclude "/conf.d/node.ini" --exclude "*.tmp" --exclude "/postgresql" --exclude "/nginx" --exclude "/jetty" --exclude "/backup.d" "{{ xroad_slave_ssh_user }}@{{ master_host }}":/etc/xroad/ /etc/xroad/
+  command: rsync -e "ssh -o StrictHostKeyChecking=no" -aqz --delete-delay --exclude "/db.properties" --exclude "/conf.d/node.ini" --exclude "*.tmp" --exclude "/postgresql" --exclude "/nginx" --exclude "/backup.d" "{{ xroad_slave_ssh_user }}@{{ master_host }}":/etc/xroad/ /etc/xroad/
 
 - name: install configuration sync
   include_tasks: "{{ ansible_distribution | lower }}.yml"
@@ -40,10 +40,7 @@
       - xroad-proxy
       - xroad-confclient
       - xroad-signer
-<<<<<<< HEAD
-=======
       - xroad-proxy-ui-api
->>>>>>> 790997a1
 
 - name: remove UI editor groups
   group:
