--- conflicted
+++ resolved
@@ -1,9 +1,5 @@
 # wait for xroad-sync to complete before starting services
-<<<<<<< HEAD
-start on starting xroad-proxy or starting xroad-signer or starting xroad-confclient
-=======
 start on starting xroad-proxy or starting xroad-proxy-ui-api or starting xroad-signer or starting xroad-confclient
->>>>>>> 790997a1
 stop on stopped xroad-sync
 instance $JOB
 normal exit 2
