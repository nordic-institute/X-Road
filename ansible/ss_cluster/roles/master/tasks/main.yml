--- conflicted
+++ resolved
@@ -20,7 +20,4 @@
       - xroad-proxy
       - xroad-confclient
       - xroad-signer
-<<<<<<< HEAD
-=======
-      - xroad-proxy-ui-api
->>>>>>> 790997a1
+      - xroad-proxy-ui-api