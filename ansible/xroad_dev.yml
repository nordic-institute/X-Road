--- conflicted
+++ resolved
@@ -1,13 +1,8 @@
 ---
-<<<<<<< HEAD
+
 - name: Initialize LXD servers
   hosts: lxd_servers
   strategy: free
-=======
-
-- name: Initialize LXD servers
-  hosts: lxd_servers
->>>>>>> 831eb0cd
   roles:
     - init-lxd
   tags:
@@ -29,10 +24,7 @@
 
 - name: Run compilation tasks
   hosts: compile_servers
-<<<<<<< HEAD
   strategy: free
-=======
->>>>>>> 831eb0cd
   roles:
     - role: compile
   tags:
@@ -40,10 +32,7 @@
 
 - name: Build packages
   hosts: compile_servers
-<<<<<<< HEAD
   strategy: free
-=======
->>>>>>> 831eb0cd
   roles:
     - role: build-packages
   tags:
@@ -52,19 +41,13 @@
 - name: Apply dev env configuration
   hosts: ss_servers, cs_servers
   become: true
-<<<<<<< HEAD
   strategy: free
-=======
->>>>>>> 831eb0cd
   roles:
     - init-dev-configuration
 
 - name: Configure local repositories
   hosts: ss_servers, cs_servers, cp_servers
-<<<<<<< HEAD
   strategy: free
-=======
->>>>>>> 831eb0cd
   pre_tasks:
     - name: Check host connectivity
       ping:
@@ -77,10 +60,7 @@
 - name: Install CS servers
   hosts: cs_servers
   become: true
-<<<<<<< HEAD
   strategy: free
-=======
->>>>>>> 831eb0cd
   roles:
     - xroad-cs
   tags:
@@ -93,10 +73,7 @@
 - name: Install CP servers
   hosts: cp_servers
   become: true
-<<<<<<< HEAD
   strategy: free
-=======
->>>>>>> 831eb0cd
   roles:
     - xroad-cp
   tags:
@@ -108,10 +85,7 @@
 - name: Install CA servers
   hosts: ca_servers
   become: true
-<<<<<<< HEAD
   strategy: free
-=======
->>>>>>> 831eb0cd
   roles:
     - xroad-ca
   tags:
